--- conflicted
+++ resolved
@@ -728,7 +728,7 @@
     assert sci is not None
     assert len(obj.intermediate_classic_batch_files) == 1
     assert sci not in obj.unsolved_classic_batch_files
-<<<<<<< HEAD
+
 
 
 def test_save_classic_batch_header_contains_radec(monkeypatch, tmp_path):
@@ -775,8 +775,7 @@
     hd = qm.fits.getheader(sci)
     assert hd["TOTEXP"] == 2.5
     assert "RA" in hd and "DEC" in hd
-=======
->>>>>>> be6c405a
+
 
 
 def test_calculate_fixed_orientation_grid():
