import importlib
import sys
import types
from pathlib import Path

import numpy as np
from astropy.io import fits
from astropy.wcs import WCS

ROOT = Path(__file__).resolve().parents[1]

sys.path.insert(0, str(ROOT))

# Stub GUI modules to avoid Tk dependence during import
if "seestar.gui" not in sys.modules:
    seestar_pkg = types.ModuleType("seestar")
    seestar_pkg.__path__ = [str(ROOT / "seestar")]
    gui_pkg = types.ModuleType("seestar.gui")
    gui_pkg.__path__ = []
    settings_mod = types.ModuleType("seestar.gui.settings")

    class DummySettingsManager:
        pass

    settings_mod.SettingsManager = DummySettingsManager
    hist_mod = types.ModuleType("seestar.gui.histogram_widget")
    hist_mod.HistogramWidget = object
    gui_pkg.settings = settings_mod
    gui_pkg.histogram_widget = hist_mod
    seestar_pkg.gui = gui_pkg
    sys.modules["seestar"] = seestar_pkg
    sys.modules["seestar.gui"] = gui_pkg
    sys.modules["seestar.gui.settings"] = settings_mod
    sys.modules["seestar.gui.histogram_widget"] = hist_mod

qm = importlib.import_module("seestar.queuep.queue_manager")


class Dummy:
    pass


def make_wcs(shape=(2, 2)):
    w = WCS(naxis=2)
    w.wcs.crpix = [shape[1] / 2, shape[0] / 2]
    w.wcs.cdelt = np.array([-0.01, 0.01])
    w.wcs.crval = [0, 0]
    w.wcs.ctype = ["RA---TAN", "DEC--TAN"]
    w.pixel_shape = (shape[1], shape[0])
    return w


def _make_obj(tmp_path, save_as_float32):
    obj = Dummy()
    obj.update_progress = lambda *a, **k: None
    obj._close_memmaps = lambda: None
    obj.save_final_as_float32 = save_as_float32
    obj.drizzle_wht_threshold = 0
    obj.images_in_cumulative_stack = 1
    obj.total_exposure_seconds = 1.0
    obj.output_folder = str(tmp_path)
    obj.output_filename = "out.fit"
    obj.current_stack_header = fits.Header()
    obj.drizzle_active_session = False
    obj.is_mosaic_run = False
    obj.drizzle_mode = "Final"
    obj.drizzle_output_wcs = None
    obj.drizzle_fillval = "0.0"
    obj.reproject_between_batches = False
    obj.cumulative_sum_memmap = None
    obj.cumulative_wht_memmap = None
    return obj


def test_save_final_stack_preserve_linear_float32(tmp_path):
    obj = _make_obj(tmp_path, True)
    data = np.array([[0.2, 0.5], [0.3, 0.4]], dtype=np.float32)
    wht = np.ones_like(data, dtype=np.float32)
    qm.SeestarQueuedStacker._save_final_stack(
        obj,
        output_filename_suffix="_mosaic_reproject",
        drizzle_final_sci_data=data,
        drizzle_final_wht_data=wht,
        preserve_linear_output=True,
    )
    saved = fits.getdata(obj.final_stacked_path)
    assert saved.dtype.kind == "f" and saved.dtype.itemsize == 4
    assert np.allclose(saved.astype(np.float32), data)


def test_save_final_stack_preserve_linear_int16(tmp_path):
    obj = _make_obj(tmp_path, False)
    data = np.array([[0.0, 1.0], [0.5, 0.25]], dtype=np.float32)
    wht = np.ones_like(data, dtype=np.float32)
    qm.SeestarQueuedStacker._save_final_stack(
        obj,
        output_filename_suffix="_mosaic_reproject",
        drizzle_final_sci_data=data,
        drizzle_final_wht_data=wht,
        preserve_linear_output=True,
    )
    saved = fits.getdata(obj.final_stacked_path)
    header = fits.getheader(obj.final_stacked_path)
    assert saved.dtype == np.uint16
    assert header['BZERO'] == 32768
    expected = (np.clip(data, 0.0, 1.0) * 65535).astype(np.uint16)
    assert np.array_equal(saved, expected)


def test_save_final_stack_incremental_drizzle_objects(tmp_path):
    obj = _make_obj(tmp_path, True)
    obj.drizzle_active_session = True
    obj.drizzle_mode = "Incremental"
    obj.preserve_linear_output = True

    shape = (2, 2)
    from drizzle.resample import Drizzle

    obj.incremental_drizzle_objects = [Drizzle(out_shape=shape) for _ in range(3)]
    obj.incremental_drizzle_objects[0].out_img[:] = 1.0
    obj.incremental_drizzle_objects[1].out_img[:] = 2.0
    obj.incremental_drizzle_objects[2].out_img[:] = 3.0
    for d in obj.incremental_drizzle_objects:
        d.out_wht[:] = 1.0

    qm.SeestarQueuedStacker._save_final_stack(
        obj,
        output_filename_suffix="_drizzle_incr_true",
        preserve_linear_output=True,
    )

    saved = fits.getdata(obj.final_stacked_path)
    assert saved.dtype.kind == "f"
    assert saved.shape == (3, 2, 2)
    assert np.any(saved != 0)


def test_save_final_stack_incremental_drizzle_batch(tmp_path):
    obj = _make_obj(tmp_path, True)
    obj.drizzle_active_session = True
    obj.drizzle_mode = "Incremental"
    obj.preserve_linear_output = True
    obj.stop_processing = False
    obj.perform_cleanup = False
    obj.preview_callback = None
    obj._update_preview_incremental_drizzle = lambda: None
    obj.reproject_between_batches = False
    obj.reference_wcs_object = None
    obj.drizzle_output_shape_hw = (5, 5)
    obj.drizzle_output_wcs = make_wcs(shape=obj.drizzle_output_shape_hw)
    obj.drizzle_scale = 1.0
    obj.drizzle_pixfrac = 1.0
    obj.drizzle_kernel = "square"
    obj.images_in_cumulative_stack = 0
    obj.failed_stack_count = 0
    obj.current_stack_header = None

    from drizzle.resample import Drizzle

    obj.incremental_drizzle_objects = [Drizzle(out_shape=obj.drizzle_output_shape_hw) for _ in range(3)]

    wcs = make_wcs(shape=obj.drizzle_output_shape_hw)
    data = np.stack([
        np.full(obj.drizzle_output_shape_hw, c + 1, dtype=np.float32) for c in range(3)
    ], axis=0)
    header = wcs.to_header()
    header["EXPTIME"] = 1.0
    path = tmp_path / "tmp.fits"
    fits.writeto(path, data, header, overwrite=True)

    qm.SeestarQueuedStacker._process_incremental_drizzle_batch(
        obj, [str(path)], current_batch_num=1, total_batches_est=1
    )

    for d in obj.incremental_drizzle_objects:
        assert np.sum(d.out_wht) > 0

    qm.SeestarQueuedStacker._save_final_stack(
        obj,
        output_filename_suffix="_drizzle_incr_true_batch",
        preserve_linear_output=True,
    )

    saved = fits.getdata(obj.final_stacked_path)
    assert saved.shape == (3, 5, 5)
    assert saved[0].max() >= 0.9
    assert saved[1].max() >= 1.9
    assert saved[2].max() >= 2.9


def test_save_final_stack_zero_weights_abort(tmp_path):
    obj = _make_obj(tmp_path, True)
    obj.drizzle_active_session = True
    obj.drizzle_mode = "Incremental"
    obj.preserve_linear_output = True

    shape = (2, 2)
    from drizzle.resample import Drizzle

    obj.incremental_drizzle_objects = [Drizzle(out_shape=shape) for _ in range(3)]
    for idx, d in enumerate(obj.incremental_drizzle_objects):
        d.out_img[:] = idx + 1.0
        d.out_wht[:] = 0.0

    qm.SeestarQueuedStacker._save_final_stack(
        obj,
        output_filename_suffix="_drizzle_incr_true_zero",
        preserve_linear_output=True,
    )

    assert obj.final_stacked_path is None or not Path(obj.final_stacked_path).exists()


def test_incremental_drizzle_batch_weight_override(tmp_path):
    def run_batch(weight=None):
        obj = _make_obj(tmp_path, True)
        obj.drizzle_active_session = True
        obj.drizzle_mode = "Incremental"
        obj.preserve_linear_output = True
        obj.stop_processing = False
        obj.perform_cleanup = False
        obj.preview_callback = None
        obj._update_preview_incremental_drizzle = lambda: None
        obj.reproject_between_batches = False
        obj.reference_wcs_object = None
        obj.drizzle_output_shape_hw = (5, 5)
        obj.drizzle_output_wcs = make_wcs(shape=obj.drizzle_output_shape_hw)
        obj.drizzle_scale = 1.0
        obj.drizzle_pixfrac = 1.0
        obj.drizzle_kernel = "square"
        obj.images_in_cumulative_stack = 0
        obj.failed_stack_count = 0
        obj.current_stack_header = None

        from drizzle.resample import Drizzle

        obj.incremental_drizzle_objects = [Drizzle(out_shape=obj.drizzle_output_shape_hw) for _ in range(3)]

        wcs = make_wcs(shape=obj.drizzle_output_shape_hw)
        data = np.stack([
            np.full(obj.drizzle_output_shape_hw, c + 1, dtype=np.float32) for c in range(3)
        ], axis=0)
        header = wcs.to_header()
        header["EXPTIME"] = 1.0
        suffix = "ovr" if weight is not None else "def"
        path = tmp_path / f"tmp_{suffix}.fits"
        fits.writeto(path, data, header, overwrite=True)

        wht_before = [np.sum(d.out_wht) for d in obj.incremental_drizzle_objects]
        qm.SeestarQueuedStacker._process_incremental_drizzle_batch(
            obj, [str(path)], current_batch_num=1, total_batches_est=1, weight_map_override=weight
        )
        wht_after = [np.sum(d.out_wht) for d in obj.incremental_drizzle_objects]
        for b_val, a_val in zip(wht_before, wht_after):
            assert a_val >= b_val - 1e-6
        return wht_after

    baseline = run_batch(None)
    overridden = run_batch(np.full((5, 5), 0.5, dtype=np.float32))

    for b, o in zip(baseline, overridden):
        assert o < b and np.isclose(o, b * 0.5, rtol=0.1)


def test_incremental_drizzle_batch_weight_accumulates(tmp_path):
    obj = _make_obj(tmp_path, True)
    obj.drizzle_active_session = True
    obj.drizzle_mode = "Incremental"
    obj.preserve_linear_output = True
    obj.stop_processing = False
    obj.perform_cleanup = False
    obj.preview_callback = None
    obj._update_preview_incremental_drizzle = lambda: None
    obj.reproject_between_batches = False
    obj.reference_wcs_object = None
    obj.drizzle_output_shape_hw = (5, 5)
    obj.drizzle_output_wcs = make_wcs(shape=obj.drizzle_output_shape_hw)
    obj.drizzle_scale = 1.0
    obj.drizzle_pixfrac = 1.0
    obj.drizzle_kernel = "square"
    obj.images_in_cumulative_stack = 0
    obj.failed_stack_count = 0
    obj.current_stack_header = None

    from drizzle.resample import Drizzle

    obj.incremental_drizzle_objects = [Drizzle(out_shape=obj.drizzle_output_shape_hw) for _ in range(3)]

    wcs = make_wcs(shape=obj.drizzle_output_shape_hw)
    data = np.stack(
        [np.full(obj.drizzle_output_shape_hw, c + 1, dtype=np.float32) for c in range(3)],
        axis=0,
    )
    header = wcs.to_header()
    header["EXPTIME"] = 1.0

    path1 = tmp_path / "tmp1.fits"
    path2 = tmp_path / "tmp2.fits"
    fits.writeto(path1, data, header, overwrite=True)
    fits.writeto(path2, data, header, overwrite=True)

    wht_before = [np.sum(d.out_wht) for d in obj.incremental_drizzle_objects]
    qm.SeestarQueuedStacker._process_incremental_drizzle_batch(
        obj, [str(path1)], current_batch_num=1, total_batches_est=2
    )
    wht_mid = [np.sum(d.out_wht) for d in obj.incremental_drizzle_objects]
    for b_val, a_val in zip(wht_before, wht_mid):
        assert a_val >= b_val - 1e-6

    qm.SeestarQueuedStacker._process_incremental_drizzle_batch(
        obj, [str(path2)], current_batch_num=2, total_batches_est=2
    )
    wht_after = [np.sum(d.out_wht) for d in obj.incremental_drizzle_objects]
    for b_val, a_val in zip(wht_mid, wht_after):
        assert a_val >= b_val - 1e-6


def test_save_final_stack_classic_reproject(tmp_path):
    obj = _make_obj(tmp_path, True)
    obj.reproject_between_batches = True
    obj.preserve_linear_output = True
    data = np.array([[1.0, 2.0], [3.0, 4.0]], dtype=np.float32)
    wht = np.ones_like(data, dtype=np.float32)

    qm.SeestarQueuedStacker._save_final_stack(
        obj,
        output_filename_suffix="_classic_reproject",
        drizzle_final_sci_data=data,
        drizzle_final_wht_data=wht,
    )

    saved = fits.getdata(obj.final_stacked_path)
    assert saved.dtype.kind == "f"
    assert np.allclose(saved.astype(np.float32), data)


def test_save_final_stack_classic_reproject_crop(tmp_path):
    obj = _make_obj(tmp_path, True)
    obj.reproject_between_batches = True
    obj.preserve_linear_output = True

    data = np.arange(16, dtype=np.float32).reshape(4, 4)
    wht = np.array(
        [
            [0, 0, 0, 0],
            [0, 1, 1, 0],
            [0, 1, 1, 0],
            [0, 0, 0, 0],
        ],
        dtype=np.float32,
    )

    obj.current_stack_header["CRPIX1"] = 2.0
    obj.current_stack_header["CRPIX2"] = 2.0

    qm.SeestarQueuedStacker._save_final_stack(
        obj,
        output_filename_suffix="_classic_reproject",
        drizzle_final_sci_data=data,
        drizzle_final_wht_data=wht,
    )

    saved = fits.getdata(obj.final_stacked_path)
    header = fits.getheader(obj.final_stacked_path)

    assert saved.shape == (2, 2)
    assert np.array_equal(saved.astype(np.float32), data[1:3, 1:3])
    assert header["CRPIX1"] == 1.0
    assert header["CRPIX2"] == 1.0


def test_save_final_stack_adds_radec(tmp_path):
    obj = _make_obj(tmp_path, True)
    obj.drizzle_active_session = True
    obj.drizzle_mode = "Final"
    obj.preserve_linear_output = True
    obj.drizzle_output_wcs = make_wcs()

    data = np.ones((2, 2), dtype=np.float32)
    wht = np.ones_like(data, dtype=np.float32)

    qm.SeestarQueuedStacker._save_final_stack(
        obj,
        drizzle_final_sci_data=data,
        drizzle_final_wht_data=wht,
        preserve_linear_output=True,
    )

    hdr = fits.getheader(obj.final_stacked_path)
    assert "RA" in hdr and "DEC" in hdr
    assert np.isclose(hdr["RA"], hdr["CRVAL1"])
<<<<<<< HEAD
    assert np.isclose(hdr["DEC"], hdr["CRVAL2"])


def test_save_final_stack_radec_from_reference_header(tmp_path):
    obj = _make_obj(tmp_path, True)
    obj.cumulative_sum_memmap = np.ones((2, 2, 3), dtype=np.float32)
    obj.cumulative_wht_memmap = np.ones((2, 2), dtype=np.float32)
    obj.reference_header_for_wcs = fits.Header()
    obj.reference_header_for_wcs["RA"] = 12.34
    obj.reference_header_for_wcs["DEC"] = 56.78

    qm.SeestarQueuedStacker._save_final_stack(obj)

    hdr = fits.getheader(obj.final_stacked_path)
    assert np.isclose(hdr["RA"], 12.34)
    assert np.isclose(hdr["DEC"], 56.78)
=======
    assert np.isclose(hdr["DEC"], hdr["CRVAL2"])
>>>>>>> 804a7a0f
<|MERGE_RESOLUTION|>--- conflicted
+++ resolved
@@ -389,8 +389,8 @@
     hdr = fits.getheader(obj.final_stacked_path)
     assert "RA" in hdr and "DEC" in hdr
     assert np.isclose(hdr["RA"], hdr["CRVAL1"])
-<<<<<<< HEAD
     assert np.isclose(hdr["DEC"], hdr["CRVAL2"])
+
 
 
 def test_save_final_stack_radec_from_reference_header(tmp_path):
@@ -406,6 +406,3 @@
     hdr = fits.getheader(obj.final_stacked_path)
     assert np.isclose(hdr["RA"], 12.34)
     assert np.isclose(hdr["DEC"], 56.78)
-=======
-    assert np.isclose(hdr["DEC"], hdr["CRVAL2"])
->>>>>>> 804a7a0f
