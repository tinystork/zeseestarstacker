--- conflicted
+++ resolved
@@ -160,10 +160,7 @@
     assert np.allclose(cov, 1)
 
 
-<<<<<<< HEAD
-=======
-
->>>>>>> 6d64207b
+
 def test_channel_orientation_with_weights(monkeypatch):
     module = reproject_utils
 
@@ -190,7 +187,6 @@
     assert result.shape == (1, 1, 3)
     assert np.allclose(result, 2)
     assert np.allclose(cov, 1)
-<<<<<<< HEAD
 
 
 def test_zero_coverage_fallback(monkeypatch):
@@ -217,5 +213,3 @@
 
     assert np.allclose(result, 1)
     assert np.allclose(cov, 1)
-=======
->>>>>>> 6d64207b
