# zemosaic_worker.py

import os
import shutil
import time
import traceback
import gc
import logging
import inspect # Pas utilisé directement ici, mais peut être utile pour des introspections futures
import psutil

from concurrent.futures import ThreadPoolExecutor, as_completed

# --- Configuration du Logging ---
logger = logging.getLogger("ZeMosaicWorker")
if not logger.handlers:
    logger.setLevel(logging.DEBUG)
    try:
        log_file_path = os.path.join(os.path.dirname(os.path.abspath(__file__)), "zemosaic_worker.log")
    except NameError: 
        log_file_path = "zemosaic_worker.log"
    fh = logging.FileHandler(log_file_path, mode='w', encoding='utf-8')
    fh.setLevel(logging.DEBUG)
    formatter = logging.Formatter('%(asctime)s - %(name)s - %(levelname)s - %(module)s.%(funcName)s:%(lineno)d - %(message)s')
    fh.setFormatter(formatter)
    logger.addHandler(fh)
logger.info("Logging pour ZeMosaicWorker initialisé. Logs écrits dans: %s", log_file_path)

# --- Third-Party Library Imports ---
import numpy as np

# --- Astropy (critique) ---
ASTROPY_AVAILABLE = False
WCS, SkyCoord, Angle, fits, u = None, None, None, None, None
try:
    from astropy.io import fits as actual_fits
    from astropy.wcs import WCS as actual_WCS
    from astropy.coordinates import SkyCoord as actual_SkyCoord, Angle as actual_Angle
    from astropy import units as actual_u
    fits, WCS, SkyCoord, Angle, u = actual_fits, actual_WCS, actual_SkyCoord, actual_Angle, actual_u
    ASTROPY_AVAILABLE = True
    logger.info("Bibliothèque Astropy importée.")
except ImportError as e_astro_imp: logger.critical(f"Astropy non trouvée: {e_astro_imp}.")
except Exception as e_astro_other_imp: logger.critical(f"Erreur import Astropy: {e_astro_other_imp}", exc_info=True)

# --- Reproject (critique pour la mosaïque) ---
REPROJECT_AVAILABLE = False
find_optimal_celestial_wcs, reproject_and_coadd, reproject_interp = None, None, None
try:
    from reproject.mosaicking import find_optimal_celestial_wcs as actual_find_optimal_wcs
    from reproject.mosaicking import reproject_and_coadd as actual_reproject_coadd
    from reproject import reproject_interp as actual_reproject_interp
    find_optimal_celestial_wcs, reproject_and_coadd, reproject_interp = actual_find_optimal_wcs, actual_reproject_coadd, actual_reproject_interp
    REPROJECT_AVAILABLE = True
    logger.info("Bibliothèque 'reproject' importée.")
except ImportError as e_reproject_final: logger.critical(f"Échec import reproject: {e_reproject_final}.")
except Exception as e_reproject_other_final: logger.critical(f"Erreur import 'reproject': {e_reproject_other_final}", exc_info=True)

# --- Local Project Module Imports ---
zemosaic_utils, ZEMOSAIC_UTILS_AVAILABLE = None, False
zemosaic_astrometry, ZEMOSAIC_ASTROMETRY_AVAILABLE = None, False
zemosaic_align_stack, ZEMOSAIC_ALIGN_STACK_AVAILABLE = None, False
AstrometrySolver, ASTROMETRY_SOLVER_AVAILABLE = None, False

try:
    from . import zemosaic_utils as zemosaic_utils
    ZEMOSAIC_UTILS_AVAILABLE = True
    logger.info("Module 'zemosaic_utils' importé (relatif).")
except Exception:
    try:
        import zemosaic_utils as zemosaic_utils
        ZEMOSAIC_UTILS_AVAILABLE = True
        logger.info("Module 'zemosaic_utils' importé (absolu).")
    except ImportError as e:
        logger.error(f"Import 'zemosaic_utils.py' échoué: {e}.")

try:
    from . import zemosaic_astrometry as zemosaic_astrometry
    ZEMOSAIC_ASTROMETRY_AVAILABLE = True
    logger.info("Module 'zemosaic_astrometry' importé (relatif).")
except Exception:
    try:
        import zemosaic_astrometry as zemosaic_astrometry
        ZEMOSAIC_ASTROMETRY_AVAILABLE = True
        logger.info("Module 'zemosaic_astrometry' importé (absolu).")
    except ImportError as e:
        logger.error(f"Import 'zemosaic_astrometry.py' échoué: {e}.")

try:
    from . import zemosaic_align_stack as zemosaic_align_stack
    ZEMOSAIC_ALIGN_STACK_AVAILABLE = True
    logger.info("Module 'zemosaic_align_stack' importé (relatif).")
except Exception:
    try:
        import zemosaic_align_stack as zemosaic_align_stack
        ZEMOSAIC_ALIGN_STACK_AVAILABLE = True
        logger.info("Module 'zemosaic_align_stack' importé (absolu).")
    except ImportError as e:
        logger.error(f"Import 'zemosaic_align_stack.py' échoué: {e}.")

try:
    from seestar.alignment.astrometry_solver import AstrometrySolver
    ASTROMETRY_SOLVER_AVAILABLE = True
    logger.info("Classe 'AstrometrySolver' importée depuis seestar.alignment.")
except Exception as e:
    ASTROMETRY_SOLVER_AVAILABLE = False
    AstrometrySolver = None
    logger.error(f"Import 'AstrometrySolver' échoué: {e}.")







# DANS zemosaic_worker.py

# ... (imports et logger configuré comme avant) ...

# --- Helper pour log et callback ---
def _log_and_callback(message_key_or_raw, progress_value=None, level="INFO", callback=None, **kwargs):
    """
    Helper pour loguer un message et appeler le callback GUI.
    - Si level est INFO, WARN, ERROR, SUCCESS, message_key_or_raw est traité comme une clé.
    - Sinon (DEBUG, ETA_LEVEL, etc.), message_key_or_raw est loggué tel quel.
    - Les **kwargs sont passés pour le formatage si message_key_or_raw est une clé.
    """
    log_level_map = {
        "INFO": logging.INFO, "DEBUG": logging.DEBUG, "DEBUG_DETAIL": logging.DEBUG,
        "WARN": logging.WARNING, "ERROR": logging.ERROR, "SUCCESS": logging.INFO,
        "INFO_DETAIL": logging.DEBUG, 
        "ETA_LEVEL": logging.DEBUG, # Pour les messages ETA spécifiques
        "CHRONO_LEVEL": logging.DEBUG # Pour les commandes de chrono
    }
    
    level_str = "INFO" # Défaut
    if isinstance(level, str):
        level_str = level.upper()
    elif level is not None:
        logger.warning(f"_log_and_callback: Argument 'level' inattendu (type: {type(level)}, valeur: {level}). Utilisation de INFO par défaut.")

    # Préparer le message pour le logger Python interne
    final_message_for_py_logger = ""
    user_facing_log_levels = ["INFO", "WARN", "ERROR", "SUCCESS"]

    if level_str in user_facing_log_levels:
        # Pour ces niveaux, on s'attend à une clé. Logguer la clé et les args pour le debug interne.
        final_message_for_py_logger = f"[CLÉ_POUR_GUI: {message_key_or_raw}]"
        if kwargs:
            final_message_for_py_logger += f" (Args: {kwargs})"
    else: 
        # Pour les niveaux DEBUG, ETA, CHRONO, on loggue le message brut.
        # Si des kwargs sont passés avec un message brut (ex: debug), on peut essayer de le formater.
        final_message_for_py_logger = str(message_key_or_raw)
        if kwargs:
            try:
                final_message_for_py_logger = final_message_for_py_logger.format(**kwargs)
            except (KeyError, ValueError, IndexError) as fmt_err:
                logger.debug(f"Échec formatage message brut '{message_key_or_raw}' avec kwargs {kwargs} pour logger interne: {fmt_err}")
                # Garder le message brut si le formatage échoue

    logger.log(log_level_map.get(level_str, logging.INFO), final_message_for_py_logger)
    
    # Appel au callback GUI
    if callback and callable(callback):
        try:
            # On envoie la clé (ou le message brut) et les kwargs au callback GUI.
            # La GUI (sa méthode _log_message) sera responsable de faire la traduction
            # et le formatage final en utilisant ces kwargs si message_key_or_raw est une clé.
            #
            # La signature de _log_message dans la GUI doit être :
            # def _log_message(self, message_key_or_raw, progress_value=None, level="INFO", **kwargs):
            callback(message_key_or_raw, progress_value, level if isinstance(level, str) else "INFO", **kwargs)
        except Exception as e_cb:
            # Logguer l'erreur du callback, mais ne pas planter le worker pour ça
            logger.warning(f"Erreur dans progress_callback lors de l'appel depuis _log_and_callback: {e_cb}", exc_info=False)
            # Peut-être afficher la trace pour le debug du callback lui-même
            # logger.debug("Traceback de l'erreur du callback:", exc_info=True)




def _log_memory_usage(progress_callback: callable, context_message: str = ""): # Fonction helper définie ici ou globalement dans le module
    """Logue l'utilisation actuelle de la mémoire du processus et du système."""
    if not progress_callback or not callable(progress_callback):
        return
    try:
        process = psutil.Process(os.getpid())
        mem_info = process.memory_info()
        rss_mb = mem_info.rss / (1024 * 1024)
        vms_mb = mem_info.vms / (1024 * 1024)

        virtual_mem = psutil.virtual_memory()
        available_ram_mb = virtual_mem.available / (1024 * 1024)
        total_ram_mb = virtual_mem.total / (1024 * 1024)
        percent_ram_used = virtual_mem.percent

        swap_mem = psutil.swap_memory()
        used_swap_mb = swap_mem.used / (1024 * 1024)
        total_swap_mb = swap_mem.total / (1024 * 1024)
        percent_swap_used = swap_mem.percent
        
        log_msg = (
            f"Memory Usage ({context_message}): "
            f"Proc RSS: {rss_mb:.1f}MB, VMS: {vms_mb:.1f}MB. "
            f"Sys RAM: Avail {available_ram_mb:.0f}MB / Total {total_ram_mb:.0f}MB ({percent_ram_used}%% used). "
            f"Sys Swap: Used {used_swap_mb:.0f}MB / Total {total_swap_mb:.0f}MB ({percent_swap_used}%% used)."
        )
        _log_and_callback(log_msg, prog=None, lvl="DEBUG", callback=progress_callback)
        
    except Exception as e_mem_log:
        _log_and_callback(f"Erreur lors du logging mémoire ({context_message}): {e_mem_log}", prog=None, lvl="WARN", callback=progress_callback)




# --- Fonctions Utilitaires Internes au Worker ---
def _calculate_final_mosaic_grid(panel_wcs_list: list, panel_shapes_hw_list: list,
                                 drizzle_scale_factor: float = 1.0, progress_callback: callable = None):
    num_initial_inputs = len(panel_wcs_list)
    # Utilisation de clés pour les messages utilisateur
    _log_and_callback("calcgrid_info_start_calc", num_wcs_shapes=num_initial_inputs, scale_factor=drizzle_scale_factor, level="DEBUG_DETAIL", callback=progress_callback)
    
    if not (REPROJECT_AVAILABLE and find_optimal_celestial_wcs):
        _log_and_callback("calcgrid_error_reproject_unavailable", level="ERROR", callback=progress_callback); return None, None
    if not (ASTROPY_AVAILABLE and u and Angle):
        _log_and_callback("calcgrid_error_astropy_unavailable", level="ERROR", callback=progress_callback); return None, None
    if num_initial_inputs == 0:
        _log_and_callback("calcgrid_error_no_wcs_shape", level="ERROR", callback=progress_callback); return None, None

    valid_wcs_inputs = []; valid_shapes_inputs_hw = []
    for idx_filt, wcs_filt in enumerate(panel_wcs_list):
        if isinstance(wcs_filt, WCS) and wcs_filt.is_celestial:
            if idx_filt < len(panel_shapes_hw_list):
                shape_filt = panel_shapes_hw_list[idx_filt]
                if isinstance(shape_filt, tuple) and len(shape_filt) == 2 and isinstance(shape_filt[0], int) and shape_filt[0] > 0 and isinstance(shape_filt[1], int) and shape_filt[1] > 0:
                    valid_wcs_inputs.append(wcs_filt); valid_shapes_inputs_hw.append(shape_filt)
                else: _log_and_callback("calcgrid_warn_invalid_shape_skipped", shape=shape_filt, wcs_index=idx_filt, level="WARN", callback=progress_callback)
            else: _log_and_callback("calcgrid_warn_no_shape_for_wcs_skipped", wcs_index=idx_filt, level="WARN", callback=progress_callback)
        else: _log_and_callback("calcgrid_warn_invalid_wcs_skipped", wcs_index=idx_filt, level="WARN", callback=progress_callback)
    
    if not valid_wcs_inputs:
        _log_and_callback("calcgrid_error_no_valid_wcs_shape_after_filter", level="ERROR", callback=progress_callback); return None, None

    panel_wcs_list_to_use = valid_wcs_inputs; panel_shapes_hw_list_to_use = valid_shapes_inputs_hw
    num_valid_inputs = len(panel_wcs_list_to_use)
    _log_and_callback(f"CalcGrid: {num_valid_inputs} WCS/Shapes valides pour calcul.", None, "DEBUG", progress_callback) # Log technique

    inputs_for_optimal_wcs_calc = []
    for i in range(num_valid_inputs):
        wcs_in = panel_wcs_list_to_use[i]
        shape_in_hw = panel_shapes_hw_list_to_use[i] # shape (height, width)
        shape_in_wh_for_wcs_pixel_shape = (shape_in_hw[1], shape_in_hw[0]) # (width, height) for WCS.pixel_shape

        # Ensure WCS.pixel_shape is set for reproject, it might use it internally.
        if wcs_in.pixel_shape is None or wcs_in.pixel_shape != shape_in_wh_for_wcs_pixel_shape:
            try: 
                wcs_in.pixel_shape = shape_in_wh_for_wcs_pixel_shape
                _log_and_callback(f"CalcGrid: WCS {i} pixel_shape set to {shape_in_wh_for_wcs_pixel_shape}", None, "DEBUG_DETAIL", progress_callback)
            except Exception as e_pshape_set: 
                _log_and_callback("calcgrid_warn_set_pixel_shape_failed", wcs_index=i, error=str(e_pshape_set), level="WARN", callback=progress_callback)
        
        # **** LA CORRECTION EST ICI ****
        # find_optimal_celestial_wcs expects a list of (shape, wcs) tuples or HDU objects.
        # The shape should be (height, width).
        inputs_for_optimal_wcs_calc.append((shape_in_hw, wcs_in))
        # *****************************

    if not inputs_for_optimal_wcs_calc:
        _log_and_callback("calcgrid_error_no_wcs_for_optimal_calc", level="ERROR", callback=progress_callback); return None, None
        
    try:
        sum_of_pixel_scales_deg = 0.0; count_of_valid_scales = 0
        # For calculating average input pixel scale, we use panel_wcs_list_to_use (which are just WCS objects)
        for wcs_obj_scale in panel_wcs_list_to_use: 
            if not (wcs_obj_scale and wcs_obj_scale.is_celestial): continue
            try:
                current_pixel_scale_deg = 0.0
                if hasattr(wcs_obj_scale, 'proj_plane_pixel_scales') and callable(wcs_obj_scale.proj_plane_pixel_scales):
                    pixel_scales_angle_tuple = wcs_obj_scale.proj_plane_pixel_scales(); current_pixel_scale_deg = np.mean(np.abs([s.to_value(u.deg) for s in pixel_scales_angle_tuple]))
                elif hasattr(wcs_obj_scale, 'pixel_scale_matrix'): current_pixel_scale_deg = np.sqrt(np.abs(np.linalg.det(wcs_obj_scale.pixel_scale_matrix)))
                else: continue
                if np.isfinite(current_pixel_scale_deg) and current_pixel_scale_deg > 1e-10: sum_of_pixel_scales_deg += current_pixel_scale_deg; count_of_valid_scales += 1
            except Exception: pass # Ignore errors in calculating scale for one WCS
        
        avg_input_pixel_scale_deg = (2.0 / 3600.0) # Fallback 2 arcsec/pix
        if count_of_valid_scales > 0: avg_input_pixel_scale_deg = sum_of_pixel_scales_deg / count_of_valid_scales
        elif num_valid_inputs > 0 : _log_and_callback("calcgrid_warn_scale_fallback", level="WARN", callback=progress_callback)
        
        target_resolution_deg_per_pixel = avg_input_pixel_scale_deg / drizzle_scale_factor
        target_resolution_angle = Angle(target_resolution_deg_per_pixel, unit=u.deg)
        _log_and_callback("calcgrid_info_scales", avg_input_scale_arcsec=avg_input_pixel_scale_deg*3600, target_scale_arcsec=target_resolution_angle.arcsec, level="INFO", callback=progress_callback)
        
        # Now call with inputs_for_optimal_wcs_calc which is a list of (shape_hw, wcs) tuples
        optimal_wcs_out, optimal_shape_hw_out = find_optimal_celestial_wcs(
            inputs_for_optimal_wcs_calc, # This is now a list of (shape_hw, WCS) tuples
            resolution=target_resolution_angle, 
            auto_rotate=True, 
            projection='TAN', 
            reference=None, 
            frame='icrs'
        )
        
        if optimal_wcs_out and optimal_shape_hw_out:
            expected_pixel_shape_wh_for_wcs_out = (optimal_shape_hw_out[1], optimal_shape_hw_out[0])
            if optimal_wcs_out.pixel_shape is None or optimal_wcs_out.pixel_shape != expected_pixel_shape_wh_for_wcs_out:
                try: optimal_wcs_out.pixel_shape = expected_pixel_shape_wh_for_wcs_out
                except Exception: pass
            if not (hasattr(optimal_wcs_out.wcs, 'naxis1') and hasattr(optimal_wcs_out.wcs, 'naxis2')) or not (optimal_wcs_out.wcs.naxis1 > 0 and optimal_wcs_out.wcs.naxis2 > 0) :
                try: optimal_wcs_out.wcs.naxis1 = expected_pixel_shape_wh_for_wcs_out[0]; optimal_wcs_out.wcs.naxis2 = expected_pixel_shape_wh_for_wcs_out[1]
                except Exception: pass
        
        _log_and_callback("calcgrid_info_optimal_grid_calculated", shape=optimal_shape_hw_out, crval=optimal_wcs_out.wcs.crval if optimal_wcs_out and optimal_wcs_out.wcs else 'N/A', level="INFO", callback=progress_callback)
        return optimal_wcs_out, optimal_shape_hw_out
    except ImportError: _log_and_callback("calcgrid_error_find_optimal_wcs_unavailable", level="ERROR", callback=progress_callback); return None, None
    except Exception as e_optimal_wcs_call: 
        _log_and_callback("calcgrid_error_find_optimal_wcs_call", error=str(e_optimal_wcs_call), level="ERROR", callback=progress_callback)
        logger.error("Traceback find_optimal_celestial_wcs:", exc_info=True)
        return None, None


def cluster_seestar_stacks(all_raw_files_with_info: list, stack_threshold_deg: float, progress_callback: callable):
    if not (ASTROPY_AVAILABLE and SkyCoord and u): _log_and_callback("clusterstacks_error_astropy_unavailable", level="ERROR", callback=progress_callback); return []
    if not all_raw_files_with_info: _log_and_callback("clusterstacks_warn_no_raw_info", level="WARN", callback=progress_callback); return []
    _log_and_callback("clusterstacks_info_start", num_files=len(all_raw_files_with_info), threshold=stack_threshold_deg, level="INFO", callback=progress_callback)
    panel_centers_sky = []; panel_data_for_clustering = []
    for i, info in enumerate(all_raw_files_with_info):
        wcs_obj = info['wcs']
        if not (wcs_obj and wcs_obj.is_celestial): continue
        try:
            if wcs_obj.pixel_shape: center_world = wcs_obj.pixel_to_world(wcs_obj.pixel_shape[0]/2.0, wcs_obj.pixel_shape[1]/2.0)
            elif hasattr(wcs_obj.wcs, 'crval'): center_world = SkyCoord(ra=wcs_obj.wcs.crval[0]*u.deg, dec=wcs_obj.wcs.crval[1]*u.deg, frame='icrs')
            else: continue
            panel_centers_sky.append(center_world); panel_data_for_clustering.append(info)
        except Exception: continue
    if not panel_centers_sky: _log_and_callback("clusterstacks_warn_no_centers", level="WARN", callback=progress_callback); return []
    groups = []; assigned_mask = [False] * len(panel_centers_sky)
    for i in range(len(panel_centers_sky)):
        if assigned_mask[i]: continue
        current_group_infos = [panel_data_for_clustering[i]]; assigned_mask[i] = True
        current_group_center_seed = panel_centers_sky[i]
        for j in range(i + 1, len(panel_centers_sky)):
            if assigned_mask[j]: continue
            if current_group_center_seed.separation(panel_centers_sky[j]).deg < stack_threshold_deg:
                current_group_infos.append(panel_data_for_clustering[j]); assigned_mask[j] = True
        groups.append(current_group_infos)
    _log_and_callback("clusterstacks_info_finished", num_groups=len(groups), level="INFO", callback=progress_callback)
    return groups

<<<<<<< HEAD
def get_wcs_and_pretreat_raw_file(file_path: str, solver_settings: dict,
=======
def get_wcs_and_pretreat_raw_file(file_path: str,
                                  solver_instance,
                                  solver_settings: dict,
>>>>>>> 60e91b57
                                  progress_callback: callable):
    filename = os.path.basename(file_path)
    # Utiliser une fonction helper pour les logs internes à cette fonction si _log_and_callback
    # est trop lié à la structure de run_hierarchical_mosaic
    _pcb_local = lambda msg_key, lvl="DEBUG", **kwargs: \
        progress_callback(msg_key, None, lvl, **kwargs) if progress_callback else print(f"GETWCS_LOG {lvl}: {msg_key} {kwargs}")

    _pcb_local(f"GetWCS_Pretreat: Début pour '{filename}'.", lvl="DEBUG_DETAIL") # Niveau DEBUG_DETAIL pour être moins verbeux

    if not (ZEMOSAIC_UTILS_AVAILABLE and zemosaic_utils):
        _pcb_local("getwcs_error_utils_unavailable", lvl="ERROR")
        return None, None, None
        
    img_data_raw_adu, header_orig = zemosaic_utils.load_and_validate_fits(
        file_path, 
        normalize_to_float32=False, 
        attempt_fix_nonfinite=True, 
        progress_callback=progress_callback
    )

    if img_data_raw_adu is None or header_orig is None:
        _pcb_local("getwcs_error_load_failed", lvl="ERROR", filename=filename)
        # Le fichier n'a pas pu être chargé, on ne peut pas le déplacer car on ne sait pas s'il existe ou est corrompu.
        # Ou on pourrait essayer de le déplacer s'il existe. Pour l'instant, on retourne None.
        return None, None, None

    # ... (log de post-load) ...
    _pcb_local(f"  Post-Load: '{filename}' - Shape: {img_data_raw_adu.shape}, Dtype: {img_data_raw_adu.dtype}", lvl="DEBUG_VERY_DETAIL")

    img_data_processed_adu = img_data_raw_adu.astype(np.float32, copy=True)
    del img_data_raw_adu; gc.collect()

    # --- Débayerisation ---
    if img_data_processed_adu.ndim == 2:
        _pcb_local(f"  Monochrome détecté pour '{filename}'. Débayerisation...", lvl="DEBUG_DETAIL")
        bayer_pattern = header_orig.get('BAYERPAT', header_orig.get('CFAIMAGE', 'GRBG'))
        if not isinstance(bayer_pattern, str) or bayer_pattern.upper() not in ['GRBG','RGGB','GBRG','BGGR']: bayer_pattern = 'GRBG'
        else: bayer_pattern = bayer_pattern.upper()
        
        bitpix = header_orig.get('BITPIX', 16)
        # ... (logique de max_val_for_norm_before_debayer inchangée) ...
        max_val_for_norm_before_debayer = (2**abs(bitpix))-1. if bitpix!=0 and np.issubdtype(img_data_processed_adu.dtype,np.integer) else (65535. if np.issubdtype(img_data_processed_adu.dtype,np.unsignedinteger) else 1.)
        if abs(bitpix)>16 and np.issubdtype(img_data_processed_adu.dtype,np.integer): max_val_for_norm_before_debayer=(2**16)-1.
        if max_val_for_norm_before_debayer<=0: max_val_for_norm_before_debayer=1.

        img_norm_for_debayer = np.zeros_like(img_data_processed_adu,dtype=np.float32)
        min_adu_pre_debayer,max_adu_pre_debayer=np.nanmin(img_data_processed_adu),np.nanmax(img_data_processed_adu)
        range_adu_pre_debayer=max_adu_pre_debayer-min_adu_pre_debayer
        if range_adu_pre_debayer>1e-9: img_norm_for_debayer=(img_data_processed_adu-min_adu_pre_debayer)/range_adu_pre_debayer
        elif np.any(np.isfinite(img_data_processed_adu)): img_norm_for_debayer=np.full_like(img_data_processed_adu,0.5)
        img_norm_for_debayer=np.clip(img_norm_for_debayer,0.,1.)
        
        try:
            img_rgb_norm_01 = zemosaic_utils.debayer_image(img_norm_for_debayer, bayer_pattern, progress_callback=progress_callback)
            if range_adu_pre_debayer>1e-9: img_data_processed_adu=(img_rgb_norm_01*range_adu_pre_debayer)+min_adu_pre_debayer
            else: img_data_processed_adu=np.full_like(img_rgb_norm_01,min_adu_pre_debayer if np.isfinite(min_adu_pre_debayer) else 0.)
        except Exception as e_debayer: 
            _pcb_local("getwcs_warn_debayer_failed", lvl="WARN", filename=filename, error=str(e_debayer))
            img_data_processed_adu = np.stack([img_data_processed_adu]*3, axis=-1) # Fallback stack
    
    if img_data_processed_adu.ndim == 2: # Toujours monochrome après tentative de débayerisation
        _pcb_local("getwcs_warn_still_2d_after_debayer_attempt", lvl="WARN", filename=filename)
        img_data_processed_adu = np.stack([img_data_processed_adu]*3, axis=-1)
    
    if img_data_processed_adu.ndim != 3 or img_data_processed_adu.shape[-1] != 3:
        _pcb_local("getwcs_error_shape_after_debayer_final_check", lvl="ERROR", filename=filename, shape=str(img_data_processed_adu.shape))
        return None, None, None

    # --- Correction Hot Pixels ---
    _pcb_local(f"  Correction HP pour '{filename}'...", lvl="DEBUG_DETAIL")
    img_data_hp_corrected_adu = zemosaic_utils.detect_and_correct_hot_pixels(img_data_processed_adu,3.,5,progress_callback=progress_callback)
    if img_data_hp_corrected_adu is not None: 
        img_data_processed_adu = img_data_hp_corrected_adu
    else: _pcb_local("getwcs_warn_hp_returned_none_using_previous", lvl="WARN", filename=filename)

    # --- Résolution WCS ---
    _pcb_local(f"  Résolution WCS pour '{filename}'...", lvl="DEBUG_DETAIL")
    wcs_brute = None
    if ASTROPY_AVAILABLE and WCS: # S'assurer que WCS est bien l'objet d'Astropy
        try:
            wcs_from_header = WCS(header_orig, naxis=2, relax=True) # Utiliser WCS d'Astropy
            if wcs_from_header.is_celestial and hasattr(wcs_from_header.wcs,'crval') and \
               (hasattr(wcs_from_header.wcs,'cdelt') or hasattr(wcs_from_header.wcs,'cd') or hasattr(wcs_from_header.wcs,'pc')):
                wcs_brute = wcs_from_header
                _pcb_local(f"    WCS trouvé dans header FITS de '{filename}'.", lvl="DEBUG_DETAIL")
        except Exception as e_wcs_hdr:
            _pcb_local("getwcs_warn_header_wcs_read_failed", lvl="WARN", filename=filename, error=str(e_wcs_hdr))
            wcs_brute = None
            
<<<<<<< HEAD
    if wcs_brute is None and ZEMOSAIC_ASTROMETRY_AVAILABLE and zemosaic_astrometry:
        _pcb_local(f"    WCS non trouvé/valide dans header. Appel solve_with_astap pour '{filename}'.", lvl="DEBUG_DETAIL")
        wcs_brute = zemosaic_astrometry.solve_with_astap(
            image_fits_path=file_path,
            original_fits_header=header_orig,
            astap_exe_path=solver_settings.get('astap_path'),
            astap_data_dir=solver_settings.get('astap_data_dir'),
            search_radius_deg=solver_settings.get('astap_search_radius'),
            downsample_factor=solver_settings.get('astap_downsample'),
            sensitivity=solver_settings.get('astap_sensitivity'),
            timeout_sec=solver_settings.get('astap_timeout_sec', 180),
            update_original_header_in_place=True,
            progress_callback=progress_callback
=======
    if wcs_brute is None and ASTROMETRY_SOLVER_AVAILABLE and solver_instance:
        _pcb_local(
            f"    WCS non trouvé/valide dans header. Appel solver.solve pour '{filename}'.",
            lvl="DEBUG_DETAIL"
>>>>>>> 60e91b57
        )
        try:
            wcs_brute = solver_instance.solve(
                file_path,
                header_orig,
                settings=solver_settings,
                update_header_with_solution=True
            )
        except Exception as e_solve:
            _pcb_local("getwcs_warn_solver_failed", lvl="WARN", filename=filename, error=str(e_solve))
            wcs_brute = None
        if wcs_brute:
            _pcb_local("getwcs_info_solver_solved", lvl="INFO_DETAIL", filename=filename)
        else:
            _pcb_local("getwcs_warn_solver_failed", lvl="WARN", filename=filename)
    elif wcs_brute is None: # Ni header, ni ASTAP n'a fonctionné ou n'était dispo
        _pcb_local("getwcs_warn_no_wcs_source_available_or_failed", lvl="WARN", filename=filename)
        # Action de déplacement sera gérée par le check suivant

    # --- Vérification finale du WCS et action de déplacement si échec ---
    if wcs_brute and wcs_brute.is_celestial:
        # Mettre à jour pixel_shape si nécessaire
        if wcs_brute.pixel_shape is None or not (wcs_brute.pixel_shape[0]>0 and wcs_brute.pixel_shape[1]>0):
            n1_final = header_orig.get('NAXIS1', img_data_processed_adu.shape[1])
            n2_final = header_orig.get('NAXIS2', img_data_processed_adu.shape[0])
            if n1_final > 0 and n2_final > 0:
                try: wcs_brute.pixel_shape = (int(n1_final), int(n2_final))
                except Exception as e_ps_final: 
                    _pcb_local("getwcs_error_set_pixel_shape_final_wcs_invalid", lvl="ERROR", filename=filename, error=str(e_ps_final))
                    # WCS devient invalide ici
                    wcs_brute = None # Forcer le déplacement
            else:
                _pcb_local("getwcs_error_invalid_naxis_for_pixel_shape_wcs_invalid", lvl="ERROR", filename=filename)
                wcs_brute = None # Forcer le déplacement
        
        if wcs_brute and wcs_brute.is_celestial: # Re-vérifier après la tentative de set_pixel_shape
            _pcb_local("getwcs_info_pretreatment_wcs_ok", lvl="DEBUG", filename=filename)
            return img_data_processed_adu, wcs_brute, header_orig # header_orig peut avoir été mis à jour par ASTAP
        # else: tombe dans le bloc de déplacement ci-dessous

    # Si on arrive ici, c'est que wcs_brute est None ou non céleste
    _pcb_local("getwcs_action_moving_unsolved_file", lvl="WARN", filename=filename)
    try:
        original_file_dir = os.path.dirname(file_path)
        unaligned_dir_name = "unaligned_by_zemosaic"
        unaligned_path = os.path.join(original_file_dir, unaligned_dir_name)
        
        if not os.path.exists(unaligned_path):
            os.makedirs(unaligned_path)
            _pcb_local(f"  Création dossier: '{unaligned_path}'", lvl="INFO_DETAIL")
        
        destination_path = os.path.join(unaligned_path, filename)
        
        if os.path.exists(destination_path):
            base, ext = os.path.splitext(filename)
            timestamp_suffix = time.strftime("_%Y%m%d%H%M%S")
            destination_path = os.path.join(unaligned_path, f"{base}{timestamp_suffix}{ext}")
            _pcb_local(f"  Fichier de destination '{filename}' existe déjà. Renommage en '{os.path.basename(destination_path)}'", lvl="DEBUG_DETAIL")

        shutil.move(file_path, destination_path) # shutil.move écrase si la destination existe et est un fichier
                                                  # mais notre renommage ci-dessus gère le cas.
        _pcb_local(f"  Fichier '{filename}' déplacé vers '{unaligned_path}'.", lvl="INFO")

    except Exception as e_move:
        _pcb_local(f"getwcs_error_moving_unaligned_file", lvl="ERROR", filename=filename, error=str(e_move))
        logger.error(f"Erreur déplacement fichier {filename} vers dossier unaligned:", exc_info=True)
            
    if img_data_processed_adu is not None: del img_data_processed_adu 
    gc.collect()
    return None, None, None # Indique l'échec pour ce fichier








# Dans zemosaic_worker.py

# ... (vos imports existants : os, shutil, time, traceback, gc, logging, np, astropy, reproject, et les modules zemosaic_...)

def create_master_tile(
    seestar_stack_group_info: list[dict], 
    tile_id: int, 
    output_temp_dir: str,
    # Paramètres de stacking existants
    stack_norm_method: str,
    stack_weight_method: str, # Ex: "none", "noise_variance", "noise_fwhm", "noise_plus_fwhm"
    stack_reject_algo: str,
    stack_kappa_low: float,
    stack_kappa_high: float,
    parsed_winsor_limits: tuple[float, float],
    stack_final_combine: str,
    # --- NOUVEAUX PARAMÈTRES POUR LA PONDÉRATION RADIALE ---
    apply_radial_weight: bool,             # Vient de la GUI/config
    radial_feather_fraction: float,      # Vient de la GUI/config
    radial_shape_power: float,           # Pourrait être une constante ou configurable
    min_radial_weight_floor: float,
    # --- FIN NOUVEAUX PARAMÈTRES ---
    progress_callback: callable
):
    """
    Crée une "master tuile" à partir d'un groupe d'images.
    Lit les données image prétraitées depuis un cache disque (.npy).
    Utilise les WCS et Headers déjà résolus et stockés en mémoire.
    Transmet toutes les options de stacking, y compris la pondération radiale.
    """
    pcb_tile = lambda msg_key, prog=None, lvl="INFO_DETAIL", **kwargs: _log_and_callback(msg_key, prog, lvl, callback=progress_callback, **kwargs)
    func_id_log_base = "mastertile" 

    pcb_tile(f"{func_id_log_base}_info_creation_started_from_cache", prog=None, lvl="INFO", 
             num_raw=len(seestar_stack_group_info), tile_id=tile_id)
    pcb_tile(f"    {func_id_log_base}_{tile_id}: Options Stacking - Norm='{stack_norm_method}', "
             f"Weight='{stack_weight_method}' (RadialWeight={apply_radial_weight}), "
             f"Reject='{stack_reject_algo}', Combine='{stack_final_combine}'", prog=None, lvl="DEBUG")

    if not (ZEMOSAIC_UTILS_AVAILABLE and zemosaic_utils and ZEMOSAIC_ALIGN_STACK_AVAILABLE and zemosaic_align_stack and ASTROPY_AVAILABLE and fits): # Ajout de 'fits' pour header_mt_save
        # ... (votre gestion d'erreur de dépendances existante) ...
        if not ZEMOSAIC_UTILS_AVAILABLE: pcb_tile(f"{func_id_log_base}_error_utils_unavailable", prog=None, lvl="ERROR", tile_id=tile_id)
        if not ZEMOSAIC_ALIGN_STACK_AVAILABLE: pcb_tile(f"{func_id_log_base}_error_alignstack_unavailable", prog=None, lvl="ERROR", tile_id=tile_id)
        if not ASTROPY_AVAILABLE or not fits: pcb_tile(f"{func_id_log_base}_error_astropy_unavailable", prog=None, lvl="ERROR", tile_id=tile_id)
        return None, None
        
    if not seestar_stack_group_info: 
        pcb_tile(f"{func_id_log_base}_error_no_images_provided", prog=None, lvl="ERROR", tile_id=tile_id)
        return None,None
    
    # Choix de l'image de référence (généralement la première du groupe après tri ou la plus centrale)
    reference_image_index_in_group = 0 # Pourrait être plus sophistiqué à l'avenir
    if not (0 <= reference_image_index_in_group < len(seestar_stack_group_info)): 
        pcb_tile(f"{func_id_log_base}_error_invalid_ref_index", prog=None, lvl="ERROR", tile_id=tile_id, ref_idx=reference_image_index_in_group, group_size=len(seestar_stack_group_info))
        return None,None
    
    ref_info_for_tile = seestar_stack_group_info[reference_image_index_in_group]
    wcs_for_master_tile = ref_info_for_tile.get('wcs')
    # Le header est un dict venant du cache, il faut le convertir en objet fits.Header si besoin
    header_dict_for_master_tile_base = ref_info_for_tile.get('header') 

    if not (wcs_for_master_tile and wcs_for_master_tile.is_celestial and header_dict_for_master_tile_base):
        pcb_tile(f"{func_id_log_base}_error_invalid_ref_wcs_header", prog=None, lvl="ERROR", tile_id=tile_id)
        return None,None
    
    # Conversion du dict en objet astropy.io.fits.Header pour la sauvegarde
    header_for_master_tile_base = fits.Header(header_dict_for_master_tile_base.cards if hasattr(header_dict_for_master_tile_base,'cards') else header_dict_for_master_tile_base)
    
    ref_path_raw = ref_info_for_tile.get('path_raw', 'UnknownRawRef')
    pcb_tile(f"{func_id_log_base}_info_reference_set", prog=None, lvl="DEBUG_DETAIL", ref_index=reference_image_index_in_group, ref_filename=os.path.basename(ref_path_raw), tile_id=tile_id)

    num_images_total = len(seestar_stack_group_info)
    pcb_tile(
        f"{func_id_log_base}_info_loading_from_cache_started",
        prog=None,
        lvl="DEBUG_DETAIL",
        num_images=num_images_total,
        tile_id=tile_id,
    )

    start_time_loading = time.monotonic() if hasattr(time, "monotonic") else None
    
    tile_images_data_HWC_adu = []
    tile_original_raw_headers = [] # Liste des dictionnaires de header originaux

    for i, raw_file_info in enumerate(seestar_stack_group_info):
        cached_image_file_path = raw_file_info.get('path_preprocessed_cache')
        original_raw_path = raw_file_info.get('path_raw', 'UnknownRawPathForTileImg')

        pcb_tile(
            f"{func_id_log_base}_debug_loading_image",
            prog=None,
            lvl="DEBUG_DETAIL",
            index=i + 1,
            total=num_images_total,
            filename=os.path.basename(original_raw_path),
            tile_id=tile_id,
        )

        if not (cached_image_file_path and os.path.exists(cached_image_file_path)):
            pcb_tile(f"{func_id_log_base}_warn_cache_file_missing", prog=None, lvl="WARN", filename=os.path.basename(original_raw_path), cache_path=cached_image_file_path, tile_id=tile_id)
            continue
        
        # pcb_tile(f"    {func_id_log_base}_{tile_id}_Img{i}: Lecture cache '{os.path.basename(cached_image_file_path)}'", prog=None, lvl="DEBUG_VERY_DETAIL")
        
        try:
            img_data_adu = np.load(cached_image_file_path) 
            if not (isinstance(img_data_adu, np.ndarray) and img_data_adu.dtype == np.float32 and img_data_adu.ndim == 3 and img_data_adu.shape[-1] == 3):
                pcb_tile(f"{func_id_log_base}_warn_invalid_cached_data", prog=None, lvl="WARN", filename=os.path.basename(cached_image_file_path), 
                         shape=img_data_adu.shape if hasattr(img_data_adu, 'shape') else 'N/A', 
                         dtype=img_data_adu.dtype if hasattr(img_data_adu, 'dtype') else 'N/A', tile_id=tile_id)
                del img_data_adu; gc.collect(); continue
            
            tile_images_data_HWC_adu.append(img_data_adu)
            # Stocker le dict de header, pas l'objet fits.Header, car c'est ce qui est dans raw_file_info
            tile_original_raw_headers.append(raw_file_info.get('header'))

            if start_time_loading is not None and num_images_total > 1:
                elapsed = time.monotonic() - start_time_loading
                eta_seconds = (elapsed / (i + 1)) * (num_images_total - i - 1)
                h, rem = divmod(int(eta_seconds), 3600)
                m, s = divmod(rem, 60)
                pcb_tile(
                    f"ETA_UPDATE:{h:02d}:{m:02d}:{s:02d}",
                    prog=None,
                    lvl="ETA_LEVEL",
                )
        except MemoryError as e_mem_load_cache:
             pcb_tile(f"{func_id_log_base}_error_memory_loading_cache", prog=None, lvl="ERROR", filename=os.path.basename(cached_image_file_path), error=str(e_mem_load_cache), tile_id=tile_id)
             del tile_images_data_HWC_adu, tile_original_raw_headers; gc.collect(); return None, None
        except Exception as e_load_cache:
            pcb_tile(f"{func_id_log_base}_error_loading_cache", prog=None, lvl="ERROR", filename=os.path.basename(cached_image_file_path), error=str(e_load_cache), tile_id=tile_id)
            logger.error(f"Erreur chargement cache {cached_image_file_path} pour tuile {tile_id}", exc_info=True)
            continue
            
    if not tile_images_data_HWC_adu: 
        pcb_tile(f"{func_id_log_base}_error_no_valid_images_from_cache", prog=None, lvl="ERROR", tile_id=tile_id)
        return None,None
    # pcb_tile(f"{func_id_log_base}_info_loading_from_cache_finished", prog=None, lvl="DEBUG_DETAIL", num_loaded=len(tile_images_data_HWC_adu), tile_id=tile_id)

    # pcb_tile(f"{func_id_log_base}_info_intra_tile_alignment_started", prog=None, lvl="DEBUG_DETAIL", num_to_align=len(tile_images_data_HWC_adu), tile_id=tile_id)
    aligned_images_for_stack = zemosaic_align_stack.align_images_in_group(
        image_data_list=tile_images_data_HWC_adu, 
        reference_image_index=reference_image_index_in_group, 
        progress_callback=progress_callback
    )
    del tile_images_data_HWC_adu; gc.collect()
    
    valid_aligned_images = [img for img in aligned_images_for_stack if img is not None]
    if aligned_images_for_stack: del aligned_images_for_stack # Libérer la liste originale après filtrage

    num_actually_aligned_for_header = len(valid_aligned_images)
    # pcb_tile(f"{func_id_log_base}_info_intra_tile_alignment_finished", prog=None, lvl="DEBUG_DETAIL", num_aligned=num_actually_aligned_for_header, tile_id=tile_id)
    
    if not valid_aligned_images: 
        pcb_tile(f"{func_id_log_base}_error_no_images_after_alignment", prog=None, lvl="ERROR", tile_id=tile_id)
        return None,None
    
    pcb_tile(f"{func_id_log_base}_info_stacking_started", prog=None, lvl="DEBUG_DETAIL", 
             num_to_stack=len(valid_aligned_images), tile_id=tile_id) # Les options sont loggées au début
    
    master_tile_stacked_HWC = zemosaic_align_stack.stack_aligned_images(
        aligned_image_data_list=valid_aligned_images, 
        normalize_method=stack_norm_method,
        weighting_method=stack_weight_method,
        rejection_algorithm=stack_reject_algo,
        final_combine_method=stack_final_combine,
        sigma_clip_low=stack_kappa_low,
        sigma_clip_high=stack_kappa_high,
        winsor_limits=parsed_winsor_limits,
        minimum_signal_adu_target=0.0,
        # --- TRANSMISSION DES NOUVEAUX PARAMÈTRES ---
        apply_radial_weight=apply_radial_weight,
        radial_feather_fraction=radial_feather_fraction,
        radial_shape_power=radial_shape_power,
        # --- FIN TRANSMISSION ---
        progress_callback=progress_callback
    )
    
    del valid_aligned_images; gc.collect() # valid_aligned_images a été passé par valeur (copie de la liste)
                                          # mais les arrays NumPy à l'intérieur sont passés par référence.
                                          # stack_aligned_images travaille sur ces arrays.
                                          # Il est bon de del ici.

    if master_tile_stacked_HWC is None: 
        pcb_tile(f"{func_id_log_base}_error_stacking_failed", prog=None, lvl="ERROR", tile_id=tile_id)
        return None,None
    
    pcb_tile(f"{func_id_log_base}_info_stacking_finished", prog=None, lvl="DEBUG_DETAIL", tile_id=tile_id, 
             shape=master_tile_stacked_HWC.shape)
             # min_val=np.nanmin(master_tile_stacked_HWC), # Peut être verbeux
             # max_val=np.nanmax(master_tile_stacked_HWC), 
             # mean_val=np.nanmean(master_tile_stacked_HWC))

    # pcb_tile(f"{func_id_log_base}_info_saving_started", prog=None, lvl="DEBUG_DETAIL", tile_id=tile_id)
    temp_fits_filename = f"master_tile_{tile_id:03d}.fits"
    temp_fits_filepath = os.path.join(output_temp_dir,temp_fits_filename)
    
    try:
        # Créer un nouvel objet Header pour la sauvegarde
        header_mt_save = fits.Header()
        if wcs_for_master_tile:
            try: 
                # S'assurer que wcs_for_master_tile a les NAXIS bien définis pour to_header
                # La shape de master_tile_stacked_HWC est (H, W, C)
                # Pour le WCS 2D, on a besoin de (W, H)
                if master_tile_stacked_HWC.ndim >= 2:
                    h_final, w_final = master_tile_stacked_HWC.shape[:2]
                    # Mettre à jour les attributs NAXIS du WCS si nécessaire,
                    # car to_header les utilise.
                    # wcs_for_master_tile.wcs.naxis1 = w_final # Ne pas modifier l'objet WCS original directement ici
                    # wcs_for_master_tile.wcs.naxis2 = h_final # car il est partagé/réutilisé.
                    # Créer une copie du WCS pour modification locale avant to_header si besoin.
                    # Cependant, save_fits_image devrait gérer les NAXIS en fonction des données.
                    pass

                header_mt_save.update(wcs_for_master_tile.to_header(relax=True))
            except Exception as e_wcs_hdr: 
                pcb_tile(f"{func_id_log_base}_warn_wcs_header_error_saving", prog=None, lvl="WARN", tile_id=tile_id, error=str(e_wcs_hdr))
        
        
        
        header_mt_save['ZMT_TYPE']=('Master Tile','ZeMosaic Processed Tile'); header_mt_save['ZMT_ID']=(tile_id,'Master Tile ID')
        header_mt_save['ZMT_NRAW']=(len(seestar_stack_group_info),'Raw frames in this tile group')
        header_mt_save['ZMT_NALGN']=(num_actually_aligned_for_header,'Successfully aligned frames for stack')
        header_mt_save['ZMT_NORM'] = (str(stack_norm_method), 'Normalization method')
        header_mt_save['ZMT_WGHT'] = (str(stack_weight_method), 'Weighting method')
        if apply_radial_weight: # Log des paramètres radiaux
            header_mt_save['ZMT_RADW'] = (True, 'Radial weighting applied')
            header_mt_save['ZMT_RADF'] = (radial_feather_fraction, 'Radial feather fraction')
            header_mt_save['ZMT_RADP'] = (radial_shape_power, 'Radial shape power')
        else:
            header_mt_save['ZMT_RADW'] = (False, 'Radial weighting applied')

        header_mt_save['ZMT_REJ'] = (str(stack_reject_algo), 'Rejection algorithm')
        if stack_reject_algo == "kappa_sigma":
            header_mt_save['ZMT_KAPLO'] = (stack_kappa_low, 'Kappa Sigma Low threshold')
            header_mt_save['ZMT_KAPHI'] = (stack_kappa_high, 'Kappa Sigma High threshold')
        elif stack_reject_algo == "winsorized_sigma_clip":
            header_mt_save['ZMT_WINLO'] = (parsed_winsor_limits[0], 'Winsor Lower limit %')
            header_mt_save['ZMT_WINHI'] = (parsed_winsor_limits[1], 'Winsor Upper limit %')
            # Les paramètres Kappa sont aussi pertinents pour Winsorized
            header_mt_save['ZMT_KAPLO'] = (stack_kappa_low, 'Kappa Low for Winsorized')
            header_mt_save['ZMT_KAPHI'] = (stack_kappa_high, 'Kappa High for Winsorized')
        header_mt_save['ZMT_COMB'] = (str(stack_final_combine), 'Final combine method')
        
        if header_for_master_tile_base: # C'est déjà un objet fits.Header
            ref_path_raw_for_hdr = seestar_stack_group_info[reference_image_index_in_group].get('path_raw', 'UnknownRef')
            header_mt_save['ZMT_REF'] = (os.path.basename(ref_path_raw_for_hdr), 'Reference raw frame for this tile WCS')
            keys_from_ref = ['OBJECT','DATE-AVG','FILTER','INSTRUME','FOCALLEN','XPIXSZ','YPIXSZ', 'GAIN', 'OFFSET'] # Ajout GAIN, OFFSET
            for key_h in keys_from_ref:
                if key_h in header_for_master_tile_base:
                    try: 
                        # Tenter d'obtenir la valeur et le commentaire
                        card = header_for_master_tile_base.cards[key_h]
                        header_mt_save[key_h] = (card.value, card.comment)
                    except (KeyError, AttributeError): # Si la carte n'a pas de commentaire ou si ce n'est pas un objet CardImage
                        header_mt_save[key_h] = header_for_master_tile_base[key_h]
            
            total_exposure_tile = 0.
            num_exposure_summed = 0
            for hdr_raw_item_dict in tile_original_raw_headers: # Ce sont des dicts
                if hdr_raw_item_dict is None: continue
                try: 
                    exposure_val = hdr_raw_item_dict.get('EXPTIME', hdr_raw_item_dict.get('EXPOSURE', 0.0))
                    total_exposure_tile += float(exposure_val if exposure_val is not None else 0.0)
                    num_exposure_summed +=1
                except (TypeError, ValueError) : pass
            header_mt_save['EXPTOTAL']=(round(total_exposure_tile,2),'[s] Sum of EXPTIME for this tile')
            header_mt_save['NEXP_SUM']=(num_exposure_summed,'Number of exposures summed for EXPTOTAL')


        zemosaic_utils.save_fits_image(
            image_data=master_tile_stacked_HWC,
            output_path=temp_fits_filepath,
            header=header_mt_save,
            overwrite=True,
            save_as_float=True,
            progress_callback=progress_callback,
            axis_order="HWC",
        )
        pcb_tile(f"{func_id_log_base}_info_saved", prog=None, lvl="INFO_DETAIL", tile_id=tile_id, format_type='float32', filename=os.path.basename(temp_fits_filepath))
        # pcb_tile(f"{func_id_log_base}_info_saving_finished", prog=None, lvl="DEBUG_DETAIL", tile_id=tile_id)
        return temp_fits_filepath, wcs_for_master_tile
        
    except Exception as e_save_mt:
        pcb_tile(f"{func_id_log_base}_error_saving", prog=None, lvl="ERROR", tile_id=tile_id, error=str(e_save_mt))
        logger.error(f"Traceback pour {func_id_log_base}_{tile_id} sauvegarde:", exc_info=True)
        return None,None
    finally:
        if 'master_tile_stacked_HWC' in locals() and master_tile_stacked_HWC is not None: 
            del master_tile_stacked_HWC
        gc.collect()



# Dans zemosaic_worker.py

# ... (s'assurer que zemosaic_utils est importé et ZEMOSAIC_UTILS_AVAILABLE est défini)
# ... (s'assurer que WCS, fits d'Astropy sont importés, ainsi que reproject_interp)
# ... (définition de logger, _log_and_callback, etc.)

def assemble_final_mosaic_incremental(
    master_tile_fits_with_wcs_list: list,
    final_output_wcs: WCS, 
    final_output_shape_hw: tuple,
    progress_callback: callable,
    n_channels: int = 3,
    dtype_accumulator: np.dtype = np.float64,
    dtype_norm: np.dtype = np.float32,
    apply_crop: bool = False,
    crop_percent: float = 0.0
):
    """
    Assemble les master tuiles en une mosaïque finale de manière incrémentale.
    Peut optionnellement rogner les master tuiles avant assemblage.
    """
    pcb_asm = lambda msg_key, prog=None, lvl="INFO_DETAIL", **kwargs: \
        _log_and_callback(msg_key, prog, lvl, callback=progress_callback, **kwargs)

    pcb_asm(f"ASM_INC: Début. Options rognage - Appliquer: {apply_crop}, %: {crop_percent if apply_crop else 'N/A'}", lvl="DEBUG_DETAIL")

    if not (REPROJECT_AVAILABLE and reproject_interp and ASTROPY_AVAILABLE and fits):
        missing_deps = []
        if not REPROJECT_AVAILABLE or not reproject_interp: missing_deps.append("Reproject (reproject_interp)")
        if not ASTROPY_AVAILABLE or not fits : missing_deps.append("Astropy (fits)")
        pcb_asm("assemble_error_core_deps_unavailable_incremental", prog=None, lvl="ERROR", missing=", ".join(missing_deps)); return None, None

    num_master_tiles = len(master_tile_fits_with_wcs_list)
    pcb_asm("assemble_info_start_incremental", prog=None, lvl="INFO", num_tiles=num_master_tiles)
    if not master_tile_fits_with_wcs_list:
        pcb_asm("assemble_error_no_tiles_provided_incremental", prog=None, lvl="ERROR"); return None, None

    final_shape_for_accumulators_hwc = (final_output_shape_hw[0], final_output_shape_hw[1], n_channels)
    pcb_asm("assemble_info_allocating_accumulators", prog=None, lvl="DEBUG_DETAIL", shape=str(final_shape_for_accumulators_hwc), dtype_sum=str(dtype_accumulator), dtype_norm=str(dtype_norm))
    try:
        running_sum_accumulator = np.zeros(final_shape_for_accumulators_hwc, dtype=dtype_accumulator)
        running_norm_accumulator = np.zeros(final_shape_for_accumulators_hwc, dtype=dtype_norm)
        final_pixel_contributions = np.zeros(final_output_shape_hw, dtype=np.float32) 
    except MemoryError as e_mem_acc: 
        pcb_asm("assemble_error_memory_allocating_accumulators", prog=None, lvl="ERROR", error=str(e_mem_acc)); logger.error("MemoryError allocation accumulateurs (incrémental).", exc_info=True); return None, None
    except Exception as e_acc: 
        pcb_asm("assemble_error_allocating_accumulators", prog=None, lvl="ERROR", error=str(e_acc)); logger.error("Erreur allocation accumulateurs (incrémental).", exc_info=True); return None, None
    pcb_asm("assemble_info_accumulators_allocated", prog=None, lvl="DEBUG_DETAIL")

    for tile_idx, (tile_path, mt_wcs_obj_original) in enumerate(master_tile_fits_with_wcs_list, 1):
        pcb_asm("assemble_info_processing_tile", prog=None, lvl="INFO_DETAIL", tile_num=tile_idx, total_tiles=num_master_tiles, filename=os.path.basename(tile_path))
        
        # Initialisation des variables pour ce scope de boucle
        current_tile_data_hwc = None
        data_to_use_for_reproject = None
        wcs_to_use_for_reproject = None
        tile_processed_successfully_this_iteration = False

        try:
            with fits.open(tile_path, memmap=False, do_not_scale_image_data=True) as hdul: # memmap=False est plus sûr pour éviter problèmes de fichiers ouverts
                if not hdul or not hasattr(hdul[0], 'data') or hdul[0].data is None: 
                    pcb_asm("assemble_warn_tile_empty_or_no_data_inc", prog=None, lvl="WARN", filename=os.path.basename(tile_path))
                    continue 
                
                data_tile_cxhxw = hdul[0].data.astype(np.float32)
                if data_tile_cxhxw.ndim == 3 and data_tile_cxhxw.shape[0] == n_channels:
                    current_tile_data_hwc = np.moveaxis(data_tile_cxhxw, 0, -1)
                elif data_tile_cxhxw.ndim == 2 and n_channels == 1:
                    current_tile_data_hwc = data_tile_cxhxw[..., np.newaxis]
                else:
                    pcb_asm("assemble_warn_tile_shape_mismatch_inc", prog=None, lvl="WARN", filename=os.path.basename(tile_path), shape=str(data_tile_cxhxw.shape), expected_channels=n_channels)
                    del data_tile_cxhxw; gc.collect(); continue
            del data_tile_cxhxw; gc.collect()

            data_to_use_for_reproject = current_tile_data_hwc
            wcs_to_use_for_reproject = mt_wcs_obj_original

            if apply_crop and crop_percent > 1e-3: # Appliquer si crop_percent significatif
                if ZEMOSAIC_UTILS_AVAILABLE and hasattr(zemosaic_utils, 'crop_image_and_wcs'):
                    pcb_asm(f"  ASM_INC: Rognage {crop_percent:.1f}% pour tuile {os.path.basename(tile_path)}", lvl="DEBUG_DETAIL")
                    cropped_data, cropped_wcs = zemosaic_utils.crop_image_and_wcs(
                        current_tile_data_hwc, mt_wcs_obj_original, crop_percent / 100.0, progress_callback
                    )
                    if cropped_data is not None and cropped_wcs is not None:
                        data_to_use_for_reproject = cropped_data
                        wcs_to_use_for_reproject = cropped_wcs
                        pcb_asm(f"    Nouvelle shape après rognage: {data_to_use_for_reproject.shape[:2]}", lvl="DEBUG_VERY_DETAIL")
                    else:
                        pcb_asm(f"  ASM_INC: AVERT - Rognage a échoué pour tuile {os.path.basename(tile_path)}. Utilisation tuile non rognée.", lvl="WARN")
                else:
                    pcb_asm(f"  ASM_INC: AVERT - Option rognage activée mais zemosaic_utils.crop_image_and_wcs non dispo.", lvl="WARN")
            
            if data_to_use_for_reproject is None or wcs_to_use_for_reproject is None: 
                pcb_asm(f"  ASM_INC: Données ou WCS pour reprojection sont None pour tuile {os.path.basename(tile_path)}, ignorée.", lvl="WARN")
                continue

            tile_footprint_combined_for_coverage = np.zeros(final_output_shape_hw, dtype=bool)
            for i_channel in range(n_channels):
                channel_data_to_reproject = None
                if data_to_use_for_reproject.ndim == 3 and data_to_use_for_reproject.shape[-1] > i_channel:
                    channel_data_to_reproject = data_to_use_for_reproject[..., i_channel]
                elif data_to_use_for_reproject.ndim == 2 and i_channel == 0:
                    channel_data_to_reproject = data_to_use_for_reproject
                
                if channel_data_to_reproject is None:
                    pcb_asm(f"  ASM_INC: Canal {i_channel} non trouvé pour reproj (tuile {tile_idx}), shape: {data_to_use_for_reproject.shape}", lvl="WARN"); continue

                input_for_reproject = (channel_data_to_reproject, wcs_to_use_for_reproject)
                reprojected_channel_data, footprint_channel = reproject_interp(input_for_reproject, final_output_wcs, shape_out=final_output_shape_hw, order='bilinear', parallel=False)
                valid_pixels_mask_footprint = footprint_channel > 0.01
                if np.any(valid_pixels_mask_footprint):
                    weights_for_channel = footprint_channel[valid_pixels_mask_footprint]; data_to_add = reprojected_channel_data[valid_pixels_mask_footprint]
                    running_sum_accumulator[..., i_channel][valid_pixels_mask_footprint] += data_to_add * weights_for_channel
                    running_norm_accumulator[..., i_channel][valid_pixels_mask_footprint] += weights_for_channel
                    if i_channel == 0: tile_footprint_combined_for_coverage |= valid_pixels_mask_footprint
                del reprojected_channel_data, footprint_channel, valid_pixels_mask_footprint
                if 'weights_for_channel' in locals(): del weights_for_channel
                if 'data_to_add' in locals(): del data_to_add
                gc.collect()
            
            if np.any(tile_footprint_combined_for_coverage):
                final_pixel_contributions[tile_footprint_combined_for_coverage] += 1.0
            tile_processed_successfully_this_iteration = True # Marquer comme succès pour cette itération

        except MemoryError as e_mem_tile:
             pcb_asm("assemble_error_memory_processing_tile_inc", prog=None, lvl="ERROR", filename=os.path.basename(tile_path), error=str(e_mem_tile)); logger.error(f"MemoryError traitement tuile {tile_path} (incrémental).", exc_info=True)
        except Exception as e_tile:
            pcb_asm("assemble_error_processing_tile_inc", prog=None, lvl="WARN", filename=os.path.basename(tile_path), error=str(e_tile)); logger.error(f"Erreur traitement tuile {tile_path} (incrémental).", exc_info=True)
        finally:
            # current_tile_data_hwc a été chargé du FITS
            if current_tile_data_hwc is not None:
                del current_tile_data_hwc
            
            # data_to_use_for_reproject peut être le même objet que current_tile_data_hwc (pas de rognage)
            # ou un nouvel objet (rognage appliqué). S'il est différent, il faut le supprimer aussi.
            if 'data_to_use_for_reproject' in locals() and \
               data_to_use_for_reproject is not None and \
               (locals().get('current_tile_data_hwc_exists_before_del', False) and \
                data_to_use_for_reproject is not current_tile_data_hwc): # current_tile_data_hwc n'existe plus si déjà supprimé
                 del data_to_use_for_reproject
            elif 'data_to_use_for_reproject' in locals() and data_to_use_for_reproject is not None and not locals().get('current_tile_data_hwc_exists_before_del', False):
                 # Si current_tile_data_hwc a été del mais data_to_use_for_reproject est toujours là (devrait être le même objet dans ce cas)
                 # cette condition est complexe, simplifions en s'assurant qu'ils sont initialisés à None.
                 pass # La suppression de current_tile_data_hwc (si non None) devrait suffire si pas de rognage.

            # Simplification du finally pour le nettoyage des données de tuile
            # Les variables sont initialisées à None au début de la boucle.
            # On s'assure juste de supprimer si elles ont été peuplées.
            # gc.collect() est appelé à la fin.

        # ... (log de progression) ...
        if tile_idx % 10 == 0 or tile_idx == num_master_tiles : 
            pcb_asm("assemble_progress_tiles_processed_inc", prog=None, lvl="INFO_DETAIL", num_done=tile_idx, total_num=num_master_tiles)

    pcb_asm("assemble_info_final_normalization_inc", prog=None, lvl="DEBUG_DETAIL")
    epsilon = 1e-9; final_mosaic_hwc = np.zeros_like(running_sum_accumulator, dtype=np.float32)
    for i_channel in range(n_channels):
        norm_channel_values = running_norm_accumulator[..., i_channel]; sum_channel_values = running_sum_accumulator[..., i_channel]
        valid_norm_mask = norm_channel_values > epsilon
        np.divide(sum_channel_values, norm_channel_values, out=final_mosaic_hwc[..., i_channel], where=valid_norm_mask)
    del running_sum_accumulator, running_norm_accumulator; gc.collect()
    pcb_asm("assemble_info_finished_incremental", prog=None, lvl="INFO", shape=str(final_mosaic_hwc.shape if final_mosaic_hwc is not None else "N/A"))
    return final_mosaic_hwc, final_pixel_contributions.astype(np.float32)



def assemble_final_mosaic_with_reproject_coadd(
    master_tile_fits_with_wcs_list: list,
    final_output_wcs: WCS, # Type hint pour WCS d'Astropy
    final_output_shape_hw: tuple,
    progress_callback: callable,
    n_channels: int = 3, 
    match_bg: bool = True,
    # --- NOUVEAUX PARAMÈTRES POUR LE ROGNAGE ---
    apply_crop: bool = False,
    crop_percent: float = 0.0 # Pourcentage par côté, 0.0 = pas de rognage par défaut
    # --- FIN NOUVEAUX PARAMÈTRES ---
):
    """
    Assemble les master tuiles en une mosaïque finale en utilisant reproject_and_coadd.
    Peut optionnellement rogner les master tuiles avant assemblage.
    """
    _pcb = lambda msg_key, prog=None, lvl="INFO_DETAIL", **kwargs: \
        _log_and_callback(msg_key, prog, lvl, callback=progress_callback, **kwargs)

    _log_memory_usage(progress_callback, "Début assemble_final_mosaic_with_reproject_coadd")
    _pcb(f"ASM_REPROJ_COADD: Options de rognage - Appliquer: {apply_crop}, Pourcentage: {crop_percent if apply_crop else 'N/A'}", lvl="DEBUG_DETAIL") # Log des options de rognage

    # ... (Vérification des dépendances REPROJECT_AVAILABLE, ASTROPY_AVAILABLE - inchangée) ...
    if not (REPROJECT_AVAILABLE and reproject_and_coadd and reproject_interp and ASTROPY_AVAILABLE and fits):
        missing_deps = []; # ...
        if not REPROJECT_AVAILABLE or not reproject_and_coadd or not reproject_interp: missing_deps.append("Reproject")
        if not ASTROPY_AVAILABLE or not fits : missing_deps.append("Astropy (fits)")
        _pcb("assemble_error_core_deps_unavailable_reproject_coadd", prog=None, lvl="ERROR", missing=", ".join(missing_deps)); return None, None

    num_master_tiles = len(master_tile_fits_with_wcs_list)
    _pcb("assemble_info_start_reproject_coadd", prog=None, lvl="INFO", num_tiles=num_master_tiles, match_bg=match_bg)
    if not master_tile_fits_with_wcs_list:
        _pcb("assemble_error_no_tiles_provided_reproject_coadd", prog=None, lvl="ERROR"); return None, None

    _pcb("assemble_info_reading_all_master_tiles_for_reproject_coadd", prog=None, lvl="DEBUG_DETAIL")
    
    # input_data_all_tiles_HWC va stocker des tuples (données_image_HWC, wcs_objet_correspondant)
    # Ces données et WCS seront potentiellement ceux des images rognées.
    input_data_all_tiles_HWC_processed = [] 
    
    for i_tile_load, (mt_path, mt_wcs_obj_original) in enumerate(master_tile_fits_with_wcs_list):
        try:
            _pcb(f"  ASM_REPROJ_COADD: Lecture et prétraitement (rognage si actif) Master Tile {i_tile_load+1}/{num_master_tiles} '{os.path.basename(mt_path)}'", prog=None, lvl="DEBUG_VERY_DETAIL")
            
            with fits.open(mt_path, memmap=False, do_not_scale_image_data=True) as hdul: # Garder do_not_scale
                if not hdul or hdul[0].data is None:
                    _pcb("assemble_warn_tile_empty_reproject_coadd", prog=None, lvl="WARN", filename=os.path.basename(mt_path))
                    continue
                
                # Charger les données brutes de la master tuile
                mt_data_cxhxw_adu = hdul[0].data.astype(np.float32)
                
                current_tile_data_hwc = None
                if mt_data_cxhxw_adu.ndim == 3 and mt_data_cxhxw_adu.shape[0] == n_channels:
                    current_tile_data_hwc = np.moveaxis(mt_data_cxhxw_adu, 0, -1)
                elif mt_data_cxhxw_adu.ndim == 2 and n_channels == 1:
                     current_tile_data_hwc = mt_data_cxhxw_adu[..., np.newaxis]
                else:
                    _pcb("assemble_warn_tile_shape_mismatch_reproject_coadd", prog=None, lvl="WARN", filename=os.path.basename(mt_path), shape=str(mt_data_cxhxw_adu.shape), expected_channels=n_channels)
                    continue
            
            # --- APPLICATION DU ROGNAGE SI ACTIVÉ ---
            data_to_use_for_assembly = current_tile_data_hwc
            wcs_to_use_for_assembly = mt_wcs_obj_original

            if apply_crop and crop_percent > 1e-3: # Appliquer si crop_percent > 0 (avec une petite tolérance)
                if ZEMOSAIC_UTILS_AVAILABLE and hasattr(zemosaic_utils, 'crop_image_and_wcs'):
                    _pcb(f"    ASM_REPROJ_COADD: Rognage {crop_percent:.1f}% pour tuile {os.path.basename(mt_path)}", lvl="DEBUG_DETAIL")
                    cropped_data, cropped_wcs = zemosaic_utils.crop_image_and_wcs(
                        current_tile_data_hwc, 
                        mt_wcs_obj_original, 
                        crop_percent / 100.0, # La fonction attend une fraction (0.0 à 1.0)
                        progress_callback=progress_callback
                    )
                    if cropped_data is not None and cropped_wcs is not None:
                        data_to_use_for_assembly = cropped_data
                        wcs_to_use_for_assembly = cropped_wcs
                        _pcb(f"      Nouvelle shape après rognage: {data_to_use_for_assembly.shape[:2]}", lvl="DEBUG_VERY_DETAIL")
                    else:
                        _pcb(f"    ASM_REPROJ_COADD: AVERT - Rognage a échoué pour tuile {os.path.basename(mt_path)}. Utilisation de la tuile non rognée.", lvl="WARN")
                else:
                    _pcb(f"    ASM_REPROJ_COADD: AVERT - Option de rognage activée mais zemosaic_utils.crop_image_and_wcs non disponible.", lvl="WARN")
            # --- FIN APPLICATION DU ROGNAGE ---

            input_data_all_tiles_HWC_processed.append((data_to_use_for_assembly, wcs_to_use_for_assembly))

        except MemoryError as e_mem_read: # ... (gestion MemoryError comme avant) ...
            _pcb("assemble_error_memory_reading_all_tiles", prog=None, lvl="ERROR", filename=os.path.basename(mt_path), error=str(e_mem_read)); logger.error(f"MemoryError lecture tuile {os.path.basename(mt_path)}:", exc_info=True); _log_memory_usage(progress_callback, f"MemoryError lecture tuile {i_tile_load+1}"); del input_data_all_tiles_HWC_processed; gc.collect(); return None, None 
        except Exception as e_read_mt: # ... (gestion autre Exception comme avant) ...
            _pcb("assemble_error_read_master_tile_reproject_coadd", prog=None, lvl="WARN", filename=os.path.basename(mt_path), error=str(e_read_mt)); logger.error(f"Erreur lecture tuile {os.path.basename(mt_path)}:", exc_info=True); continue
    
    if not input_data_all_tiles_HWC_processed: # Vérifier la liste traitée
        _pcb("assemble_error_no_valid_tiles_after_read_and_crop_reproject_coadd", prog=None, lvl="ERROR"); return None, None
    
    _log_memory_usage(progress_callback, "Phase 5 (reproject_coadd) - Après chargement/rognage de toutes les master tuiles")
    _pcb("assemble_info_all_tiles_loaded_and_processed_reproject_coadd", prog=None, lvl="DEBUG", num_loaded_tiles=len(input_data_all_tiles_HWC_processed))


    final_mosaic_stacked_channels_list = [] 
    final_mosaic_coverage_map = None 
    
    for i_channel in range(n_channels):
        # ... (log memory et info canal) ...
        _log_memory_usage(progress_callback, f"Phase 5 (reproject_coadd) - Début canal {i_channel+1}")
        _pcb("assemble_info_channel_processing_reproject_coadd", prog=None, lvl="INFO_DETAIL", channel_num=i_channel + 1, total_channels=n_channels)
        
        current_channel_input_data = []
        # UTILISER input_data_all_tiles_HWC_processed ICI
        for tile_data_hwc_processed, tile_wcs_processed in input_data_all_tiles_HWC_processed:
            try:
                # S'assurer que tile_data_hwc_processed a bien la dimension de canal
                if tile_data_hwc_processed.ndim == 3 and tile_data_hwc_processed.shape[-1] > i_channel :
                    channel_data_hw = tile_data_hwc_processed[..., i_channel].copy() # .copy() est important pour reproject
                    current_channel_input_data.append((channel_data_hw, tile_wcs_processed))
                elif tile_data_hwc_processed.ndim == 2 and i_channel == 0 : # Cas monochrome
                    current_channel_input_data.append((tile_data_hwc_processed.copy(), tile_wcs_processed))
                else:
                    _pcb("assemble_error_channel_index_reproject_coadd_processed", lvl="ERROR", tile_shape=str(tile_data_hwc_processed.shape), channel_idx=i_channel)
            except IndexError: # Devrait être attrapé par la condition de shape ci-dessus
                _pcb("assemble_error_channel_index_reproject_coadd_indexerror", lvl="ERROR", tile_shape=str(tile_data_hwc_processed.shape), channel_idx=i_channel)
                pass # Ne pas ajouter si le canal n'existe pas
        
        if not current_channel_input_data: # ... (gestion canal vide comme avant) ...
            _pcb("assemble_warn_no_data_for_channel_reproject_coadd", lvl="WARN", channel_num=i_channel+1); black_channel = np.zeros(final_output_shape_hw, dtype=np.float32); final_mosaic_stacked_channels_list.append(black_channel)
            if i_channel == 0 and final_mosaic_coverage_map is None: final_mosaic_coverage_map = np.zeros(final_output_shape_hw, dtype=np.float32)
            _log_memory_usage(progress_callback, f"Phase 5 (reproject_coadd) - Fin canal {i_channel+1} (données manquantes)"); continue

        try:
            _pcb(f"  Appel de reproject_and_coadd pour canal {i_channel+1} avec {len(current_channel_input_data)} images (potentiellement rognées). match_background={match_bg}", prog=None, lvl="DEBUG_DETAIL")
            
            stacked_channel_output, coverage_channel_output = reproject_and_coadd(
                current_channel_input_data, # Contient (données_rognées_canal, wcs_rogné)
                output_projection=final_output_wcs,
                shape_out=final_output_shape_hw, 
                reproject_function=reproject_interp, 
                combine_function='mean', 
                match_background=match_bg,
                # block_size=(512,512) # Optionnel: pour tester si ça aide avec la mémoire, peut ralentir
            )
            final_mosaic_stacked_channels_list.append(stacked_channel_output.astype(np.float32))
            if i_channel == 0: final_mosaic_coverage_map = coverage_channel_output.astype(np.float32)
            _pcb("assemble_info_channel_processed_reproject_coadd", prog=None, lvl="INFO_DETAIL", channel_num=i_channel + 1)
        
        except MemoryError as e_mem_reproject: # ... (gestion MemoryError comme avant) ...
            _pcb("assemble_error_memory_channel_reprojection_reproject_coadd", prog=None, lvl="ERROR", channel_num=i_channel + 1, error=str(e_mem_reproject)); logger.error(f"MemoryError reproject_and_coadd canal {i_channel + 1}:", exc_info=True); _log_memory_usage(progress_callback, f"MemoryError reproject_and_coadd canal {i_channel+1}"); del input_data_all_tiles_HWC_processed, current_channel_input_data, final_mosaic_stacked_channels_list, final_mosaic_coverage_map; gc.collect(); return None, None 
        except Exception as e_reproject_ch: # ... (gestion autre Exception comme avant) ...
            _pcb("assemble_error_channel_reprojection_failed_reproject_coadd", prog=None, lvl="ERROR", channel_num=i_channel + 1, error=str(e_reproject_ch)); logger.error(f"Erreur reproject_and_coadd canal {i_channel+1}:", exc_info=True); del input_data_all_tiles_HWC_processed, current_channel_input_data, final_mosaic_stacked_channels_list, final_mosaic_coverage_map; gc.collect(); return None, None
        finally:
            _log_memory_usage(progress_callback, f"Phase 5 (reproject_coadd) - Fin canal {i_channel+1} (avant del current_channel_input_data)")
            del current_channel_input_data; gc.collect()
            _log_memory_usage(progress_callback, f"Phase 5 (reproject_coadd) - Fin canal {i_channel+1} (après del current_channel_input_data)")

    _log_memory_usage(progress_callback, "Phase 5 (reproject_coadd) - Après traitement de tous les canaux")
    del input_data_all_tiles_HWC_processed # Supprimer la liste des données chargées
    gc.collect()
    _log_memory_usage(progress_callback, "Phase 5 (reproject_coadd) - Après del input_data_all_tiles_HWC_processed")

    # ... (Fin de la fonction : gestion des canaux manquants, stack final, return - inchangé) ...
    if len(final_mosaic_stacked_channels_list) != n_channels: # ...
        _pcb("assemble_error_stacking_failed_missing_channels_reproject_coadd", prog=None, lvl="ERROR", num_expected=n_channels, num_actual=len(final_mosaic_stacked_channels_list))
        while len(final_mosaic_stacked_channels_list) < n_channels: _pcb(f"assemble_warn_padding_missing_channel_reproject_coadd", lvl="WARN", channel_num_padded=len(final_mosaic_stacked_channels_list)+1); final_mosaic_stacked_channels_list.append(np.zeros(final_output_shape_hw, dtype=np.float32))
        if final_mosaic_coverage_map is None and n_channels > 0 : final_mosaic_coverage_map = np.zeros(final_output_shape_hw, dtype=np.float32)
    try: final_mosaic_data_HWC = np.stack(final_mosaic_stacked_channels_list, axis=-1)
    except ValueError as e_stack_final: _pcb("assemble_error_final_channel_stack_failed_reproject_coadd", prog=None, lvl="ERROR", error=str(e_stack_final)); logger.error(f"Erreur stack final canaux. Shapes: {[ch.shape for ch in final_mosaic_stacked_channels_list if hasattr(ch, 'shape')]}", exc_info=True); return None, None
    finally: del final_mosaic_stacked_channels_list; gc.collect()
    _log_memory_usage(progress_callback, "Fin assemble_final_mosaic_with_reproject_coadd")
    _pcb("assemble_info_finished_reproject_coadd", prog=None, lvl="INFO", shape=final_mosaic_data_HWC.shape if final_mosaic_data_HWC is not None else "N/A")
    return final_mosaic_data_HWC, final_mosaic_coverage_map




def run_hierarchical_mosaic(
    input_folder: str,
    output_folder: str,
    solver_settings: dict,
    cluster_threshold_config: float,
    progress_callback: callable,
    stack_norm_method: str,
    stack_weight_method: str,
    stack_reject_algo: str,
    stack_kappa_low: float,
    stack_kappa_high: float,
    parsed_winsor_limits: tuple[float, float],
    stack_final_combine: str,
    apply_radial_weight_config: bool,
    radial_feather_fraction_config: float,
    radial_shape_power_config: float,
    min_radial_weight_floor_config: float,
    final_assembly_method_config: str,
    num_base_workers_config: int,
        # --- ARGUMENTS POUR LE ROGNAGE ---
    apply_master_tile_crop_config: bool,
    master_tile_crop_percent_config: float,
    save_final_as_uint16_config: bool

):
    """
    Orchestre le traitement de la mosaïque hiérarchique.
    """
    pcb = lambda msg_key, prog=None, lvl="INFO", **kwargs: _log_and_callback(msg_key, prog, lvl, callback=progress_callback, **kwargs)
    
    def update_gui_eta(eta_seconds_total):
        if progress_callback and callable(progress_callback):
            eta_str = "--:--:--"
            if eta_seconds_total is not None and eta_seconds_total >= 0:
                h, rem = divmod(int(eta_seconds_total), 3600); m, s = divmod(rem, 60)
                eta_str = f"{h:02d}:{m:02d}:{s:02d}"
            pcb(f"ETA_UPDATE:{eta_str}", prog=None, lvl="ETA_LEVEL") 

    SEESTAR_STACK_CLUSTERING_THRESHOLD_DEG = 0.08
    PROGRESS_WEIGHT_PHASE1_RAW_SCAN = 30; PROGRESS_WEIGHT_PHASE2_CLUSTERING = 5
    PROGRESS_WEIGHT_PHASE3_MASTER_TILES = 35; PROGRESS_WEIGHT_PHASE4_GRID_CALC = 5
    PROGRESS_WEIGHT_PHASE5_ASSEMBLY = 15; PROGRESS_WEIGHT_PHASE6_SAVE = 8
    PROGRESS_WEIGHT_PHASE7_CLEANUP = 2
    current_global_progress = 0
    smoothed_eta = None
    
    error_messages_deps = []
    if not (ASTROPY_AVAILABLE and WCS and SkyCoord and Angle and fits and u): error_messages_deps.append("Astropy")
    if not (REPROJECT_AVAILABLE and find_optimal_celestial_wcs and reproject_and_coadd and reproject_interp): error_messages_deps.append("Reproject")
    if not (ZEMOSAIC_UTILS_AVAILABLE and zemosaic_utils): error_messages_deps.append("zemosaic_utils")
    if not (ZEMOSAIC_ASTROMETRY_AVAILABLE and zemosaic_astrometry): error_messages_deps.append("zemosaic_astrometry")
    if not (ZEMOSAIC_ALIGN_STACK_AVAILABLE and zemosaic_align_stack): error_messages_deps.append("zemosaic_align_stack")
    try: import psutil
    except ImportError: error_messages_deps.append("psutil")
    if error_messages_deps:
        pcb("run_error_critical_deps_missing", prog=None, lvl="ERROR", modules=", ".join(error_messages_deps)); return

    start_time_total_run = time.monotonic()
    pcb("CHRONO_START_REQUEST", prog=None, lvl="CHRONO_LEVEL")
    _log_memory_usage(progress_callback, "Début Run Hierarchical Mosaic")
    pcb("run_info_processing_started", prog=current_global_progress, lvl="INFO")
    pcb(
        f"  Config Solver: Exe='{os.path.basename(solver_settings.get('astap_path', '')) if solver_settings.get('astap_path') else 'N/A'}', "
        f"Data='{os.path.basename(solver_settings.get('astap_data_dir', '')) if solver_settings.get('astap_data_dir') else 'N/A'}', "
        f"Radius={solver_settings.get('astap_search_radius', 'N/A')}deg, Downsample={solver_settings.get('astap_downsample', 'N/A')}, "
        f"Sens={solver_settings.get('astap_sensitivity', 'N/A')}",
        prog=None,
        lvl="DEBUG_DETAIL",
    )
    pcb(f"  Config Workers (GUI): Base demandé='{num_base_workers_config}' (0=auto)", prog=None, lvl="DEBUG_DETAIL")
    pcb(f"  Options Stacking (Master Tuiles): Norm='{stack_norm_method}', Weight='{stack_weight_method}', Reject='{stack_reject_algo}', Combine='{stack_final_combine}', RadialWeight={apply_radial_weight_config} (Feather={radial_feather_fraction_config if apply_radial_weight_config else 'N/A'}, Power={radial_shape_power_config if apply_radial_weight_config else 'N/A'}, Floor={min_radial_weight_floor_config if apply_radial_weight_config else 'N/A'})", prog=None, lvl="DEBUG_DETAIL")
    pcb(f"  Options Assemblage Final: Méthode='{final_assembly_method_config}'", prog=None, lvl="DEBUG_DETAIL")

    # --- Initialisation du solveur astrométrique ---
    astrometry_solver = None
    solver_settings = {}
    if ASTROMETRY_SOLVER_AVAILABLE:
        try:
            astrometry_solver = AstrometrySolver(progress_callback=progress_callback)
            solver_settings = {
                'local_solver_preference': 'astap',
                'api_key': None,
                'astap_path': astap_exe_path,
                'astap_data_dir': astap_data_dir_param,
                'astap_search_radius': astap_search_radius_config,
                'local_ansvr_path': None,
                'scale_est_arcsec_per_pix': None,
                'scale_tolerance_percent': 20,
                'ansvr_timeout_sec': 120,
                'astap_timeout_sec': 180,
                'astrometry_net_timeout_sec': 300,
            }
        except Exception as e_solver_inst:
            pcb("run_warn_solver_init_failed", prog=None, lvl="WARN", error=str(e_solver_inst))
            astrometry_solver = None

    time_per_raw_file_wcs = None; time_per_master_tile_creation = None
    cache_dir_name = ".zemosaic_img_cache"; temp_image_cache_dir = os.path.join(output_folder, cache_dir_name)
    try:
        if os.path.exists(temp_image_cache_dir): shutil.rmtree(temp_image_cache_dir)
        os.makedirs(temp_image_cache_dir, exist_ok=True)
    except OSError as e_mkdir_cache: 
        pcb("run_error_cache_dir_creation_failed", prog=None, lvl="ERROR", directory=temp_image_cache_dir, error=str(e_mkdir_cache)); return

# --- Phase 1 (Prétraitement et WCS) ---
    base_progress_phase1 = current_global_progress
    _log_memory_usage(progress_callback, "Début Phase 1 (Prétraitement)")
    pcb("run_info_phase1_started_cache", prog=base_progress_phase1, lvl="INFO")
    
    fits_file_paths = []
    # Scan des fichiers FITS dans le dossier d'entrée et ses sous-dossiers
    for root_dir_iter, _, files_in_dir_iter in os.walk(input_folder):
        for file_name_iter in files_in_dir_iter:
            if file_name_iter.lower().endswith((".fit", ".fits")): 
                fits_file_paths.append(os.path.join(root_dir_iter, file_name_iter))
    
    if not fits_file_paths: 
        pcb("run_error_no_fits_found_input", prog=current_global_progress, lvl="ERROR")
        return # Sortie anticipée si aucun fichier FITS n'est trouvé

    num_total_raw_files = len(fits_file_paths)
    pcb("run_info_found_potential_fits", prog=base_progress_phase1, lvl="INFO_DETAIL", num_files=num_total_raw_files)
    
    # --- Détermination du nombre de workers de BASE ---
    effective_base_workers = 0
    num_logical_processors = os.cpu_count() or 1 
    
    if num_base_workers_config <= 0: # Mode automatique (0 de la GUI)
        desired_auto_ratio = 0.75
        effective_base_workers = max(1, int(np.ceil(num_logical_processors * desired_auto_ratio)))
        pcb(f"WORKERS_CONFIG: Mode Auto. Base de workers calculée: {effective_base_workers} ({desired_auto_ratio*100:.0f}% de {num_logical_processors} processeurs logiques)", prog=None, lvl="INFO_DETAIL")
    else: # Mode manuel
        effective_base_workers = min(num_base_workers_config, num_logical_processors)
        if effective_base_workers < num_base_workers_config:
             pcb(f"WORKERS_CONFIG: Demande GUI ({num_base_workers_config}) limitée à {effective_base_workers} (total processeurs logiques: {num_logical_processors}).", prog=None, lvl="WARN")
        pcb(f"WORKERS_CONFIG: Mode Manuel. Base de workers: {effective_base_workers}", prog=None, lvl="INFO_DETAIL")
    
    if effective_base_workers <= 0: # Fallback
        effective_base_workers = 1
        pcb(f"WORKERS_CONFIG: AVERT - effective_base_workers était <= 0, forcé à 1.", prog=None, lvl="WARN")

    # Calcul du nombre de workers pour la Phase 1
    actual_num_workers_ph1 = max(1, min(effective_base_workers, num_total_raw_files if num_total_raw_files > 0 else 1))
    pcb(f"WORKERS_PHASE1: Utilisation de {actual_num_workers_ph1} worker(s). (Base: {effective_base_workers}, Fichiers: {num_total_raw_files})", prog=None, lvl="INFO") # Log mis à jour pour plus de clarté
    
    start_time_phase1 = time.monotonic()
    all_raw_files_processed_info_dict = {} # Pour stocker les infos des fichiers traités avec succès
    files_processed_count_ph1 = 0      # Compteur pour les fichiers soumis au ThreadPoolExecutor

    with ThreadPoolExecutor(max_workers=actual_num_workers_ph1, thread_name_prefix="ZeMosaic_Ph1_") as executor_ph1:
        future_to_filepath_ph1 = { 
            executor_ph1.submit(
                get_wcs_and_pretreat_raw_file,
                f_path,
<<<<<<< HEAD
=======
                astrometry_solver,
>>>>>>> 60e91b57
                solver_settings,
                progress_callback
            ): f_path for f_path in fits_file_paths
        }
        
        for future in as_completed(future_to_filepath_ph1):
            file_path_original = future_to_filepath_ph1[future]
            files_processed_count_ph1 += 1 # Incrémenter pour chaque future terminée
            
            prog_step_phase1 = base_progress_phase1 + int(PROGRESS_WEIGHT_PHASE1_RAW_SCAN * (files_processed_count_ph1 / max(1, num_total_raw_files)))
            
            try:
                # Récupérer le résultat de la tâche
                img_data_adu, wcs_obj_solved, header_obj_updated = future.result()
                
                # Si la tâche a réussi (ne retourne pas que des None)
                if img_data_adu is not None and wcs_obj_solved is not None and header_obj_updated is not None:
                    # Sauvegarder les données prétraitées en .npy
                    cache_file_basename = f"preprocessed_{os.path.splitext(os.path.basename(file_path_original))[0]}_{files_processed_count_ph1}.npy"
                    cached_image_path = os.path.join(temp_image_cache_dir, cache_file_basename)
                    try:
                        np.save(cached_image_path, img_data_adu)
                        # Stocker les informations pour les phases suivantes
                        all_raw_files_processed_info_dict[file_path_original] = {
                            'path_raw': file_path_original, 
                            'path_preprocessed_cache': cached_image_path, 
                            'wcs': wcs_obj_solved, 
                            'header': header_obj_updated 
                        }
                        # pcb(f"Phase 1: Fichier '{os.path.basename(file_path_original)}' traité et mis en cache.", prog=prog_step_phase1, lvl="DEBUG_VERY_DETAIL") # Optionnel
                    except Exception as e_save_npy:
                        pcb("run_error_phase1_save_npy_failed", prog=prog_step_phase1, lvl="ERROR", filename=os.path.basename(file_path_original), error=str(e_save_npy))
                        logger.error(f"Erreur sauvegarde NPY pour {file_path_original}:", exc_info=True)
                    finally: 
                        # Libérer la mémoire des données image dès que possible
                        del img_data_adu; gc.collect() 
                else: 
                    # Le fichier a échoué (ex: WCS non résolu et déplacé)
                    # get_wcs_and_pretreat_raw_file a déjà loggué l'échec spécifique.
                    pcb("run_warn_phase1_wcs_pretreat_failed_or_skipped_thread", prog=prog_step_phase1, lvl="WARN", filename=os.path.basename(file_path_original))
                    # S'assurer que img_data_adu est bien None si le retour était None,None,None pour éviter del sur None
                    if img_data_adu is not None: del img_data_adu; gc.collect()

            except Exception as exc_thread: 
                # Erreur imprévue dans la future elle-même
                pcb("run_error_phase1_thread_exception", prog=prog_step_phase1, lvl="ERROR", filename=os.path.basename(file_path_original), error=str(exc_thread))
                logger.error(f"Exception non gérée dans le thread Phase 1 pour {file_path_original}:", exc_info=True)
            
            # Log de mémoire et ETA
            if files_processed_count_ph1 % max(1, num_total_raw_files // 10) == 0 or files_processed_count_ph1 == num_total_raw_files: 
                _log_memory_usage(progress_callback, f"Phase 1 - Traité {files_processed_count_ph1}/{num_total_raw_files}")
            
            elapsed_phase1 = time.monotonic() - start_time_phase1
            if files_processed_count_ph1 > 0 : # Eviter division par zéro si aucun fichier traité (ne devrait pas arriver ici)
                time_per_raw_file_wcs = elapsed_phase1 / files_processed_count_ph1
                eta_phase1_sec = (num_total_raw_files - files_processed_count_ph1) * time_per_raw_file_wcs
                current_progress_in_run_percent = base_progress_phase1 + (files_processed_count_ph1 / max(1, num_total_raw_files)) * PROGRESS_WEIGHT_PHASE1_RAW_SCAN
                time_per_percent_point_global = (time.monotonic() - start_time_total_run) / max(1, current_progress_in_run_percent) if current_progress_in_run_percent > 0 else (time.monotonic() - start_time_total_run)
                total_eta_sec = eta_phase1_sec + (100 - current_progress_in_run_percent) * time_per_percent_point_global
                smoothed_eta = (
                    total_eta_sec
                    if smoothed_eta is None
                    else 0.3 * total_eta_sec + 0.7 * smoothed_eta
                )
                update_gui_eta(smoothed_eta)

    # Construire la liste finale des informations des fichiers traités avec succès
    all_raw_files_processed_info = [
        all_raw_files_processed_info_dict[fp] 
        for fp in fits_file_paths 
        if fp in all_raw_files_processed_info_dict
    ]
    
    if not all_raw_files_processed_info: 
        pcb("run_error_phase1_no_valid_raws_after_cache", prog=(base_progress_phase1 + PROGRESS_WEIGHT_PHASE1_RAW_SCAN), lvl="ERROR")
        return # Sortie anticipée si aucun fichier n'a pu être traité avec succès

    current_global_progress = base_progress_phase1 + PROGRESS_WEIGHT_PHASE1_RAW_SCAN
    _log_memory_usage(progress_callback, "Fin Phase 1 (Prétraitement)")
    pcb("run_info_phase1_finished_cache", prog=current_global_progress, lvl="INFO", num_valid_raws=len(all_raw_files_processed_info))
    if time_per_raw_file_wcs: 
        pcb(f"    Temps moyen/brute (P1): {time_per_raw_file_wcs:.2f}s", prog=None, lvl="DEBUG")

    # --- Phase 2 (Clustering) ---
    base_progress_phase2 = current_global_progress
    _log_memory_usage(progress_callback, "Début Phase 2 (Clustering)")
    pcb("run_info_phase2_started", prog=base_progress_phase2, lvl="INFO")
    seestar_stack_groups = cluster_seestar_stacks(all_raw_files_processed_info, SEESTAR_STACK_CLUSTERING_THRESHOLD_DEG, progress_callback)
    if not seestar_stack_groups: pcb("run_error_phase2_no_groups", prog=(base_progress_phase2 + PROGRESS_WEIGHT_PHASE2_CLUSTERING), lvl="ERROR"); return
    current_global_progress = base_progress_phase2 + PROGRESS_WEIGHT_PHASE2_CLUSTERING
    num_seestar_stacks_to_process = len(seestar_stack_groups) 
    _log_memory_usage(progress_callback, "Fin Phase 2"); pcb("run_info_phase2_finished", prog=current_global_progress, lvl="INFO", num_groups=num_seestar_stacks_to_process)



    # --- Phase 3 (Création Master Tuiles) ---
    base_progress_phase3 = current_global_progress
    _log_memory_usage(progress_callback, "Début Phase 3 (Master Tuiles)")
    pcb("run_info_phase3_started_from_cache", prog=base_progress_phase3, lvl="INFO")
    temp_master_tile_storage_dir = os.path.join(output_folder, "zemosaic_temp_master_tiles")
    try:
        if os.path.exists(temp_master_tile_storage_dir): shutil.rmtree(temp_master_tile_storage_dir)
        os.makedirs(temp_master_tile_storage_dir, exist_ok=True)
    except OSError as e_mkdir_mt: 
        pcb("run_error_phase3_mkdir_failed", prog=current_global_progress, lvl="ERROR", directory=temp_master_tile_storage_dir, error=str(e_mkdir_mt)); return
        
    master_tiles_results_list_temp = {}
    start_time_phase3 = time.monotonic()
    
    # Calcul des workers pour la Phase 3 (déjà fait, en utilisant num_seestar_stacks_to_process de la Phase 2)
    reduction_ph3 = 4 # Ta valeur
    actual_num_workers_ph3_candidate = max(1, effective_base_workers - reduction_ph3)
    actual_num_workers_ph3 = max(1, min(actual_num_workers_ph3_candidate, num_seestar_stacks_to_process if num_seestar_stacks_to_process > 0 else 1))
    pcb(f"WORKERS_PHASE3: Utilisation de {actual_num_workers_ph3} worker(s). (Base: {effective_base_workers}, Réduc Candidat (-{reduction_ph3}): {actual_num_workers_ph3_candidate}, Groupes: {num_seestar_stacks_to_process})", prog=None, lvl="INFO") # Log mis à jour pour clarté

    tiles_processed_count_ph3 = 0
    # Envoyer l'info initiale avant la boucle
    if num_seestar_stacks_to_process > 0:
        pcb(f"MASTER_TILE_COUNT_UPDATE:{tiles_processed_count_ph3}/{num_seestar_stacks_to_process}", prog=None, lvl="ETA_LEVEL")
    
    with ThreadPoolExecutor(max_workers=actual_num_workers_ph3, thread_name_prefix="ZeMosaic_Ph3_") as executor_ph3:
        future_to_group_index = { 
            executor_ph3.submit(
                create_master_tile,
                sg_info_list,
                i_stk,  # tile_id
                temp_master_tile_storage_dir,
                stack_norm_method,
                stack_weight_method,
                stack_reject_algo,
                stack_kappa_low,
                stack_kappa_high,
                parsed_winsor_limits,
                stack_final_combine,
                apply_radial_weight_config,
                radial_feather_fraction_config,
                radial_shape_power_config,
                min_radial_weight_floor_config,
                progress_callback
            ): i_stk for i_stk, sg_info_list in enumerate(seestar_stack_groups)
        }
        for future in as_completed(future_to_group_index):
            group_index_original = future_to_group_index[future]
            tiles_processed_count_ph3 += 1
            
            # --- ENVOYER LA MISE À JOUR DU COMPTEUR DE TUILES ---
            pcb(f"MASTER_TILE_COUNT_UPDATE:{tiles_processed_count_ph3}/{num_seestar_stacks_to_process}", prog=None, lvl="ETA_LEVEL")
            # --- FIN ENVOI MISE À JOUR ---
            
            prog_step_phase3 = base_progress_phase3 + int(PROGRESS_WEIGHT_PHASE3_MASTER_TILES * (tiles_processed_count_ph3 / max(1, num_seestar_stacks_to_process)))
            try:
                mt_result_path, mt_result_wcs = future.result()
                if mt_result_path and mt_result_wcs: 
                    master_tiles_results_list_temp[group_index_original] = (mt_result_path, mt_result_wcs)
                else: 
                    pcb("run_warn_phase3_master_tile_creation_failed_thread", prog=prog_step_phase3, lvl="WARN", stack_num=group_index_original + 1)
            except Exception as exc_thread_ph3: 
                pcb("run_error_phase3_thread_exception", prog=prog_step_phase3, lvl="ERROR", stack_num=group_index_original + 1, error=str(exc_thread_ph3))
                logger.error(f"Exception Phase 3 pour stack {group_index_original + 1}:", exc_info=True)
            
            if tiles_processed_count_ph3 % max(1, num_seestar_stacks_to_process // 5) == 0 or tiles_processed_count_ph3 == num_seestar_stacks_to_process : 
                 _log_memory_usage(progress_callback, f"Phase 3 - Traité {tiles_processed_count_ph3}/{num_seestar_stacks_to_process} tuiles")
            
            elapsed_phase3 = time.monotonic() - start_time_phase3
            time_per_master_tile_creation = elapsed_phase3 / max(1, tiles_processed_count_ph3)
            eta_phase3_sec = (num_seestar_stacks_to_process - tiles_processed_count_ph3) * time_per_master_tile_creation
            current_progress_in_run_percent_ph3 = base_progress_phase3 + (tiles_processed_count_ph3 / max(1, num_seestar_stacks_to_process)) * PROGRESS_WEIGHT_PHASE3_MASTER_TILES
            time_per_percent_point_global_ph3 = (time.monotonic() - start_time_total_run) / max(1, current_progress_in_run_percent_ph3) if current_progress_in_run_percent_ph3 > 0 else (time.monotonic() - start_time_total_run)
            total_eta_sec_ph3 = eta_phase3_sec + (100 - current_progress_in_run_percent_ph3) * time_per_percent_point_global_ph3
            smoothed_eta = (
                total_eta_sec_ph3
                if smoothed_eta is None
                else 0.3 * total_eta_sec_ph3 + 0.7 * smoothed_eta
            )
            update_gui_eta(smoothed_eta)
            
    master_tiles_results_list = [master_tiles_results_list_temp[i] for i in sorted(master_tiles_results_list_temp.keys())]
    del master_tiles_results_list_temp; gc.collect() 
    if not master_tiles_results_list: 
        pcb("run_error_phase3_no_master_tiles_created", prog=(base_progress_phase3 + PROGRESS_WEIGHT_PHASE3_MASTER_TILES), lvl="ERROR"); return
    
    current_global_progress = base_progress_phase3 + PROGRESS_WEIGHT_PHASE3_MASTER_TILES
    _log_memory_usage(progress_callback, "Fin Phase 3"); 
    pcb("run_info_phase3_finished_from_cache", prog=current_global_progress, lvl="INFO", num_master_tiles=len(master_tiles_results_list))
    
    # Assurer que le compteur final est bien affiché (au cas où la dernière itération n'aurait pas été exactement le total)
    # Bien que la logique dans la boucle devrait déjà le faire. Peut être redondant mais ne fait pas de mal.
    pcb(f"MASTER_TILE_COUNT_UPDATE:{tiles_processed_count_ph3}/{num_seestar_stacks_to_process}", prog=None, lvl="ETA_LEVEL")




    
    
    # --- Phase 4 (Calcul Grille Finale) ---
    base_progress_phase4 = current_global_progress
    _log_memory_usage(progress_callback, "Début Phase 4 (Calcul Grille)")
    pcb("run_info_phase4_started", prog=base_progress_phase4, lvl="INFO")
    wcs_list_for_final_grid = []; shapes_list_for_final_grid_hw = []
    for mt_path_iter,mt_wcs_iter in master_tiles_results_list:
        # ... (logique de récupération shape, inchangée) ...
        if not (mt_path_iter and os.path.exists(mt_path_iter) and mt_wcs_iter and mt_wcs_iter.is_celestial): pcb("run_warn_phase4_invalid_master_tile_for_grid", prog=None, lvl="WARN", path=os.path.basename(mt_path_iter if mt_path_iter else "N/A_path")); continue
        try:
            h_mt_loc,w_mt_loc=0,0
            if mt_wcs_iter.pixel_shape and mt_wcs_iter.pixel_shape[0] > 0 and mt_wcs_iter.pixel_shape[1] > 0 : h_mt_loc,w_mt_loc=mt_wcs_iter.pixel_shape[1],mt_wcs_iter.pixel_shape[0] 
            else: 
                with fits.open(mt_path_iter,memmap=True, do_not_scale_image_data=True) as hdul_mt_s:
                    if hdul_mt_s[0].data is None: pcb("run_warn_phase4_no_data_in_tile_fits", prog=None, lvl="WARN", path=os.path.basename(mt_path_iter)); continue
                    data_shape = hdul_mt_s[0].shape 
                    if len(data_shape) == 3: h_mt_loc,w_mt_loc = data_shape[1],data_shape[2]
                    elif len(data_shape) == 2: h_mt_loc,w_mt_loc = data_shape[0],data_shape[1]
                    else: pcb("run_warn_phase4_unhandled_tile_shape", prog=None, lvl="WARN", path=os.path.basename(mt_path_iter), shape=data_shape); continue 
                    if mt_wcs_iter and mt_wcs_iter.is_celestial and mt_wcs_iter.pixel_shape is None:
                        try: mt_wcs_iter.pixel_shape=(w_mt_loc,h_mt_loc)
                        except Exception as e_set_ps: pcb("run_warn_phase4_failed_set_pixel_shape", prog=None, lvl="WARN", path=os.path.basename(mt_path_iter), error=str(e_set_ps))
            if h_mt_loc > 0 and w_mt_loc > 0: shapes_list_for_final_grid_hw.append((int(h_mt_loc),int(w_mt_loc))); wcs_list_for_final_grid.append(mt_wcs_iter)
            else: pcb("run_warn_phase4_zero_dimensions_tile", prog=None, lvl="WARN", path=os.path.basename(mt_path_iter))
        except Exception as e_read_tile_shape: pcb("run_error_phase4_reading_tile_shape", prog=None, lvl="ERROR", path=os.path.basename(mt_path_iter), error=str(e_read_tile_shape)); logger.error(f"Erreur lecture shape tuile {os.path.basename(mt_path_iter)}:", exc_info=True); continue
    if not wcs_list_for_final_grid or not shapes_list_for_final_grid_hw or len(wcs_list_for_final_grid) != len(shapes_list_for_final_grid_hw): pcb("run_error_phase4_insufficient_tile_info", prog=(base_progress_phase4 + PROGRESS_WEIGHT_PHASE4_GRID_CALC), lvl="ERROR"); return
    final_mosaic_drizzle_scale = 1.0 
    final_output_wcs, final_output_shape_hw = _calculate_final_mosaic_grid(wcs_list_for_final_grid, shapes_list_for_final_grid_hw, final_mosaic_drizzle_scale, progress_callback)
    if not final_output_wcs or not final_output_shape_hw: pcb("run_error_phase4_grid_calc_failed", prog=(base_progress_phase4 + PROGRESS_WEIGHT_PHASE4_GRID_CALC), lvl="ERROR"); return
    current_global_progress = base_progress_phase4 + PROGRESS_WEIGHT_PHASE4_GRID_CALC
    _log_memory_usage(progress_callback, "Fin Phase 4"); pcb("run_info_phase4_finished", prog=current_global_progress, lvl="INFO", shape=final_output_shape_hw, crval=final_output_wcs.wcs.crval if final_output_wcs.wcs else 'N/A')

# --- Phase 5 (Assemblage Final) ---
    base_progress_phase5 = current_global_progress
    USE_INCREMENTAL_ASSEMBLY = (final_assembly_method_config == "incremental")
    _log_memory_usage(progress_callback, f"Début Phase 5 (Méthode: {final_assembly_method_config}, Rognage MT Appliqué: {apply_master_tile_crop_config}, %Rognage: {master_tile_crop_percent_config if apply_master_tile_crop_config else 'N/A'})") # Log mis à jour
    
    valid_master_tiles_for_assembly = []
    for mt_p, mt_w in master_tiles_results_list:
        if mt_p and os.path.exists(mt_p) and mt_w and mt_w.is_celestial: 
            valid_master_tiles_for_assembly.append((mt_p, mt_w))
        else:
            pcb("run_warn_phase5_invalid_tile_skipped_for_assembly", prog=None, lvl="WARN", filename=os.path.basename(mt_p if mt_p else 'N/A')) # Clé de log plus spécifique
            
    if not valid_master_tiles_for_assembly: 
        pcb("run_error_phase5_no_valid_tiles_for_assembly", prog=(base_progress_phase5 + PROGRESS_WEIGHT_PHASE5_ASSEMBLY), lvl="ERROR")
        # Nettoyage optionnel ici avant de retourner si besoin
        return

    final_mosaic_data_HWC, final_mosaic_coverage_HW = None, None
    log_key_phase5_failed, log_key_phase5_finished = "", ""

    # Vérification de la disponibilité des fonctions d'assemblage
    # (Tu pourrais les importer en haut du module pour éviter le check 'in globals()' à chaque fois)
    reproject_coadd_available = ('assemble_final_mosaic_with_reproject_coadd' in globals() and callable(assemble_final_mosaic_with_reproject_coadd))
    incremental_available = ('assemble_final_mosaic_incremental' in globals() and callable(assemble_final_mosaic_incremental))

    if USE_INCREMENTAL_ASSEMBLY:
        if not incremental_available: 
            pcb("run_error_phase5_inc_func_missing", prog=None, lvl="CRITICAL"); return
        pcb("run_info_phase5_started_incremental", prog=base_progress_phase5, lvl="INFO")
        final_mosaic_data_HWC, final_mosaic_coverage_HW = assemble_final_mosaic_incremental(
            master_tile_fits_with_wcs_list=valid_master_tiles_for_assembly, 
            final_output_wcs=final_output_wcs, 
            final_output_shape_hw=final_output_shape_hw,
            progress_callback=progress_callback,
            n_channels=3,
            # --- PASSAGE DES PARAMÈTRES DE ROGNAGE ---
            apply_crop=apply_master_tile_crop_config,
            crop_percent=master_tile_crop_percent_config
            # --- FIN PASSAGE ---
        )
        log_key_phase5_failed = "run_error_phase5_assembly_failed_incremental"
        log_key_phase5_finished = "run_info_phase5_finished_incremental"
    else: # Méthode Reproject & Coadd
        if not reproject_coadd_available: 
            pcb("run_error_phase5_reproject_coadd_func_missing", prog=None, lvl="CRITICAL"); return
        pcb("run_info_phase5_started_reproject_coadd", prog=base_progress_phase5, lvl="INFO")
        final_mosaic_data_HWC, final_mosaic_coverage_HW = assemble_final_mosaic_with_reproject_coadd(
            master_tile_fits_with_wcs_list=valid_master_tiles_for_assembly, 
            final_output_wcs=final_output_wcs, 
            final_output_shape_hw=final_output_shape_hw,
            progress_callback=progress_callback,
            n_channels=3, 
            match_bg=True,
            # --- PASSAGE DES PARAMÈTRES DE ROGNAGE ---
            apply_crop=apply_master_tile_crop_config,
            crop_percent=master_tile_crop_percent_config
            # --- FIN PASSAGE ---
        )
        log_key_phase5_failed = "run_error_phase5_assembly_failed_reproject_coadd"
        log_key_phase5_finished = "run_info_phase5_finished_reproject_coadd"

    if final_mosaic_data_HWC is None: 
        pcb(log_key_phase5_failed, prog=(base_progress_phase5 + PROGRESS_WEIGHT_PHASE5_ASSEMBLY), lvl="ERROR")
        # Nettoyage optionnel ici
        return
        
    current_global_progress = base_progress_phase5 + PROGRESS_WEIGHT_PHASE5_ASSEMBLY
    _log_memory_usage(progress_callback, "Fin Phase 5 (Assemblage)")
    pcb(log_key_phase5_finished, prog=current_global_progress, lvl="INFO", 
        shape=final_mosaic_data_HWC.shape if final_mosaic_data_HWC is not None else "N/A")
    

    # --- Phase 6 (Sauvegarde) ---
    base_progress_phase6 = current_global_progress
    _log_memory_usage(progress_callback, "Début Phase 6 (Sauvegarde)")
    pcb("run_info_phase6_started", prog=base_progress_phase6, lvl="INFO")
    output_base_name = f"zemosaic_MT{len(master_tiles_results_list)}_R{len(all_raw_files_processed_info)}"
    final_fits_path = os.path.join(output_folder, f"{output_base_name}.fits")
    
    final_header = fits.Header() 
    if final_output_wcs:
        try: final_header.update(final_output_wcs.to_header(relax=True))
        except Exception as e_hdr_wcs: pcb("run_warn_phase6_wcs_to_header_failed", error=str(e_hdr_wcs), lvl="WARN")
    
    final_header['SOFTWARE']=('ZeMosaic v0.9.4','Mosaic Software') # Incrémente la version si tu le souhaites
    final_header['NMASTILE']=(len(master_tiles_results_list),"Master Tiles combined")
    final_header['NRAWINIT']=(num_total_raw_files,"Initial raw images found")
    final_header['NRAWPROC']=(len(all_raw_files_processed_info),"Raw images with WCS processed")
    # ... (autres clés de config comme ASTAP, Stacking, etc.) ...
    final_header['STK_NORM'] = (str(stack_norm_method), 'Stacking: Normalization Method')
    final_header['STK_WGHT'] = (str(stack_weight_method), 'Stacking: Weighting Method')
    if apply_radial_weight_config:
        final_header['STK_RADW'] = (True, 'Stacking: Radial Weighting Applied')
        final_header['STK_RADFF'] = (radial_feather_fraction_config, 'Stacking: Radial Feather Fraction')
        final_header['STK_RADPW'] = (radial_shape_power_config, 'Stacking: Radial Weight Shape Power')
        final_header['STK_RADFLR'] = (min_radial_weight_floor_config, 'Stacking: Min Radial Weight Floor')
    else:
        final_header['STK_RADW'] = (False, 'Stacking: Radial Weighting Applied')
    final_header['STK_REJ'] = (str(stack_reject_algo), 'Stacking: Rejection Algorithm')
    # ... (kappa, winsor si pertinent pour l'algo de rejet) ...
    final_header['STK_COMB'] = (str(stack_final_combine), 'Stacking: Final Combine Method')
    final_header['ZMASMBMTH'] = (final_assembly_method_config, 'Final Assembly Method')
    final_header['ZM_WORKERS'] = (num_base_workers_config, 'GUI: Base workers config (0=auto)')

    try:
        if not (ZEMOSAIC_UTILS_AVAILABLE and zemosaic_utils): 
            raise RuntimeError("zemosaic_utils non disponible pour sauvegarde FITS.")
        zemosaic_utils.save_fits_image(
            image_data=final_mosaic_data_HWC,
            output_path=final_fits_path,
            header=final_header,
            overwrite=True,
            save_as_float=not save_final_as_uint16_config,
            progress_callback=progress_callback,
            axis_order="HWC",
        )
        
        if final_mosaic_coverage_HW is not None and np.any(final_mosaic_coverage_HW):
            coverage_path = os.path.join(output_folder, f"{output_base_name}_coverage.fits")
            cov_hdr = fits.Header() 
            if ASTROPY_AVAILABLE and final_output_wcs: 
                try: cov_hdr.update(final_output_wcs.to_header(relax=True))
                except: pass 
            cov_hdr['EXTNAME']=('COVERAGE','Coverage Map') 
            cov_hdr['BUNIT']=('count','Pixel contributions or sum of weights')
            zemosaic_utils.save_fits_image(
                final_mosaic_coverage_HW,
                coverage_path,
                header=cov_hdr,
                overwrite=True,
                save_as_float=True,
                progress_callback=progress_callback,
                axis_order="HWC",
            )
            pcb("run_info_coverage_map_saved", prog=None, lvl="INFO_DETAIL", filename=os.path.basename(coverage_path))
        
        current_global_progress = base_progress_phase6 + PROGRESS_WEIGHT_PHASE6_SAVE
        pcb("run_success_mosaic_saved", prog=current_global_progress, lvl="SUCCESS", filename=os.path.basename(final_fits_path))
    except Exception as e_save_m: 
        pcb("run_error_phase6_save_failed", prog=(base_progress_phase6 + PROGRESS_WEIGHT_PHASE6_SAVE), lvl="ERROR", error=str(e_save_m))
        logger.error("Erreur sauvegarde FITS final:", exc_info=True)
        # En cas d'échec de sauvegarde, on ne peut pas générer de preview car final_mosaic_data_HWC pourrait être le problème.
        # On essaie quand même de nettoyer avant de retourner.
        if 'final_mosaic_data_HWC' in locals() and final_mosaic_data_HWC is not None: del final_mosaic_data_HWC
        if 'final_mosaic_coverage_HW' in locals() and final_mosaic_coverage_HW is not None: del final_mosaic_coverage_HW
        gc.collect()
        return

    _log_memory_usage(progress_callback, "Fin Sauvegarde FITS (avant preview)")

    # --- MODIFIÉ : Génération de la Preview PNG avec stretch_auto_asifits_like ---
    if final_mosaic_data_HWC is not None and ZEMOSAIC_UTILS_AVAILABLE and zemosaic_utils:
        pcb("run_info_preview_stretch_started_auto_asifits", prog=None, lvl="INFO_DETAIL") # Log mis à jour
        try:
            # Vérifier si la fonction stretch_auto_asifits_like existe dans zemosaic_utils
            if hasattr(zemosaic_utils, 'stretch_auto_asifits_like') and callable(zemosaic_utils.stretch_auto_asifits_like):
                
                # Paramètres pour stretch_auto_asifits_like (à ajuster si besoin)
                # Ces valeurs sont des exemples, tu devras peut-être les affiner
                # ou les rendre configurables plus tard.
                preview_p_low = 2.5  # Percentile pour le point noir (plus élevé que pour asinh seul)
                preview_p_high = 99.8 # Percentile pour le point blanc initial
                preview_asinh_a = 0.1 # Facteur 'a' pour le stretch asinh après la normalisation initiale
                                      # Pour un stretch plus "doux" similaire à ASIFitsView, 'a' peut être plus grand.
                                      # ASIFitsView utilise souvent un 'midtones balance' (gamma-like) aussi.
                                      # Un 'a' de 10 comme dans ton code de test est très doux. Essayons 0.5 ou 1.0.
                preview_asinh_a = 1.0 # Test avec une valeur plus douce pour le 'a' de asinh

                m_stretched = zemosaic_utils.stretch_auto_asifits_like(
                    final_mosaic_data_HWC,
                    p_low=preview_p_low, 
                    p_high=preview_p_high,
                    asinh_a_factor=preview_asinh_a, # Renommé pour correspondre à une signature possible
                    # ou simplement asinh_a=preview_asinh_a si la fonction s'appelle ainsi
                    apply_wb=True # Supposons que tu veuilles la balance des blancs auto
                )

                if m_stretched is not None:
                    img_u8 = (np.clip(m_stretched.astype(np.float32), 0, 1) * 255).astype(np.uint8)
                    png_path = os.path.join(output_folder, f"{output_base_name}_preview.png")
                    try: 
                        import cv2 # Importer cv2 seulement si nécessaire
                        img_bgr = cv2.cvtColor(img_u8, cv2.COLOR_RGB2BGR)
                        if cv2.imwrite(png_path, img_bgr): 
                            pcb("run_success_preview_saved_auto_asifits", prog=None, lvl="SUCCESS", filename=os.path.basename(png_path))
                        else: 
                            pcb("run_warn_preview_imwrite_failed_auto_asifits", prog=None, lvl="WARN", filename=os.path.basename(png_path))
                    except ImportError: 
                        pcb("run_warn_preview_opencv_missing_for_auto_asifits", prog=None, lvl="WARN")
                    except Exception as e_cv2_prev: 
                        pcb("run_error_preview_opencv_failed_auto_asifits", prog=None, lvl="ERROR", error=str(e_cv2_prev))
                else:
                    pcb("run_error_preview_stretch_auto_asifits_returned_none", prog=None, lvl="ERROR")
            else:
                pcb("run_warn_preview_stretch_auto_asifits_func_missing", prog=None, lvl="WARN")
                # Fallback sur l'ancienne méthode si stretch_auto_asifits_like n'est pas trouvée
                # (Tu peux supprimer ce fallback si tu es sûr que la fonction existe)
                pcb("run_info_preview_fallback_to_simple_asinh", prog=None, lvl="DEBUG_DETAIL")
                if hasattr(zemosaic_utils, 'stretch_percentile_rgb') and zemosaic_utils.ASTROPY_VISUALIZATION_AVAILABLE:
                     m_stretched_fallback = zemosaic_utils.stretch_percentile_rgb(final_mosaic_data_HWC, p_low=0.5, p_high=99.9, independent_channels=False, asinh_a=0.01 )
                     if m_stretched_fallback is not None:
                        img_u8_fb = (np.clip(m_stretched_fallback.astype(np.float32), 0, 1) * 255).astype(np.uint8)
                        png_path_fb = os.path.join(output_folder, f"{output_base_name}_preview_fallback.png")
                        try:
                            import cv2
                            img_bgr_fb = cv2.cvtColor(img_u8_fb, cv2.COLOR_RGB2BGR)
                            cv2.imwrite(png_path_fb, img_bgr_fb)
                            pcb("run_success_preview_saved_fallback", prog=None, lvl="INFO_DETAIL", filename=os.path.basename(png_path_fb))
                        except: pass # Ignorer erreur fallback

        except Exception as e_stretch_main: 
            pcb("run_error_preview_stretch_unexpected_main", prog=None, lvl="ERROR", error=str(e_stretch_main))
            logger.error("Erreur imprévue lors de la génération de la preview:", exc_info=True)
            
    if 'final_mosaic_data_HWC' in locals() and final_mosaic_data_HWC is not None: del final_mosaic_data_HWC
    if 'final_mosaic_coverage_HW' in locals() and final_mosaic_coverage_HW is not None: del final_mosaic_coverage_HW
    gc.collect()



    # --- Phase 7 (Nettoyage) ---
    # ... (contenu Phase 7 inchangé) ...
    base_progress_phase7 = current_global_progress
    _log_memory_usage(progress_callback, "Début Phase 7 (Nettoyage)")
    pcb("run_info_phase7_cleanup_starting", prog=base_progress_phase7, lvl="INFO")
    try:
        if os.path.exists(temp_image_cache_dir): shutil.rmtree(temp_image_cache_dir); pcb("run_info_temp_preprocessed_cache_cleaned", prog=None, lvl="INFO_DETAIL", directory=temp_image_cache_dir)
        if os.path.exists(temp_master_tile_storage_dir): shutil.rmtree(temp_master_tile_storage_dir); pcb("run_info_temp_master_tiles_fits_cleaned", prog=None, lvl="INFO_DETAIL", directory=temp_master_tile_storage_dir)
    except Exception as e_clean_final: pcb("run_warn_phase7_cleanup_failed", prog=None, lvl="WARN", error=str(e_clean_final))
    current_global_progress = base_progress_phase7 + PROGRESS_WEIGHT_PHASE7_CLEANUP; current_global_progress = min(100, current_global_progress)
    _log_memory_usage(progress_callback, "Fin Phase 7"); pcb("CHRONO_STOP_REQUEST", prog=None, lvl="CHRONO_LEVEL"); update_gui_eta(0)
    total_duration_sec = time.monotonic() - start_time_total_run
    pcb("run_success_processing_completed", prog=current_global_progress, lvl="SUCCESS", duration=f"{total_duration_sec:.2f}")
    gc.collect(); _log_memory_usage(progress_callback, "Fin Run Hierarchical Mosaic (après GC final)")
    logger.info(f"===== Run Hierarchical Mosaic COMPLETED in {total_duration_sec:.2f}s =====")

####################################################################################################################################################################

<|MERGE_RESOLUTION|>--- conflicted
+++ resolved
@@ -347,13 +347,8 @@
     _log_and_callback("clusterstacks_info_finished", num_groups=len(groups), level="INFO", callback=progress_callback)
     return groups
 
-<<<<<<< HEAD
 def get_wcs_and_pretreat_raw_file(file_path: str, solver_settings: dict,
-=======
-def get_wcs_and_pretreat_raw_file(file_path: str,
-                                  solver_instance,
-                                  solver_settings: dict,
->>>>>>> 60e91b57
+
                                   progress_callback: callable):
     filename = os.path.basename(file_path)
     # Utiliser une fonction helper pour les logs internes à cette fonction si _log_and_callback
@@ -443,7 +438,6 @@
             _pcb_local("getwcs_warn_header_wcs_read_failed", lvl="WARN", filename=filename, error=str(e_wcs_hdr))
             wcs_brute = None
             
-<<<<<<< HEAD
     if wcs_brute is None and ZEMOSAIC_ASTROMETRY_AVAILABLE and zemosaic_astrometry:
         _pcb_local(f"    WCS non trouvé/valide dans header. Appel solve_with_astap pour '{filename}'.", lvl="DEBUG_DETAIL")
         wcs_brute = zemosaic_astrometry.solve_with_astap(
@@ -457,12 +451,7 @@
             timeout_sec=solver_settings.get('astap_timeout_sec', 180),
             update_original_header_in_place=True,
             progress_callback=progress_callback
-=======
-    if wcs_brute is None and ASTROMETRY_SOLVER_AVAILABLE and solver_instance:
-        _pcb_local(
-            f"    WCS non trouvé/valide dans header. Appel solver.solve pour '{filename}'.",
-            lvl="DEBUG_DETAIL"
->>>>>>> 60e91b57
+
         )
         try:
             wcs_brute = solver_instance.solve(
@@ -1329,10 +1318,6 @@
             executor_ph1.submit(
                 get_wcs_and_pretreat_raw_file,
                 f_path,
-<<<<<<< HEAD
-=======
-                astrometry_solver,
->>>>>>> 60e91b57
                 solver_settings,
                 progress_callback
             ): f_path for f_path in fits_file_paths
