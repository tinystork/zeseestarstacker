--- conflicted
+++ resolved
@@ -69,11 +69,8 @@
 try: import zemosaic_align_stack; ZEMOSAIC_ALIGN_STACK_AVAILABLE = True; logger.info("Module 'zemosaic_align_stack' importé.")
 except ImportError as e: logger.error(f"Import 'zemosaic_align_stack.py' échoué: {e}.")
 try:
-<<<<<<< HEAD
     import zemosaic_config
-=======
-    from zemosaic import zemosaic_config
->>>>>>> 8a872ac5
+
     logger.info("Module 'zemosaic_config' importé.")
 except ImportError as e:
     logger.error(f"Import 'zemosaic_config.py' échoué: {e}.")
