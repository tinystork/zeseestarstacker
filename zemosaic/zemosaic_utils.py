# zemosaic_utils.py

# --- Standard Library Imports ---
import os
import numpy as np
# L'import de astropy.io.fits est géré ci-dessous pour définir le flag
import cv2
<<<<<<< HEAD
=======

# --- Optional GPU (CuPy) ---
try:
    import cupy as cp
    from cupyx.scipy.ndimage import map_coordinates  # noqa: F401
    GPU_AVAILABLE = True
except Exception:  # pragma: no cover - CuPy missing
    cp = None
    GPU_AVAILABLE = False

try:
    from reproject.mosaicking import reproject_and_coadd as cpu_reproject_and_coadd
except Exception:  # pragma: no cover - reproject missing
    cpu_reproject_and_coadd = None
>>>>>>> 8f2918b7
import warnings
import traceback
import gc

# --- GPU/CUDA Availability ----------------------------------------------------
try:
    import cupy as cp
    from cupyx.scipy.ndimage import map_coordinates
    GPU_AVAILABLE = True
except Exception:  # pragma: no cover - CuPy not installed
    GPU_AVAILABLE = False

from reproject.mosaicking import reproject_and_coadd as cpu_reproject_and_coadd

# --- Définition locale du flag ASTROPY_AVAILABLE et du module fits pour ce fichier ---
ASTROPY_AVAILABLE_IN_UTILS = False
fits_module_for_utils = None # Contiendra le module fits réel ou un mock

# IMPORTS D'ASTROPY POUR LA VISUALISATION
ASTROPY_VISUALIZATION_AVAILABLE = False
ImageNormalize, PercentileInterval, AsinhStretch, LogStretch = None, None, None, None # Pour les type hints et fallback
try:
    from astropy.visualization import (ImageNormalize, PercentileInterval, 
                                       AsinhStretch, LogStretch) # Et d'autres si besoin (SqrtStretch, etc.)
    ASTROPY_VISUALIZATION_AVAILABLE = True
    # print("INFO (zemosaic_utils): astropy.visualization importé.")
except ImportError:
    print("AVERT (zemosaic_utils): astropy.visualization non disponible. L'étirement asinh avancé ne sera pas possible.")

try:
    from astropy.io import fits as actual_fits_for_utils
    from astropy.io.fits.verify import VerifyWarning # Importer ici si Astropy est là
    warnings.filterwarnings("ignore", category=VerifyWarning, message="Keyword name.*is greater than 8 characters.*")
    warnings.filterwarnings("ignore", category=VerifyWarning, message="Keyword name.*contains characters not allowed.*")
    fits_module_for_utils = actual_fits_for_utils
    ASTROPY_AVAILABLE_IN_UTILS = True
    # print("INFO (zemosaic_utils): Astropy (fits) importé avec succès pour ce module.")
except ImportError:
    # Créer un placeholder minimal pour fits si Astropy n'est pas là du tout
    class MockFitsCard: 
        def __init__(self, key, value, comment=''):
            self.keyword = key; self.value = value; self.comment = comment
    class MockFitsHeader:
        def __init__(self): self._cards = {}; self.comments = {}
        def update(self, other):
            if isinstance(other, MockFitsHeader): self._cards.update(other._cards); self.comments.update(other.comments)
            elif isinstance(other, dict):
                for k, v_tuple in other.items():
                    if isinstance(v_tuple, tuple) and len(v_tuple) == 2: self._cards[k] = v_tuple[0]; self.comments[k] = v_tuple[1]
                    else: self._cards[k] = v_tuple
        def copy(self): new_header = MockFitsHeader(); new_header._cards = self._cards.copy(); new_header.comments = self.comments.copy(); return new_header
        def __contains__(self, key): return key in self._cards
        def __delitem__(self, key):
            if key in self._cards: del self._cards[key]
            if key in self.comments: del self.comments[key]
        def __setitem__(self, key, value_comment_tuple):
            if isinstance(value_comment_tuple, tuple) and len(value_comment_tuple) == 2: self._cards[key] = value_comment_tuple[0]; self.comments[key] = value_comment_tuple[1]
            else: self._cards[key] = value_comment_tuple
        def get(self, key, default=None): return self._cards.get(key, default)
        def cards(self):
            for k, v in self._cards.items(): yield MockFitsCard(k,v,self.comments.get(k,''))
  
    class MockPrimaryHDU: # Renommé pour éviter conflit si MockHDU est aussi défini
        def __init__(self, data=None, header=None):
            self.data = data
            self.header = header if header is not None else MockFitsHeader()
            self.is_image = data is not None 
            self.shape = data.shape if hasattr(data, 'shape') else None
            self.name = "PRIMARY"
        def copy(self): return MockPrimaryHDU(self.data.copy() if self.data is not None else None, self.header.copy())
  
    class MockHDU: 
        def __init__(self, data=None, header=None):
            self.data = data
            self.header = header if header is not None else MockFitsHeader()
            self.is_image = data is not None
            self.shape = data.shape if hasattr(data, 'shape') else None
            self.name = "PRIMARY"
        def copy(self): return MockHDU(self.data.copy() if self.data is not None else None, self.header.copy())

    class MockHDUList:
        def __init__(self, hdus=None):
            self.hdus = hdus if hdus is not None else []
        def __getitem__(self, key): return self.hdus[key]
        def __len__(self): return len(self.hdus)
        def writeto(self, output_path, overwrite=True, checksum=False, output_verify='fix'): pass
        def close(self): pass
        def __enter__(self): return self
        def __exit__(self, exc_type, exc_val, exc_tb): self.close()

    class MockFitsModule:
        Header = MockFitsHeader
        PrimaryHDU = MockPrimaryHDU
        HDUList = MockHDUList
        @staticmethod
        def open(filepath, memmap=False, do_not_scale_image_data=True):
            print(f"MOCK fits_module_for_utils.open CALLED for {filepath} (Astropy not found). Returning minimal mock HDU.")
            # Simuler une HDU minimale pour éviter des crashs dans load_and_validate_fits
            # Ce mock est très basique et ne lira pas réellement le fichier.
            mock_data = np.array([[0,0],[0,0]], dtype=np.int16) # Petite donnée pour avoir un .shape
            mock_header = MockFitsHeader()
            mock_header['NAXIS'] = 2
            mock_header['NAXIS1'] = 2
            mock_header['NAXIS2'] = 2
            return MockHDUList([MockHDU(data=mock_data, header=mock_header)])
        @staticmethod
        def getheader(filepath, ext=0):
            print(f"MOCK fits_module_for_utils.getheader CALLED for {filepath} (Astropy not found).")
            return MockFitsHeader()
    
    fits_module_for_utils = MockFitsModule()
    print("AVERTISSEMENT (zemosaic_utils): Astropy (fits) non trouvé. Fonctionnalités FITS limitées/mockées.")
# --- Fin Définition locale ---

warnings.filterwarnings("ignore", category=FutureWarning)
# Les filtres VerifyWarning sont maintenant dans le try/except d'Astropy ci-dessus.







# DANS zemosaic_utils.py

# (Les imports et la définition de ASTROPY_AVAILABLE_IN_UTILS, fits_module_for_utils restent les mêmes)
# ...

def load_and_validate_fits(filepath,
                           normalize_to_float32=True, # Si True, normalise la sortie à [0,1]
                           attempt_fix_nonfinite=True,
                           progress_callback=None):
    filename = os.path.basename(filepath)

    def _log_util(message, level="DEBUG_DETAIL"):
        if progress_callback and callable(progress_callback):
            progress_callback(f"  [ZMU_LoadVal] {message}", None, level)
        else:
            print(f"  [ZMU_LoadVal PRINTFALLBACK] {level}: {message}")

    _log_util(f"Début chargement (V3 - BZERO/BSCALE affiné). Fichier: '{filename}'. NormalizeOutput01={normalize_to_float32}, FixNonFinite={attempt_fix_nonfinite}", "DEBUG")

    data_raw_from_fits = None  # Données telles que lues par fits.open
    header = None
    header_for_fallback = fits_module_for_utils.Header()
    info = {}

    try:
        _log_util(f"Tentative fits_module_for_utils.open('{filepath}', do_not_scale_image_data=True)...", "DEBUG_DETAIL")
        with fits_module_for_utils.open(filepath, memmap=False, do_not_scale_image_data=True) as hdul:
            # ... (logique de sélection de hdu_img inchangée) ...
            _log_util(f"fits_module_for_utils.open OK. Nombre HDUs: {len(hdul) if hdul else 0}", "DEBUG_DETAIL")
            if not hdul:
                _log_util(f"REJET: Fichier FITS vide ou corrompu (hdul est None/vide).", "WARN")
                return None, header_for_fallback, info

            hdu_img = None; img_hdu_idx = -1
            _log_util(f"Recherche HDU image...", "DEBUG_DETAIL")
            for idx, hdu_item in enumerate(hdul):
                is_image_attr = getattr(hdu_item, 'is_image', False)
                has_data_attr = hasattr(hdu_item, 'data')
                if is_image_attr and has_data_attr and hdu_item.data is not None:
                    _log_util(f"  HDU {idx} est image. Shape brute: {hdu_item.data.shape if hasattr(hdu_item.data, 'shape') else 'N/A'}, Dtype brut: {hdu_item.data.dtype if hasattr(hdu_item.data, 'dtype') else 'N/A'}", "DEBUG_DETAIL")
                    hdu_name = getattr(hdu_item, 'name', 'N/A_NAME')
                    if idx == 0 or (isinstance(hdu_name, str) and hdu_name.upper() in ['SCI', 'IMAGE', 'PRIMARY']):
                        hdu_img = hdu_item; img_hdu_idx = idx
                        _log_util(f"  HDU prioritaire {img_hdu_idx} ('{hdu_name}') sélectionnée.", "DEBUG_DETAIL"); break
            if hdu_img is None:
                _log_util(f"Pas de HDU prioritaire. Recherche première HDU image...", "DEBUG_DETAIL")
                for idx, hdu_item in enumerate(hdul):
                    is_image_attr = getattr(hdu_item, 'is_image', False); has_data_attr = hasattr(hdu_item, 'data')
                    if is_image_attr and has_data_attr and hdu_item.data is not None:
                        hdu_img = hdu_item; img_hdu_idx = idx
                        _log_util(f"  Première HDU image {img_hdu_idx} sélectionnée.", "DEBUG_DETAIL"); break
            if hdu_img is None or hdu_img.data is None:
                _log_util(f"REJET: Aucune HDU image valide avec données.", "WARN")
                if ASTROPY_AVAILABLE_IN_UTILS and len(hdul) > 0 and hasattr(hdul[0], 'header') and hdul[0].header:
                    header_for_fallback = hdul[0].header.copy()
                return None, header_for_fallback, info

            data_raw_from_fits = hdu_img.data # Peut être int16, uint16, float32, etc.
            header = hdu_img.header.copy(); header_for_fallback = header.copy()
            
            _log_util(f"Données lues HDU {img_hdu_idx}. Shape brute: {data_raw_from_fits.shape}, Dtype brut: {data_raw_from_fits.dtype}", "DEBUG")
            _log_util(f"  Range brut (depuis FITS): [{np.min(data_raw_from_fits) if data_raw_from_fits.size>0 else 'N/A'}, {np.max(data_raw_from_fits) if data_raw_from_fits.size>0 else 'N/A'}]", "DEBUG")

            # --- Conversion en float64 pour le scaling ADU et autres opérations ---
            data_scaled_f64 = data_raw_from_fits.astype(np.float64)
            _log_util(f"Converti en float64. Range: [{np.min(data_scaled_f64):.1f}, {np.max(data_scaled_f64):.1f}]", "DEBUG_DETAIL")

            # --- Application BZERO/BSCALE si `do_not_scale_image_data=True` a empêché Astropy ---
            # Et si les données d'origine étaient des entiers.
            if data_raw_from_fits.dtype.kind == 'i': 
                bzero = header.get('BZERO', 0.0)
                bscale = header.get('BSCALE', 1.0)
                if abs(bscale - 1.0) > 1e-6 or abs(bzero) > 1e-6:
                    _log_util(f"Application BZERO={bzero}, BSCALE={bscale} (car do_not_scale_image_data=True et dtype entier).", "INFO_DETAIL")
                    # data_scaled_f64 était déjà une copie de data_raw_from_fits en float64
                    data_scaled_f64 = data_scaled_f64 * bscale + bzero 
                    _log_util(f"  Après BZERO/BSCALE: Range [{np.min(data_scaled_f64):.1f}, {np.max(data_scaled_f64):.1f}], Dtype: {data_scaled_f64.dtype}", "DEBUG")
                else:
                    _log_util(f"BZERO/BSCALE triviaux ou absents pour dtype entier. Pas de scaling manuel BZ/BS.", "DEBUG_DETAIL")
            else:
                 _log_util(f"Dtype brut ({data_raw_from_fits.dtype}) non entier. Pas de scaling BZERO/BSCALE manuel appliqué.", "DEBUG_DETAIL")
            # À ce stade, data_scaled_f64 devrait être en float64 et avoir la bonne plage ADU (ex: 0-65535 pour un Seestar FITS)

            # --- Transposition si nécessaire ---
            data_transposed_f64 = data_scaled_f64
            axis_orig = "HWC"
            if data_scaled_f64.ndim == 3:
                if data_scaled_f64.shape[0] in [1, 3, 4] and data_scaled_f64.shape[1] > 4 and data_scaled_f64.shape[2] > 4:
                    _log_util(f"Shape 3D {data_scaled_f64.shape} type CxHxW. Transposition vers HxWxC...", "INFO_DETAIL")
                    data_transposed_f64 = np.moveaxis(data_scaled_f64, 0, -1)
                    axis_orig = "CHW"
                    _log_util(f"  Shape après transposition: {data_transposed_f64.shape}", "DEBUG_DETAIL")
                elif data_scaled_f64.shape[2] in [1, 3, 4] and data_scaled_f64.shape[0] > 4 and data_scaled_f64.shape[1] > 4:
                    _log_util(f"Shape 3D {data_scaled_f64.shape} déjà HxWxC.", "DEBUG_DETAIL")
                    axis_orig = "HWC"
                else:
                    _log_util(f"REJET: Shape 3D non supportée ({data_scaled_f64.shape}).", "WARN"); return None, header, info
            elif data_scaled_f64.ndim != 2:
                _log_util(f"REJET: Shape {data_scaled_f64.ndim}D non supportée.", "WARN"); return None, header, info

            info["axis_order_original"] = axis_orig
            
            _log_util(f"Après transposition (si 3D): Range [{np.min(data_transposed_f64):.1f}, {np.max(data_transposed_f64):.1f}], Dtype: {data_transposed_f64.dtype}", "DEBUG")
            
            # --- Gestion NaN/Inf ---
            data_cleaned_f64 = data_transposed_f64
            if attempt_fix_nonfinite:
                if not np.all(np.isfinite(data_transposed_f64)):
                    _log_util(f"AVERT: Données non finies détectées. Remplacement par 0.0.", "WARN")
                    data_cleaned_f64 = np.nan_to_num(data_transposed_f64, nan=0.0, posinf=0.0, neginf=0.0)
                    _log_util(f"  Après nan_to_num: Range [{np.min(data_cleaned_f64):.1f}, {np.max(data_cleaned_f64):.1f}]", "DEBUG_DETAIL")
            
            # --- Conversion finale en float32 pour la sortie ---
            image_data_final_float32 = data_cleaned_f64.astype(np.float32)
            _log_util(f"Converti en float32 final. Range: [{np.min(image_data_final_float32):.3g}, {np.max(image_data_final_float32):.3g}]", "DEBUG")

            # --- Normalisation optionnelle à [0,1] ---
            if normalize_to_float32:
                _log_util(f"Normalisation 0-1 demandée...", "DEBUG_DETAIL")
                min_val_norm, max_val_norm = np.nanmin(image_data_final_float32), np.nanmax(image_data_final_float32)
                _log_util(f"  Min/Max pour normalisation 0-1: [{min_val_norm:.3g}, {max_val_norm:.3g}]", "DEBUG_DETAIL")
                
                if np.isfinite(min_val_norm) and np.isfinite(max_val_norm) and (max_val_norm > min_val_norm + 1e-9):
                    image_data_final_float32 = (image_data_final_float32 - min_val_norm) / (max_val_norm - min_val_norm)
                    image_data_final_float32 = np.clip(image_data_final_float32, 0.0, 1.0)
                elif np.any(np.isfinite(image_data_final_float32)): # Image constante non-Nan/Inf
                    image_data_final_float32 = np.full_like(image_data_final_float32, 0.5, dtype=np.float32)
                    _log_util(f"  Image constante, normalisée à 0.5.", "DEBUG_DETAIL")
                else: # Tout NaN ou Inf
                    image_data_final_float32 = np.zeros_like(image_data_final_float32, dtype=np.float32)
                    _log_util(f"  Image non-finie, normalisée à 0.0.", "DEBUG_DETAIL")
                _log_util(f"Normalisation 0-1 effectuée. Range après: [{np.nanmin(image_data_final_float32):.3f}, {np.nanmax(image_data_final_float32):.3f}]", "DEBUG_DETAIL")
            else:
                _log_util(f"Pas de normalisation 0-1 (ADU). Range final: [{np.nanmin(image_data_final_float32):.3g}, {np.nanmax(image_data_final_float32):.3g}]", "DEBUG_DETAIL")

            _log_util(
                f"FIN chargement '{filename}'. Shape: {image_data_final_float32.shape}, Dtype: {image_data_final_float32.dtype}, "
                f"Range: [{np.nanmin(image_data_final_float32):.3g} - {np.nanmax(image_data_final_float32):.3g}], Mean: {np.nanmean(image_data_final_float32):.3g}",
                "INFO",
            )
            return image_data_final_float32, header, info

    except FileNotFoundError:
        _log_util(f"ERREUR CRITIQUE: Fichier non trouvé: '{filepath}'", "ERROR")
        return None, header_for_fallback, info
    except MemoryError as me:
        _log_util(f"ERREUR CRITIQUE MÉMOIRE: {me}", "ERROR"); return None, header_for_fallback, info
    except Exception as e:
        _log_util(f"ERREUR INATTENDUE chargement/validation '{filename}': {type(e).__name__} - {e}", "ERROR")
        if progress_callback and hasattr(progress_callback.__self__ if hasattr(progress_callback, '__self__') else progress_callback, 'logger'):
             logger_instance = progress_callback.__self__.logger if hasattr(progress_callback, '__self__') else _log_util.getLogger("ZeMosaicUtilsUnknownContext")
             logger_instance.error(f"Traceback pour load_and_validate_fits (fichier: {filename}):", exc_info=True)
        elif progress_callback:
             progress_callback(f"  [ZMU_LoadVal TRACEBACK] {traceback.format_exc(limit=3)}", None, "ERROR")
        else:
            traceback.print_exc(limit=3)
        return None, header_for_fallback, info





def crop_image_and_wcs(
    image_data_hwc: np.ndarray, 
    wcs_obj, # Type hint générique pour éviter les problèmes avec Pylance si WCS n'est pas toujours AstropyWCSBase
    crop_percentage_per_side: float,
    progress_callback: callable = None
) -> tuple[np.ndarray | None, object | None]: # Type de retour générique pour WCS
    """
    Rogne une image (HWC ou HW) d'un certain pourcentage sur chaque côté
    et ajuste l'objet WCS Astropy correspondant.

    Args:
        image_data_hwc (np.ndarray): Tableau image (H, W, C) ou (H, W).
        wcs_obj (astropy.wcs.WCS): Objet WCS original.
        crop_percentage_per_side (float): Fraction (0.0 à <0.5) à rogner de chaque côté.
        progress_callback (callable, optional): Fonction pour les logs.

    Returns:
        tuple: (cropped_image_data, cropped_wcs_obj) ou (None, None) si erreur,
               ou (image_data_hwc, wcs_obj) si pas de rognage ou pas d'Astropy.
    """
    # Définir un logger local simple pour cette fonction si _internal_logger n'est pas souhaité/disponible
    # ou utiliser progress_callback pour tous les messages.
    # Pour simplifier, j'utilise progress_callback s'il est fourni.
    def _pcb_crop(message, level="DEBUG_DETAIL", **kwargs):
        if progress_callback and callable(progress_callback):
            # Préfixer pour identifier l'origine du log si besoin
            progress_callback(f"[CropUtil] {message}", None, level, **kwargs)
        else:
            # Fallback simple si pas de callback (pourrait arriver si utilisé ailleurs)
            print(f"CROP_UTIL_LOG {level}: {message} {kwargs if kwargs else ''}")

    if image_data_hwc is None:
        _pcb_crop("Erreur: Données image en entrée est None.", lvl="ERROR")
        return None, None
    if wcs_obj is None : #  and ASTROPY_AVAILABLE_IN_UTILS (si wcs_obj peut être autre chose)
        _pcb_crop("Erreur: Objet WCS en entrée est None.", lvl="ERROR")
        return image_data_hwc, None # Retourner l'image, mais pas de WCS

    if not ASTROPY_AVAILABLE_IN_UTILS:
        _pcb_crop("AVERT: Astropy non disponible, impossible d'ajuster le WCS. Rognage de l'image seule effectué si demandé.", lvl="WARN")
        # On pourrait choisir de rogner l'image quand même et retourner un WCS non modifié,
        # ou retourner l'image et WCS originaux. Pour l'instant, on ne touche pas au WCS.
        # Si on rogne l'image, le WCS ne correspondra plus. Il vaut mieux ne pas rogner.
        if crop_percentage_per_side > 1e-4 :
             _pcb_crop(" Rognage annulé car WCS ne peut être ajusté.", lvl="WARN")
        return image_data_hwc, wcs_obj


    if not (0.0 <= crop_percentage_per_side < 0.5):
        if crop_percentage_per_side <= 1e-4 : # Pratiquement pas de rognage demandé
            # _pcb_crop("Pas de rognage demandé (pourcentage nul ou négligeable).", lvl="DEBUG_VERY_DETAIL")
            return image_data_hwc, wcs_obj
        else:
            _pcb_crop(f"Erreur: Pourcentage de rognage ({crop_percentage_per_side*100:.1f}%) hors limites [0, 50).", lvl="ERROR")
            return None, None # Erreur critique si le pourcentage est vraiment invalide


    original_shape = image_data_hwc.shape
    h_orig, w_orig = original_shape[0], original_shape[1]

    dh = int(h_orig * crop_percentage_per_side)
    dw = int(w_orig * crop_percentage_per_side)

    if (2 * dh >= h_orig) or (2 * dw >= w_orig):
        _pcb_crop(f"AVERT: Rognage demandé ({crop_percentage_per_side*100:.1f}%) est trop important pour les dimensions de l'image ({h_orig}x{w_orig}). Rognage annulé.", lvl="WARN")
        return image_data_hwc, wcs_obj

    _pcb_crop(f"Rognage de {dh}px (Haut/Bas) et {dw}px (Gauche/Droite).", lvl="DEBUG_DETAIL")

    if image_data_hwc.ndim == 3: # HWC
        cropped_image_data = image_data_hwc[dh : h_orig - dh, dw : w_orig - dw, :]
    elif image_data_hwc.ndim == 2: # HW
        cropped_image_data = image_data_hwc[dh : h_orig - dh, dw : w_orig - dw]
    else:
        _pcb_crop(f"Erreur: Dimensions d'image non supportées pour le rognage ({image_data_hwc.ndim}D).", lvl="ERROR")
        return None, None # Ou retourner l'original ? Mieux de signaler un échec.
        
    new_h, new_w = cropped_image_data.shape[0], cropped_image_data.shape[1]
    # _pcb_crop(f"Nouvelle shape après rognage: {new_h}x{new_w}", lvl="DEBUG_VERY_DETAIL")

    # Ajuster l'objet WCS
    try:
        # Tenter d'utiliser wcs.slice_like si l'objet WCS le supporte (Astropy >= 5.0)
        # et si l'objet WCS est bien un objet Astropy WCS.
        # Pour cela, il faudrait importer WCS d'Astropy ici.
        # from astropy.wcs import WCS as AstropyWCS (à mettre en haut du fichier utils)
        # if isinstance(wcs_obj, AstropyWCS) and hasattr(wcs_obj, 'slice_like'): # Nécessite l'import
        
        # Pour l'instant, faisons l'ajustement manuel de CRPIX, qui est plus universel
        # mais moins précis pour les WCS complexes.
        
        # Vérifier si wcs_obj est bien un objet WCS d'Astropy avant d'accéder à .wcs
        if not (hasattr(wcs_obj, 'wcs') and hasattr(wcs_obj.wcs, 'crpix')):
            _pcb_crop("AVERT: l'objet WCS ne semble pas être un WCS Astropy standard (manque .wcs.crpix). Ajustement WCS manuel impossible.", lvl="WARN")
            return cropped_image_data, wcs_obj # Retourner l'image rognée, mais le WCS original non modifié

        cropped_wcs_obj = wcs_obj.copy() # Travailler sur une copie

        if cropped_wcs_obj.wcs.crpix is not None:
            # CRPIX est 1-based dans le header FITS, mais l'attribut .wcs.crpix d'un objet WCS Astropy
            # est généralement interprété comme 1-based pour la manipulation via l'API haut niveau.
            # Lorsqu'on soustrait, on soustrait le nombre de pixels rognés du côté "origine" (gauche/bas).
            new_crpix1 = cropped_wcs_obj.wcs.crpix[0] - dw
            new_crpix2 = cropped_wcs_obj.wcs.crpix[1] - dh
            # Clamp to positive values to avoid invalid WCS after heavy cropping
            new_crpix1 = max(new_crpix1, 1.0)
            new_crpix2 = max(new_crpix2, 1.0)
            cropped_wcs_obj.wcs.crpix = [new_crpix1, new_crpix2]
        else:
            # Ce cas est peu probable si c'est un WCS valide, mais par sécurité.
            _pcb_crop("AVERT: wcs_obj.wcs.crpix est None. Impossible d'ajuster CRPIX.", lvl="WARN")
            # On pourrait essayer de retourner wcs_obj original, mais il ne correspondra plus.
            # Renvoyer None pour le WCS est plus sûr pour indiquer un problème.
            return cropped_image_data, None


        # Mettre à jour la taille de l'image de référence dans l'objet WCS
        # pixel_shape est (width, height) et 0-indexed pour l'API Python
        # NAXIS1/2 dans le header sont 1-indexed et (width, height)
        if hasattr(cropped_wcs_obj, 'pixel_shape'):
             cropped_wcs_obj.pixel_shape = (new_w, new_h)
        # Alternativement, si on manipule directement les clés FITS-like dans .wcs:
        if hasattr(cropped_wcs_obj.wcs, 'naxis1'): cropped_wcs_obj.wcs.naxis1 = new_w
        if hasattr(cropped_wcs_obj.wcs, 'naxis2'): cropped_wcs_obj.wcs.naxis2 = new_h
        
        # _pcb_crop("Ajustement WCS terminé.", lvl="DEBUG_DETAIL")
        return cropped_image_data, cropped_wcs_obj

    except Exception as e_wcs_crop:
        _pcb_crop(f"Erreur lors de l'ajustement du WCS: {e_wcs_crop}", lvl="ERROR")
        # Pas de logger global ici, on se fie au progress_callback
        # logger.error(f"Erreur lors de l'ajustement du WCS pour l'image rognée:", exc_info=True)
        return cropped_image_data, None # Retourner l'image rognée mais indiquer échec WCS





def debayer_image(img_norm_01, bayer_pattern="GRBG", progress_callback=None):
    def _log_util_debayer(message, level="DEBUG_DETAIL"):
        if progress_callback and callable(progress_callback): progress_callback(f"  [ZU Debayer] {message}", None, level)
        else: print(f"  [ZU Debayer PRINTFALLBACK] {level}: {message}")
    
    _log_util_debayer(f"Début debayering. Shape entrée: {img_norm_01.shape if hasattr(img_norm_01, 'shape') else 'N/A'}, Pattern: {bayer_pattern}", "DEBUG")
    if not isinstance(img_norm_01, np.ndarray): _log_util_debayer(f"ERREUR: Entrée pas ndarray.", "ERROR"); raise TypeError("Input must be NumPy array")
    if img_norm_01.ndim != 2: _log_util_debayer(f"ERREUR: Attend 2D.", "ERROR"); raise ValueError("Expects 2D image")

    img_uint16 = (np.clip(img_norm_01, 0.0, 1.0) * 65535.0).astype(np.uint16)
    _log_util_debayer(f"Converti en uint16 [0,65535] pour OpenCV.", "DEBUG_DETAIL")
    
    bayer_codes = {"GRBG": cv2.COLOR_BayerGR2RGB, "RGGB": cv2.COLOR_BayerRG2RGB, "GBRG": cv2.COLOR_BayerGB2RGB, "BGGR": cv2.COLOR_BayerBG2RGB}
    bayer_pattern_upper = bayer_pattern.upper()
    if bayer_pattern_upper not in bayer_codes: _log_util_debayer(f"ERREUR: Motif Bayer '{bayer_pattern}' non supporté.", "ERROR"); raise ValueError(f"Bayer pattern '{bayer_pattern}' not supported")
    
    try:
        _log_util_debayer(f"Appel cv2.cvtColor avec code {bayer_codes[bayer_pattern_upper]}...", "DEBUG_DETAIL")
        color_img_bgr_uint16 = cv2.cvtColor(img_uint16, bayer_codes[bayer_pattern_upper])
        color_img_rgb_uint16 = cv2.cvtColor(color_img_bgr_uint16, cv2.COLOR_BGR2RGB)
    except cv2.error as cv_err:
        _log_util_debayer(f"ERREUR OpenCV debayering (pattern: {bayer_pattern_upper}): {cv_err}", "ERROR")
        if progress_callback: progress_callback(f"  [ZU Debayer TRACEBACK] {traceback.format_exc(limit=2)}", None, "ERROR")
        raise ValueError(f"OpenCV error during debayering: {cv_err}")
    
    _log_util_debayer(f"Debayering OK. Conversion retour float32 [0,1]. Shape sortie: {color_img_rgb_uint16.shape}", "DEBUG")
    return color_img_rgb_uint16.astype(np.float32) / 65535.0


def detect_and_correct_hot_pixels(image, threshold=3.0, neighborhood_size=5,
                                  progress_callback=None, save_mask_path=None):
    def _log_util_hp(message, level="DEBUG_DETAIL"):
        if progress_callback and callable(progress_callback): progress_callback(f"  [ZU HotPix] {message}", None, level)
        else: print(f"  [ZU HotPix PRINTFALLBACK] {level}: {message}")

    _log_util_hp(
        f"Début détection/correction HP. Threshold: {threshold}, Neighborhood: {neighborhood_size}",
        "DEBUG",
    )
    if image is None: _log_util_hp("AVERT: Image entrée est None.", "WARN"); return None
    if not isinstance(image, np.ndarray): _log_util_hp(f"ERREUR: Entrée pas ndarray.", "ERROR"); return image 

    if neighborhood_size % 2 == 0: neighborhood_size += 1
    neighborhood_size = max(3, neighborhood_size); ksize = (neighborhood_size, neighborhood_size)

    original_dtype = image.dtype; img_float = image.astype(np.float32, copy=True)
    is_color = img_float.ndim == 3 and img_float.shape[-1] == 3
    _log_util_hp(f"Image {'couleur' if is_color else 'monochrome'}. Dtype original: {original_dtype}.", "DEBUG_DETAIL")
    
    try:
        mask_accum = None
        if is_color:
            mask_accum = np.zeros(img_float.shape, dtype=np.uint8)
            for c in range(img_float.shape[2]):
                channel = img_float[:, :, c]
                median_filtered = cv2.medianBlur(channel, neighborhood_size)
                mean_local = cv2.blur(channel, ksize)
                mean_sq_local = cv2.blur(channel**2, ksize)
                std_dev_local = np.sqrt(np.maximum(mean_sq_local - mean_local**2, 0))
                std_dev_floor = (
                    1e-5
                    if np.issubdtype(channel.dtype, np.floating)
                    else (
                        1.0
                        / (
                            np.iinfo(np.uint16).max
                            if np.max(channel) <= 1
                            else np.iinfo(channel.dtype).max
                            if np.issubdtype(channel.dtype, np.integer)
                            else (2**16 - 1)
                        )
                        if np.max(channel) > 1
                        else 1.0
                    )
                )
                std_dev_local_thresholded = np.maximum(std_dev_local, std_dev_floor)
                hot_pixels_mask = channel > (median_filtered + threshold * std_dev_local_thresholded)
                num_hot = np.sum(hot_pixels_mask)
                if num_hot > 0:
                    _log_util_hp(f"    Canal {c}: {num_hot} pixels chauds corrigés.", "DEBUG_DETAIL")
                channel[hot_pixels_mask] = median_filtered[hot_pixels_mask]
                mask_accum[..., c] = hot_pixels_mask
        else:  # Grayscale
            median_filtered = cv2.medianBlur(img_float, neighborhood_size)
            mean_local = cv2.blur(img_float, ksize)
            mean_sq_local = cv2.blur(img_float**2, ksize)
            std_dev_local = np.sqrt(np.maximum(mean_sq_local - mean_local**2, 0))
            std_dev_floor = (
                1e-5
                if np.issubdtype(img_float.dtype, np.floating)
                else (
                    1.0
                    / (
                        np.iinfo(np.uint16).max
                        if np.max(img_float) <= 1
                        else np.iinfo(img_float.dtype).max
                        if np.issubdtype(img_float.dtype, np.integer)
                        else (2**16 - 1)
                    )
                    if np.max(img_float) > 1
                    else 1.0
                )
            )
            std_dev_local_thresholded = np.maximum(std_dev_local, std_dev_floor)
            hot_pixels_mask = img_float > (median_filtered + threshold * std_dev_local_thresholded)
            num_hot = np.sum(hot_pixels_mask)
            if num_hot > 0:
                _log_util_hp(f"  Image N&B: {num_hot} pixels chauds corrigés.", "DEBUG_DETAIL")
            img_float[hot_pixels_mask] = median_filtered[hot_pixels_mask]
            mask_accum = hot_pixels_mask.astype(np.uint8)
        if save_mask_path:
            try:
                np.save(save_mask_path, mask_accum.astype(np.uint8))
                _log_util_hp(f"Masque HP sauvegardé vers {os.path.basename(save_mask_path)}", "DEBUG_DETAIL")
            except Exception as e_save:
                _log_util_hp(f"ERREUR sauvegarde masque HP: {e_save}", "WARN")
        del mask_accum

        if np.issubdtype(original_dtype, np.integer):
            d_info = np.iinfo(original_dtype)
            corrected_img = np.clip(np.round(img_float), d_info.min, d_info.max).astype(original_dtype)
        else: corrected_img = img_float.astype(original_dtype)
        _log_util_hp(f"Correction HP terminée.", "DEBUG")
        return corrected_img
        
    except cv2.error as cv_err_hp: _log_util_hp(f"ERREUR OpenCV HotPix: {cv_err_hp}", "ERROR"); return image
    except Exception as e_hp: _log_util_hp(f"ERREUR Inattendue HotPix: {e_hp}", "ERROR"); return image


def make_radial_weight_map(height: int, width: int,
                           feather_fraction: float = 0.8,
                           shape_power: float = 2.0,
                           min_weight_floor: float = 0.05, # NOUVEAU PARAMÈTRE, défaut à 0.0 = pas de plancher
                           progress_callback: callable = None) -> np.ndarray: # Ajout de progress_callback pour les logs
    """
    Crée une carte de poids 2D avec une atténuation radiale basée sur une fonction cosinus.
    Le poids est de 1 au centre et décroît jusqu'à 0 (ou min_weight_floor) sur les bords.

    Args:
        height (int): Hauteur de l'image (nombre de lignes).
        width (int): Largeur de l'image (nombre de colonnes).
        feather_fraction (float): Fraction (0.1-1.0) de la demi-diagonale où le poids atteint zéro (ou le plancher).
        shape_power (float): Exposant appliqué à la fonction cosinus (ex: 2.0 pour cos²).
        min_weight_floor (float): Valeur plancher minimale pour les poids (0.0 à <1.0).
                                  Si > 0, les poids ne descendront pas en dessous de cette valeur.
        progress_callback (callable, optional): Fonction pour les logs.

    Returns:
        np.ndarray: Carte de poids 2D de forme (height, width).
    """
    # Alias local pour le callback, si fourni
    _pcb_radial = lambda msg_key, lvl="DEBUG_DETAIL", **kwargs: \
        progress_callback(msg_key, None, lvl, **kwargs) if progress_callback else print(f"RADIAL_MAP_LOG {lvl}: {msg_key} {kwargs}")


    if not (0.1 <= feather_fraction <= 1.0):
        _pcb_radial(f"RadialMap: feather_fraction ({feather_fraction}) hors [0.1, 1.0]. Clampe à {np.clip(feather_fraction, 0.1, 1.0)}.", lvl="WARN")
        feather_fraction = np.clip(feather_fraction, 0.1, 1.0)

    if not (0.0 <= min_weight_floor < 1.0):
        _pcb_radial(f"RadialMap: min_weight_floor ({min_weight_floor}) hors [0.0, 1.0). Clampe à {np.clip(min_weight_floor, 0.0, 0.99)}.", lvl="WARN")
        min_weight_floor = np.clip(min_weight_floor, 0.0, 0.99)


    y_coords, x_coords = np.ogrid[:height, :width]
    center_y = (height - 1) / 2.0
    center_x = (width - 1) / 2.0

    delta_x = x_coords - center_x
    delta_y = y_coords - center_y
    distance_from_center = np.sqrt(delta_x**2 + delta_y**2)

    max_distance_to_normalize = 0.5 * np.hypot(height, width)
    if max_distance_to_normalize < 1e-6:
        _pcb_radial("RadialMap: Image trop petite, retour poids uniforme 1.0.", lvl="DEBUG_DETAIL")
        return np.ones((height, width), dtype=np.float32)

    normalized_distance = distance_from_center / max_distance_to_normalize
    arg_cos = normalized_distance / feather_fraction
    
    # Calcul de la carte de poids basée sur le cosinus
    weight_map_cos = np.cos(0.5 * np.pi * np.clip(arg_cos, 0.0, 1.0)) ** shape_power
    
    # Application du plancher de poids si spécifié et > 0
    if min_weight_floor > 1e-6: # Utiliser un epsilon pour comparer les floats à zéro
        _pcb_radial(f"RadialMap: Application d'un plancher de poids minimal de {min_weight_floor:.3f}.", lvl="DEBUG_DETAIL")
        final_weight_map = np.maximum(weight_map_cos, min_weight_floor)
    else:
        final_weight_map = weight_map_cos
        
    return final_weight_map.astype(np.float32)

def stretch_auto_asifits_like(img_hwc_adu, p_low=0.5, p_high=99.8, 
                              asinh_a=0.01, apply_wb=True):
    """
    Étirement type ASIFitsViewer avec asinh et auto balance RVB.
    Fallback vers du linéaire si dynamique trop faible.
    """
    img = img_hwc_adu.astype(np.float32, copy=False)
    out = np.empty_like(img)

    for c in range(3):
        chan = img[..., c]
        vmin, vmax = np.percentile(chan, [p_low, p_high])
        if vmax - vmin < 1e-3:
            out[..., c] = np.zeros_like(chan)
            continue
        normed = np.clip((chan - vmin) / (vmax - vmin), 0, 1)
        # stretch asinh
        stretched = np.arcsinh(normed / asinh_a) / np.arcsinh(1 / asinh_a)
        if np.nanmax(stretched) < 0.05:  # cas trop sombre
            stretched = normed  # fallback linéaire
        out[..., c] = stretched

    if apply_wb:
        avg_per_chan = np.mean(out, axis=(0, 1))
        norm = np.max(avg_per_chan)
        if norm > 0:
            avg_per_chan /= norm
        else:
            avg_per_chan = np.ones_like(avg_per_chan)
        for c in range(3):
            denom = avg_per_chan[c]
            if denom > 1e-8:
                out[..., c] /= denom

    return np.clip(out, 0, 1)

def stretch_percentile_rgb(img_hwc_adu, p_low=0.5, p_high=99.8, 
                           independent_channels=False, 
                           asinh_a=0.05, # 'a' parameter for AsinhStretch
                           progress_callback: callable = None):
    """
    Applique un stretch par percentiles avec une transformation asinh (via Astropy)
    à une image HWC. Sortie normalisée [0,1] pour affichage.

    Args:
        img_hwc_adu (np.ndarray): Image HWC (ou HW), float32, en ADU.
        p_low (float): Percentile inférieur pour définir le point noir (0-100).
        p_high (float): Percentile supérieur pour définir le point blanc (0-100).
        independent_channels (bool): Si True et image couleur, stretch chaque canal indépendamment.
                                     Si False, calcule les limites sur la luminance et applique
                                     le même vmin/vmax à chaque canal avant leur stretch individuel.
        asinh_a (float): Paramètre 'a' pour AsinhStretch. Contrôle la linéarité pour les faibles
                         signaux. Typiquement entre 0.01 (fort) et 1.0 (doux). 0.1 est un bon début.
        progress_callback (callable, optional): Fonction pour les logs.

    Returns:
        np.ndarray: Image HWC (ou HW) normalisée [0,1] après étirement asinh, float32.
                    Retourne une version basique étirée si Astropy.visualization n'est pas disponible.
    """
    if img_hwc_adu is None:
        if progress_callback:
            progress_callback("stretch_utils_error_input_none", lvl="ERROR")
        return None

    if not ASTROPY_VISUALIZATION_AVAILABLE:
        if progress_callback:
            progress_callback("stretch_utils_warn_astropy_viz_unavailable_fallback_linear", lvl="WARN")
        # Fallback très basique si astropy.visualization n'est pas là :
        try:
            # Utiliser les p_low/p_high comme pourcentages
            min_val, max_val = np.percentile(img_hwc_adu, [p_low, p_high])
            if not (np.isfinite(min_val) and np.isfinite(max_val)) or (max_val - min_val < 1e-5):
                return np.zeros_like(img_hwc_adu, dtype=np.float32)
            return np.clip((img_hwc_adu - min_val) / (max_val - min_val), 0, 1).astype(np.float32)
        except Exception as e_fallback:
            if progress_callback:
                progress_callback(f"stretch_utils_error_fallback_stretch: {e_fallback}", lvl="ERROR")
            return np.zeros_like(img_hwc_adu, dtype=np.float32) # Sécurité ultime

    
    img_float = img_hwc_adu.astype(np.float32, copy=False) 

    stretch = AsinhStretch(a=asinh_a)
    
    if img_float.ndim == 2: # Image monochrome
        # CORRECTION : Ajout de n_samples=None
        interval = PercentileInterval(p_low, p_high, n_samples=None)
        try:
            norm = ImageNormalize(img_float, interval=interval, stretch=stretch, clip=True)
            return norm(img_float).astype(np.float32)
        except Exception as e_norm_mono:
            if progress_callback:
                progress_callback(f"stretch_utils_error_norm_mono: {e_norm_mono}", lvl="ERROR")
            return np.zeros_like(img_float, dtype=np.float32) # Fallback
        
    elif img_float.ndim == 3 and img_float.shape[2] == 3: # Image couleur HWC
        stretched_img_array = np.empty_like(img_float)
        if independent_channels:
            for c in range(3):
                # CORRECTION : Ajout de n_samples=None
                interval = PercentileInterval(p_low, p_high, n_samples=None)
                try:
                    norm = ImageNormalize(img_float[..., c], interval=interval, stretch=stretch, clip=True)
                    stretched_img_array[..., c] = norm(img_float[..., c])
                except Exception as e_norm_color_ind:
                    if progress_callback:
                        progress_callback(f"stretch_utils_error_norm_color_ind_ch{c}: {e_norm_color_ind}", lvl="ERROR")
                    stretched_img_array[..., c] = np.zeros_like(img_float[..., c], dtype=np.float32) # Fallback pour ce canal
        else: # Stretch lié basé sur la luminance pour vmin/vmax, mais stretch asinh par canal
            try:
                luminance = 0.299 * img_float[..., 0] + 0.587 * img_float[..., 1] + 0.114 * img_float[..., 2]
                # CORRECTION : Ajout de n_samples=None
                interval = PercentileInterval(p_low, p_high, n_samples=None)
                vmin, vmax = interval.get_limits(luminance)
                
                if not (np.isfinite(vmin) and np.isfinite(vmax)) or (vmax - vmin < 1e-5) : # Vérifier si les limites sont valides
                    if progress_callback:
                        progress_callback(f"stretch_utils_warn_invalid_lum_limits_linked_stretch: vmin={vmin}, vmax={vmax}. Fallback sur stretch indépendant ou neutre.", lvl="WARN")
                    # Fallback : si les limites de luminance sont mauvaises, on pourrait faire un stretch indépendant prudent.
                    # Pour simplifier, on peut retourner une image neutre ou logguer une erreur plus sévère.
                    # Ici, on va essayer un stretch indépendant comme fallback.
                    for c_fb in range(3):
                        interval_fb = PercentileInterval(p_low, p_high, n_samples=None)
                        norm_fb = ImageNormalize(img_float[..., c_fb], interval=interval_fb, stretch=stretch, clip=True)
                        stretched_img_array[..., c_fb] = norm_fb(img_float[..., c_fb])
                    return stretched_img_array.astype(np.float32)

                for c in range(3):
                    norm = ImageNormalize(img_float[..., c], vmin=vmin, vmax=vmax, stretch=stretch, clip=True)
                    stretched_img_array[..., c] = norm(img_float[..., c])
            except Exception as e_norm_color_linked:
                if progress_callback:
                    progress_callback(f"stretch_utils_error_norm_color_linked: {e_norm_color_linked}", lvl="ERROR")
                # Fallback en cas d'erreur majeure dans le stretch lié
                for c_fb_err in range(3): stretched_img_array[..., c_fb_err] = np.clip(img_float[...,c_fb_err] / (np.max(img_float[...,c_fb_err]) if np.max(img_float[...,c_fb_err]) > 0 else 1.0) ,0,1)


        return stretched_img_array.astype(np.float32)
    else:
        if progress_callback:
            progress_callback("stretch_utils_warn_unsupported_shape_for_stretch", lvl="WARN", shape=str(img_float.shape if hasattr(img_float, 'shape') else 'N/A'))
        return img_float.astype(np.float32) # Retourner en float32 au cas où


def save_numpy_to_fits(image_data: np.ndarray, header, output_path: str, *, axis_order: str = "HWC", overwrite: bool = True) -> None:
    """Write a NumPy array to FITS without any scaling.

    Parameters
    ----------
    image_data : np.ndarray
        Array to save. Can be 2-D or 3-D.
    header : fits.Header or dict
        Header to write with the data.
    output_path : str
        Destination FITS path.
    axis_order : {"HWC", "CHW"}
        Interpretation of 3-D arrays. ``HWC`` means channels last and the array
        will be transposed to ``CxHxW`` for saving.
    overwrite : bool
        Overwrite existing file if True.
    """

    current_fits = fits_module_for_utils
    final_header = current_fits.Header()
    if header is not None:
        try:
            if hasattr(header, "to_header"):
                final_header.update(header.to_header(relax=True))
            else:
                final_header.update(header)
        except Exception:
            pass

    for key in ["SIMPLE", "BITPIX", "NAXIS", "EXTEND", "BSCALE", "BZERO"]:
        if key in final_header:
            try:
                del final_header[key]
            except KeyError:
                pass

    data_to_write = image_data
    if image_data.ndim == 3:
        ao = str(axis_order).upper()
        if ao == "HWC":
            data_to_write = np.moveaxis(image_data, -1, 0)
    hdu = current_fits.PrimaryHDU(data=data_to_write, header=final_header)
    hdul = current_fits.HDUList([hdu])
    hdul.writeto(output_path, overwrite=overwrite)
    if hasattr(hdul, "close"):
        hdul.close()




def save_fits_image(image_data: np.ndarray,
                    output_path: str,
                    header = None,  # Type hint peut être plus flexible: fits_module_for_utils.Header() | dict
                    overwrite: bool = True,
                    save_as_float: bool = False,
                    progress_callback: callable = None,
                    axis_order: str = "HWC"):
    """
    Sauvegarde des données image NumPy dans un fichier FITS.
    Utilise ASTROPY_AVAILABLE_IN_UTILS défini localement.
    Version avec logs de débogage améliorés et gestion gc.
    L'argument ``axis_order`` indique comment interpréter les tableaux couleur
    en entrée.
    - ``"HWC"`` (défaut) : ``Height x Width x Channels``. Les données sont
      transposées en ``CxHxW`` pour l'écriture FITS.
    - ``"CHW"`` : les données sont déjà dans l'ordre ``Channels x Height x Width``.
    """

    def _log_util_save(message, level="DEBUG_DETAIL", pcb=progress_callback):
        log_prefix = "  [ZU SaveFITS]"
        if "SAVE_DEBUG" in message: log_prefix = "  [ZU SaveFITS DEBUG]"
        full_message = f"{log_prefix} {message}"
        if pcb and callable(pcb): pcb(full_message, None, level)
        else: print(full_message)

    base_output_filename = os.path.basename(output_path)
    _log_util_save(f"Début sauvegarde FITS vers '{base_output_filename}'. SaveAsFloat={save_as_float}", "INFO")

    # Utiliser le fits_module_for_utils défini globalement dans ce module
    current_fits_module = fits_module_for_utils 
    current_astropy_available_flag = ASTROPY_AVAILABLE_IN_UTILS

    if not current_astropy_available_flag and current_fits_module.__class__.__name__ == "MockFitsModule":
        _log_util_save(f"ERREUR CRITIQUE: Astropy non disponible. Sauvegarde réelle de '{base_output_filename}' impossible (mock actif).", "ERROR")
        return

    if image_data is None: _log_util_save(f"ERREUR: Image data est None pour '{base_output_filename}'. Sauvegarde annulée.", "ERROR"); return
    if not isinstance(image_data, np.ndarray): _log_util_save(f"ERREUR: Input doit être NumPy array, reçu {type(image_data)}.", "ERROR"); return

    _log_util_save(f"SAVE_DEBUG: Données image_data reçues - Shape: {image_data.shape}, Dtype: {image_data.dtype}, Range: [{np.nanmin(image_data):.3g} - {np.nanmax(image_data):.3g}], IsFinite: {np.all(np.isfinite(image_data))}", "WARN")

    final_header_to_write = current_fits_module.Header()
    if header is not None:
        try:
            if hasattr(header, 'to_header') and callable(header.to_header): final_header_to_write.update(header.to_header(relax=True))
            elif isinstance(header, (current_fits_module.Header if current_astropy_available_flag else dict)): final_header_to_write.update(header.copy()) # type: ignore
            elif isinstance(header, dict): final_header_to_write.update(header)
            else: _log_util_save(f"AVERT: Type de header non supporté ({type(header)}). Utilisation header vide.", "WARN")
        except Exception as e_hdr_copy:
             _log_util_save(f"AVERT: Erreur copie/update header: {e_hdr_copy}. Header partiel/vide.", "WARN")
             final_header_to_write = current_fits_module.Header()

    keywords_to_remove_base = ['SIMPLE', 'BITPIX', 'NAXIS', 'EXTEND', 'BSCALE', 'BZERO']
    for key_k in keywords_to_remove_base:
        if key_k in final_header_to_write:
            try: del final_header_to_write[key_k]
            except KeyError: pass

    data_to_write_temp = None
    if save_as_float:
        data_to_write_temp = image_data.astype(np.float32)
        final_header_to_write['BITPIX'] = -32
        final_header_to_write['BSCALE'] = 1.0
        final_header_to_write['BZERO'] = 0.0
        _log_util_save(f"  SAVE_DEBUG: (Float) data_to_write_temp: Range [{np.nanmin(data_to_write_temp):.3g}, {np.nanmax(data_to_write_temp):.3g}], IsFinite: {np.all(np.isfinite(data_to_write_temp))}", "WARN")
    else:
        min_in, max_in = np.nanmin(image_data), np.nanmax(image_data)
        image_normalized_01 = np.zeros_like(image_data, dtype=np.float32)
        if np.isfinite(min_in) and np.isfinite(max_in) and (max_in > min_in + 1e-9):
            image_normalized_01 = (image_data.astype(np.float32) - min_in) / (max_in - min_in)
        elif np.any(np.isfinite(image_data)): image_normalized_01 = np.full_like(image_data, 0.5, dtype=np.float32)
        
        image_clipped_01 = np.clip(image_normalized_01, 0.0, 1.0)
        data_to_write_temp = (image_clipped_01 * 65535.0).astype(np.uint16)
        final_header_to_write['BITPIX'] = 16; final_header_to_write['BSCALE'] = 1; final_header_to_write['BZERO'] = 32768
        _log_util_save(f"  SAVE_DEBUG: (Uint16) data_to_write_temp: Range [{np.min(data_to_write_temp)}, {np.max(data_to_write_temp)}]", "WARN")

    data_for_hdu_cxhxw = None
    is_color = data_to_write_temp.ndim == 3 and data_to_write_temp.shape[-1] == 3
    if is_color:
        axis_order_upper = str(axis_order).upper()
        if axis_order_upper == 'HWC':
            h, w, c = data_to_write_temp.shape
            data_for_hdu_cxhxw = np.moveaxis(data_to_write_temp, -1, 0)
        elif axis_order_upper == 'CHW':
            c, h, w = data_to_write_temp.shape
            data_for_hdu_cxhxw = data_to_write_temp
        else:
            _log_util_save(f"Axis order '{axis_order}' non reconnu, utilisation 'HWC'", "WARN")
            h, w, c = data_to_write_temp.shape
            data_for_hdu_cxhxw = np.moveaxis(data_to_write_temp, -1, 0)
        final_header_to_write['NAXIS'] = 3
        final_header_to_write['NAXIS1'] = w
        final_header_to_write['NAXIS2'] = h
        final_header_to_write['NAXIS3'] = c
        if 'CTYPE3' not in final_header_to_write:
            final_header_to_write['CTYPE3'] = ('RGB', 'Color Format')
        if 'EXTNAME' not in final_header_to_write:
            final_header_to_write['EXTNAME'] = 'RGB'
    else: # HW (ou déjà CxHxW, par exemple une carte de couverture)
        if data_to_write_temp.ndim == 2: # Cas explicite HW pour monochrome
            data_for_hdu_cxhxw = data_to_write_temp
            final_header_to_write['NAXIS'] = 2; final_header_to_write['NAXIS1'] = data_to_write_temp.shape[1]
            final_header_to_write['NAXIS2'] = data_to_write_temp.shape[0]
            if 'NAXIS3' in final_header_to_write: del final_header_to_write['NAXIS3']
            if 'CTYPE3' in final_header_to_write: del final_header_to_write['CTYPE3']
        else: # Si ce n'est ni HWC ni HW, on suppose que c'est déjà dans le bon format pour HDU (ex: couverture CxHxW)
            data_for_hdu_cxhxw = data_to_write_temp 
            # Dans ce cas, on espère que le header contient déjà les bonnes infos NAXIS, ou Astropy les déduira.
            _log_util_save(f"SAVE_DEBUG: Shape data_to_write_temp non HWC ni HW standard: {data_to_write_temp.shape}. Passage direct à HDU.", "DEBUG_DETAIL")

    
    _log_util_save(f"SAVE_DEBUG: Données PRÊTES pour HDU (data_for_hdu_cxhxw) - Shape: {data_for_hdu_cxhxw.shape}, Dtype: {data_for_hdu_cxhxw.dtype}, Range: [{np.nanmin(data_for_hdu_cxhxw):.3g}, {np.nanmax(data_for_hdu_cxhxw):.3g}], IsFinite: {np.all(np.isfinite(data_for_hdu_cxhxw))}", "WARN")
        
    hdul = None 
    primary_hdu_object = None # Pour pouvoir del primary_hdu.data
    try:
        _log_util_save(f"SAVE_DEBUG: AVANT PrimaryHDU - data_for_hdu_cxhxw - Min: {np.nanmin(data_for_hdu_cxhxw)}, Max: {np.nanmax(data_for_hdu_cxhxw)}, Mean: {np.nanmean(data_for_hdu_cxhxw)}, Std: {np.nanstd(data_for_hdu_cxhxw)}, Dtype: {data_for_hdu_cxhxw.dtype}, Finite: {np.all(np.isfinite(data_for_hdu_cxhxw))}", "ERROR")
        
        primary_hdu_object = current_fits_module.PrimaryHDU(data=data_for_hdu_cxhxw, header=final_header_to_write)
        
        _log_util_save(f"SAVE_DEBUG: APRÈS PrimaryHDU - primary_hdu.data - Min: {np.nanmin(primary_hdu_object.data)}, Max: {np.nanmax(primary_hdu_object.data)}, Mean: {np.nanmean(primary_hdu_object.data)}, Dtype: {primary_hdu_object.data.dtype}, Finite: {np.all(np.isfinite(primary_hdu_object.data))}", "ERROR")
        
        hdul = current_fits_module.HDUList([primary_hdu_object])
        _log_util_save(f"Écriture vers '{base_output_filename}' (overwrite={overwrite})...", "DEBUG_DETAIL")
        
        hdul.writeto(output_path, overwrite=overwrite, checksum=True, output_verify='exception') 
        _log_util_save(f"Sauvegarde FITS vers '{base_output_filename}' RÉUSSIE.", "INFO")

    except Exception as e_write:
        _log_util_save(f"ERREUR CRITIQUE lors sauvegarde FITS '{base_output_filename}': {type(e_write).__name__} - {e_write}", "ERROR")
        if progress_callback: _log_util_save(f"  [ZU SaveFITS TRACEBACK] {traceback.format_exc(limit=3)}", "ERROR")
    finally:
        if hdul is not None and hasattr(hdul, 'close'):
            try: hdul.close()
            except Exception: pass
        
        # Nettoyage explicite pour aider le GC
        if 'data_to_write_temp' in locals() and data_to_write_temp is not None:
            del data_to_write_temp
        if 'data_for_hdu_cxhxw' in locals() and data_for_hdu_cxhxw is not None:
            del data_for_hdu_cxhxw
        if primary_hdu_object is not None and hasattr(primary_hdu_object, 'data') and primary_hdu_object.data is not None:
             del primary_hdu_object.data 
        if primary_hdu_object is not None:
             del primary_hdu_object
        if 'hdul' in locals() and hdul is not None:
            del hdul
        gc.collect() # gc doit être importé en haut du fichier zemosaic_utils.py


def gpu_assemble_final_mosaic_reproject_coadd(*args, **kwargs):
    """GPU accelerated final mosaic assembly (reproject & coadd).

    This is a placeholder implementation. A full version would mirror the
    NumPy implementation using CuPy arrays and CUDA kernels while minimizing
    data transfers between host and device.
    """
    raise NotImplementedError("GPU implementation not available")


def gpu_assemble_final_mosaic_incremental(*args, **kwargs):
    """GPU accelerated incremental mosaic assembly placeholder."""
    raise NotImplementedError("GPU implementation not available")


def gpu_reproject_and_coadd(data_list, wcs_list, shape_out, **kwargs):
    """Simplified GPU implementation using CuPy."""
    data_gpu = [cp.asarray(d) for d in data_list]
    mosaic_gpu = cp.zeros(shape_out, dtype=cp.float32)
    weight_gpu = cp.zeros(shape_out, dtype=cp.float32)
    for img in data_gpu:
        # Placeholder for GPU interpolation logic
        pass
    return cp.asnumpy(mosaic_gpu), cp.asnumpy(weight_gpu)


def reproject_and_coadd_wrapper(
    data_list,
    wcs_list,
    shape_out,
    use_gpu=False,
    cpu_function=None,
    **kwargs,
):
    if use_gpu and GPU_AVAILABLE:
        try:
            return gpu_reproject_and_coadd(data_list, wcs_list, shape_out, **kwargs)
        except Exception as e:  # pragma: no cover - GPU failures
            import logging

            logging.getLogger(__name__).warning(
                "GPU reprojection failed (%s), fallback CPU", e
            )
    if cpu_function is None:
        cpu_function = cpu_reproject_and_coadd
    inputs = list(zip(data_list, wcs_list))
    output_proj = kwargs.pop("output_projection")
    return cpu_function(inputs, output_proj, shape_out, **kwargs)



def gpu_reproject_and_coadd(data_list, wcs_list, shape_out, **kwargs):
    """Simplified GPU version of ``reproject_and_coadd``.

    Parameters match :func:`reproject_and_coadd_wrapper` but operate on CuPy
    arrays. The implementation here is schematic and should be replaced with a
    real CUDA accelerated routine.
    """
    data_gpu = [cp.asarray(d) for d in data_list]
    mosaic_gpu = cp.zeros(shape_out, dtype=cp.float32)
    weight_gpu = cp.zeros(shape_out, dtype=cp.float32)
    for img in data_gpu:
        # Placeholder for GPU interpolation step
        pass
    return cp.asnumpy(mosaic_gpu), cp.asnumpy(weight_gpu)


def reproject_and_coadd_wrapper(data_list, wcs_list, shape_out, use_gpu=False, cpu_func=None, **kwargs):
    """Dispatch to CPU or GPU ``reproject_and_coadd`` depending on availability."""
    if use_gpu and GPU_AVAILABLE:
        try:
            return gpu_reproject_and_coadd(data_list, wcs_list, shape_out, **kwargs)
        except Exception as e:  # pragma: no cover - GPU errors
            import logging
            logging.getLogger(__name__).warning(
                "GPU reprojection failed (%s), fallback CPU", e
            )
    input_pairs = list(zip(data_list, wcs_list))
    output_projection = kwargs.pop("output_projection", None)
    func = cpu_func or cpu_reproject_and_coadd
    return func(input_pairs, output_projection, shape_out, **kwargs)






#####################################################################################################################
<|MERGE_RESOLUTION|>--- conflicted
+++ resolved
@@ -5,23 +5,7 @@
 import numpy as np
 # L'import de astropy.io.fits est géré ci-dessous pour définir le flag
 import cv2
-<<<<<<< HEAD
-=======
-
-# --- Optional GPU (CuPy) ---
-try:
-    import cupy as cp
-    from cupyx.scipy.ndimage import map_coordinates  # noqa: F401
-    GPU_AVAILABLE = True
-except Exception:  # pragma: no cover - CuPy missing
-    cp = None
-    GPU_AVAILABLE = False
-
-try:
-    from reproject.mosaicking import reproject_and_coadd as cpu_reproject_and_coadd
-except Exception:  # pragma: no cover - reproject missing
-    cpu_reproject_and_coadd = None
->>>>>>> 8f2918b7
+
 import warnings
 import traceback
 import gc
