# --- START OF FILE seestar/enhancement/mosaic_processor.py ---
"""
Module pour orchestrer le traitement spécifique des mosaïques,
incluant le groupement par panneau, le stacking/solving par panneau,
et la combinaison finale Drizzle.
"""
import os
import numpy as np
import time
import traceback
import gc
import warnings # Ajouté pour warnings
import cv2

# --- Imports Astropy ---
from astropy.wcs import WCS, FITSFixedWarning
from astropy.coordinates import SkyCoord
from astropy import units as u
from astropy.io import fits
from astropy.stats import sigma_clipped_stats

# --- Imports Internes Seestar ---
# Depuis le solver
try:
    from .astrometry_solver import solve_image_wcs
    print("DEBUG [MosaicProcessor Import]: astrometry_solver importé.")
except ImportError:
    print("ERREUR [MosaicProcessor Import]: astrometry_solver manquant.")
    def solve_image_wcs(*args, **kwargs): raise ImportError("astrometry_solver absent")

# Depuis l'intégration Drizzle
try:
    from .drizzle_integration import DrizzleProcessor, _load_drizzle_temp_file
    print("DEBUG [MosaicProcessor Import]: drizzle_integration importé.")
    _DRIZZLE_PROC_AVAILABLE = True
except ImportError:
    print("ERREUR [MosaicProcessor Import]: drizzle_integration manquant.")
    class DrizzleProcessor: pass # Factice
    def _load_drizzle_temp_file(*args, **kwargs): raise ImportError("drizzle_integration absent")
    _DRIZZLE_PROC_AVAILABLE = False

# S'assurer que cet import est présent et fonctionnel :
try:
    from drizzle.resample import Drizzle # La classe Drizzle de stsci
    _OO_DRIZZLE_AVAILABLE = True
except ImportError:
    _OO_DRIZZLE_AVAILABLE = False
    Drizzle = None # Factice si non disponible

# Depuis le gestionnaire de queue (pour type hinting et accès méthodes/attributs)
# Utiliser un import conditionnel ou juste le type hinting si possible
# Tenter d'importer SeestarQueuedStacker pour type hinting et accès aux attributs
# Cela peut créer une dépendance circulaire si mosaic_processor est importé trop tôt par queue_manager.
# Une meilleure solution serait de passer les attributs nécessaires explicitement.
# Pour l'instant, on essaie l'import.
try:
    from ..queuep.queue_manager import SeestarQueuedStacker
    print("DEBUG [MosaicProcessor Import]: SeestarQueuedStacker importé (pour type hint).")
except ImportError:
    SeestarQueuedStacker = None # Type hint factice
    # Cette erreur est logguée par queue_manager s'il ne peut pas importer ceci.
    # print("ERREUR [MosaicProcessor Import]: SeestarQueuedStacker manquant.")

# --- Constantes ---
PANEL_GROUPING_THRESHOLD_DEG = 0.3 # Seuil pour regrouper les panneaux

# Ignorer warning WCS Astropy
warnings.filterwarnings('ignore', category=FITSFixedWarning)


# === Fonctions Helper ===

def calculate_angular_distance(ra1, dec1, ra2, dec2):
    """Calcule la distance angulaire entre deux points en degrés."""
    # Utiliser try-except pour la robustesse
    try:
        c1 = SkyCoord(ra=ra1*u.deg, dec=dec1*u.deg, frame='icrs')
        c2 = SkyCoord(ra=ra2*u.deg, dec=dec2*u.deg, frame='icrs')
        return c1.separation(c2).deg
    except ValueError: # Si RA/DEC non valides
        print(f"WARN [CalcDist]: Valeurs RA/DEC invalides ({ra1},{dec1} ou {ra2},{dec2})")
        return float('inf') # Retourner une grande distance pour forcer nouveau panneau

def _save_panel_stack_temp(panel_stack_data, solved_wcs, panel_index, output_folder):
    """
    Sauvegarde le stack d'un panneau (HxWxC float32) avec son WCS résolu
    dans un fichier FITS temporaire dans un sous-dossier dédié.
    """
    if panel_stack_data is None or solved_wcs is None:
        print(f"ERREUR [_save_panel_stack_temp]: Données ou WCS manquant pour panneau {panel_index}.")
        return None
    # Créer le sous-dossier s'il n'existe pas
    temp_dir = os.path.join(output_folder, "mosaic_panel_stacks_temp")
    try:
        os.makedirs(temp_dir, exist_ok=True)
    except OSError as e:
        print(f"ERREUR [_save_panel_stack_temp]: Impossible de créer dossier temp {temp_dir}: {e}")
        return None

    temp_filename = f"panel_stack_{panel_index:03d}_solved.fits"
    temp_filepath = os.path.join(temp_dir, temp_filename)

    try:
        print(f"      -> Sauvegarde stack panneau temporaire: {temp_filename}")
        # Préparer données (CxHxW float32)
        if panel_stack_data.ndim == 3 and panel_stack_data.shape[2] == 3:
            data_to_save = np.moveaxis(panel_stack_data, -1, 0).astype(np.float32)
        elif panel_stack_data.ndim == 2: # Accepter N&B aussi ?
            data_to_save = panel_stack_data.astype(np.float32)[np.newaxis, :, :] # Ajouter axe C
        else:
            raise ValueError(f"Shape de stack panneau non supportée: {panel_stack_data.shape}")

        # Préparer header (WCS résolu + infos de base)
        header_to_save = solved_wcs.to_header(relax=True) # Utilise le WCS résolu
        header_to_save['HISTORY'] = f"Stacked Panel {panel_index}"
        header_to_save['NIMAGES'] = (panel_stack_data.shape[0] if panel_stack_data.ndim==4 else 1,'Images in this panel stack') # Approximatif si données mémoire
        # Ajouter infos NAXIS basées sur data_to_save (CxHxW)
        header_to_save['NAXIS'] = 3
        header_to_save['NAXIS1'] = data_to_save.shape[2] # Width
        header_to_save['NAXIS2'] = data_to_save.shape[1] # Height
        header_to_save['NAXIS3'] = data_to_save.shape[0] # Channels (1 ou 3)
        if data_to_save.shape[0] == 3: header_to_save['CTYPE3'] = 'RGB'
        else: header_to_save['CTYPE3'] = 'INTENSITY'

        # Sauvegarde FITS
        fits.writeto(temp_filepath, data_to_save, header=header_to_save, overwrite=True, output_verify='ignore')
        print(f"      -> Stack panneau temp sauvegardé: {temp_filename}")
        return temp_filepath
    except Exception as e:
        print(f"      -> ERREUR sauvegarde stack panneau temp {temp_filename}: {e}")
        traceback.print_exc(limit=1)
        # Essayer de supprimer le fichier s'il a été créé partiellement
        if os.path.exists(temp_filepath): 
            try: os.remove(temp_filepath)
            except Exception: pass
        return None





# --- DANS seestar/enhancement/mosaic_processor.py ---
# (Assurez-vous que les imports nécessaires sont présents en haut du fichier :
#  import numpy as np, from astropy.wcs import WCS, from astropy.coordinates import SkyCoord,
#  from astropy import units as u, import traceback)

def _calculate_final_mosaic_grid_optimized(panel_wcs_list, panel_shapes_hw_list, drizzle_scale_factor):
    """
    Calcule le WCS et la Shape (H, W) optimaux pour la mosaïque finale,
    en se basant sur l'étendue combinée de tous les panneaux fournis.

    Args:
        panel_wcs_list (list): Liste des objets astropy.wcs.WCS pour chaque panneau stacké.
                               Chaque WCS doit avoir .pixel_shape défini.
        panel_shapes_hw_list (list): Liste des tuples (H, W) pour chaque panneau stacké,
                                     correspondant à panel_wcs_list.
        drizzle_scale_factor (float): Facteur d'échelle à appliquer pour la grille Drizzle finale
                                      par rapport à l'échelle moyenne des panneaux d'entrée.

    Returns:
        tuple: (output_wcs, output_shape_hw) ou (None, None) si échec.
               output_shape_hw est au format (Hauteur, Largeur).
    """
    num_panels = len(panel_wcs_list)
    print(f"DEBUG [MosaicGridOptim]: Début calcul grille mosaïque pour {num_panels} panneaux.")
    print(f"  -> Échelle Drizzle demandée: {drizzle_scale_factor}x")

    # --- 1. Validation des Entrées ---
    if num_panels == 0:
        print("ERREUR [MosaicGridOptim]: Aucune information WCS de panneau fournie.")
        return None, None
    if len(panel_shapes_hw_list) != num_panels:
        print("ERREUR [MosaicGridOptim]: Nombre de WCS et de shapes de panneaux incohérent.")
        return None, None
    if None in panel_shapes_hw_list or not all(isinstance(s, tuple) and len(s) == 2 and s[0] > 0 and s[1] > 0 for s in panel_shapes_hw_list):
        print("ERREUR [MosaicGridOptim]: Certaines shapes de panneaux sont invalides (None, non-tuple, ou dimensions <= 0).")
        return None, None
    if None in panel_wcs_list or not all(isinstance(w, WCS) and w.is_celestial for w in panel_wcs_list):
        print("ERREUR [MosaicGridOptim]: Certains WCS de panneaux sont invalides (None ou non-célestes).")
        return None, None
        
    print(f"  -> {num_panels} panneaux valides avec WCS et shapes pour calcul de la grille.")

    try:
        # --- 2. Calcul des "Footprints" (Empreintes Célestes) pour chaque Panneau ---
        #    Le footprint est la projection des 4 coins de chaque panneau sur le ciel.
        all_panel_footprints_sky = []
        print("   -> Calcul des footprints célestes des panneaux...")
        for i, (wcs_panel, shape_hw_panel) in enumerate(zip(panel_wcs_list, panel_shapes_hw_list)):
            panel_h, panel_w = shape_hw_panel # Hauteur, Largeur du panneau i

            # S'assurer que le WCS du panneau a la bonne pixel_shape (W,H pour Astropy)
            # C'est crucial pour que wcs_panel.pixel_to_world fonctionne correctement avec les coins.
            if wcs_panel.pixel_shape is None or wcs_panel.pixel_shape != (panel_w, panel_h):
                print(f"      - Ajustement pixel_shape pour WCS panneau {i+1} à ({panel_w}, {panel_h})")
                wcs_panel.pixel_shape = (panel_w, panel_h) # (nx, ny) pour Astropy

            # Coins en coordonnées pixel (0-based pour Astropy)
            # Ordre: (0,0), (W-1,0), (W-1,H-1), (0,H-1)
            pixel_corners = np.array([
                [0, 0], [panel_w - 1, 0], [panel_w - 1, panel_h - 1], [0, panel_h - 1]
            ], dtype=np.float64)
            
            try:
                # Projeter les coins pixel sur le ciel
                sky_corners_panel = wcs_panel.pixel_to_world(pixel_corners[:, 0], pixel_corners[:, 1])
                all_panel_footprints_sky.append(sky_corners_panel)
                # print(f"      - Footprint Panneau {i+1} (RA): {sky_corners_panel.ra.deg}") # Debug
            except Exception as fp_err:
                print(f"      - ERREUR calcul footprint pour panneau {i+1}: {fp_err}. Panneau ignoré.")
                # Continuer si un footprint échoue, mais cela peut affecter la grille finale

        if not all_panel_footprints_sky:
            print("ERREUR [MosaicGridOptim]: Aucun footprint de panneau n'a pu être calculé.")
            return None, None
        print(f"   -> {len(all_panel_footprints_sky)} footprints de panneaux calculés.")

        # --- 3. Détermination de l'Étendue Globale et du Centre de la Mosaïque ---
        print("   -> Calcul de l'étendue globale et du centre de la mosaïque...")
        # Concaténer tous les coins de tous les footprints en une seule liste de SkyCoord
        all_sky_corners_flat = SkyCoord(
            ra=np.concatenate([fp.ra.deg for fp in all_panel_footprints_sky]),
            dec=np.concatenate([fp.dec.deg for fp in all_panel_footprints_sky]),
            unit='deg', frame='icrs' # Assumer ICRS pour tous
        )

        # Centre approximatif (médiane pour robustesse)
        # Gérer le "wrap" du RA autour de 0h/360deg en utilisant wrap_at(180deg)
        median_ra_deg = np.median(all_sky_corners_flat.ra.wrap_at(180 * u.deg).deg)
        median_dec_deg = np.median(all_sky_corners_flat.dec.deg)
        print(f"      - Centre Médian Mosaïque (RA, Dec): ({median_ra_deg:.5f}, {median_dec_deg:.5f}) deg")

        # --- 4. Création du WCS de Sortie pour la Mosaïque ---
        print("   -> Création du WCS de sortie pour la mosaïque...")
        # Utiliser le WCS du premier panneau valide comme référence pour CTYPE, CUNIT
        ref_wcs_for_output_params = panel_wcs_list[0] 
        
        output_wcs = WCS(naxis=2)
        output_wcs.wcs.ctype = getattr(ref_wcs_for_output_params.wcs, 'ctype', ["RA---TAN", "DEC--TAN"])
        output_wcs.wcs.crval = [median_ra_deg, median_dec_deg] # Centrer sur la médiane
        output_wcs.wcs.cunit = getattr(ref_wcs_for_output_params.wcs, 'cunit', ['deg', 'deg'])

        # Calculer l'échelle de pixel de sortie
        # Prendre l'échelle moyenne des panneaux d'entrée (en degrés/pixel)
        avg_panel_pixel_scale_deg = 0.0
        valid_scales_count = 0
        for wcs_p in panel_wcs_list:
            try:
                # pixel_scale_matrix est en unités de wcs.cunit par pixel
                # On s'attend à ce que cunit soit 'deg'
                scale_matrix_p = wcs_p.pixel_scale_matrix 
                # Prendre la moyenne des valeurs absolues diagonales comme échelle approx.
                current_panel_scale = np.mean(np.abs(np.diag(scale_matrix_p)))
                if np.isfinite(current_panel_scale) and current_panel_scale > 1e-10:
                    avg_panel_pixel_scale_deg += current_panel_scale
                    valid_scales_count += 1
            except Exception as scale_err_loop:
                print(f"      - Warning: Échec lecture échelle pixel panneau: {scale_err_loop}")
        
        if valid_scales_count > 0:
            avg_panel_pixel_scale_deg /= valid_scales_count
        elif hasattr(ref_wcs_for_output_params, 'pixel_scale_matrix'): # Fallback sur le premier
             avg_panel_pixel_scale_deg = np.mean(np.abs(np.diag(ref_wcs_for_output_params.pixel_scale_matrix)))
        else: # Fallback ultime très grossier (ex: 1 arcsec/pix)
            print("      - ERREUR: Impossible de déterminer l'échelle des panneaux. Utilisation d'une valeur par défaut grossière.")
            avg_panel_pixel_scale_deg = 1.0 / 3600.0 # 1 arcsec en degrés

        output_pixel_scale_deg = avg_panel_pixel_scale_deg / drizzle_scale_factor
        print(f"      - Échelle Pixel Moyenne Panneaux: {avg_panel_pixel_scale_deg * 3600:.3f} arcsec/pix")
        print(f"      - Échelle Pixel Sortie Mosaïque: {output_pixel_scale_deg * 3600:.3f} arcsec/pix (Facteur Drizzle: {drizzle_scale_factor}x)")
        
        # Définir la matrice CD pour l'échelle et l'orientation (pas de rotation/skew assumé ici)
        # Le signe négatif pour CD1_1 car RA augmente vers la gauche en convention image
        output_wcs.wcs.cd = np.array([[-output_pixel_scale_deg, 0.0],
                                      [0.0, output_pixel_scale_deg]])

        # --- 5. Calcul de la Shape de Sortie (Dimensions en Pixels) ---
        #    Projeter tous les coins de tous les panneaux sur la nouvelle grille WCS de sortie
        #    pour trouver les étendues min/max en pixels.
        print("   -> Calcul de la shape de sortie (dimensions en pixels)...")
        all_output_pixels_x_valid = []
        all_output_pixels_y_valid = []
        projection_errors_count = 0

        for i_fp, panel_footprint_sky in enumerate(all_panel_footprints_sky):
            try:
                # Projeter les coins du footprint céleste sur la grille WCS de sortie
                pixels_out_x_panel, pixels_out_y_panel = output_wcs.world_to_pixel(panel_footprint_sky)
                
                # Filtrer les NaN/Inf qui peuvent résulter de projections hors du domaine du WCS
                valid_x_mask_panel = np.isfinite(pixels_out_x_panel)
                valid_y_mask_panel = np.isfinite(pixels_out_y_panel)
                valid_mask_combined_panel = valid_x_mask_panel & valid_y_mask_panel
                
                all_output_pixels_x_valid.extend(pixels_out_x_panel[valid_mask_combined_panel])
                all_output_pixels_y_valid.extend(pixels_out_y_panel[valid_mask_combined_panel])
                
                if not np.all(valid_mask_combined_panel):
                    num_invalid_corners = len(pixels_out_x_panel) - np.sum(valid_mask_combined_panel)
                    print(f"      - WARNING: Footprint Panneau {i_fp+1}: {num_invalid_corners} coin(s) projeté(s) hors limites (NaN/Inf).")
                    projection_errors_count += 1
            except Exception as proj_err:
                 print(f"      - WARNING: Échec projection coins footprint panneau {i_fp+1}: {proj_err}.")
                 projection_errors_count += 1
        
        if not all_output_pixels_x_valid or not all_output_pixels_y_valid:
            print("ERREUR [MosaicGridOptim]: Aucun coin de panneau valide projeté sur la grille de sortie après filtrage NaN/Inf.")
            return None, None
        if projection_errors_count > 0:
             print(f"   -> INFO: Erreurs de projection ou points hors limites rencontrés pour {projection_errors_count} footprints de panneaux.")

        # Coordonnées pixel min/max dans le système de la grille de sortie
        x_min_output_grid = np.min(all_output_pixels_x_valid)
        x_max_output_grid = np.max(all_output_pixels_x_valid)
        y_min_output_grid = np.min(all_output_pixels_y_valid)
        y_max_output_grid = np.max(all_output_pixels_y_valid)

        # Vérifier si les limites sont finies (sécurité)
        if not all(np.isfinite([x_min_output_grid, x_max_output_grid, y_min_output_grid, y_max_output_grid])):
            print("ERREUR [MosaicGridOptim]: Les limites min/max calculées pour la grille de sortie ne sont pas finies.")
            return None, None

        # Calculer la largeur et la hauteur en pixels (ajouter 1 car indices 0-based)
        # Utiliser np.ceil pour s'assurer que tous les pixels extrêmes sont inclus.
        output_width_pixels = int(np.ceil(x_max_output_grid - x_min_output_grid + 1))
        output_height_pixels = int(np.ceil(y_max_output_grid - y_min_output_grid + 1))
        
        # Assurer une taille minimale pour la grille de sortie
        output_width_pixels = max(10, output_width_pixels)
        output_height_pixels = max(10, output_height_pixels)
        output_shape_hw = (output_height_pixels, output_width_pixels) # Ordre (H, W) pour NumPy
        print(f"      - Dimensions Finales Mosaïque (Largeur, Hauteur) en pixels: ({output_width_pixels}, {output_height_pixels})")

        # --- 6. Finalisation du WCS de Sortie ---
        #    Ajuster CRPIX pour qu'il corresponde au centre de la mosaïque (median_ra_deg, median_dec_deg)
        #    dans le système de coordonnées de la grille de sortie (0-based index).
        #    Le pixel (0,0) de la grille de sortie correspond à (x_min_output_grid, y_min_output_grid)
        #    dans le système intermédiaire calculé par world_to_pixel().
        #    CRPIX (1-based FITS) = (coord_centre_interm - coord_min_interm + 1.0)
        try:
            center_x_intermediate, center_y_intermediate = output_wcs.world_to_pixel(
                SkyCoord(ra=median_ra_deg * u.deg, dec=median_dec_deg * u.deg)
            )
            output_wcs.wcs.crpix = [
                center_x_intermediate - x_min_output_grid + 1.0, # CRPIX1 (X)
                center_y_intermediate - y_min_output_grid + 1.0  # CRPIX2 (Y)
            ]
        except Exception as crpix_err:
            print(f"      - WARNING: Échec ajustement CRPIX du WCS de sortie: {crpix_err}. Utilisation du centre de la grille.")
            output_wcs.wcs.crpix = [output_width_pixels / 2.0 + 0.5, output_height_pixels / 2.0 + 0.5]
        
        # Définir la shape pour l'objet WCS Astropy (W,H)
        output_wcs.pixel_shape = (output_width_pixels, output_height_pixels)
        # Mettre à jour les attributs NAXIS internes si possible (bonne pratique pour certaines versions d'Astropy)
        try:
            output_wcs._naxis1 = output_width_pixels
            output_wcs._naxis2 = output_height_pixels
        except AttributeError:
            pass # Ignorer si les attributs n'existent pas

        print(f"      - WCS de Sortie Finalisé: CRPIX={output_wcs.wcs.crpix}, PixelShape={output_wcs.pixel_shape}")
        print(f"DEBUG [MosaicGridOptim]: Calcul de la grille mosaïque terminé avec succès.")
        return output_wcs, output_shape_hw # Retourne WCS et shape (H, W)

    except Exception as e_grid_calc:
        print(f"ERREUR [MosaicGridOptim]: Échec global lors du calcul de la grille mosaïque: {e_grid_calc}")
        traceback.print_exc(limit=3)
        return None, None


<<<<<<< HEAD

<<<<<<< HEAD


# --- DANS seestar/enhancement/mosaic_processor.py ---
# (Assurez-vous que les imports nécessaires sont présents en haut du fichier :
#  import os, numpy as np, time, traceback, gc
#  from astropy.io import fits
#  from astropy.wcs import WCS # Pas besoin de FITSFixedWarning ici si déjà géré globalement
#  from astropy.coordinates import SkyCoord
#  from astropy import units as u
#  et vos imports locaux comme solve_image_wcs, _save_panel_stack_temp,
#  _calculate_final_mosaic_grid_optimized, DrizzleProcessor, _DRIZZLE_PROC_AVAILABLE,
#  SeestarQueuedStacker, PANEL_GROUPING_THRESHOLD_DEG, calculate_angular_distance)

def process_mosaic_from_aligned_files(
        all_aligned_files_with_info, # Liste de tuples (data, hdr, scores, wcs_obj, valid_pixel_mask)
        q_manager_instance: SeestarQueuedStacker, # Type hint pour clarté
        progress_callback): # progress_callback est celui du q_manager, mais nous utiliserons q_manager_instance.update_progress
    """ 
    Orchestre le traitement de mosaïque.
    CORRECTIONS: Utilise q_manager_instance.stop_processing et initialise filename_for_log.
                 Appelle _stack_batch correctement.
    """
    
    # Fonction helper interne pour les messages de progression
    def _progress(msg):
        if hasattr(q_manager_instance, 'update_progress') and callable(q_manager_instance.update_progress):
            q_manager_instance.update_progress(f"   [MosaicProc] {msg}", None) 
        else: 
            print(f"   [MosaicProc FallbackLog] {msg}") # Fallback
    
    num_aligned_at_start = len(all_aligned_files_with_info)
    _progress(f"Début assemblage mosaïque pour {num_aligned_at_start} images alignées fournies...")
    if num_aligned_at_start < 1:
        _progress("⚠️ Pas assez d'images pour créer une mosaïque. Traitement annulé.")
        if hasattr(q_manager_instance, 'processing_error'): # Informer le QM de l'erreur
            q_manager_instance.processing_error = "Mosaïque: Pas assez d'images"
        return None, None 
    
    # Récupérer la configuration et les fonctions nécessaires
    api_key = getattr(q_manager_instance, 'api_key', None)
    ref_pixel_scale = getattr(q_manager_instance, 'reference_pixel_scale_arcsec', None)
    output_folder = getattr(q_manager_instance, 'output_folder', None)
    
    _save_panel_stack_temp_func = _save_panel_stack_temp
    _calculate_final_mosaic_grid_func = _calculate_final_mosaic_grid_optimized
    
    if not _DRIZZLE_PROC_AVAILABLE:
        _progress("❌ ERREUR CRITIQUE: DrizzleProcessor (classe Drizzle) n'est pas disponible. Mosaïque impossible.")
        if hasattr(q_manager_instance, 'processing_error'):
            q_manager_instance.processing_error = "Mosaïque: DrizzleProcessor manquant"
        return None, None
    drizzle_processor_class = DrizzleProcessor 
    
    mosaic_drizzle_params_from_qm = getattr(q_manager_instance, 'mosaic_settings', {})
    drizzle_params_final_assembly = {
        'scale_factor': getattr(q_manager_instance, 'drizzle_scale', 2.0), 
        'pixfrac': mosaic_drizzle_params_from_qm.get('pixfrac', getattr(q_manager_instance, 'drizzle_pixfrac', 1.0)),
        'kernel': mosaic_drizzle_params_from_qm.get('kernel', getattr(q_manager_instance, 'drizzle_kernel', 'square'))
    }
    _progress(f"Paramètres Drizzle pour assemblage final mosaïque: Scale={drizzle_params_final_assembly['scale_factor']}, "
              f"Kernel='{drizzle_params_final_assembly['kernel']}', Pixfrac={drizzle_params_final_assembly['pixfrac']:.2f}")
=======
=======
>>>>>>> b4775e83
def process_mosaic_from_aligned_files(
        aligned_panel_info_list: list,
        output_wcs: WCS,              # WCS de la grille de sortie Drizzle finale
        output_shape_hw: tuple,       # Shape (H,W) de la grille de sortie Drizzle finale
        kernel: str = "square",       # Paramètre Drizzle pour le noyau
        pixfrac: float = 1.0,         # Paramètre Drizzle pour pixfrac
        fillval: str = "0.0",         # Paramètre Drizzle pour la valeur de remplissage
        wht_threshold: float = 0.01, # Ce paramètre n'est pas directement utilisé par Drizzle.__init__ ou add_image
        progress_callback: callable = None):
    """
    Assemble une mosaïque à partir d'une liste de panneaux alignés en utilisant Drizzle (stsci).
    CORRIGÉ: Initialisation de Drizzle() sans out_wcs, conformément à la signature de la bibliothèque.
    """
    if not progress_callback:
        progress_callback = lambda msg, prog=None: print(f"MOSAIC_PROC_LOG: {msg}" + (f" ({prog}%)" if prog is not None else ""))

    progress_callback(f"Mosaïque: Début assemblage Drizzle avec {len(aligned_panel_info_list)} panneaux (v_no_outwcs_init)...", 50)

    if not aligned_panel_info_list:
        progress_callback("Mosaïque ERREUR: Aucune information de panneau fournie pour Drizzle.", 0)
        return None, None
>>>>>>> graphic-Beta

    if not _OO_DRIZZLE_AVAILABLE or Drizzle is None:
        progress_callback("Mosaïque ERREUR: Bibliothèque Drizzle (stsci) non disponible.", 0)
        print("ERREUR [MosaicProc]: stsci.drizzle.resample.Drizzle non importable.")
        return None, None

    if output_wcs is None or output_shape_hw is None:
        progress_callback("Mosaïque ERREUR: WCS ou Shape de sortie Drizzle manquant.", 0)
        print("ERREUR [MosaicProc]: output_wcs ou output_shape_hw est None.")
        return None, None

    num_panels = len(aligned_panel_info_list)
    num_output_channels = 3 # Assumer RGB

    final_drizzlers_list = []
    final_output_sci_arrays = []
    final_output_wht_arrays = []

    try:
        progress_callback(f"   Mosaïque: Initialisation des {num_output_channels} Drizzlers finaux (Kernel: {kernel}, Fillval: {fillval})...", 52)
        for _ in range(num_output_channels):
            sci_channel_array = np.zeros(output_shape_hw, dtype=np.float32)
            wht_channel_array = np.zeros(output_shape_hw, dtype=np.float32)
            final_output_sci_arrays.append(sci_channel_array)
            final_output_wht_arrays.append(wht_channel_array)

            # --- CORRECTION ICI : out_wcs retiré de l'initialisation ---
            driz_channel_obj = Drizzle(
                out_img=sci_channel_array,
                out_wht=wht_channel_array,
                out_shape=output_shape_hw, # out_shape EST un paramètre valide
                # out_wcs=output_wcs,      # CE PARAMÈTRE EST INCORRECT POUR __INIT__
                kernel=kernel,
                fillval=fillval,
                #pixfrac=pixfrac
            )
            # --- FIN CORRECTION ---
            final_drizzlers_list.append(driz_channel_obj)
        progress_callback(f"   Mosaïque: Drizzlers finaux initialisés.", 55)
    except Exception as init_err:
        progress_callback(f"Mosaïque ERREUR: Échec initialisation Drizzle: {init_err}", 0)
        traceback.print_exc(limit=1)
        return None, None

    panels_added_successfully = 0
    for i_panel, panel_info_tuple in enumerate(aligned_panel_info_list):
        panel_image_data_HWC = panel_info_tuple[0]
        wcs_for_panel_input = panel_info_tuple[2]
        transform_matrix_M = panel_info_tuple[3]
        pixel_mask_2d_for_weight = panel_info_tuple[4]

        progress_callback(f"   Mosaïque: Traitement Drizzle panneau {i_panel+1}/{num_panels}...", 55 + int(40 * (i_panel / num_panels)))

<<<<<<< HEAD
        temp_fits_path = os.path.join(temp_dir_for_mosaic_drizzle, f"panel_temp_driz_in_{i:03d}.fits")
        try:
            data_to_save_cxhxw = np.moveaxis(panel_image_data_hwc, -1, 0).astype(np.float32)
            temp_header_for_file['NAXIS'] = 3
            temp_header_for_file['NAXIS1'] = data_to_save_cxhxw.shape[2]; temp_header_for_file['NAXIS2'] = data_to_save_cxhxw.shape[1]; temp_header_for_file['NAXIS3'] = data_to_save_cxhxw.shape[0]
            
            fits.writeto(temp_fits_path, data_to_save_cxhxw, header=temp_header_for_file, overwrite=True, output_verify='ignore')
            temp_drizzle_input_files.append(temp_fits_path)
            print(f"  DEBUG [MosaicProc]: Fichier temporaire sauvegardé: {os.path.basename(temp_fits_path)}")
        except Exception as e_write_temp:
            progress_callback(f"Mosaïque ERREUR: Écriture fichier temp {temp_fits_path} échouée: {e_write_temp}", None)
            traceback.print_exc(limit=1)
    
    if not temp_drizzle_input_files:
        progress_callback("Mosaïque ERREUR: Aucun fichier temporaire n'a pu être préparé pour Drizzle.", 0)
        return None, None
    
<<<<<<< HEAD
    # Initialisation
    stacked_panels_info = [] 
    current_panel_aligned_info = [] 
    last_panel_center_ra = None
    last_panel_center_dec = None
    panel_count = 0
    total_images_processed_in_loop = 0

    try:
        _progress("1. Groupement et traitement par panneau...")
        
        for i, file_info_tuple in enumerate(all_aligned_files_with_info):
            filename_for_log = f"Item_{i+1}_in_list" # Valeur par défaut
            panel_stack_np = None # S'assurer qu'ils sont définis pour le del dans finally
            panel_stack_header = None
            aligned_data = None; header = None; scores = None; wcs_obj = None; valid_pixel_mask = None

            try:
                aligned_data, header, scores, wcs_obj, valid_pixel_mask = file_info_tuple
                
                if header and 'FILENAME' in header:
                    filename_for_log = header.get('FILENAME', f"Image_{i+1}_hdr_no_fname")
                elif header:
                    filename_for_log = f"Image_{i+1}_hdr_exists"
                
                # Utiliser l'attribut correct du q_manager pour vérifier l'arrêt
                if q_manager_instance.stop_processing: 
                    _progress("🛑 Arrêt demandé par l'utilisateur.")
                    # Pas besoin de 'return None, None' ici, laisser le finally du _worker gérer
                    # Il faut juste sortir de cette boucle et laisser le _worker se terminer.
                    # On peut lever une exception spécifique pour signaler l'arrêt au _worker.
                    raise InterruptedError("Arrêt utilisateur pendant traitement mosaïque")

                total_images_processed_in_loop += 1
                current_progress_phase1 = (total_images_processed_in_loop / num_aligned_at_start) * 50 
                if hasattr(q_manager_instance, 'update_progress') and callable(q_manager_instance.update_progress):
                     q_manager_instance.update_progress(f"   [MosaicProc] Analyse image {total_images_processed_in_loop}/{num_aligned_at_start} ('{filename_for_log}') pour groupement panneau...", current_progress_phase1)

                if not wcs_obj or not wcs_obj.is_celestial or not hasattr(wcs_obj.wcs, 'crval'):
                    _progress(f"   - WARNING: WCS invalide pour '{filename_for_log}'. Ignorée pour groupement.")
                    continue

                img_center_ra = wcs_obj.wcs.crval[0]
                img_center_dec = wcs_obj.wcs.crval[1]
                
                is_new_panel = False
                if last_panel_center_ra is None:
                    is_new_panel = True
                    print(f"DEBUG [MosaicProc]: Détection Premier Panneau (Fichier: '{filename_for_log}'). Centre WCS: ({img_center_ra:.4f}, {img_center_dec:.4f})")
                else:
                    distance = calculate_angular_distance(img_center_ra, img_center_dec, last_panel_center_ra, last_panel_center_dec)
                    print(f"DEBUG [MosaicProc]: Image '{filename_for_log}', Dist au panneau précédent: {distance:.4f} deg (Seuil: {PANEL_GROUPING_THRESHOLD_DEG:.2f})")
                    if distance > PANEL_GROUPING_THRESHOLD_DEG:
                        is_new_panel = True
                        print(f"DEBUG [MosaicProc]: Détection Nouveau Panneau (Dist > Seuil). Fichier: '{filename_for_log}'. Centre WCS: ({img_center_ra:.4f}, {img_center_dec:.4f})")
                
                if is_new_panel and current_panel_aligned_info:
                    panel_count += 1
                    _progress(f"Traitement Panneau Précédent #{panel_count} ({len(current_panel_aligned_info)} images)...")
                    if current_panel_aligned_info:
                        _progress(f"   -> Stacking Panneau #{panel_count}...")
                        panel_stack_np, panel_stack_header, _ = q_manager_instance._stack_batch(
                            current_panel_aligned_info, panel_count, 0
                        )
                        if panel_stack_np is not None:
                            _progress(f"   -> Plate-Solving Panneau #{panel_count}...")
                            fallback_header_for_solve = current_panel_aligned_info[0][1] if current_panel_aligned_info else fits.Header()
                            solved_wcs_panel = solve_image_wcs(panel_stack_np, fallback_header_for_solve, api_key, ref_pixel_scale, progress_callback=q_manager_instance.update_progress)
                            if solved_wcs_panel:
                                _progress(f"   -> Sauvegarde Stack Panneau #{panel_count}...")
                                temp_panel_path = _save_panel_stack_temp_func(panel_stack_np, solved_wcs_panel, panel_count, output_folder)
                                if temp_panel_path: 
                                    stacked_panels_info.append((temp_panel_path, solved_wcs_panel))
                                    print(f"DEBUG [MosaicProc]: Panneau #{panel_count} traité et ajouté.")
                                else: 
                                    _progress(f"   - ERREUR sauvegarde temp panneau #{panel_count}.")
                                    print(f"ERREUR [MosaicProc]: Échec _save_panel_stack_temp_func pour panneau {panel_count}")
                            else: 
                                _progress(f"   - WARNING: Plate-solving échoué pour panneau #{panel_count}.")
                                print(f"WARN [MosaicProc]: Échec solve_image_wcs pour panneau {panel_count}")
                        else: 
                            _progress(f"   - WARNING: Stacking (_stack_batch) échoué pour panneau #{panel_count}.")
                            print(f"WARN [MosaicProc]: Échec _stack_batch pour panneau {panel_count}")
                    current_panel_aligned_info = []

                current_panel_aligned_info.append(file_info_tuple)
                if is_new_panel: 
                    last_panel_center_ra = img_center_ra
                    last_panel_center_dec = img_center_dec

            except Exception as loop_err:
                _progress(f"   - ERREUR traitement '{filename_for_log}' (item {i+1}) dans boucle principale panneaux: {loop_err}")
                print(f"ERREUR [MosaicProc loop_err] pour '{filename_for_log}': {loop_err}")
                traceback.print_exc(limit=1)
            finally: # Nettoyer les variables de l'itération
                try: del aligned_data, header, scores, wcs_obj, valid_pixel_mask
                except NameError: pass
                if panel_stack_np is not None: del panel_stack_np
                if panel_stack_header is not None: del panel_stack_header
                if (i + 1) % 10 == 0: gc.collect() # GC occasionnel
        
        # --- Traiter le TOUT dernier panneau ---
        if current_panel_aligned_info:
            panel_count += 1
            _progress(f"Traitement du Dernier Panneau #{panel_count} ({len(current_panel_aligned_info)} images)...")
            panel_stack_np = None # Initialiser pour le finally
            panel_stack_header = None
            try:
                if current_panel_aligned_info:
                    _progress(f"   -> Stacking Dernier Panneau #{panel_count}...")
                    panel_stack_np, panel_stack_header, _ = q_manager_instance._stack_batch(
                        current_panel_aligned_info, panel_count, 0
                    )
                    if panel_stack_np is not None:
                        _progress(f"   -> Plate-Solving Dernier Panneau #{panel_count}...")
                        fallback_header_for_solve = current_panel_aligned_info[0][1] if current_panel_aligned_info else fits.Header()
                        solved_wcs_panel = solve_image_wcs(panel_stack_np, fallback_header_for_solve, api_key, ref_pixel_scale, progress_callback=q_manager_instance.update_progress)
                        if solved_wcs_panel:
                            _progress(f"   -> Sauvegarde Dernier Stack Panneau #{panel_count}...")
                            temp_panel_path = _save_panel_stack_temp_func(panel_stack_np, solved_wcs_panel, panel_count, output_folder)
                            if temp_panel_path: 
                                stacked_panels_info.append((temp_panel_path, solved_wcs_panel))
                                print(f"DEBUG [MosaicProc]: Dernier panneau traité et ajouté.")
                            else: 
                                _progress(f"   - ERREUR sauvegarde temp dernier panneau.")
                        else: 
                            _progress(f"   - WARNING: Plate-solving échoué pour dernier panneau.")
                    else: 
                        _progress(f"   - WARNING: Stacking (_stack_batch) échoué pour dernier panneau.")
            except Exception as last_panel_err:
                 _progress(f"   - ERREUR traitement dernier panneau: {last_panel_err}")
                 print(f"ERREUR [MosaicProc last_panel_err]: {last_panel_err}")
                 traceback.print_exc(limit=1)
            finally:
                if panel_stack_np is not None: del panel_stack_np
                if panel_stack_header is not None: del panel_stack_header
                del current_panel_aligned_info 
                gc.collect()
        
        del all_aligned_files_with_info 
        gc.collect()
        _progress("Traitement de tous les panneaux (stack+solve) terminé.")
        print(f"DEBUG [MosaicProc]: Nombre total de panneaux stackés et résolus prêts pour assemblage: {len(stacked_panels_info)}")

        # ========================================================
        # --- 2. Calcul Grille Finale & Assemblage Drizzle ---
        # ========================================================
        # ... (Cette partie reste identique à la version de ma réponse précédente)
        if not stacked_panels_info: 
            _progress("❌ ERREUR: Aucun panneau stacké/résolu produit. Impossible d'assembler la mosaïque.")
            if hasattr(q_manager_instance, 'processing_error'): q_manager_instance.processing_error = "Mosaïque: Aucun panneau valide"
            return None, None

        _progress("Calcul de la grille de sortie finale pour la mosaïque...")
        if hasattr(q_manager_instance, 'update_progress') and callable(q_manager_instance.update_progress):
             q_manager_instance.update_progress("   [MosaicProc] Calcul grille finale...", 60)

        panel_wcs_list_for_grid = []
        panel_shapes_hw_list_for_grid = []
        temp_panel_paths_for_final_drizzle = []

        for fpath, wcs_panel_obj in stacked_panels_info:
            shape_hw_panel = None
            try:
                with fits.open(fpath, memmap=False) as hdul: 
                    if hdul[0].data is not None and hdul[0].data.ndim == 3: shape_hw_panel = hdul[0].shape[1:]
            except Exception as e_shape: 
                _progress(f"   - WARNING: Erreur lecture shape panneau {os.path.basename(fpath)}: {e_shape}. Ignoré.")
            
            if shape_hw_panel and len(shape_hw_panel)==2 and wcs_panel_obj:
                panel_wcs_list_for_grid.append(wcs_panel_obj); panel_shapes_hw_list_for_grid.append(shape_hw_panel)
                temp_panel_paths_for_final_drizzle.append(fpath)
            else: _progress(f"   - WARNING: Panneau {os.path.basename(fpath)} shape/WCS invalide. Ignoré pour grille/drizzle.")

        if not panel_wcs_list_for_grid or not temp_panel_paths_for_final_drizzle:
            _progress("❌ ERREUR: Pas assez de panneaux valides pour grille/assemblage."); 
            if hasattr(q_manager_instance, 'processing_error'): q_manager_instance.processing_error = "Mosaïque: Panneaux invalides pour grille/assemblage"
            return None, None

        final_output_wcs, final_output_shape_hw = _calculate_final_mosaic_grid_func(
            panel_wcs_list_for_grid, panel_shapes_hw_list_for_grid, drizzle_params_final_assembly['scale_factor']
        )

        if final_output_wcs is None or final_output_shape_hw is None:
            _progress("❌ ERREUR: Échec calcul grille sortie mosaïque finale."); 
            if hasattr(q_manager_instance, 'processing_error'): q_manager_instance.processing_error = "Mosaïque: Échec calcul grille finale"
            return None, None
        
        _progress(f"Assemblage final Drizzle sur grille {final_output_shape_hw} (H,W)...")
        if hasattr(q_manager_instance, 'update_progress') and callable(q_manager_instance.update_progress):
            q_manager_instance.update_progress("   [MosaicProc] Assemblage Drizzle final...", 85)

        mosaic_drizzler = drizzle_processor_class(**drizzle_params_final_assembly)
        
        final_mosaic_sci, final_mosaic_wht = mosaic_drizzler.apply_drizzle( # Appel de la méthode corrigée
            temp_filepath_list=temp_panel_paths_for_final_drizzle, 
            output_wcs=final_output_wcs, 
            output_shape_2d_hw=final_output_shape_hw
        )
        
        if final_mosaic_sci is None:
            _progress("❌ ERREUR: Échec assemblage final Drizzle mosaïque."); 
            if hasattr(q_manager_instance, 'processing_error'): q_manager_instance.processing_error = "Mosaïque: Échec assemblage Drizzle final"
            return None, None

        _progress("✅ Assemblage Drizzle mosaïque terminé.")
        if final_mosaic_wht is not None: del final_mosaic_wht; gc.collect()

        # ========================================================
        # --- 3. Création Header Final et Retour ---
        # ========================================================
        # ... (Cette partie reste identique à ma réponse précédente, avec la création du header final)
        _progress("Création du header final pour la mosaïque...")
        if hasattr(q_manager_instance, 'update_progress') and callable(q_manager_instance.update_progress):
            q_manager_instance.update_progress("   [MosaicProc] Création header final...", 98)

        final_header = fits.Header()
        if final_output_wcs: final_header.update(final_output_wcs.to_header(relax=True))
        
        ref_hdr_global = getattr(q_manager_instance, 'reference_header_for_wcs', None)
        if ref_hdr_global:
            keys_to_copy=['INSTRUME','TELESCOP','OBJECT','FILTER','DATE-OBS','GAIN','OFFSET','CCD-TEMP','SITELAT','SITELONG','FOCALLEN','APERTURE']
            for k in keys_to_copy:
                if k in ref_hdr_global: 
                    try: final_header.set(k, ref_hdr_global[k], ref_hdr_global.comments[k] if k in ref_hdr_global.comments else None)
                    except Exception: final_header.set(k, ref_hdr_global[k])

        final_header['STACKTYP'] = (f'Mosaic Drizzle ({drizzle_params_final_assembly["scale_factor"]:.1f}x)', 'Mosaic from solved & stacked panels')
        final_header['DRZSCALE'] = (drizzle_params_final_assembly['scale_factor'], 'Mosaic Drizzle scale factor')
        final_header['DRZKERNEL'] = (drizzle_params_final_assembly['kernel'], 'Mosaic Drizzle kernel')
        final_header['DRZPIXFR'] = (drizzle_params_final_assembly['pixfrac'], 'Mosaic Drizzle pixfrac')
        final_header['NPANELS'] = (panel_count, 'Number of panels identified and processed')
        final_header['NIMAGES'] = (num_aligned_at_start, 'Total source aligned images for mosaic process')

        if hasattr(q_manager_instance, 'images_in_cumulative_stack'):
            q_manager_instance.images_in_cumulative_stack = num_aligned_at_start
        print(f"DEBUG [MosaicProc]: Compteur images QM mis à jour pour rapport final: {num_aligned_at_start}")
        
        approx_tot_exp = 0.0
        if ref_hdr_global and 'EXPTIME' in ref_hdr_global: 
            try: approx_tot_exp = float(ref_hdr_global['EXPTIME']) * num_aligned_at_start
            except (ValueError, TypeError): pass
        final_header['TOTEXP'] = (round(approx_tot_exp, 2), '[s] Approx total exposure of source images')

        final_header['ALIGNED'] = (num_aligned_at_start, 'Source images initially passed to mosaic process')
        final_header['FAILALIGN'] = (getattr(q_manager_instance, 'failed_align_count', 0), 'Failed alignments (initial pre-mosaic stage)')
        num_successfully_stacked_panels = len(stacked_panels_info)
        failed_panel_processing_count = panel_count - num_successfully_stacked_panels
        final_header['FAILSTACK'] = (failed_panel_processing_count, 'Panels that failed stacking or solving')
        final_header['SKIPPED'] = (getattr(q_manager_instance, 'skipped_files_count', 0), 'Other skipped/error files (initial pre-mosaic stage)')

        _progress("Orchestration mosaïque terminée avec succès.")
        return final_mosaic_sci.astype(np.float32), final_header

    except InterruptedError: # Gérer l'arrêt utilisateur
        _progress("🛑 Traitement mosaïque interrompu par l'utilisateur (depuis InterruptedError).")
        if hasattr(q_manager_instance, 'processing_error'):
            q_manager_instance.processing_error = "Mosaïque: Arrêt utilisateur"
        return None, None
    except Exception as e_mosaic_main:
        _progress(f"❌ ERREUR CRITIQUE dans le traitement de la mosaïque: {e_mosaic_main}")
        print(f"ERREUR MAJEURE [MosaicProc]: {e_mosaic_main}")
        traceback.print_exc()
        if hasattr(q_manager_instance, 'processing_error'):
            q_manager_instance.processing_error = f"Mosaïque: {e_mosaic_main}"
        return None, None
    finally:
        print("DEBUG [MosaicProc]: Fin de process_mosaic_from_aligned_files (dans le bloc finally).")
        # Assurer le nettoyage des listes volumineuses
        try: del all_aligned_files_with_info
        except NameError: pass
        try: del current_panel_aligned_info
        except NameError: pass
        try: del stacked_panels_info
        except NameError: pass
        gc.collect()
=======
    progress_callback(f"Mosaïque: {len(temp_drizzle_input_files)} fichiers temporaires prêts pour Drizzle.", 40)

    # --- 3. Lancer DrizzleProcessor ---
    progress_callback("Mosaïque: Lancement du processeur Drizzle...", 50)
    drizzle_processor = DrizzleProcessor(
        scale_factor=queued_stacker_instance.drizzle_scale,
        pixfrac=queued_stacker_instance.mosaic_settings.get('pixfrac', 0.8),
        kernel=queued_stacker_instance.mosaic_settings.get('kernel', 'square'),
        fillval= str(queued_stacker_instance.mosaic_settings.get('fillval', "0.0")), # S'assurer que c'est une string
        final_wht_threshold=float(queued_stacker_instance.mosaic_settings.get('wht_threshold', 0.01)) # S'assurer que c'est un float
    )

    final_mosaic_sci_hxwxc = None
    final_mosaic_wht_hxwxc = None
=======
        if panel_image_data_HWC is None or wcs_for_panel_input is None or transform_matrix_M is None:
            progress_callback(f"    -> Panneau {i_panel+1}: Données/WCS/Matrice M manquantes. Ignoré.", None)
            continue
>>>>>>> b4775e83

        try:
            panel_shape_hw = panel_image_data_HWC.shape[:2]
            y_panel_coords, x_panel_coords = np.indices(panel_shape_hw)
            x_panel_flat = x_panel_coords.ravel()
            y_panel_flat = y_panel_coords.ravel()

            panel_pixels_N12 = np.dstack((x_panel_flat, y_panel_flat)).reshape(-1, 1, 2).astype(np.float32)
            pixels_in_anchor_or_abs_sys_N12 = cv2.transform(panel_pixels_N12, transform_matrix_M)
            pixels_in_anchor_or_abs_sys_N2 = pixels_in_anchor_or_abs_sys_N12.reshape(-1, 2)

            sky_coords_ra_deg, sky_coords_dec_deg = wcs_for_panel_input.all_pix2world(
                pixels_in_anchor_or_abs_sys_N2[:, 0],
                pixels_in_anchor_or_abs_sys_N2[:, 1],
                0
            )
            # Le WCS de sortie pour le pixmap doit être celui passé à la fonction, pas celui de l'objet Drizzle
            # car l'objet Drizzle (stsci) ne stocke pas de WCS de sortie lui-même.
            final_x_output_pixels_flat, final_y_output_pixels_flat = output_wcs.all_world2pix(
                sky_coords_ra_deg, sky_coords_dec_deg, 0
            )

            pixmap_for_drizzle = np.dstack((
                final_x_output_pixels_flat.reshape(panel_shape_hw),
                final_y_output_pixels_flat.reshape(panel_shape_hw)
            )).astype(np.float32)

            exposure_time_for_drizzle = 1.0

            for i_channel in range(num_output_channels):
                channel_data_2d = panel_image_data_HWC[:, :, i_channel].astype(np.float32)
                channel_data_2d_clean = np.nan_to_num(channel_data_2d, nan=0.0, posinf=0.0, neginf=0.0)
                weight_map_input = pixel_mask_2d_for_weight.astype(np.float32) if pixel_mask_2d_for_weight is not None else None
                
                final_drizzlers_list[i_channel].add_image(
                    data=channel_data_2d_clean,
                    pixmap=pixmap_for_drizzle,
                    exptime=exposure_time_for_drizzle,
                    in_units='cps',
                    pixfrac=pixfrac,
                    weight_map=weight_map_input
                )
            panels_added_successfully += 1
        except Exception as e_panel_driz:
            progress_callback(f"    -> Mosaïque ERREUR: Échec Drizzle pour panneau {i_panel+1}: {e_panel_driz}", None)
            traceback.print_exc(limit=1)

    progress_callback(f"   Mosaïque: {panels_added_successfully}/{num_panels} panneaux ajoutés avec succès à Drizzle.", 95)

    if panels_added_successfully == 0:
        progress_callback("Mosaïque ERREUR: Aucun panneau n'a pu être ajouté à Drizzle.", 0)
        return None, None

    try:
<<<<<<< HEAD
        if os.path.exists(temp_dir_for_mosaic_drizzle) and not os.listdir(temp_dir_for_mosaic_drizzle):
            os.rmdir(temp_dir_for_mosaic_drizzle)
            print(f"DEBUG [MosaicProc]: Dossier temporaire {temp_dir_for_mosaic_drizzle} supprimé.")
    except Exception as e_rmdir:
         print(f"WARN [MosaicProc]: Erreur suppression dossier temporaire {temp_dir_for_mosaic_drizzle}: {e_rmdir}")
>>>>>>> graphic-Beta
=======
        final_sci_image_HWC = np.stack(final_output_sci_arrays, axis=-1).astype(np.float32)
        final_wht_map_HWC = np.stack(final_output_wht_arrays, axis=-1).astype(np.float32)
        
        final_sci_image_HWC = np.nan_to_num(final_sci_image_HWC, nan=0.0, posinf=0.0, neginf=0.0)
        final_wht_map_HWC = np.nan_to_num(final_wht_map_HWC, nan=0.0, posinf=0.0, neginf=0.0)
        final_wht_map_HWC = np.maximum(final_wht_map_HWC, 0.0)
>>>>>>> b4775e83

        progress_callback("Mosaïque: Assemblage Drizzle finalisé.", 100)
        print(f"DEBUG [MosaicProc]: Drizzle terminé. Shape SCI finale: {final_sci_image_HWC.shape}, Shape WHT finale: {final_wht_map_HWC.shape}")
        return final_sci_image_HWC, final_wht_map_HWC

    except Exception as e_stack_final:
        progress_callback(f"Mosaïque ERREUR: Échec assemblage final des canaux Drizzle: {e_stack_final}", 0)
        traceback.print_exc(limit=1)
        return None, None
    finally:
        del final_drizzlers_list, final_output_sci_arrays, final_output_wht_arrays
        gc.collect()





# --- FIN DU FICHIER seestar/enhancement/mosaic_processor.py ---<|MERGE_RESOLUTION|>--- conflicted
+++ resolved
@@ -368,73 +368,6 @@
         return None, None
 
 
-<<<<<<< HEAD
-
-<<<<<<< HEAD
-
-
-# --- DANS seestar/enhancement/mosaic_processor.py ---
-# (Assurez-vous que les imports nécessaires sont présents en haut du fichier :
-#  import os, numpy as np, time, traceback, gc
-#  from astropy.io import fits
-#  from astropy.wcs import WCS # Pas besoin de FITSFixedWarning ici si déjà géré globalement
-#  from astropy.coordinates import SkyCoord
-#  from astropy import units as u
-#  et vos imports locaux comme solve_image_wcs, _save_panel_stack_temp,
-#  _calculate_final_mosaic_grid_optimized, DrizzleProcessor, _DRIZZLE_PROC_AVAILABLE,
-#  SeestarQueuedStacker, PANEL_GROUPING_THRESHOLD_DEG, calculate_angular_distance)
-
-def process_mosaic_from_aligned_files(
-        all_aligned_files_with_info, # Liste de tuples (data, hdr, scores, wcs_obj, valid_pixel_mask)
-        q_manager_instance: SeestarQueuedStacker, # Type hint pour clarté
-        progress_callback): # progress_callback est celui du q_manager, mais nous utiliserons q_manager_instance.update_progress
-    """ 
-    Orchestre le traitement de mosaïque.
-    CORRECTIONS: Utilise q_manager_instance.stop_processing et initialise filename_for_log.
-                 Appelle _stack_batch correctement.
-    """
-    
-    # Fonction helper interne pour les messages de progression
-    def _progress(msg):
-        if hasattr(q_manager_instance, 'update_progress') and callable(q_manager_instance.update_progress):
-            q_manager_instance.update_progress(f"   [MosaicProc] {msg}", None) 
-        else: 
-            print(f"   [MosaicProc FallbackLog] {msg}") # Fallback
-    
-    num_aligned_at_start = len(all_aligned_files_with_info)
-    _progress(f"Début assemblage mosaïque pour {num_aligned_at_start} images alignées fournies...")
-    if num_aligned_at_start < 1:
-        _progress("⚠️ Pas assez d'images pour créer une mosaïque. Traitement annulé.")
-        if hasattr(q_manager_instance, 'processing_error'): # Informer le QM de l'erreur
-            q_manager_instance.processing_error = "Mosaïque: Pas assez d'images"
-        return None, None 
-    
-    # Récupérer la configuration et les fonctions nécessaires
-    api_key = getattr(q_manager_instance, 'api_key', None)
-    ref_pixel_scale = getattr(q_manager_instance, 'reference_pixel_scale_arcsec', None)
-    output_folder = getattr(q_manager_instance, 'output_folder', None)
-    
-    _save_panel_stack_temp_func = _save_panel_stack_temp
-    _calculate_final_mosaic_grid_func = _calculate_final_mosaic_grid_optimized
-    
-    if not _DRIZZLE_PROC_AVAILABLE:
-        _progress("❌ ERREUR CRITIQUE: DrizzleProcessor (classe Drizzle) n'est pas disponible. Mosaïque impossible.")
-        if hasattr(q_manager_instance, 'processing_error'):
-            q_manager_instance.processing_error = "Mosaïque: DrizzleProcessor manquant"
-        return None, None
-    drizzle_processor_class = DrizzleProcessor 
-    
-    mosaic_drizzle_params_from_qm = getattr(q_manager_instance, 'mosaic_settings', {})
-    drizzle_params_final_assembly = {
-        'scale_factor': getattr(q_manager_instance, 'drizzle_scale', 2.0), 
-        'pixfrac': mosaic_drizzle_params_from_qm.get('pixfrac', getattr(q_manager_instance, 'drizzle_pixfrac', 1.0)),
-        'kernel': mosaic_drizzle_params_from_qm.get('kernel', getattr(q_manager_instance, 'drizzle_kernel', 'square'))
-    }
-    _progress(f"Paramètres Drizzle pour assemblage final mosaïque: Scale={drizzle_params_final_assembly['scale_factor']}, "
-              f"Kernel='{drizzle_params_final_assembly['kernel']}', Pixfrac={drizzle_params_final_assembly['pixfrac']:.2f}")
-=======
-=======
->>>>>>> b4775e83
 def process_mosaic_from_aligned_files(
         aligned_panel_info_list: list,
         output_wcs: WCS,              # WCS de la grille de sortie Drizzle finale
@@ -456,7 +389,6 @@
     if not aligned_panel_info_list:
         progress_callback("Mosaïque ERREUR: Aucune information de panneau fournie pour Drizzle.", 0)
         return None, None
->>>>>>> graphic-Beta
 
     if not _OO_DRIZZLE_AVAILABLE or Drizzle is None:
         progress_callback("Mosaïque ERREUR: Bibliothèque Drizzle (stsci) non disponible.", 0)
@@ -510,321 +442,9 @@
 
         progress_callback(f"   Mosaïque: Traitement Drizzle panneau {i_panel+1}/{num_panels}...", 55 + int(40 * (i_panel / num_panels)))
 
-<<<<<<< HEAD
-        temp_fits_path = os.path.join(temp_dir_for_mosaic_drizzle, f"panel_temp_driz_in_{i:03d}.fits")
-        try:
-            data_to_save_cxhxw = np.moveaxis(panel_image_data_hwc, -1, 0).astype(np.float32)
-            temp_header_for_file['NAXIS'] = 3
-            temp_header_for_file['NAXIS1'] = data_to_save_cxhxw.shape[2]; temp_header_for_file['NAXIS2'] = data_to_save_cxhxw.shape[1]; temp_header_for_file['NAXIS3'] = data_to_save_cxhxw.shape[0]
-            
-            fits.writeto(temp_fits_path, data_to_save_cxhxw, header=temp_header_for_file, overwrite=True, output_verify='ignore')
-            temp_drizzle_input_files.append(temp_fits_path)
-            print(f"  DEBUG [MosaicProc]: Fichier temporaire sauvegardé: {os.path.basename(temp_fits_path)}")
-        except Exception as e_write_temp:
-            progress_callback(f"Mosaïque ERREUR: Écriture fichier temp {temp_fits_path} échouée: {e_write_temp}", None)
-            traceback.print_exc(limit=1)
-    
-    if not temp_drizzle_input_files:
-        progress_callback("Mosaïque ERREUR: Aucun fichier temporaire n'a pu être préparé pour Drizzle.", 0)
-        return None, None
-    
-<<<<<<< HEAD
-    # Initialisation
-    stacked_panels_info = [] 
-    current_panel_aligned_info = [] 
-    last_panel_center_ra = None
-    last_panel_center_dec = None
-    panel_count = 0
-    total_images_processed_in_loop = 0
-
-    try:
-        _progress("1. Groupement et traitement par panneau...")
-        
-        for i, file_info_tuple in enumerate(all_aligned_files_with_info):
-            filename_for_log = f"Item_{i+1}_in_list" # Valeur par défaut
-            panel_stack_np = None # S'assurer qu'ils sont définis pour le del dans finally
-            panel_stack_header = None
-            aligned_data = None; header = None; scores = None; wcs_obj = None; valid_pixel_mask = None
-
-            try:
-                aligned_data, header, scores, wcs_obj, valid_pixel_mask = file_info_tuple
-                
-                if header and 'FILENAME' in header:
-                    filename_for_log = header.get('FILENAME', f"Image_{i+1}_hdr_no_fname")
-                elif header:
-                    filename_for_log = f"Image_{i+1}_hdr_exists"
-                
-                # Utiliser l'attribut correct du q_manager pour vérifier l'arrêt
-                if q_manager_instance.stop_processing: 
-                    _progress("🛑 Arrêt demandé par l'utilisateur.")
-                    # Pas besoin de 'return None, None' ici, laisser le finally du _worker gérer
-                    # Il faut juste sortir de cette boucle et laisser le _worker se terminer.
-                    # On peut lever une exception spécifique pour signaler l'arrêt au _worker.
-                    raise InterruptedError("Arrêt utilisateur pendant traitement mosaïque")
-
-                total_images_processed_in_loop += 1
-                current_progress_phase1 = (total_images_processed_in_loop / num_aligned_at_start) * 50 
-                if hasattr(q_manager_instance, 'update_progress') and callable(q_manager_instance.update_progress):
-                     q_manager_instance.update_progress(f"   [MosaicProc] Analyse image {total_images_processed_in_loop}/{num_aligned_at_start} ('{filename_for_log}') pour groupement panneau...", current_progress_phase1)
-
-                if not wcs_obj or not wcs_obj.is_celestial or not hasattr(wcs_obj.wcs, 'crval'):
-                    _progress(f"   - WARNING: WCS invalide pour '{filename_for_log}'. Ignorée pour groupement.")
-                    continue
-
-                img_center_ra = wcs_obj.wcs.crval[0]
-                img_center_dec = wcs_obj.wcs.crval[1]
-                
-                is_new_panel = False
-                if last_panel_center_ra is None:
-                    is_new_panel = True
-                    print(f"DEBUG [MosaicProc]: Détection Premier Panneau (Fichier: '{filename_for_log}'). Centre WCS: ({img_center_ra:.4f}, {img_center_dec:.4f})")
-                else:
-                    distance = calculate_angular_distance(img_center_ra, img_center_dec, last_panel_center_ra, last_panel_center_dec)
-                    print(f"DEBUG [MosaicProc]: Image '{filename_for_log}', Dist au panneau précédent: {distance:.4f} deg (Seuil: {PANEL_GROUPING_THRESHOLD_DEG:.2f})")
-                    if distance > PANEL_GROUPING_THRESHOLD_DEG:
-                        is_new_panel = True
-                        print(f"DEBUG [MosaicProc]: Détection Nouveau Panneau (Dist > Seuil). Fichier: '{filename_for_log}'. Centre WCS: ({img_center_ra:.4f}, {img_center_dec:.4f})")
-                
-                if is_new_panel and current_panel_aligned_info:
-                    panel_count += 1
-                    _progress(f"Traitement Panneau Précédent #{panel_count} ({len(current_panel_aligned_info)} images)...")
-                    if current_panel_aligned_info:
-                        _progress(f"   -> Stacking Panneau #{panel_count}...")
-                        panel_stack_np, panel_stack_header, _ = q_manager_instance._stack_batch(
-                            current_panel_aligned_info, panel_count, 0
-                        )
-                        if panel_stack_np is not None:
-                            _progress(f"   -> Plate-Solving Panneau #{panel_count}...")
-                            fallback_header_for_solve = current_panel_aligned_info[0][1] if current_panel_aligned_info else fits.Header()
-                            solved_wcs_panel = solve_image_wcs(panel_stack_np, fallback_header_for_solve, api_key, ref_pixel_scale, progress_callback=q_manager_instance.update_progress)
-                            if solved_wcs_panel:
-                                _progress(f"   -> Sauvegarde Stack Panneau #{panel_count}...")
-                                temp_panel_path = _save_panel_stack_temp_func(panel_stack_np, solved_wcs_panel, panel_count, output_folder)
-                                if temp_panel_path: 
-                                    stacked_panels_info.append((temp_panel_path, solved_wcs_panel))
-                                    print(f"DEBUG [MosaicProc]: Panneau #{panel_count} traité et ajouté.")
-                                else: 
-                                    _progress(f"   - ERREUR sauvegarde temp panneau #{panel_count}.")
-                                    print(f"ERREUR [MosaicProc]: Échec _save_panel_stack_temp_func pour panneau {panel_count}")
-                            else: 
-                                _progress(f"   - WARNING: Plate-solving échoué pour panneau #{panel_count}.")
-                                print(f"WARN [MosaicProc]: Échec solve_image_wcs pour panneau {panel_count}")
-                        else: 
-                            _progress(f"   - WARNING: Stacking (_stack_batch) échoué pour panneau #{panel_count}.")
-                            print(f"WARN [MosaicProc]: Échec _stack_batch pour panneau {panel_count}")
-                    current_panel_aligned_info = []
-
-                current_panel_aligned_info.append(file_info_tuple)
-                if is_new_panel: 
-                    last_panel_center_ra = img_center_ra
-                    last_panel_center_dec = img_center_dec
-
-            except Exception as loop_err:
-                _progress(f"   - ERREUR traitement '{filename_for_log}' (item {i+1}) dans boucle principale panneaux: {loop_err}")
-                print(f"ERREUR [MosaicProc loop_err] pour '{filename_for_log}': {loop_err}")
-                traceback.print_exc(limit=1)
-            finally: # Nettoyer les variables de l'itération
-                try: del aligned_data, header, scores, wcs_obj, valid_pixel_mask
-                except NameError: pass
-                if panel_stack_np is not None: del panel_stack_np
-                if panel_stack_header is not None: del panel_stack_header
-                if (i + 1) % 10 == 0: gc.collect() # GC occasionnel
-        
-        # --- Traiter le TOUT dernier panneau ---
-        if current_panel_aligned_info:
-            panel_count += 1
-            _progress(f"Traitement du Dernier Panneau #{panel_count} ({len(current_panel_aligned_info)} images)...")
-            panel_stack_np = None # Initialiser pour le finally
-            panel_stack_header = None
-            try:
-                if current_panel_aligned_info:
-                    _progress(f"   -> Stacking Dernier Panneau #{panel_count}...")
-                    panel_stack_np, panel_stack_header, _ = q_manager_instance._stack_batch(
-                        current_panel_aligned_info, panel_count, 0
-                    )
-                    if panel_stack_np is not None:
-                        _progress(f"   -> Plate-Solving Dernier Panneau #{panel_count}...")
-                        fallback_header_for_solve = current_panel_aligned_info[0][1] if current_panel_aligned_info else fits.Header()
-                        solved_wcs_panel = solve_image_wcs(panel_stack_np, fallback_header_for_solve, api_key, ref_pixel_scale, progress_callback=q_manager_instance.update_progress)
-                        if solved_wcs_panel:
-                            _progress(f"   -> Sauvegarde Dernier Stack Panneau #{panel_count}...")
-                            temp_panel_path = _save_panel_stack_temp_func(panel_stack_np, solved_wcs_panel, panel_count, output_folder)
-                            if temp_panel_path: 
-                                stacked_panels_info.append((temp_panel_path, solved_wcs_panel))
-                                print(f"DEBUG [MosaicProc]: Dernier panneau traité et ajouté.")
-                            else: 
-                                _progress(f"   - ERREUR sauvegarde temp dernier panneau.")
-                        else: 
-                            _progress(f"   - WARNING: Plate-solving échoué pour dernier panneau.")
-                    else: 
-                        _progress(f"   - WARNING: Stacking (_stack_batch) échoué pour dernier panneau.")
-            except Exception as last_panel_err:
-                 _progress(f"   - ERREUR traitement dernier panneau: {last_panel_err}")
-                 print(f"ERREUR [MosaicProc last_panel_err]: {last_panel_err}")
-                 traceback.print_exc(limit=1)
-            finally:
-                if panel_stack_np is not None: del panel_stack_np
-                if panel_stack_header is not None: del panel_stack_header
-                del current_panel_aligned_info 
-                gc.collect()
-        
-        del all_aligned_files_with_info 
-        gc.collect()
-        _progress("Traitement de tous les panneaux (stack+solve) terminé.")
-        print(f"DEBUG [MosaicProc]: Nombre total de panneaux stackés et résolus prêts pour assemblage: {len(stacked_panels_info)}")
-
-        # ========================================================
-        # --- 2. Calcul Grille Finale & Assemblage Drizzle ---
-        # ========================================================
-        # ... (Cette partie reste identique à la version de ma réponse précédente)
-        if not stacked_panels_info: 
-            _progress("❌ ERREUR: Aucun panneau stacké/résolu produit. Impossible d'assembler la mosaïque.")
-            if hasattr(q_manager_instance, 'processing_error'): q_manager_instance.processing_error = "Mosaïque: Aucun panneau valide"
-            return None, None
-
-        _progress("Calcul de la grille de sortie finale pour la mosaïque...")
-        if hasattr(q_manager_instance, 'update_progress') and callable(q_manager_instance.update_progress):
-             q_manager_instance.update_progress("   [MosaicProc] Calcul grille finale...", 60)
-
-        panel_wcs_list_for_grid = []
-        panel_shapes_hw_list_for_grid = []
-        temp_panel_paths_for_final_drizzle = []
-
-        for fpath, wcs_panel_obj in stacked_panels_info:
-            shape_hw_panel = None
-            try:
-                with fits.open(fpath, memmap=False) as hdul: 
-                    if hdul[0].data is not None and hdul[0].data.ndim == 3: shape_hw_panel = hdul[0].shape[1:]
-            except Exception as e_shape: 
-                _progress(f"   - WARNING: Erreur lecture shape panneau {os.path.basename(fpath)}: {e_shape}. Ignoré.")
-            
-            if shape_hw_panel and len(shape_hw_panel)==2 and wcs_panel_obj:
-                panel_wcs_list_for_grid.append(wcs_panel_obj); panel_shapes_hw_list_for_grid.append(shape_hw_panel)
-                temp_panel_paths_for_final_drizzle.append(fpath)
-            else: _progress(f"   - WARNING: Panneau {os.path.basename(fpath)} shape/WCS invalide. Ignoré pour grille/drizzle.")
-
-        if not panel_wcs_list_for_grid or not temp_panel_paths_for_final_drizzle:
-            _progress("❌ ERREUR: Pas assez de panneaux valides pour grille/assemblage."); 
-            if hasattr(q_manager_instance, 'processing_error'): q_manager_instance.processing_error = "Mosaïque: Panneaux invalides pour grille/assemblage"
-            return None, None
-
-        final_output_wcs, final_output_shape_hw = _calculate_final_mosaic_grid_func(
-            panel_wcs_list_for_grid, panel_shapes_hw_list_for_grid, drizzle_params_final_assembly['scale_factor']
-        )
-
-        if final_output_wcs is None or final_output_shape_hw is None:
-            _progress("❌ ERREUR: Échec calcul grille sortie mosaïque finale."); 
-            if hasattr(q_manager_instance, 'processing_error'): q_manager_instance.processing_error = "Mosaïque: Échec calcul grille finale"
-            return None, None
-        
-        _progress(f"Assemblage final Drizzle sur grille {final_output_shape_hw} (H,W)...")
-        if hasattr(q_manager_instance, 'update_progress') and callable(q_manager_instance.update_progress):
-            q_manager_instance.update_progress("   [MosaicProc] Assemblage Drizzle final...", 85)
-
-        mosaic_drizzler = drizzle_processor_class(**drizzle_params_final_assembly)
-        
-        final_mosaic_sci, final_mosaic_wht = mosaic_drizzler.apply_drizzle( # Appel de la méthode corrigée
-            temp_filepath_list=temp_panel_paths_for_final_drizzle, 
-            output_wcs=final_output_wcs, 
-            output_shape_2d_hw=final_output_shape_hw
-        )
-        
-        if final_mosaic_sci is None:
-            _progress("❌ ERREUR: Échec assemblage final Drizzle mosaïque."); 
-            if hasattr(q_manager_instance, 'processing_error'): q_manager_instance.processing_error = "Mosaïque: Échec assemblage Drizzle final"
-            return None, None
-
-        _progress("✅ Assemblage Drizzle mosaïque terminé.")
-        if final_mosaic_wht is not None: del final_mosaic_wht; gc.collect()
-
-        # ========================================================
-        # --- 3. Création Header Final et Retour ---
-        # ========================================================
-        # ... (Cette partie reste identique à ma réponse précédente, avec la création du header final)
-        _progress("Création du header final pour la mosaïque...")
-        if hasattr(q_manager_instance, 'update_progress') and callable(q_manager_instance.update_progress):
-            q_manager_instance.update_progress("   [MosaicProc] Création header final...", 98)
-
-        final_header = fits.Header()
-        if final_output_wcs: final_header.update(final_output_wcs.to_header(relax=True))
-        
-        ref_hdr_global = getattr(q_manager_instance, 'reference_header_for_wcs', None)
-        if ref_hdr_global:
-            keys_to_copy=['INSTRUME','TELESCOP','OBJECT','FILTER','DATE-OBS','GAIN','OFFSET','CCD-TEMP','SITELAT','SITELONG','FOCALLEN','APERTURE']
-            for k in keys_to_copy:
-                if k in ref_hdr_global: 
-                    try: final_header.set(k, ref_hdr_global[k], ref_hdr_global.comments[k] if k in ref_hdr_global.comments else None)
-                    except Exception: final_header.set(k, ref_hdr_global[k])
-
-        final_header['STACKTYP'] = (f'Mosaic Drizzle ({drizzle_params_final_assembly["scale_factor"]:.1f}x)', 'Mosaic from solved & stacked panels')
-        final_header['DRZSCALE'] = (drizzle_params_final_assembly['scale_factor'], 'Mosaic Drizzle scale factor')
-        final_header['DRZKERNEL'] = (drizzle_params_final_assembly['kernel'], 'Mosaic Drizzle kernel')
-        final_header['DRZPIXFR'] = (drizzle_params_final_assembly['pixfrac'], 'Mosaic Drizzle pixfrac')
-        final_header['NPANELS'] = (panel_count, 'Number of panels identified and processed')
-        final_header['NIMAGES'] = (num_aligned_at_start, 'Total source aligned images for mosaic process')
-
-        if hasattr(q_manager_instance, 'images_in_cumulative_stack'):
-            q_manager_instance.images_in_cumulative_stack = num_aligned_at_start
-        print(f"DEBUG [MosaicProc]: Compteur images QM mis à jour pour rapport final: {num_aligned_at_start}")
-        
-        approx_tot_exp = 0.0
-        if ref_hdr_global and 'EXPTIME' in ref_hdr_global: 
-            try: approx_tot_exp = float(ref_hdr_global['EXPTIME']) * num_aligned_at_start
-            except (ValueError, TypeError): pass
-        final_header['TOTEXP'] = (round(approx_tot_exp, 2), '[s] Approx total exposure of source images')
-
-        final_header['ALIGNED'] = (num_aligned_at_start, 'Source images initially passed to mosaic process')
-        final_header['FAILALIGN'] = (getattr(q_manager_instance, 'failed_align_count', 0), 'Failed alignments (initial pre-mosaic stage)')
-        num_successfully_stacked_panels = len(stacked_panels_info)
-        failed_panel_processing_count = panel_count - num_successfully_stacked_panels
-        final_header['FAILSTACK'] = (failed_panel_processing_count, 'Panels that failed stacking or solving')
-        final_header['SKIPPED'] = (getattr(q_manager_instance, 'skipped_files_count', 0), 'Other skipped/error files (initial pre-mosaic stage)')
-
-        _progress("Orchestration mosaïque terminée avec succès.")
-        return final_mosaic_sci.astype(np.float32), final_header
-
-    except InterruptedError: # Gérer l'arrêt utilisateur
-        _progress("🛑 Traitement mosaïque interrompu par l'utilisateur (depuis InterruptedError).")
-        if hasattr(q_manager_instance, 'processing_error'):
-            q_manager_instance.processing_error = "Mosaïque: Arrêt utilisateur"
-        return None, None
-    except Exception as e_mosaic_main:
-        _progress(f"❌ ERREUR CRITIQUE dans le traitement de la mosaïque: {e_mosaic_main}")
-        print(f"ERREUR MAJEURE [MosaicProc]: {e_mosaic_main}")
-        traceback.print_exc()
-        if hasattr(q_manager_instance, 'processing_error'):
-            q_manager_instance.processing_error = f"Mosaïque: {e_mosaic_main}"
-        return None, None
-    finally:
-        print("DEBUG [MosaicProc]: Fin de process_mosaic_from_aligned_files (dans le bloc finally).")
-        # Assurer le nettoyage des listes volumineuses
-        try: del all_aligned_files_with_info
-        except NameError: pass
-        try: del current_panel_aligned_info
-        except NameError: pass
-        try: del stacked_panels_info
-        except NameError: pass
-        gc.collect()
-=======
-    progress_callback(f"Mosaïque: {len(temp_drizzle_input_files)} fichiers temporaires prêts pour Drizzle.", 40)
-
-    # --- 3. Lancer DrizzleProcessor ---
-    progress_callback("Mosaïque: Lancement du processeur Drizzle...", 50)
-    drizzle_processor = DrizzleProcessor(
-        scale_factor=queued_stacker_instance.drizzle_scale,
-        pixfrac=queued_stacker_instance.mosaic_settings.get('pixfrac', 0.8),
-        kernel=queued_stacker_instance.mosaic_settings.get('kernel', 'square'),
-        fillval= str(queued_stacker_instance.mosaic_settings.get('fillval', "0.0")), # S'assurer que c'est une string
-        final_wht_threshold=float(queued_stacker_instance.mosaic_settings.get('wht_threshold', 0.01)) # S'assurer que c'est un float
-    )
-
-    final_mosaic_sci_hxwxc = None
-    final_mosaic_wht_hxwxc = None
-=======
         if panel_image_data_HWC is None or wcs_for_panel_input is None or transform_matrix_M is None:
             progress_callback(f"    -> Panneau {i_panel+1}: Données/WCS/Matrice M manquantes. Ignoré.", None)
             continue
->>>>>>> b4775e83
 
         try:
             panel_shape_hw = panel_image_data_HWC.shape[:2]
@@ -879,21 +499,12 @@
         return None, None
 
     try:
-<<<<<<< HEAD
-        if os.path.exists(temp_dir_for_mosaic_drizzle) and not os.listdir(temp_dir_for_mosaic_drizzle):
-            os.rmdir(temp_dir_for_mosaic_drizzle)
-            print(f"DEBUG [MosaicProc]: Dossier temporaire {temp_dir_for_mosaic_drizzle} supprimé.")
-    except Exception as e_rmdir:
-         print(f"WARN [MosaicProc]: Erreur suppression dossier temporaire {temp_dir_for_mosaic_drizzle}: {e_rmdir}")
->>>>>>> graphic-Beta
-=======
         final_sci_image_HWC = np.stack(final_output_sci_arrays, axis=-1).astype(np.float32)
         final_wht_map_HWC = np.stack(final_output_wht_arrays, axis=-1).astype(np.float32)
         
         final_sci_image_HWC = np.nan_to_num(final_sci_image_HWC, nan=0.0, posinf=0.0, neginf=0.0)
         final_wht_map_HWC = np.nan_to_num(final_wht_map_HWC, nan=0.0, posinf=0.0, neginf=0.0)
         final_wht_map_HWC = np.maximum(final_wht_map_HWC, 0.0)
->>>>>>> b4775e83
 
         progress_callback("Mosaïque: Assemblage Drizzle finalisé.", 100)
         print(f"DEBUG [MosaicProc]: Drizzle terminé. Shape SCI finale: {final_sci_image_HWC.shape}, Shape WHT finale: {final_wht_map_HWC.shape}")
