--- conflicted
+++ resolved
@@ -3,15 +3,10 @@
 from astropy.wcs import WCS
 
 from .reproject_utils import reproject_and_coadd, reproject_interp
-<<<<<<< HEAD
-from zemosaic import zemosaic_utils
-import inspect
-=======
 
 from zemosaic import zemosaic_utils
 import inspect
 
->>>>>>> 138a3a18
 
 
 def assemble_final_mosaic_with_reproject_coadd(
@@ -50,10 +45,7 @@
         w_wcs = int(getattr(final_output_wcs.wcs, "naxis1", w)) if hasattr(final_output_wcs, "wcs") else w
         h_wcs = int(getattr(final_output_wcs.wcs, "naxis2", h)) if hasattr(final_output_wcs, "wcs") else h
 
-<<<<<<< HEAD
-=======
 
->>>>>>> 138a3a18
     expected_hw = (h_wcs, w_wcs)
     if (h, w) != expected_hw:
         if (w, h) == expected_hw:
@@ -61,21 +53,11 @@
             h, w = final_output_shape_hw
         else:
             return None, None
-<<<<<<< HEAD
+
 
 
     data_all = []
-=======
 
-    output_header = (
-        final_output_wcs.to_header()
-        if hasattr(final_output_wcs, "to_header")
-        else final_output_wcs
-    )
-
-    data_all = []
-
->>>>>>> 138a3a18
     wcs_list = []
 
     for path, wcs in master_tile_fits_with_wcs_list:
@@ -90,25 +72,17 @@
         if data.ndim == 2:
             data = data[..., np.newaxis]
 
-<<<<<<< HEAD
-        data_all.append(data)
-        wcs_list.append(wcs)
-=======
 
         data_all.append(data)
         wcs_list.append(wcs)
 
->>>>>>> 138a3a18
 
     mosaic_channels = []
     coverage = None
     n_ch = data_all[0].shape[2] if data_all else 0
     for ch in range(n_ch):
         try:
-<<<<<<< HEAD
-=======
 
->>>>>>> 138a3a18
             kwargs = {}
             try:
                 sig = inspect.signature(reproject_and_coadd)
@@ -125,21 +99,14 @@
                 data_list=data_list,
                 wcs_list=wcs_list,
                 shape_out=final_output_shape_hw,
-<<<<<<< HEAD
+
                 output_projection=final_output_wcs,
-=======
-                output_projection=output_header,
 
->>>>>>> 138a3a18
                 use_gpu=False,
                 cpu_func=reproject_and_coadd,
                 reproject_function=reproject_interp,
                 combine_function="mean",
-<<<<<<< HEAD
-=======
 
-
->>>>>>> 138a3a18
                 **kwargs,
             )
         except Exception:
