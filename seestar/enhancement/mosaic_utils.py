import numpy as np
from astropy.io import fits
from astropy.wcs import WCS

from .reproject_utils import reproject_and_coadd, reproject_interp
from .weight_utils import make_radial_weight_map
from zemosaic import zemosaic_utils
<<<<<<< HEAD
import inspect
=======
>>>>>>> 1965fa4d


def assemble_final_mosaic_with_reproject_coadd(
    master_tile_fits_with_wcs_list,
    final_output_wcs: WCS,
    final_output_shape_hw: tuple,
    match_bg: bool = True,
):
    """Assemble master tiles using ``reproject_and_coadd``.

    Parameters
    ----------
    master_tile_fits_with_wcs_list : list
        List of ``(path, WCS)`` tuples for stacked batches.
    final_output_wcs : astropy.wcs.WCS
        Target WCS of the mosaic.
    final_output_shape_hw : tuple
        Shape ``(H, W)`` of the final mosaic.
    match_bg : bool, optional
        Forwarded to ``reproject_and_coadd``.

    Returns
    -------
    tuple
        (mosaic_hwc, coverage_hw) both ``np.ndarray`` or ``(None, None)`` on
        failure.
    """

    if not master_tile_fits_with_wcs_list:
        return None, None
    h, w = map(int, final_output_shape_hw)
    try:
        w_wcs = int(getattr(final_output_wcs, "pixel_shape", (w, h))[0])
        h_wcs = int(getattr(final_output_wcs, "pixel_shape", (w, h))[1])
    except Exception:
        w_wcs = int(getattr(final_output_wcs.wcs, "naxis1", w)) if hasattr(final_output_wcs, "wcs") else w
        h_wcs = int(getattr(final_output_wcs.wcs, "naxis2", h)) if hasattr(final_output_wcs, "wcs") else h
    expected_hw = (h_wcs, w_wcs)
    if (h, w) != expected_hw:
        if (w, h) == expected_hw:
            final_output_shape_hw = expected_hw
            h, w = final_output_shape_hw
        else:
            return None, None

    output_header = (
        final_output_wcs.to_header()
        if hasattr(final_output_wcs, "to_header")
        else final_output_wcs
    )

    # Validate the requested output shape against the WCS
    try:
        w_wcs = int(getattr(final_output_wcs, "pixel_shape", final_output_shape_hw[::-1])[0])
        h_wcs = int(getattr(final_output_wcs, "pixel_shape", final_output_shape_hw[::-1])[1])
    except Exception:
        w_wcs = int(getattr(final_output_wcs.wcs, "naxis1", final_output_shape_hw[1])) if hasattr(final_output_wcs, "wcs") else final_output_shape_hw[1]
        h_wcs = int(getattr(final_output_wcs.wcs, "naxis2", final_output_shape_hw[0])) if hasattr(final_output_wcs, "wcs") else final_output_shape_hw[0]

    expected_hw = (h_wcs, w_wcs)
    h_out, w_out = map(int, final_output_shape_hw)
    if (h_out, w_out) != expected_hw:
        if (w_out, h_out) == expected_hw:
            final_output_shape_hw = expected_hw
            h_out, w_out = final_output_shape_hw
        else:
            return None, None

    channel_data = [[] for _ in range(3)]
    channel_wht = [[] for _ in range(3)]
    wcs_list = []

    for path, wcs in master_tile_fits_with_wcs_list:
        try:
            with fits.open(path, memmap=False) as hdul:
                data = hdul[0].data.astype(np.float32)
        except Exception:
            continue

        if data.ndim == 3 and data.shape[0] in (1, 3):
            data = np.moveaxis(data, 0, -1)

        cov = np.ones(data.shape[:2], dtype=np.float32)
        cov *= make_radial_weight_map(*cov.shape)

        wcs_list.append(wcs)
        for ch in range(data.shape[2]):
            channel_data[ch].append(data[..., ch])
            channel_wht[ch].append(cov)

    mosaic_channels = []
    coverage = None
    for ch in range(3):
        try:
<<<<<<< HEAD
            kwargs = {}
            try:
                sig = inspect.signature(reproject_and_coadd)
                if "match_background" in sig.parameters:
                    kwargs["match_background"] = match_bg
                elif "match_bg" in sig.parameters:
                    kwargs["match_bg"] = match_bg
            except Exception:
                kwargs["match_background"] = match_bg

=======
>>>>>>> 1965fa4d
            sci, cov = zemosaic_utils.reproject_and_coadd_wrapper(
                data_list=channel_data[ch],
                wcs_list=wcs_list,
                shape_out=final_output_shape_hw,
<<<<<<< HEAD
                output_projection=output_header,
=======
                output_projection=final_output_wcs,
>>>>>>> 1965fa4d
                use_gpu=False,
                cpu_func=reproject_and_coadd,
                reproject_function=reproject_interp,
                combine_function="mean",
                input_weights=channel_wht[ch],
                **kwargs,
            )
        except Exception:
            return None, None
        mosaic_channels.append(sci.astype(np.float32))
        if coverage is None:
            coverage = cov.astype(np.float32)

    mosaic = np.stack(mosaic_channels, axis=-1)
    return mosaic, coverage<|MERGE_RESOLUTION|>--- conflicted
+++ resolved
@@ -5,10 +5,9 @@
 from .reproject_utils import reproject_and_coadd, reproject_interp
 from .weight_utils import make_radial_weight_map
 from zemosaic import zemosaic_utils
-<<<<<<< HEAD
+
 import inspect
-=======
->>>>>>> 1965fa4d
+
 
 
 def assemble_final_mosaic_with_reproject_coadd(
@@ -103,7 +102,7 @@
     coverage = None
     for ch in range(3):
         try:
-<<<<<<< HEAD
+
             kwargs = {}
             try:
                 sig = inspect.signature(reproject_and_coadd)
@@ -114,17 +113,14 @@
             except Exception:
                 kwargs["match_background"] = match_bg
 
-=======
->>>>>>> 1965fa4d
+
             sci, cov = zemosaic_utils.reproject_and_coadd_wrapper(
                 data_list=channel_data[ch],
                 wcs_list=wcs_list,
                 shape_out=final_output_shape_hw,
-<<<<<<< HEAD
+
                 output_projection=output_header,
-=======
-                output_projection=final_output_wcs,
->>>>>>> 1965fa4d
+
                 use_gpu=False,
                 cpu_func=reproject_and_coadd,
                 reproject_function=reproject_interp,
