import numpy as np
from astropy.io import fits
from astropy.wcs import WCS

from .reproject_utils import reproject_and_coadd, reproject_interp
<<<<<<< HEAD
from zemosaic import zemosaic_utils
import inspect
=======
from .weight_utils import make_radial_weight_map
from zemosaic import zemosaic_utils

import inspect

>>>>>>> 7a4406df


def assemble_final_mosaic_with_reproject_coadd(
    master_tile_fits_with_wcs_list,
    final_output_wcs: WCS,
    final_output_shape_hw: tuple,
    match_bg: bool = True,
):
    """Assemble master tiles using ``reproject_and_coadd``.

    Parameters
    ----------
    master_tile_fits_with_wcs_list : list
        List of ``(path, WCS)`` tuples for stacked batches.
    final_output_wcs : astropy.wcs.WCS
        Target WCS of the mosaic.
    final_output_shape_hw : tuple
        Shape ``(H, W)`` of the final mosaic.
    match_bg : bool, optional
        Forwarded to ``reproject_and_coadd``.

    Returns
    -------
    tuple
        (mosaic_hwc, coverage_hw) both ``np.ndarray`` or ``(None, None)`` on
        failure.
    """

    if not master_tile_fits_with_wcs_list:
        return None, None
    h, w = map(int, final_output_shape_hw)
    try:
        w_wcs = int(getattr(final_output_wcs, "pixel_shape", (w, h))[0])
        h_wcs = int(getattr(final_output_wcs, "pixel_shape", (w, h))[1])
    except Exception:
        w_wcs = int(getattr(final_output_wcs.wcs, "naxis1", w)) if hasattr(final_output_wcs, "wcs") else w
        h_wcs = int(getattr(final_output_wcs.wcs, "naxis2", h)) if hasattr(final_output_wcs, "wcs") else h
<<<<<<< HEAD

    expected_hw = (h_wcs, w_wcs)
    if (h, w) != expected_hw:
        if (w, h) == expected_hw:
            final_output_shape_hw = expected_hw
            h, w = final_output_shape_hw
        else:
            return None, None

    output_header = (
        final_output_wcs.to_header()
        if hasattr(final_output_wcs, "to_header")
        else final_output_wcs
    )

    data_all = []
=======
    expected_hw = (h_wcs, w_wcs)
    if (h, w) != expected_hw:
        if (w, h) == expected_hw:
            final_output_shape_hw = expected_hw
            h, w = final_output_shape_hw
        else:
            return None, None

    output_header = (
        final_output_wcs.to_header()
        if hasattr(final_output_wcs, "to_header")
        else final_output_wcs
    )

    # Validate the requested output shape against the WCS
    try:
        w_wcs = int(getattr(final_output_wcs, "pixel_shape", final_output_shape_hw[::-1])[0])
        h_wcs = int(getattr(final_output_wcs, "pixel_shape", final_output_shape_hw[::-1])[1])
    except Exception:
        w_wcs = int(getattr(final_output_wcs.wcs, "naxis1", final_output_shape_hw[1])) if hasattr(final_output_wcs, "wcs") else final_output_shape_hw[1]
        h_wcs = int(getattr(final_output_wcs.wcs, "naxis2", final_output_shape_hw[0])) if hasattr(final_output_wcs, "wcs") else final_output_shape_hw[0]

    expected_hw = (h_wcs, w_wcs)
    h_out, w_out = map(int, final_output_shape_hw)
    if (h_out, w_out) != expected_hw:
        if (w_out, h_out) == expected_hw:
            final_output_shape_hw = expected_hw
            h_out, w_out = final_output_shape_hw
        else:
            return None, None

    channel_data = [[] for _ in range(3)]
    channel_wht = [[] for _ in range(3)]
>>>>>>> 7a4406df
    wcs_list = []

    for path, wcs in master_tile_fits_with_wcs_list:
        try:
            with fits.open(path, memmap=False) as hdul:
                data = hdul[0].data.astype(np.float32)
        except Exception:
            continue

        if data.ndim == 3 and data.shape[0] in (1, 3) and data.shape[-1] != data.shape[0]:
            data = np.moveaxis(data, 0, -1)
        if data.ndim == 2:
            data = data[..., np.newaxis]

<<<<<<< HEAD
        data_all.append(data)
        wcs_list.append(wcs)
=======
        cov = np.ones(data.shape[:2], dtype=np.float32)
        cov *= make_radial_weight_map(*cov.shape)

        wcs_list.append(wcs)
        for ch in range(data.shape[2]):
            channel_data[ch].append(data[..., ch])
            channel_wht[ch].append(cov)
>>>>>>> 7a4406df

    mosaic_channels = []
    coverage = None
    n_ch = data_all[0].shape[2] if data_all else 0
    for ch in range(n_ch):
        try:
<<<<<<< HEAD
=======

>>>>>>> 7a4406df
            kwargs = {}
            try:
                sig = inspect.signature(reproject_and_coadd)
                if "match_background" in sig.parameters:
                    kwargs["match_background"] = match_bg
                elif "match_bg" in sig.parameters:
                    kwargs["match_bg"] = match_bg
            except Exception:
                kwargs["match_background"] = match_bg

<<<<<<< HEAD
            data_list = [arr[..., ch] for arr in data_all]

            sci, cov = zemosaic_utils.reproject_and_coadd_wrapper(
                data_list=data_list,
                wcs_list=wcs_list,
                shape_out=final_output_shape_hw,
                output_projection=output_header,
=======

            sci, cov = zemosaic_utils.reproject_and_coadd_wrapper(
                data_list=channel_data[ch],
                wcs_list=wcs_list,
                shape_out=final_output_shape_hw,

                output_projection=output_header,

>>>>>>> 7a4406df
                use_gpu=False,
                cpu_func=reproject_and_coadd,
                reproject_function=reproject_interp,
                combine_function="mean",
<<<<<<< HEAD
=======
                input_weights=channel_wht[ch],
>>>>>>> 7a4406df
                **kwargs,
            )
        except Exception:
            return None, None
        mosaic_channels.append(sci.astype(np.float32))
        if coverage is None:
            coverage = cov.astype(np.float32)

    mosaic = np.stack(mosaic_channels, axis=-1)
    return mosaic, coverage<|MERGE_RESOLUTION|>--- conflicted
+++ resolved
@@ -3,16 +3,10 @@
 from astropy.wcs import WCS
 
 from .reproject_utils import reproject_and_coadd, reproject_interp
-<<<<<<< HEAD
+
 from zemosaic import zemosaic_utils
 import inspect
-=======
-from .weight_utils import make_radial_weight_map
-from zemosaic import zemosaic_utils
 
-import inspect
-
->>>>>>> 7a4406df
 
 
 def assemble_final_mosaic_with_reproject_coadd(
@@ -50,7 +44,7 @@
     except Exception:
         w_wcs = int(getattr(final_output_wcs.wcs, "naxis1", w)) if hasattr(final_output_wcs, "wcs") else w
         h_wcs = int(getattr(final_output_wcs.wcs, "naxis2", h)) if hasattr(final_output_wcs, "wcs") else h
-<<<<<<< HEAD
+
 
     expected_hw = (h_wcs, w_wcs)
     if (h, w) != expected_hw:
@@ -67,41 +61,7 @@
     )
 
     data_all = []
-=======
-    expected_hw = (h_wcs, w_wcs)
-    if (h, w) != expected_hw:
-        if (w, h) == expected_hw:
-            final_output_shape_hw = expected_hw
-            h, w = final_output_shape_hw
-        else:
-            return None, None
 
-    output_header = (
-        final_output_wcs.to_header()
-        if hasattr(final_output_wcs, "to_header")
-        else final_output_wcs
-    )
-
-    # Validate the requested output shape against the WCS
-    try:
-        w_wcs = int(getattr(final_output_wcs, "pixel_shape", final_output_shape_hw[::-1])[0])
-        h_wcs = int(getattr(final_output_wcs, "pixel_shape", final_output_shape_hw[::-1])[1])
-    except Exception:
-        w_wcs = int(getattr(final_output_wcs.wcs, "naxis1", final_output_shape_hw[1])) if hasattr(final_output_wcs, "wcs") else final_output_shape_hw[1]
-        h_wcs = int(getattr(final_output_wcs.wcs, "naxis2", final_output_shape_hw[0])) if hasattr(final_output_wcs, "wcs") else final_output_shape_hw[0]
-
-    expected_hw = (h_wcs, w_wcs)
-    h_out, w_out = map(int, final_output_shape_hw)
-    if (h_out, w_out) != expected_hw:
-        if (w_out, h_out) == expected_hw:
-            final_output_shape_hw = expected_hw
-            h_out, w_out = final_output_shape_hw
-        else:
-            return None, None
-
-    channel_data = [[] for _ in range(3)]
-    channel_wht = [[] for _ in range(3)]
->>>>>>> 7a4406df
     wcs_list = []
 
     for path, wcs in master_tile_fits_with_wcs_list:
@@ -116,28 +76,17 @@
         if data.ndim == 2:
             data = data[..., np.newaxis]
 
-<<<<<<< HEAD
+
         data_all.append(data)
         wcs_list.append(wcs)
-=======
-        cov = np.ones(data.shape[:2], dtype=np.float32)
-        cov *= make_radial_weight_map(*cov.shape)
 
-        wcs_list.append(wcs)
-        for ch in range(data.shape[2]):
-            channel_data[ch].append(data[..., ch])
-            channel_wht[ch].append(cov)
->>>>>>> 7a4406df
 
     mosaic_channels = []
     coverage = None
     n_ch = data_all[0].shape[2] if data_all else 0
     for ch in range(n_ch):
         try:
-<<<<<<< HEAD
-=======
 
->>>>>>> 7a4406df
             kwargs = {}
             try:
                 sig = inspect.signature(reproject_and_coadd)
@@ -148,7 +97,6 @@
             except Exception:
                 kwargs["match_background"] = match_bg
 
-<<<<<<< HEAD
             data_list = [arr[..., ch] for arr in data_all]
 
             sci, cov = zemosaic_utils.reproject_and_coadd_wrapper(
@@ -156,24 +104,13 @@
                 wcs_list=wcs_list,
                 shape_out=final_output_shape_hw,
                 output_projection=output_header,
-=======
 
-            sci, cov = zemosaic_utils.reproject_and_coadd_wrapper(
-                data_list=channel_data[ch],
-                wcs_list=wcs_list,
-                shape_out=final_output_shape_hw,
-
-                output_projection=output_header,
-
->>>>>>> 7a4406df
                 use_gpu=False,
                 cpu_func=reproject_and_coadd,
                 reproject_function=reproject_interp,
                 combine_function="mean",
-<<<<<<< HEAD
-=======
-                input_weights=channel_wht[ch],
->>>>>>> 7a4406df
+
+
                 **kwargs,
             )
         except Exception:
