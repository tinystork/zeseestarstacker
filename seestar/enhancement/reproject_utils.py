_missing = object()

try:
    from reproject import reproject_interp as _reproject_interp
except Exception:  # pragma: no cover - fallback when reproject missing
    def _missing_function(*_args, **_kwargs):
        raise ImportError(
            "The 'reproject' package is required for this functionality. "
            "Please install it with 'pip install reproject'."
        )

    _reproject_interp = _missing_function
    _missing = _reproject_interp

try:  # Prefer the reference implementation when available
    from reproject.mosaicking import reproject_and_coadd as _astropy_reproject_and_coadd
except Exception:  # pragma: no cover - gracefully handle absence of reproject
    _astropy_reproject_and_coadd = None

from astropy.wcs import WCS
import logging

logger = logging.getLogger(__name__)
import numpy as np


def reproject_and_coadd(
    input_data,
    output_projection,
    shape_out,
    input_weights=None,
    reproject_function=None,
    combine_function="mean",
    match_background=True,
    **kwargs,
):
    """Reproject all images and combine them on a common grid.

    Parameters
    ----------
    input_data : list of ``(array, WCS)``
        Sequence of image arrays with their associated input WCS objects.
    output_projection : astropy.wcs.WCS or FITS header
        Target projection defining the output grid.
    shape_out : tuple
        Desired output shape ``(H, W)``.
    input_weights : list of ndarray, optional
        Weight maps matching ``input_data`` shapes. If provided, they are
        reprojected and used when accumulating signal and coverage.
    reproject_function : callable, optional
        Function used to perform the reprojection. Defaults to
        :func:`reproject.reproject_interp`.

    Returns
    -------
    tuple
        ``(stacked, coverage)`` both ``np.ndarray`` with ``shape_out``.
    """

    if reproject_function is None:
        reproject_function = _reproject_interp

    if reproject_function is _missing:
        # reproject not available
        _reproject_interp()

    ref_wcs = WCS(output_projection) if not isinstance(output_projection, WCS) else output_projection
    shape_out = tuple(int(round(x)) for x in shape_out)

    weights_iter = input_weights if input_weights is not None else [None] * len(input_data)
    filtered_pairs = []
    filtered_weights = []
    for (img, wcs_in), weight in zip(input_data, weights_iter):
        wcs_obj = WCS(wcs_in) if not isinstance(wcs_in, WCS) else wcs_in
        if ref_wcs.has_celestial and not getattr(wcs_obj, "has_celestial", False):
            logger.warning("Skipping input without celestial WCS")
            continue
        filtered_pairs.append((img, wcs_obj))
        filtered_weights.append(weight)

    if not filtered_pairs:
        raise ValueError("No compatible input WCS for reprojection")

    if _astropy_reproject_and_coadd is not None:
        # Use the reference implementation when possible but gracefully
        # fall back to the local implementation if it fails (e.g. due to
        # WCS incompatibilities). Older versions of ``reproject`` may
        # raise different exception types depending on the failure so we
        # simply catch ``Exception`` and only re-raise if it doesn't look
        # like a projection mismatch.
        try:
            return _astropy_reproject_and_coadd(
                filtered_pairs,
                output_projection=ref_wcs,
                shape_out=shape_out,
                input_weights=filtered_weights if input_weights is not None else None,
                reproject_function=reproject_function,
                combine_function=combine_function,
                match_background=match_background,
                **kwargs,
            )
        except Exception as exc:  # pragma: no cover - depends on reproject version
            logger.warning(
                "astropy reproject_and_coadd failed: %s; falling back to numpy implementation",
                exc,
            )

    first_img = filtered_pairs[0][0]
    if first_img.ndim == 3:
        n_channels = first_img.shape[2]
    else:
        n_channels = 1

    if n_channels > 1:
        channel_results = []
        cov_image = None
        for ch in range(n_channels):
            ch_pairs = []
            for img, wcs_in in filtered_pairs:
                if img.ndim == 3:
                    ch_pairs.append((img[..., ch], wcs_in))
                else:
                    ch_pairs.append((img, wcs_in))
            ch_res, cov = reproject_and_coadd(
                ch_pairs,
                output_projection=ref_wcs,
                shape_out=shape_out,
                input_weights=filtered_weights,
                reproject_function=reproject_function,
                combine_function=combine_function,
                match_background=match_background,
                **kwargs,
            )
            channel_results.append(ch_res)
            if cov_image is None:
                cov_image = cov
<<<<<<< HEAD
            else:
                cov_image = np.maximum(cov_image, cov)
=======
>>>>>>> e3a4c714
        mosaic = np.stack(channel_results, axis=-1)
        return mosaic.astype(np.float32), cov_image.astype(np.float32)

    sum_shape = shape_out

    sum_image = np.zeros(sum_shape, dtype=np.float64)
    cov_image = np.zeros(shape_out, dtype=np.float64)


    for (img, wcs_in), weight in zip(filtered_pairs, filtered_weights):
        proj_img, footprint = reproject_function(
            (img, wcs_in), output_projection=ref_wcs, shape_out=shape_out, **kwargs
        )
        proj_img = np.nan_to_num(proj_img, nan=0.0)

        weight_proj = footprint
        if weight is not None:
            w_reproj, w_fp = reproject_function(
                (weight, wcs_in), output_projection=ref_wcs, shape_out=shape_out, **kwargs
            )
            w_reproj = np.nan_to_num(w_reproj, nan=0.0)
            weight_proj = w_reproj * w_fp

        if n_channels == 1:
            sum_image += proj_img * weight_proj
        else:
            if proj_img.ndim == 2:
                proj_img = np.repeat(proj_img[:, :, None], n_channels, axis=2)
            sum_image += proj_img * weight_proj[:, :, None]
        cov_image += weight_proj

    final = np.full(sum_shape, np.nan, dtype=np.float64)
    valid = cov_image > 0
    if n_channels == 1:
        final[valid] = sum_image[valid] / cov_image[valid]
    else:
        final[valid] = sum_image[valid] / cov_image[valid][..., None]

    return final.astype(np.float32), cov_image.astype(np.float32)


reproject_interp = _reproject_interp

__all__ = ["reproject_and_coadd", "reproject_interp"]<|MERGE_RESOLUTION|>--- conflicted
+++ resolved
@@ -134,11 +134,10 @@
             channel_results.append(ch_res)
             if cov_image is None:
                 cov_image = cov
-<<<<<<< HEAD
+
             else:
                 cov_image = np.maximum(cov_image, cov)
-=======
->>>>>>> e3a4c714
+
         mosaic = np.stack(channel_results, axis=-1)
         return mosaic.astype(np.float32), cov_image.astype(np.float32)
 
