_missing = object()

try:
    from reproject import reproject_interp as _reproject_interp
except Exception:  # pragma: no cover - fallback when reproject missing
    def _missing_function(*_args, **_kwargs):
        raise ImportError(
            "The 'reproject' package is required for this functionality. "
            "Please install it with 'pip install reproject'."
        )

    _reproject_interp = _missing_function
    _missing = _reproject_interp

try:  # Prefer the reference implementation when available
    from reproject.mosaicking import reproject_and_coadd as _astropy_reproject_and_coadd
except Exception:  # pragma: no cover - gracefully handle absence of reproject
    _astropy_reproject_and_coadd = None

from astropy.wcs import WCS
from astropy.wcs.utils import proj_plane_pixel_scales
from astropy.io import fits
from astropy.stats import sigma_clip
from typing import Tuple, Optional
import logging
import os
import gc
import tempfile

logger = logging.getLogger(__name__)
import numpy as np

try:  # optional core helper
    from seestar.core.reprojection_utils import collect_headers as _collect_headers
except Exception:  # pragma: no cover
    _collect_headers = None  # type: ignore


def sanitize_header_for_wcs(hdr):
    for k, v in list(hdr.items()):
        if k == "CONTINUE":
            hdr[k] = str(v)
    while "HISTORY" in hdr:
        del hdr["HISTORY"]
    while "COMMENT" in hdr:
        del hdr["COMMENT"]
    return hdr


def ensure_wcs_pixel_shape(wcs_obj, height, width):
    try:
        wcs_obj.pixel_shape = (int(width), int(height))
    except Exception:
        pass
    return wcs_obj


def is_valid_celestial_wcs(wcs: WCS) -> bool:
    try:
        if not wcs.has_celestial:
            return False
        scales = proj_plane_pixel_scales(wcs.celestial)
        if not np.isfinite(scales).all():
            return False
        arcsec = scales * 3600.0
        if np.any(arcsec < 0.05) or np.any(arcsec > 20000.0):
            return False
        _ = wcs.to_header(relax=True)
        return True
    except Exception:
        return False


try:  # pragma: no cover - allow missing reproject during import
    from reproject.mosaicking import find_optimal_celestial_wcs
except Exception:  # pragma: no cover
    find_optimal_celestial_wcs = None


def compute_final_output_grid_from_wcs(wcs_list, shape_list, auto_rotate=True):
    if find_optimal_celestial_wcs is None:
        raise ImportError(
            "The 'reproject' package is required for this functionality. "
            "Please install it with 'pip install reproject'."
        )

    valid = [
        (w, s)
        for (w, s) in zip(wcs_list, shape_list)
        if is_valid_celestial_wcs(w)
    ]
    if not valid:
        raise RuntimeError("No valid WCS available to build the global grid.")
    w_ok, s_ok = zip(*valid)
    inputs = [(s, w) for (w, s) in zip(w_ok, s_ok)]
    out_wcs, shape_out = find_optimal_celestial_wcs(
        inputs, auto_rotate=auto_rotate
    )
    return out_wcs, shape_out, len(wcs_list) - len(valid)
<<<<<<< HEAD


=======


>>>>>>> e5d3afea
def compute_final_output_grid(headers, auto_rotate=True):
    wcs_list = []
    shapes = []
    for hdr in headers:
        try:
            hdr = sanitize_header_for_wcs(hdr)
            w = WCS(hdr, naxis=2)
            h = int(hdr.get("NAXIS2"))
            w_pix = int(hdr.get("NAXIS1"))
            wcs_list.append(w)
            shapes.append((h, w_pix))
        except Exception:
            continue
    out_wcs, shape_out, _ = compute_final_output_grid_from_wcs(
        wcs_list, shapes, auto_rotate=auto_rotate
    )
    return out_wcs, shape_out


def subtract_sigma_clipped_median(img):
    clipped = sigma_clip(img, sigma=3.0, maxiters=5)
    med = np.nanmedian(clipped.filled(np.nan))
    return img - med, float(med)


def _subtract_sky_median(image, nsig=3.0, maxiters=5):
    clipped = sigma_clip(image, sigma=nsig, maxiters=maxiters)
<<<<<<< HEAD
    med = np.nanmedian(clipped.filled(np.nan))
    med_val = 0.0 if not np.isfinite(med) else float(med)
    return image - med_val
=======
    med = np.nanmedian(clipped)
    return image - (0.0 if not np.isfinite(med) else float(med))
>>>>>>> e5d3afea


class ReprojectCoaddResult:
    def __init__(self, image, weight, wcs):
        self.image = image
        self.weight = weight
        self.wcs = wcs

    def __iter__(self):
        yield self.image
        yield self.weight


def _estimate_mem_gb(shape_out, n_maps=2):
    h, w = int(shape_out[0]), int(shape_out[1])
    bytes_total = h * w * 4 * n_maps
    return bytes_total / (1024**3)


# [B1-COADD-FIX] Garantir une image 2D pour la reprojection
def _ensure_2d(img: np.ndarray) -> np.ndarray:  # [B1-COADD-FIX]
    """
    Force une image 2D. Si HWC (RGB), lever si cette fonction est appelée
    au mauvais endroit (la séparation par canal doit être faite en amont),
    ou retourner le premier canal si la logique l'exige.
    """  # [B1-COADD-FIX]
    if img is None:  # [B1-COADD-FIX]
        raise ValueError("[B1-COADD-FIX] img is None")  # [B1-COADD-FIX]
    arr = np.asarray(img)  # [B1-COADD-FIX]
    if arr.ndim == 2:  # [B1-COADD-FIX]
        return arr  # [B1-COADD-FIX]
    if arr.ndim == 3:  # [B1-COADD-FIX]
        chw_like = (arr.shape[0] in (1, 3, 4)) and (arr.shape[-1] not in (1, 3, 4))
        if chw_like:
            logger.warning(
                "[B1-COADD-FIX] 3D CHW array; taking channel 0. shape=%s", arr.shape
            )
            return arr[0, ...]
        else:
            logger.warning(
                "[B1-COADD-FIX] 3D HWC array; taking channel 0. shape=%s", arr.shape
            )
            return arr[..., 0]
    raise ValueError(
        f"[B1-COADD-FIX] Unsupported ndim={arr.ndim} for reprojection input."
    )  # [B1-COADD-FIX]


def _open_fits_safely(path):
    """Open a FITS file avoiding memmap scaling issues.

    The file is first inspected with ``memmap=True``. If scaling keywords
    (``BZERO``, ``BSCALE`` or ``BLANK``) are present the file is reopened with
    ``memmap=False`` and ``do_not_scale_image_data=False`` so that astropy can
    safely apply the required scaling. Otherwise a memory-mapped array is
    returned.
    """

    with fits.open(path, memmap=True, do_not_scale_image_data=True) as hdul:
        hdr = hdul[0].header.copy()
        needs_scaling = any(k in hdr for k in ("BZERO", "BSCALE", "BLANK"))
        if not needs_scaling:
            return hdul[0].data, hdr

    with fits.open(path, memmap=False, do_not_scale_image_data=False) as hdul:
        data = hdul[0].data
        hdr = hdul[0].header.copy()
    return data, hdr


def _to_chw(data: np.ndarray) -> np.ndarray:
    """Normalize ``data`` to ``(C, H, W)`` form.

    Handles grayscale ``(H, W)``, ``(C, H, W)`` and ``(H, W, C)`` inputs.
    Unknown layouts fall back to a single-channel view.
    """

    if data.ndim == 2:
        return data[None, ...]
    if data.shape[0] in (3, 4):
        return data
    if data.shape[-1] in (3, 4):
        return np.transpose(data, (2, 0, 1))
    return data[None, ...]


def reproject_and_coadd(
    input_data,
    output_projection,
    shape_out,
    input_weights=None,
    reproject_function=None,
    combine_function="mean",
    match_background=True,
    **kwargs,
):
    """Reproject all images and combine them on a common grid.

    Parameters
    ----------
    input_data : list of ``(array, WCS)``
        Sequence of image arrays with their associated input WCS objects.
    output_projection : astropy.wcs.WCS or FITS header
        Target projection defining the output grid.
    shape_out : tuple
        Desired output shape ``(H, W)``.
    input_weights : list of ndarray, optional
        Weight maps matching ``input_data`` shapes. If provided, they are
        reprojected and used when accumulating signal and coverage.
    reproject_function : callable, optional
        Function used to perform the reprojection. Defaults to
        :func:`reproject.reproject_interp`.

    Returns
    -------
    tuple
        ``(stacked, coverage)`` both ``np.ndarray`` with ``shape_out``.
    """

    if reproject_function is None:
        reproject_function = _reproject_interp

    if reproject_function is _missing:
        # reproject not available
        _reproject_interp()

    kwargs = dict(kwargs)  # [B1-COADD-FIX]
    kwargs.pop("return_footprint", None)  # [B1-COADD-FIX]

    ref_wcs = WCS(output_projection) if not isinstance(output_projection, WCS) else output_projection
    shape_out = tuple(int(round(x)) for x in shape_out)


    weights_iter = input_weights if input_weights is not None else [None] * len(input_data)
    filtered_pairs = []
    filtered_weights = []
    for (img, wcs_in), weight in zip(input_data, weights_iter):
        wcs_obj = WCS(wcs_in) if not isinstance(wcs_in, WCS) else wcs_in
        if ref_wcs.has_celestial and not getattr(wcs_obj, "has_celestial", False):
            logger.warning("Skipping input without celestial WCS")
            continue
        filtered_pairs.append((img, wcs_obj))
        filtered_weights.append(weight)

    if not filtered_pairs:
        raise ValueError("No compatible input WCS for reprojection")

    use_astropy = _astropy_reproject_and_coadd is not None

    if use_astropy:
        mem_threshold = float(os.environ.get("REPROJECT_MEM_THRESHOLD_GB", "8"))
        mem_required = np.prod(shape_out) * 2 * 8 / 1024**3
        if mem_required > mem_threshold:
            logger.info(
                "Disabling astropy reproject_and_coadd (%.1f GiB required > %.1f GiB)",
                mem_required,
                mem_threshold,
            )
            use_astropy = False

    if use_astropy:
        # Use the reference implementation when possible but gracefully
        # fall back to the local implementation if it fails (e.g. due to
        # WCS incompatibilities). Older versions of ``reproject`` may
        # raise different exception types depending on the failure so we
        # simply catch ``Exception`` and only re-raise if it doesn't look
        # like a projection mismatch.
        try:
            return _astropy_reproject_and_coadd(
                filtered_pairs,
                output_projection=ref_wcs,
                shape_out=shape_out,
                input_weights=filtered_weights if input_weights is not None else None,
                reproject_function=reproject_function,
                combine_function=combine_function,
                match_background=match_background,
                **kwargs,
            )
        except Exception as exc:  # pragma: no cover - depends on reproject version
            msg = str(exc)
            if "different number of world coordinates" not in msg.lower() and "output" not in msg.lower():
                raise

    sum_image = np.zeros(shape_out, dtype=np.float64)  # [B1-COADD-FIX]
    cov_image = np.zeros(shape_out, dtype=np.float64)  # [B1-COADD-FIX]

    kept = 0  # [B1-COADD-FIX]
    total = 0  # [B1-COADD-FIX]

    for (img, wcs_in), weight in zip(filtered_pairs, filtered_weights):
        total += 1  # [B1-COADD-FIX]
        img2d = _ensure_2d(np.asarray(img))  # [B1-COADD-FIX]

        proj_img, footprint = reproject_function(
            (img2d, wcs_in),
            output_projection=ref_wcs,
            shape_out=shape_out,
            return_footprint=True,
            **kwargs,
        )  # [B1-COADD-FIX]

        if weight is None:  # [B1-COADD-FIX]
            weight_proj = footprint  # [B1-COADD-FIX]
        elif np.isscalar(weight):  # [B1-COADD-FIX]
            weight_proj = footprint * float(weight)  # [B1-COADD-FIX]
        else:
            weight = np.asarray(weight)  # [B1-COADD-FIX]
            if weight.shape != img2d.shape:  # [B1-COADD-FIX]
                raise ValueError("[B1-COADD-FIX] weight shape mismatch")  # [B1-COADD-FIX]
            w_reproj, w_fp = reproject_function(
                (weight, wcs_in),
                output_projection=ref_wcs,
                shape_out=shape_out,
                return_footprint=True,
                **kwargs,
            )  # [B1-COADD-FIX]
            weight_proj = w_reproj * w_fp  # [B1-COADD-FIX]

        if np.any(footprint > 0):  # [B1-COADD-FIX]
            sum_image += proj_img * weight_proj  # [B1-COADD-FIX]
            cov_image += weight_proj  # [B1-COADD-FIX]
            kept += 1  # [B1-COADD-FIX]
        else:
            logger.debug("[B1-COADD-FIX] Skipped entry (zero footprint).")  # [B1-COADD-FIX]

        del proj_img, footprint, weight_proj  # [B1-COADD-FIX]

    out = np.zeros_like(sum_image, dtype=np.float32)  # [B1-COADD-FIX]
    valid = cov_image > 0  # [B1-COADD-FIX]
    out[valid] = (sum_image[valid] / cov_image[valid]).astype(np.float32)  # [B1-COADD-FIX]

    try:
        logger.info(
            "[B1-COADD-FIX] coadd stats: kept=%d/%d, cov>0=%d, cov_sum=%.3f, sum_min=%.3g, sum_max=%.3g",
            kept,
            total,
            int(np.count_nonzero(valid)),
            float(cov_image.sum()),
            float(np.nanmin(sum_image)),
            float(np.nanmax(sum_image)),
        )
    except Exception:  # [B1-COADD-FIX]
        pass  # [B1-COADD-FIX]

    return out, cov_image.astype(np.float32)  # [B1-COADD-FIX]


def reproject_and_coadd_from_paths(
    paths,
    output_projection=None,
    shape_out=None,
    match_background=True,
    tile_size=None,
    prefer_streaming_fallback=False,
    subtract_sky_median=True,
    **kwargs,
):
    """Load FITS files from ``paths`` then call :func:`reproject_and_coadd`.

    Parameters
    ----------
    paths : iterable of str
        FITS file paths containing valid WCS information.
    output_projection : astropy.wcs.WCS or FITS header, optional
        Target projection. When ``None`` the WCS of all files are combined.
    shape_out : tuple, optional
        Output shape ``(H, W)``. When ``None`` it is derived from the input
        headers.
    match_background : bool, optional
        Deprecated alias for ``subtract_sky_median``.
    prefer_streaming_fallback : bool, optional
        If ``True`` and the required memory exceeds the threshold, fall back to
        :func:`streaming_reproject_and_coadd`.
    subtract_sky_median : bool, optional
        If ``True`` subtract a sigma-clipped median from each image prior to
        reprojection.
    tile_size : int, optional
        Forwarded to :func:`streaming_reproject_and_coadd` when used.
    **kwargs : dict
        Forwarded to :func:`reproject_and_coadd`.
    """

    kwargs = dict(kwargs)
    kwargs.pop("return_footprint", None)

    if match_background is not None:
        subtract_sky_median = match_background

    if shape_out is not None:
        mem_threshold = float(os.environ.get("REPROJECT_MEM_THRESHOLD_GB", "8"))
        mem_gb = _estimate_mem_gb(shape_out, n_maps=2)
        if mem_gb > mem_threshold and not prefer_streaming_fallback:
            raise MemoryError(
                f"Requested output grid {shape_out} requires {mem_gb:.1f} GiB (> {mem_threshold:.1f} GiB)."
            )

    if output_projection is None or shape_out is None:
        if _collect_headers is not None:
            infos = _collect_headers(paths)
            shape_list = [sh for sh, _ in infos]
            wcs_list = [w for _, w in infos]
        else:  # pragma: no cover - fallback when core utils missing
            wcs_list = []
            shape_list = []
            for fp in paths:
                try:
                    hdr = fits.getheader(fp, memmap=False)
                    w = WCS(hdr, naxis=2)
                    shape_list.append((int(hdr.get("NAXIS2")), int(hdr.get("NAXIS1"))))
                    wcs_list.append(w)
                except Exception:
                    continue
<<<<<<< HEAD
        try:
            out_wcs, shape_out, dropped = compute_final_output_grid_from_wcs(
                wcs_list, shape_list, auto_rotate=True
            )
        except RuntimeError:
            logger.warning(
                "[Reproject] No valid WCS – falling back to streaming with internal grid"
            )
            return streaming_reproject_and_coadd(
                paths,
                output_wcs=None,
                shape_out=None,
                subtract_sky_median=subtract_sky_median,
                tile_size=tile_size or 1024,
            )
=======
        out_wcs, shape_out, dropped = compute_final_output_grid_from_wcs(
            wcs_list, shape_list, auto_rotate=True
        )
>>>>>>> e5d3afea
    else:
        out_wcs = output_projection if isinstance(output_projection, WCS) else WCS(output_projection)
        dropped = 0

    shape_out = tuple(int(round(x)) for x in shape_out)
    if shape_out[0] <= 0 or shape_out[1] <= 0:
        raise ValueError(f"invalid shape_out: {shape_out}")

    mem_threshold = float(os.environ.get("REPROJECT_MEM_THRESHOLD_GB", "8"))
    mem_gb = _estimate_mem_gb(shape_out, n_maps=2)
    logger.info(
        f"[Reproject] Global grid {shape_out}, est. mem ~{mem_gb:.2f} GiB; dropped_wcs={dropped}"
    )

    if prefer_streaming_fallback and mem_gb > mem_threshold:
        logger.warning(
            f"[Reproject] Grid exceeds {mem_threshold} GiB → fallback to streaming."
        )
        return streaming_reproject_and_coadd(
            paths,
            output_wcs=out_wcs,
            shape_out=shape_out,
            subtract_sky_median=subtract_sky_median,
            tile_size=tile_size or 1024,
        )

    pairs = []
    for fp in paths:
        try:
            with fits.open(fp, memmap=False) as hdul:
                data = np.asarray(hdul[0].data, dtype=np.float32)
                hdr = hdul[0].header
        except Exception:
            logger.warning("Skipping invalid FITS '%s' for reprojection", fp, exc_info=True)
            continue
        sanitize_header_for_wcs(hdr)
        wcs = WCS(hdr, naxis=2)
        h, w = data.shape[:2]
        ensure_wcs_pixel_shape(wcs, h, w)
        if data.ndim == 3 and data.shape[0] in (1, 3) and data.shape[-1] != data.shape[0]:
            data = np.moveaxis(data, 0, -1)
        if subtract_sky_median:
            if data.ndim == 2:
                data, _ = subtract_sigma_clipped_median(data)
            elif data.ndim == 3:
                for c in range(data.shape[-1]):
                    data[..., c], _ = subtract_sigma_clipped_median(data[..., c])
        pairs.append((data, wcs))
        logger.debug("[B1-COADD-FIX] input=%s ndim=%d shape=%s", fp, data.ndim, data.shape)

    if not pairs:
        raise RuntimeError("Reproject requested but no aligned FITS were produced.")

    first = pairs[0][0]
    if first.ndim == 3:
        channels = []
        cov_out = None
        C = first.shape[-1]
        for c in range(C):
            ch_pairs = [(img[:, :, c], wcs) for img, wcs in pairs]
            sci, cov = reproject_and_coadd(
                ch_pairs, out_wcs, shape_out, **kwargs
            )
            channels.append(sci)
            if cov_out is None:
                cov_out = cov
        result = np.stack(channels, axis=-1)
        return ReprojectCoaddResult(result, cov_out, out_wcs)

    sci, cov = reproject_and_coadd(pairs, out_wcs, shape_out, **kwargs)
    return ReprojectCoaddResult(sci, cov, out_wcs)


def streaming_reproject_and_coadd(
    paths,
    reference_path=None,
    output_path=None,
    tile_size=1024,
    dtype_out=np.float32,
    memmap_dir=None,
    keep_intermediates=False,
    subtract_sky_median=True,
    reproject_function=None,
    output_wcs=None,
    shape_out=None,
    crop_to_footprint=True,
    match_background=None,
):
    """Streamingly reproject ``paths`` and coadd them on disk.

    Parameters
    ----------
    paths : list of str
        Paths to aligned FITS files.
    reference_path : str, optional
        FITS file providing the target WCS. Defaults to first path.
    output_path : str, optional
        Destination FITS file. When ``None`` the function returns ``False``.
    tile_size : int, optional
        Height/width of processing tiles.
    dtype_out : numpy dtype, optional
        Output dtype for the final stack.
    memmap_dir : str, optional
        Directory where temporary memmaps are stored.
    keep_intermediates : bool, optional
        If ``True`` temporary memmaps are preserved.
    match_background : bool, optional
        If ``True`` a robust median background is subtracted from each input
        before reprojection.
    reproject_function : callable, optional
        Reprojection function, defaults to :func:`reproject.reproject_interp`.
    output_wcs : :class:`astropy.wcs.WCS`, optional
        Precomputed output WCS describing the mosaic grid.
    shape_out : tuple of int, optional
        Explicit output ``(H, W)`` shape corresponding to ``output_wcs``.
    crop_to_footprint : bool, optional
        If ``True`` crop the final mosaic to the region where the weight map is
        non-zero before writing to ``output_path``.
    """

    if match_background is not None:
        subtract_sky_median = match_background

    if reproject_function is None:
        reproject_function = _reproject_interp

    if not paths:
        return ReprojectCoaddResult(np.array([]), np.array([]), None)

    paths_for_channels = list(paths)
    if reference_path and reference_path not in paths_for_channels:
        paths_for_channels.append(reference_path)
    C_out = 1
    for fp in paths_for_channels:
        try:
            data_tmp, _ = _open_fits_safely(fp)
        except Exception:
            continue
        C_out = max(C_out, _to_chw(data_tmp).shape[0])

    ref_fp = reference_path or paths[0]
    if output_wcs is not None:
        out_wcs = output_wcs.deepcopy() if hasattr(output_wcs, "deepcopy") else output_wcs
        try:
            _, ref_hdr = _open_fits_safely(ref_fp)
        except Exception:
            ref_hdr = fits.Header()
    else:
        try:
            ref_data_raw, ref_hdr = _open_fits_safely(ref_fp)
            ref_chw = _to_chw(ref_data_raw)
            if shape_out is None:
                shape_out = ref_chw.shape[1:]  # (H, W)
        except Exception:
            ref_hdr = fits.Header()
            if shape_out is None:
                shape_out = None
        sanitize_header_for_wcs(ref_hdr)
        out_wcs = WCS(ref_hdr, naxis=2)

    if shape_out is None:
        if out_wcs.pixel_shape is not None and out_wcs.array_shape is not None:
            shape_out = tuple(out_wcs.array_shape)
        else:
            img_tmp, _ = _open_fits_safely(ref_fp)
            shape_out = _to_chw(img_tmp).shape[1:]

    if out_wcs.pixel_shape is None or out_wcs.array_shape is None:
        out_wcs.pixel_shape = (shape_out[1], shape_out[0])
        out_wcs.array_shape = shape_out

    try:  # [B1-COADD-FIX]
        logger.info(
            "[B1-COADD-FIX] streaming grid shape=%s C_out=%d", shape_out, C_out
        )
    except Exception:  # pragma: no cover - logging should not fail
        pass

    bg_medians = {}
    if subtract_sky_median:
        for fp in paths:
            try:
                data_bg, _ = _open_fits_safely(fp)
                chw_bg = _to_chw(data_bg)
                meds = []
                for c in range(chw_bg.shape[0]):
                    clipped = sigma_clip(chw_bg[c], sigma=3.0, maxiters=5)
<<<<<<< HEAD
                    med = np.nanmedian(clipped.filled(np.nan))
=======
                    med = np.nanmedian(clipped)
>>>>>>> e5d3afea
                    meds.append(0.0 if not np.isfinite(med) else float(med))
                bg_medians[fp] = np.asarray(meds)[:, None, None]
            except Exception:
                logger.warning(
                    "Background estimation failed for '%s'", fp, exc_info=False
                )

    if memmap_dir is None:
        memmap_dir = tempfile.mkdtemp(prefix="stream_reproject_")
    os.makedirs(memmap_dir, exist_ok=True)
    sum_path = os.path.join(memmap_dir, "sum_map.memmap")
    wht_path = os.path.join(memmap_dir, "wht_map.memmap")
    if C_out == 1:
        sum_map = np.memmap(sum_path, dtype=np.float64, mode="w+", shape=shape_out)
        wht_map = np.memmap(wht_path, dtype=np.float32, mode="w+", shape=shape_out)
    else:
        sum_map = np.memmap(sum_path, dtype=np.float64, mode="w+", shape=(C_out, *shape_out))
        wht_map = np.memmap(wht_path, dtype=np.float32, mode="w+", shape=(C_out, *shape_out))
    sum_map[:] = 0.0
    wht_map[:] = 0.0

    tile_h = tile_w = int(tile_size)

    for y0 in range(0, shape_out[0], tile_h):
        y1 = min(y0 + tile_h, shape_out[0])
        for x0 in range(0, shape_out[1], tile_w):
            x1 = min(x0 + tile_w, shape_out[1])
            sub_wcs = out_wcs.slice((slice(y0, y1), slice(x0, x1)))
            for fp in paths:
                try:
                    data, hdr = _open_fits_safely(fp)
                    # Keep raw dimensionality; _to_chw will normalize to (C, H, W)
                except Exception:
                    logger.warning("Skipping invalid FITS '%s' for streaming reprojection", fp)
                    continue
                sanitize_header_for_wcs(hdr)
                in_wcs = WCS(hdr, naxis=2)
                chw_in = _to_chw(data)
                if subtract_sky_median and fp in bg_medians:
                    bg = bg_medians[fp]
                    if bg.shape[0] != chw_in.shape[0]:
                        if bg.shape[0] == 1 and chw_in.shape[0] > 1:
                            bg = np.repeat(bg, chw_in.shape[0], axis=0)
                        elif bg.shape[0] > 1 and chw_in.shape[0] == 1:
                            bg = np.mean(bg, axis=0, keepdims=True)
                        else:
                            bg = bg[: chw_in.shape[0]]
                    chw_in = chw_in - bg
                if chw_in.shape[0] != C_out:
                    if chw_in.shape[0] == 1 and C_out > 1:
                        # broadcast grayscale -> RGB-like
                        chw_in = np.repeat(chw_in, C_out, axis=0)
                    elif chw_in.shape[0] > 1 and C_out == 1:
                        # collapse RGB -> mono by averaging
                        chw_in = np.mean(chw_in, axis=0, keepdims=True)
                    else:
                        logger.warning("Channel mismatch for '%s'", fp)
                        continue
                for c in range(C_out):
                    try:
                        arr, footprint = reproject_function(
                            (chw_in[c], in_wcs),
                            output_projection=sub_wcs,
                            shape_out=(y1 - y0, x1 - x0),
                            return_footprint=True,
                        )
                    except Exception:
                        logger.warning("Reprojection failed for '%s' (channel %d)", fp, c, exc_info=True)
                        continue
                    arr = arr.astype(dtype_out, copy=False)
                    footprint = footprint.astype(np.float32, copy=False)
                    if C_out == 1:
                        sum_map[y0:y1, x0:x1] += arr * footprint
                        wht_map[y0:y1, x0:x1] += footprint
                    else:
                        sum_map[c, y0:y1, x0:x1] += arr * footprint
                        wht_map[c, y0:y1, x0:x1] += footprint
                    del arr, footprint
                gc.collect()

    final_path = os.path.join(memmap_dir, "final.memmap")
    if C_out == 1:
        final_map = np.memmap(final_path, dtype=dtype_out, mode="w+", shape=shape_out)
    else:
        final_map = np.memmap(final_path, dtype=dtype_out, mode="w+", shape=(C_out, *shape_out))
    final_raw = final_map
    eps = np.finfo(np.float32).eps
    if C_out == 1:
        for y0 in range(0, shape_out[0], tile_h):
            y1 = min(y0 + tile_h, shape_out[0])
            for x0 in range(0, shape_out[1], tile_w):
                s = sum_map[y0:y1, x0:x1]
                w = wht_map[y0:y1, x0:x1]
                final_map[y0:y1, x0:x1] = np.where(w > 0, s / np.maximum(w, eps), np.nan)
    else:
        for c in range(C_out):
            for y0 in range(0, shape_out[0], tile_h):
                y1 = min(y0 + tile_h, shape_out[0])
                for x0 in range(0, shape_out[1], tile_w):
                    s = sum_map[c, y0:y1, x0:x1]
                    w = wht_map[c, y0:y1, x0:x1]
                    final_map[c, y0:y1, x0:x1] = np.where(
                        w > 0, s / np.maximum(w, eps), np.nan
                    )

    try:  # [B1-COADD-FIX] log statistics for debugging
        sum_min, sum_max = float(np.nanmin(sum_map)), float(np.nanmax(sum_map))
        wht_min, wht_max = float(np.nanmin(wht_map)), float(np.nanmax(wht_map))
        fin_min, fin_max = float(np.nanmin(final_map)), float(np.nanmax(final_map))
        logger.info(
            "[B1-COADD-FIX] stats: shape=%s C_out=%d sum=[%.3g, %.3g] wht=[%.3g, %.3g] final=[%.3g, %.3g]",
            shape_out,
            C_out,
            sum_min,
            sum_max,
            wht_min,
            wht_max,
            fin_min,
            fin_max,
        )
    except Exception:  # pragma: no cover - stats are best effort
        wht_max = float(np.nanmax(wht_map))

    if float(wht_max) == 0:
        sum_map.flush(); wht_map.flush(); final_raw.flush()
        if not keep_intermediates:
            try:
                os.remove(sum_path)
                os.remove(wht_path)
                os.remove(final_path)
                os.rmdir(memmap_dir)
            except Exception:
                pass
        raise RuntimeError("Aucune contribution reçue (mismatch de canaux)")

    if crop_to_footprint:
        if C_out == 1:
            mask = wht_map > 0
        else:
            mask = np.sum(wht_map, axis=0) > 0
        ys, xs = np.where(mask)
        if ys.size > 0 and xs.size > 0:
            y0, y1 = ys.min(), ys.max() + 1
            x0, x1 = xs.min(), xs.max() + 1
            if C_out == 1:
                final_map = final_map[y0:y1, x0:x1]
            else:
                final_map = final_map[:, y0:y1, x0:x1]
            out_wcs.wcs.crpix -= [x0, y0]
            out_wcs.array_shape = (y1 - y0, x1 - x0)
            out_wcs.pixel_shape = (x1 - x0, y1 - y0)
            try:
                out_wcs._naxis1 = x1 - x0
                out_wcs._naxis2 = y1 - y0
            except Exception:
                pass
            shape_out = (y1 - y0, x1 - x0)

    if output_path is not None:
        hdr_out = out_wcs.to_header(relax=True)

        # Nettoyage des cartes structurelles qui seront recréées par Astropy
        for k in list(hdr_out.keys()):
            if k == "SIMPLE" or k.startswith("NAXIS") or k in (
                "BITPIX",
                "EXTEND",
                "PCOUNT",
                "GCOUNT",
                "XTENSION",
            ):
                del hdr_out[k]

        # Passage en CxHxW si couleur (HWC -> CHW)
        if (
            final_map.ndim == 3
            and final_map.shape[-1] in (3, 4)
            and final_map.shape[0] not in (1, 3, 4)
        ):
            data_out = np.moveaxis(final_map, -1, 0)
        else:
            data_out = final_map  # mono / déjà CHW

        # BSCALE/BZERO: retirer si float (sinon laisser cohérent avec ref)
        if np.issubdtype(data_out.dtype, np.floating):
            for k in ("BSCALE", "BZERO"):
                if k in hdr_out:
                    del hdr_out[k]
        else:
            for k in ("BSCALE", "BZERO"):
                if k in ref_hdr:
                    hdr_out[k] = ref_hdr[k]

        import warnings
        from astropy.io.fits.verify import VerifyWarning

        with warnings.catch_warnings():
            warnings.simplefilter("ignore", category=VerifyWarning)
            fits.PrimaryHDU(data=data_out, header=hdr_out).writeto(
                output_path, overwrite=True
            )

        logger.info(
            "Streaming coadd written: shape=%s dtype=%s",
            getattr(data_out, "shape", None),
            data_out.dtype,
        )

    sum_map.flush(); wht_map.flush(); final_raw.flush()
    result_arr = np.asarray(final_map)
    wht_arr = np.asarray(wht_map)
    if not keep_intermediates:
        try:
            os.remove(sum_path)
            os.remove(wht_path)
            os.remove(final_path)
            os.rmdir(memmap_dir)
        except Exception:
            pass
    return ReprojectCoaddResult(result_arr, wht_arr, out_wcs)


reproject_interp = _reproject_interp

__all__ = [
    "reproject_and_coadd",
    "reproject_interp",
    "reproject_and_coadd_from_paths",
    "streaming_reproject_and_coadd",
]<|MERGE_RESOLUTION|>--- conflicted
+++ resolved
@@ -97,13 +97,7 @@
         inputs, auto_rotate=auto_rotate
     )
     return out_wcs, shape_out, len(wcs_list) - len(valid)
-<<<<<<< HEAD
-
-
-=======
-
-
->>>>>>> e5d3afea
+
 def compute_final_output_grid(headers, auto_rotate=True):
     wcs_list = []
     shapes = []
@@ -131,14 +125,11 @@
 
 def _subtract_sky_median(image, nsig=3.0, maxiters=5):
     clipped = sigma_clip(image, sigma=nsig, maxiters=maxiters)
-<<<<<<< HEAD
+
     med = np.nanmedian(clipped.filled(np.nan))
     med_val = 0.0 if not np.isfinite(med) else float(med)
     return image - med_val
-=======
-    med = np.nanmedian(clipped)
-    return image - (0.0 if not np.isfinite(med) else float(med))
->>>>>>> e5d3afea
+
 
 
 class ReprojectCoaddResult:
@@ -451,7 +442,7 @@
                     wcs_list.append(w)
                 except Exception:
                     continue
-<<<<<<< HEAD
+
         try:
             out_wcs, shape_out, dropped = compute_final_output_grid_from_wcs(
                 wcs_list, shape_list, auto_rotate=True
@@ -467,11 +458,7 @@
                 subtract_sky_median=subtract_sky_median,
                 tile_size=tile_size or 1024,
             )
-=======
-        out_wcs, shape_out, dropped = compute_final_output_grid_from_wcs(
-            wcs_list, shape_list, auto_rotate=True
-        )
->>>>>>> e5d3afea
+
     else:
         out_wcs = output_projection if isinstance(output_projection, WCS) else WCS(output_projection)
         dropped = 0
@@ -659,11 +646,9 @@
                 meds = []
                 for c in range(chw_bg.shape[0]):
                     clipped = sigma_clip(chw_bg[c], sigma=3.0, maxiters=5)
-<<<<<<< HEAD
+
                     med = np.nanmedian(clipped.filled(np.nan))
-=======
-                    med = np.nanmedian(clipped)
->>>>>>> e5d3afea
+
                     meds.append(0.0 if not np.isfinite(med) else float(med))
                 bg_medians[fp] = np.asarray(meds)[:, None, None]
             except Exception:
