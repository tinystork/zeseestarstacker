--- conflicted
+++ resolved
@@ -140,15 +140,10 @@
             channel_results.append(ch_res)
             if cov_image is None:
                 cov_image = cov
-<<<<<<< HEAD
-            else:
-                cov_image = np.maximum(cov_image, cov)
-=======
 
             else:
                 cov_image = np.maximum(cov_image, cov)
 
->>>>>>> e364d22d
         mosaic = np.stack(channel_results, axis=-1)
         return mosaic.astype(np.float32), cov_image.astype(np.float32)
 
