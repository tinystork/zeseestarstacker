_missing = object()

try:
    from reproject import reproject_interp as _reproject_interp
except Exception:  # pragma: no cover - fallback when reproject missing
    def _missing_function(*_args, **_kwargs):
        raise ImportError(
            "The 'reproject' package is required for this functionality. "
            "Please install it with 'pip install reproject'."
        )

    _reproject_interp = _missing_function
    _missing = _reproject_interp

try:  # Prefer the reference implementation when available
    from reproject.mosaicking import reproject_and_coadd as _astropy_reproject_and_coadd
except Exception:  # pragma: no cover - gracefully handle absence of reproject
    _astropy_reproject_and_coadd = None

from astropy.wcs import WCS
import logging

logger = logging.getLogger(__name__)
import numpy as np


def reproject_and_coadd(
    input_data,
    output_projection,
    shape_out,
    input_weights=None,
    reproject_function=None,
    combine_function="mean",
    match_background=True,
    **kwargs,
):
    """Reproject all images and combine them on a common grid.

    Parameters
    ----------
    input_data : list of ``(array, WCS)``
        Sequence of image arrays with their associated input WCS objects.
    output_projection : astropy.wcs.WCS or FITS header
        Target projection defining the output grid.
    shape_out : tuple
        Desired output shape ``(H, W)``.
    input_weights : list of ndarray, optional
        Weight maps matching ``input_data`` shapes. If provided, they are
        reprojected and used when accumulating signal and coverage.
    reproject_function : callable, optional
        Function used to perform the reprojection. Defaults to
        :func:`reproject.reproject_interp`.

    Returns
    -------
    tuple
        ``(stacked, coverage)`` both ``np.ndarray`` with ``shape_out``.
    """

    if reproject_function is None:
        reproject_function = _reproject_interp

    if reproject_function is _missing:
        # reproject not available
        _reproject_interp()

    ref_wcs = WCS(output_projection) if not isinstance(output_projection, WCS) else output_projection
    shape_out = tuple(int(round(x)) for x in shape_out)

    weights_iter = input_weights if input_weights is not None else [None] * len(input_data)
    filtered_pairs = []
    filtered_weights = []
    for (img, wcs_in), weight in zip(input_data, weights_iter):
        wcs_obj = WCS(wcs_in) if not isinstance(wcs_in, WCS) else wcs_in
        if ref_wcs.has_celestial and not getattr(wcs_obj, "has_celestial", False):
            logger.warning("Skipping input without celestial WCS")
            continue
        filtered_pairs.append((img, wcs_obj))
        filtered_weights.append(weight)

    if not filtered_pairs:
        raise ValueError("No compatible input WCS for reprojection")

    if _astropy_reproject_and_coadd is not None:
        # Use the reference implementation when possible but gracefully
        # fall back to the local implementation if it fails (e.g. due to
        # WCS incompatibilities). Older versions of ``reproject`` may
        # raise different exception types depending on the failure so we
        # simply catch ``Exception`` and only re-raise if it doesn't look
        # like a projection mismatch.
        try:
            return _astropy_reproject_and_coadd(
                filtered_pairs,
                output_projection=ref_wcs,
                shape_out=shape_out,
                input_weights=filtered_weights if input_weights is not None else None,
                reproject_function=reproject_function,
                combine_function=combine_function,
                match_background=match_background,
                **kwargs,
            )
        except Exception as exc:  # pragma: no cover - depends on reproject version
            msg = str(exc)
            if "different number of world coordinates" not in msg.lower() and "output" not in msg.lower():
                raise

<<<<<<< HEAD
    sum_image = np.zeros(shape_out, dtype=np.float64)
    cov_image = np.zeros(shape_out, dtype=np.float64)

=======
    ref_wcs = WCS(output_projection) if not isinstance(output_projection, WCS) else output_projection
    shape_out = tuple(int(round(x)) for x in shape_out)

    sum_image = np.zeros(shape_out, dtype=np.float64)
    cov_image = np.zeros(shape_out, dtype=np.float64)

    weights_iter = input_weights if input_weights is not None else [None] * len(input_data)

    filtered_pairs = []
    filtered_weights = []
    for (img, wcs_in), weight in zip(input_data, weights_iter):
        wcs_obj = WCS(wcs_in) if not isinstance(wcs_in, WCS) else wcs_in
        if ref_wcs.has_celestial and not getattr(wcs_obj, "has_celestial", False):
            logger.warning("Skipping input without celestial WCS")
            continue
        filtered_pairs.append((img, wcs_obj))
        filtered_weights.append(weight)

    if not filtered_pairs:
        raise ValueError("No compatible input WCS for reprojection")

>>>>>>> 17a23472
    for (img, wcs_in), weight in zip(filtered_pairs, filtered_weights):
        proj_img, footprint = reproject_function(
            (img, wcs_in), output_projection=ref_wcs, shape_out=shape_out, **kwargs
        )

        weight_proj = footprint
        if weight is not None:
            w_reproj, w_fp = reproject_function(
                (weight, wcs_in), output_projection=ref_wcs, shape_out=shape_out, **kwargs
            )
            weight_proj = w_reproj * w_fp

        sum_image += proj_img * weight_proj
        cov_image += weight_proj

    final = np.full(shape_out, np.nan, dtype=np.float64)
    valid = cov_image > 0
    final[valid] = sum_image[valid] / cov_image[valid]

    return final.astype(np.float32), cov_image.astype(np.float32)


reproject_interp = _reproject_interp

__all__ = ["reproject_and_coadd", "reproject_interp"]<|MERGE_RESOLUTION|>--- conflicted
+++ resolved
@@ -104,33 +104,10 @@
             if "different number of world coordinates" not in msg.lower() and "output" not in msg.lower():
                 raise
 
-<<<<<<< HEAD
     sum_image = np.zeros(shape_out, dtype=np.float64)
     cov_image = np.zeros(shape_out, dtype=np.float64)
 
-=======
-    ref_wcs = WCS(output_projection) if not isinstance(output_projection, WCS) else output_projection
-    shape_out = tuple(int(round(x)) for x in shape_out)
 
-    sum_image = np.zeros(shape_out, dtype=np.float64)
-    cov_image = np.zeros(shape_out, dtype=np.float64)
-
-    weights_iter = input_weights if input_weights is not None else [None] * len(input_data)
-
-    filtered_pairs = []
-    filtered_weights = []
-    for (img, wcs_in), weight in zip(input_data, weights_iter):
-        wcs_obj = WCS(wcs_in) if not isinstance(wcs_in, WCS) else wcs_in
-        if ref_wcs.has_celestial and not getattr(wcs_obj, "has_celestial", False):
-            logger.warning("Skipping input without celestial WCS")
-            continue
-        filtered_pairs.append((img, wcs_obj))
-        filtered_weights.append(weight)
-
-    if not filtered_pairs:
-        raise ValueError("No compatible input WCS for reprojection")
-
->>>>>>> 17a23472
     for (img, wcs_in), weight in zip(filtered_pairs, filtered_weights):
         proj_img, footprint = reproject_function(
             (img, wcs_in), output_projection=ref_wcs, shape_out=shape_out, **kwargs
