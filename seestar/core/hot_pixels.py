--- conflicted
+++ resolved
@@ -1,349 +1,173 @@
-<<<<<<< HEAD
-# --- START OF FILE seestar/core/hot_pixels.py ---
-"""
-Module pour la détection et la correction des pixels chauds dans les images astronomiques.
-"""
-import numpy as np
-import cv2
-import traceback
-# --- Add import for CUDA check ---
-from .utils import check_cuda # Relative import since it's in the same package directory
-
-
-def detect_and_correct_hot_pixels(image, threshold=3.0, neighborhood_size=5):
-    """
-    Détecte et corrige les pixels chauds dans une image. Uses CUDA for blurring
-    steps if available, otherwise falls back to CPU.
-
-    Parameters:
-        image (numpy.ndarray): Image à traiter (HxW ou HxWx3, float ou int)
-        threshold (float): Seuil en écarts-types pour considérer un pixel comme "chaud"
-        neighborhood_size (int): Taille du voisinage pour le calcul de la médiane (doit être impair)
-
-    Returns:
-        numpy.ndarray: Image avec pixels chauds corrigés (même dtype que l'entrée)
-    """
-    if image is None:
-        print("Warning: detect_and_correct_hot_pixels received None image.")
-        return None
-
-    # Ensure neighborhood size is odd and >= 3
-    if neighborhood_size % 2 == 0:
-        # print(f"Warning: neighborhood_size was even ({neighborhood_size}), adjusting to {neighborhood_size + 1}.")
-        neighborhood_size += 1
-    neighborhood_size = max(3, neighborhood_size)
-    ksize = (neighborhood_size, neighborhood_size) # Kernel size tuple
-
-    # --- Check for CUDA ---
-    use_cuda = check_cuda()
-
-    original_dtype = image.dtype
-    # Work with float32 for calculations
-    img_float = image.astype(np.float32, copy=True) # Work on a copy
-    corrected_float = img_float # Modify in place
-
-    is_color = img_float.ndim == 3 and img_float.shape[-1] == 3
-    std_dev = None # Initialize std_dev
-
-    try:
-        if is_color:
-            # Process each channel separately
-            for c in range(img_float.shape[2]):
-                channel = corrected_float[:, :, c] # Work directly on the copy
-
-                # --- Median Filter (CPU only) ---
-                # Use median filter for both detection reference and replacement value
-                median_filtered_channel = cv2.medianBlur(channel, neighborhood_size)
-
-                # --- Mean and Std Dev Calculation (CUDA or CPU) ---
-                mean = None
-                mean_sq = None
-
-                if use_cuda:
-                    gpu_channel = cv2.cuda_GpuMat()
-                    gpu_channel_sq = cv2.cuda_GpuMat()
-                    try:
-                        # print(f"DEBUG: Using CUDA blur for hot pixel channel {c}")
-                        gpu_channel.upload(channel)
-
-                        # Create box filter (equivalent to blur)
-                        box_filter = cv2.cuda.createBoxFilter(gpu_channel.type(), -1, ksize)
-                        gpu_mean = box_filter.apply(gpu_channel)
-                        mean = gpu_mean.download()
-
-                        # Calculate mean of squares
-                        gpu_channel_sq = cv2.cuda.sqr(gpu_channel) # Square on GPU
-                        gpu_mean_sq = box_filter.apply(gpu_channel_sq)
-                        mean_sq = gpu_mean_sq.download()
-                        # print(f"DEBUG: CUDA blur successful for channel {c}")
-
-                    except cv2.error as cuda_err:
-                        print(f"Warning: CUDA BoxFilter failed for hot pixel channel {c}: {cuda_err}. Falling back to CPU.")
-                        use_cuda = False # Fallback for this channel / further processing
-                    except Exception as e:
-                        print(f"Warning: Unexpected CUDA error during hot pixel blur channel {c}: {e}. Falling back to CPU.")
-                        traceback.print_exc(limit=1)
-                        use_cuda = False # Fallback
-                    finally:
-                         # Ensure GPU mats are released (optional, Python handles it, but good practice)
-                         del gpu_channel, gpu_channel_sq, box_filter # Explicitly delete objects
-
-                # Fallback to CPU if CUDA not available or failed
-                if not use_cuda or mean is None or mean_sq is None:
-                    # print(f"DEBUG: Using CPU blur for hot pixel channel {c}")
-                    mean = cv2.blur(channel, ksize)
-                    mean_sq = cv2.blur(channel**2, ksize)
-
-                # Calculate standard deviation
-                std_dev = np.sqrt(np.maximum(mean_sq - mean**2, 1e-10)) # Add epsilon
-
-                # Prevent near-zero standard deviation issues
-                std_dev_floor = 1e-5
-                if np.issubdtype(original_dtype, np.integer): std_dev_floor = 1.0
-                std_dev = np.maximum(std_dev, std_dev_floor)
-
-                # Identify hot pixels: significantly brighter than the local *median*
-                hot_pixels_mask = channel > (median_filtered_channel + threshold * std_dev)
-
-                # Replace hot pixels with the median value of their neighborhood
-                channel[hot_pixels_mask] = median_filtered_channel[hot_pixels_mask]
-
-        else: # Grayscale image
-            channel = corrected_float # Work directly on the copy
-
-            # --- Median Filter (CPU only) ---
-            median_filtered_channel = cv2.medianBlur(channel, neighborhood_size)
-
-            # --- Mean and Std Dev Calculation (CUDA or CPU) ---
-            mean = None
-            mean_sq = None
-            if use_cuda:
-                 gpu_channel = cv2.cuda_GpuMat()
-                 gpu_channel_sq = cv2.cuda_GpuMat()
-                 try:
-                     # print(f"DEBUG: Using CUDA blur for hot pixel (grayscale)")
-                     gpu_channel.upload(channel)
-                     box_filter = cv2.cuda.createBoxFilter(gpu_channel.type(), -1, ksize)
-                     gpu_mean = box_filter.apply(gpu_channel)
-                     mean = gpu_mean.download()
-                     gpu_channel_sq = cv2.cuda.sqr(gpu_channel)
-                     gpu_mean_sq = box_filter.apply(gpu_channel_sq)
-                     mean_sq = gpu_mean_sq.download()
-                     # print(f"DEBUG: CUDA blur successful for grayscale")
-                 except cv2.error as cuda_err:
-                     print(f"Warning: CUDA BoxFilter failed for hot pixel grayscale: {cuda_err}. Falling back to CPU.")
-                     use_cuda = False
-                 except Exception as e:
-                     print(f"Warning: Unexpected CUDA error during hot pixel blur grayscale: {e}. Falling back to CPU.")
-                     traceback.print_exc(limit=1)
-                     use_cuda = False
-                 finally:
-                     del gpu_channel, gpu_channel_sq, box_filter
-
-            # Fallback to CPU
-            if not use_cuda or mean is None or mean_sq is None:
-                 # print(f"DEBUG: Using CPU blur for hot pixel (grayscale)")
-                 mean = cv2.blur(channel, ksize)
-                 mean_sq = cv2.blur(channel**2, ksize)
-
-            # Calculate standard deviation
-            std_dev = np.sqrt(np.maximum(mean_sq - mean**2, 1e-10))
-
-            std_dev_floor = 1e-5
-            if np.issubdtype(original_dtype, np.integer): std_dev_floor = 1.0
-            std_dev = np.maximum(std_dev, std_dev_floor)
-
-            # Identify and correct hot pixels
-            hot_pixels_mask = channel > (median_filtered_channel + threshold * std_dev)
-            channel[hot_pixels_mask] = median_filtered_channel[hot_pixels_mask]
-
-        # Convert back to the original data type
-        if np.issubdtype(original_dtype, np.integer):
-             min_val, max_val = np.iinfo(original_dtype).min, np.iinfo(original_dtype).max
-             corrected_img = np.clip(corrected_float, min_val, max_val).astype(original_dtype)
-        else: # Float types
-             corrected_img = corrected_float.astype(original_dtype)
-
-        return corrected_img
-
-    except Exception as e:
-        print(f"Erreur dans detect_and_correct_hot_pixels: {e}")
-        traceback.print_exc()
-        # Return the original image in case of unexpected errors
-        return image
-# --- END OF MODIFIED seestar/core/hot_pixels.py --
-=======
-# --- START OF FILE seestar/core/hot_pixels.py ---
-"""
-Module pour la détection et la correction des pixels chauds dans les images astronomiques.
-"""
-import numpy as np
-import cv2
-import traceback
-# --- Add import for CUDA check ---
-from .utils import check_cuda # Relative import since it's in the same package directory
-
-
-def detect_and_correct_hot_pixels(image, threshold=3.0, neighborhood_size=5):
-    """
-    Détecte et corrige les pixels chauds dans une image. Uses CUDA for blurring
-    steps if available, otherwise falls back to CPU.
-
-    Parameters:
-        image (numpy.ndarray): Image à traiter (HxW ou HxWx3, float ou int)
-        threshold (float): Seuil en écarts-types pour considérer un pixel comme "chaud"
-        neighborhood_size (int): Taille du voisinage pour le calcul de la médiane (doit être impair)
-
-    Returns:
-        numpy.ndarray: Image avec pixels chauds corrigés (même dtype que l'entrée)
-    """
-    if image is None:
-        print("Warning: detect_and_correct_hot_pixels received None image.")
-        return None
-
-    # Ensure neighborhood size is odd and >= 3
-    if neighborhood_size % 2 == 0:
-        # print(f"Warning: neighborhood_size was even ({neighborhood_size}), adjusting to {neighborhood_size + 1}.")
-        neighborhood_size += 1
-    neighborhood_size = max(3, neighborhood_size)
-    ksize = (neighborhood_size, neighborhood_size) # Kernel size tuple
-
-    # --- Check for CUDA ---
-    use_cuda = check_cuda()
-
-    original_dtype = image.dtype
-    # Work with float32 for calculations
-    img_float = image.astype(np.float32, copy=True) # Work on a copy
-    corrected_float = img_float # Modify in place
-
-    is_color = img_float.ndim == 3 and img_float.shape[-1] == 3
-    std_dev = None # Initialize std_dev
-
-    try:
-        if is_color:
-            # Process each channel separately
-            for c in range(img_float.shape[2]):
-                channel = corrected_float[:, :, c] # Work directly on the copy
-
-                # --- Median Filter (CPU only) ---
-                # Use median filter for both detection reference and replacement value
-                median_filtered_channel = cv2.medianBlur(channel, neighborhood_size)
-
-                # --- Mean and Std Dev Calculation (CUDA or CPU) ---
-                mean = None
-                mean_sq = None
-
-                if use_cuda:
-                    gpu_channel = cv2.cuda_GpuMat()
-                    gpu_channel_sq = cv2.cuda_GpuMat()
-                    try:
-                        # print(f"DEBUG: Using CUDA blur for hot pixel channel {c}")
-                        gpu_channel.upload(channel)
-
-                        # Create box filter (equivalent to blur)
-                        box_filter = cv2.cuda.createBoxFilter(gpu_channel.type(), -1, ksize)
-                        gpu_mean = box_filter.apply(gpu_channel)
-                        mean = gpu_mean.download()
-
-                        # Calculate mean of squares
-                        gpu_channel_sq = cv2.cuda.sqr(gpu_channel) # Square on GPU
-                        gpu_mean_sq = box_filter.apply(gpu_channel_sq)
-                        mean_sq = gpu_mean_sq.download()
-                        # print(f"DEBUG: CUDA blur successful for channel {c}")
-
-                    except cv2.error as cuda_err:
-                        print(f"Warning: CUDA BoxFilter failed for hot pixel channel {c}: {cuda_err}. Falling back to CPU.")
-                        use_cuda = False # Fallback for this channel / further processing
-                    except Exception as e:
-                        print(f"Warning: Unexpected CUDA error during hot pixel blur channel {c}: {e}. Falling back to CPU.")
-                        traceback.print_exc(limit=1)
-                        use_cuda = False # Fallback
-                    finally:
-                         # Ensure GPU mats are released (optional, Python handles it, but good practice)
-                         del gpu_channel, gpu_channel_sq, box_filter # Explicitly delete objects
-
-                # Fallback to CPU if CUDA not available or failed
-                if not use_cuda or mean is None or mean_sq is None:
-                    # print(f"DEBUG: Using CPU blur for hot pixel channel {c}")
-                    mean = cv2.blur(channel, ksize)
-                    mean_sq = cv2.blur(channel**2, ksize)
-
-                # Calculate standard deviation
-                std_dev = np.sqrt(np.maximum(mean_sq - mean**2, 1e-10)) # Add epsilon
-
-                # Prevent near-zero standard deviation issues
-                std_dev_floor = 1e-5
-                if np.issubdtype(original_dtype, np.integer): std_dev_floor = 1.0
-                std_dev = np.maximum(std_dev, std_dev_floor)
-
-                # Identify hot pixels: significantly brighter than the local *median*
-                hot_pixels_mask = channel > (median_filtered_channel + threshold * std_dev)
-
-                # Replace hot pixels with the median value of their neighborhood
-                channel[hot_pixels_mask] = median_filtered_channel[hot_pixels_mask]
-
-        else: # Grayscale image
-            channel = corrected_float # Work directly on the copy
-
-            # --- Median Filter (CPU only) ---
-            median_filtered_channel = cv2.medianBlur(channel, neighborhood_size)
-
-            # --- Mean and Std Dev Calculation (CUDA or CPU) ---
-            mean = None
-            mean_sq = None
-            if use_cuda:
-                 gpu_channel = cv2.cuda_GpuMat()
-                 gpu_channel_sq = cv2.cuda_GpuMat()
-                 try:
-                     # print(f"DEBUG: Using CUDA blur for hot pixel (grayscale)")
-                     gpu_channel.upload(channel)
-                     box_filter = cv2.cuda.createBoxFilter(gpu_channel.type(), -1, ksize)
-                     gpu_mean = box_filter.apply(gpu_channel)
-                     mean = gpu_mean.download()
-                     gpu_channel_sq = cv2.cuda.sqr(gpu_channel)
-                     gpu_mean_sq = box_filter.apply(gpu_channel_sq)
-                     mean_sq = gpu_mean_sq.download()
-                     # print(f"DEBUG: CUDA blur successful for grayscale")
-                 except cv2.error as cuda_err:
-                     print(f"Warning: CUDA BoxFilter failed for hot pixel grayscale: {cuda_err}. Falling back to CPU.")
-                     use_cuda = False
-                 except Exception as e:
-                     print(f"Warning: Unexpected CUDA error during hot pixel blur grayscale: {e}. Falling back to CPU.")
-                     traceback.print_exc(limit=1)
-                     use_cuda = False
-                 finally:
-                     del gpu_channel, gpu_channel_sq, box_filter
-
-            # Fallback to CPU
-            if not use_cuda or mean is None or mean_sq is None:
-                 # print(f"DEBUG: Using CPU blur for hot pixel (grayscale)")
-                 mean = cv2.blur(channel, ksize)
-                 mean_sq = cv2.blur(channel**2, ksize)
-
-            # Calculate standard deviation
-            std_dev = np.sqrt(np.maximum(mean_sq - mean**2, 1e-10))
-
-            std_dev_floor = 1e-5
-            if np.issubdtype(original_dtype, np.integer): std_dev_floor = 1.0
-            std_dev = np.maximum(std_dev, std_dev_floor)
-
-            # Identify and correct hot pixels
-            hot_pixels_mask = channel > (median_filtered_channel + threshold * std_dev)
-            channel[hot_pixels_mask] = median_filtered_channel[hot_pixels_mask]
-
-        # Convert back to the original data type
-        if np.issubdtype(original_dtype, np.integer):
-             min_val, max_val = np.iinfo(original_dtype).min, np.iinfo(original_dtype).max
-             corrected_img = np.clip(corrected_float, min_val, max_val).astype(original_dtype)
-        else: # Float types
-             corrected_img = corrected_float.astype(original_dtype)
-
-        return corrected_img
-
-    except Exception as e:
-        print(f"Erreur dans detect_and_correct_hot_pixels: {e}")
-        traceback.print_exc()
-        # Return the original image in case of unexpected errors
-        return image
-# --- END OF MODIFIED seestar/core/hot_pixels.py --
->>>>>>> acae1359
+# --- START OF FILE seestar/core/hot_pixels.py ---
+"""
+Module pour la détection et la correction des pixels chauds dans les images astronomiques.
+"""
+import numpy as np
+import cv2
+import traceback
+# --- Add import for CUDA check ---
+from .utils import check_cuda # Relative import since it's in the same package directory
+
+
+def detect_and_correct_hot_pixels(image, threshold=3.0, neighborhood_size=5):
+    """
+    Détecte et corrige les pixels chauds dans une image. Uses CUDA for blurring
+    steps if available, otherwise falls back to CPU.
+
+    Parameters:
+        image (numpy.ndarray): Image à traiter (HxW ou HxWx3, float ou int)
+        threshold (float): Seuil en écarts-types pour considérer un pixel comme "chaud"
+        neighborhood_size (int): Taille du voisinage pour le calcul de la médiane (doit être impair)
+
+    Returns:
+        numpy.ndarray: Image avec pixels chauds corrigés (même dtype que l'entrée)
+    """
+    if image is None:
+        print("Warning: detect_and_correct_hot_pixels received None image.")
+        return None
+
+    # Ensure neighborhood size is odd and >= 3
+    if neighborhood_size % 2 == 0:
+        # print(f"Warning: neighborhood_size was even ({neighborhood_size}), adjusting to {neighborhood_size + 1}.")
+        neighborhood_size += 1
+    neighborhood_size = max(3, neighborhood_size)
+    ksize = (neighborhood_size, neighborhood_size) # Kernel size tuple
+
+    # --- Check for CUDA ---
+    use_cuda = check_cuda()
+
+    original_dtype = image.dtype
+    # Work with float32 for calculations
+    img_float = image.astype(np.float32, copy=True) # Work on a copy
+    corrected_float = img_float # Modify in place
+
+    is_color = img_float.ndim == 3 and img_float.shape[-1] == 3
+    std_dev = None # Initialize std_dev
+
+    try:
+        if is_color:
+            # Process each channel separately
+            for c in range(img_float.shape[2]):
+                channel = corrected_float[:, :, c] # Work directly on the copy
+
+                # --- Median Filter (CPU only) ---
+                # Use median filter for both detection reference and replacement value
+                median_filtered_channel = cv2.medianBlur(channel, neighborhood_size)
+
+                # --- Mean and Std Dev Calculation (CUDA or CPU) ---
+                mean = None
+                mean_sq = None
+
+                if use_cuda:
+                    gpu_channel = cv2.cuda_GpuMat()
+                    gpu_channel_sq = cv2.cuda_GpuMat()
+                    try:
+                        # print(f"DEBUG: Using CUDA blur for hot pixel channel {c}")
+                        gpu_channel.upload(channel)
+
+                        # Create box filter (equivalent to blur)
+                        box_filter = cv2.cuda.createBoxFilter(gpu_channel.type(), -1, ksize)
+                        gpu_mean = box_filter.apply(gpu_channel)
+                        mean = gpu_mean.download()
+
+                        # Calculate mean of squares
+                        gpu_channel_sq = cv2.cuda.sqr(gpu_channel) # Square on GPU
+                        gpu_mean_sq = box_filter.apply(gpu_channel_sq)
+                        mean_sq = gpu_mean_sq.download()
+                        # print(f"DEBUG: CUDA blur successful for channel {c}")
+
+                    except cv2.error as cuda_err:
+                        print(f"Warning: CUDA BoxFilter failed for hot pixel channel {c}: {cuda_err}. Falling back to CPU.")
+                        use_cuda = False # Fallback for this channel / further processing
+                    except Exception as e:
+                        print(f"Warning: Unexpected CUDA error during hot pixel blur channel {c}: {e}. Falling back to CPU.")
+                        traceback.print_exc(limit=1)
+                        use_cuda = False # Fallback
+                    finally:
+                         # Ensure GPU mats are released (optional, Python handles it, but good practice)
+                         del gpu_channel, gpu_channel_sq, box_filter # Explicitly delete objects
+
+                # Fallback to CPU if CUDA not available or failed
+                if not use_cuda or mean is None or mean_sq is None:
+                    # print(f"DEBUG: Using CPU blur for hot pixel channel {c}")
+                    mean = cv2.blur(channel, ksize)
+                    mean_sq = cv2.blur(channel**2, ksize)
+
+                # Calculate standard deviation
+                std_dev = np.sqrt(np.maximum(mean_sq - mean**2, 1e-10)) # Add epsilon
+
+                # Prevent near-zero standard deviation issues
+                std_dev_floor = 1e-5
+                if np.issubdtype(original_dtype, np.integer): std_dev_floor = 1.0
+                std_dev = np.maximum(std_dev, std_dev_floor)
+
+                # Identify hot pixels: significantly brighter than the local *median*
+                hot_pixels_mask = channel > (median_filtered_channel + threshold * std_dev)
+
+                # Replace hot pixels with the median value of their neighborhood
+                channel[hot_pixels_mask] = median_filtered_channel[hot_pixels_mask]
+
+        else: # Grayscale image
+            channel = corrected_float # Work directly on the copy
+
+            # --- Median Filter (CPU only) ---
+            median_filtered_channel = cv2.medianBlur(channel, neighborhood_size)
+
+            # --- Mean and Std Dev Calculation (CUDA or CPU) ---
+            mean = None
+            mean_sq = None
+            if use_cuda:
+                 gpu_channel = cv2.cuda_GpuMat()
+                 gpu_channel_sq = cv2.cuda_GpuMat()
+                 try:
+                     # print(f"DEBUG: Using CUDA blur for hot pixel (grayscale)")
+                     gpu_channel.upload(channel)
+                     box_filter = cv2.cuda.createBoxFilter(gpu_channel.type(), -1, ksize)
+                     gpu_mean = box_filter.apply(gpu_channel)
+                     mean = gpu_mean.download()
+                     gpu_channel_sq = cv2.cuda.sqr(gpu_channel)
+                     gpu_mean_sq = box_filter.apply(gpu_channel_sq)
+                     mean_sq = gpu_mean_sq.download()
+                     # print(f"DEBUG: CUDA blur successful for grayscale")
+                 except cv2.error as cuda_err:
+                     print(f"Warning: CUDA BoxFilter failed for hot pixel grayscale: {cuda_err}. Falling back to CPU.")
+                     use_cuda = False
+                 except Exception as e:
+                     print(f"Warning: Unexpected CUDA error during hot pixel blur grayscale: {e}. Falling back to CPU.")
+                     traceback.print_exc(limit=1)
+                     use_cuda = False
+                 finally:
+                     del gpu_channel, gpu_channel_sq, box_filter
+
+            # Fallback to CPU
+            if not use_cuda or mean is None or mean_sq is None:
+                 # print(f"DEBUG: Using CPU blur for hot pixel (grayscale)")
+                 mean = cv2.blur(channel, ksize)
+                 mean_sq = cv2.blur(channel**2, ksize)
+
+            # Calculate standard deviation
+            std_dev = np.sqrt(np.maximum(mean_sq - mean**2, 1e-10))
+
+            std_dev_floor = 1e-5
+            if np.issubdtype(original_dtype, np.integer): std_dev_floor = 1.0
+            std_dev = np.maximum(std_dev, std_dev_floor)
+
+            # Identify and correct hot pixels
+            hot_pixels_mask = channel > (median_filtered_channel + threshold * std_dev)
+            channel[hot_pixels_mask] = median_filtered_channel[hot_pixels_mask]
+
+        # Convert back to the original data type
+        if np.issubdtype(original_dtype, np.integer):
+             min_val, max_val = np.iinfo(original_dtype).min, np.iinfo(original_dtype).max
+             corrected_img = np.clip(corrected_float, min_val, max_val).astype(original_dtype)
+        else: # Float types
+             corrected_img = corrected_float.astype(original_dtype)
+
+        return corrected_img
+
+    except Exception as e:
+        print(f"Erreur dans detect_and_correct_hot_pixels: {e}")
+        traceback.print_exc()
+        # Return the original image in case of unexpected errors
+        return image
+# --- END OF MODIFIED seestar/core/hot_pixels.py --