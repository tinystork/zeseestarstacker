"""Helper functions for incremental reprojection stacking."""

import numpy as np
from astropy.wcs import WCS

from .reprojection import reproject_to_reference_wcs


def initialize_master(
    batch_img: np.ndarray,
    batch_cov: np.ndarray,
    batch_wcs: WCS,
    ref_wcs: WCS,
):
    """Return initial weighted sum and coverage map.

    Parameters
    ----------
    batch_img : np.ndarray
        Stacked image from the first batch.
    batch_cov : np.ndarray
        Coverage/weight map for the batch.
    batch_wcs : astropy.wcs.WCS
        WCS of the first batch.
    ref_wcs : astropy.wcs.WCS
        Reference WCS used for later reprojection.

    The first batch is reprojected so that all subsequent batches
    accumulate on the same grid.
    """
    if batch_img is None or batch_cov is None:
        raise ValueError("batch_img and batch_cov are required")
    batch_img_f = batch_img.astype(np.float32, copy=True)
    batch_cov_f = batch_cov.astype(np.float32, copy=True)

    target_shape = (
        (ref_wcs.pixel_shape[1], ref_wcs.pixel_shape[0])
        if ref_wcs.pixel_shape is not None
        else batch_img_f.shape[:2]
    )

    reproj_img = reproject_to_reference_wcs(
        batch_img_f, batch_wcs, ref_wcs, target_shape
    )
    reproj_cov = reproject_to_reference_wcs(
        batch_cov_f, batch_wcs, ref_wcs, target_shape
    )

    if reproj_img.ndim == 3:
        master_sum = reproj_img * reproj_cov[..., None]
    else:
        master_sum = reproj_img * reproj_cov
<<<<<<< HEAD

    master_cov = reproj_cov

=======

    master_cov = reproj_cov

>>>>>>> 88dc42b7
    return master_sum.astype(np.float32), master_cov.astype(np.float32)


def reproject_and_combine(
    master_sum: np.ndarray,
    master_cov: np.ndarray,
    batch_img: np.ndarray,
    batch_cov: np.ndarray,
    batch_wcs: WCS,
    ref_wcs: WCS,
):
    """Reproject ``batch_img`` to ``ref_wcs`` and accumulate its weighted signal."""

    if batch_wcs is None or ref_wcs is None:
        return master_sum, master_cov

<<<<<<< HEAD
    if ref_wcs.pixel_shape is None:
        raise ValueError("ref_wcs.pixel_shape is required for reprojection")
    target_shape = (ref_wcs.pixel_shape[1], ref_wcs.pixel_shape[0])
=======
    target_shape = (
        (ref_wcs.pixel_shape[1], ref_wcs.pixel_shape[0])
        if ref_wcs.pixel_shape is not None
        else master_sum.shape[:2]
    )
>>>>>>> 88dc42b7

    reproj_img = reproject_to_reference_wcs(batch_img, batch_wcs, ref_wcs, target_shape)
    reproj_cov = reproject_to_reference_wcs(batch_cov, batch_wcs, ref_wcs, target_shape)

    if reproj_img.shape[:2] != target_shape:
        # Fallback in case pixel_shape orientation was wrong
        target_shape = target_shape[::-1]
        reproj_img = reproject_to_reference_wcs(batch_img, batch_wcs, ref_wcs, target_shape)
        reproj_cov = reproject_to_reference_wcs(batch_cov, batch_wcs, ref_wcs, target_shape)

    master_sum = master_sum.astype(np.float32, copy=False)
    master_cov = master_cov.astype(np.float32, copy=False)
    reproj_img = reproj_img.astype(np.float32, copy=False)
    reproj_cov = reproj_cov.astype(np.float32, copy=False)

    if master_sum.ndim == 3:
        master_sum += reproj_img * reproj_cov[..., None]
    else:
        master_sum += reproj_img * reproj_cov

    master_cov += reproj_cov

    master_sum = np.nan_to_num(master_sum, nan=0.0, posinf=0.0, neginf=0.0)
    master_cov = np.nan_to_num(master_cov, nan=0.0, posinf=0.0, neginf=0.0)

    print(np.nanmin(master_cov), np.nanmax(master_cov))
    return master_sum.astype(np.float32), master_cov.astype(np.float32)


def reproject_and_coadd_batch(
    image_array_list,
    header_list,
    target_wcs,
    target_shape_hw,
    combine_function="mean",
):
    """Reproject a batch of images and combine them with ``reproject_and_coadd``.

    Parameters
    ----------
    image_array_list : list of np.ndarray
        Images to reproject. Each array can be ``H x W`` or ``H x W x C``.
    header_list : list of ``astropy.io.fits.Header``
        FITS headers containing valid WCS for the corresponding images.
    target_wcs : astropy.wcs.WCS
        Output WCS grid to project onto.
    target_shape_hw : tuple
        Shape ``(H, W)`` of the output grid.
    combine_function : str, optional
        Combination method passed to ``reproject_and_coadd``.

    Returns
    -------
    tuple
        (combined_image, coverage_map) both ``np.ndarray`` in the target frame
        or ``(None, None)`` if reprojection failed.
    """

    from seestar.enhancement.reproject_utils import (
        reproject_and_coadd,
        reproject_interp,
    )

    if not image_array_list or not header_list:
        return None, None

    pairs = []
    weights = []
    for img, hdr in zip(image_array_list, header_list):
        if img is None or hdr is None:
            continue
        try:
            wcs = WCS(hdr, naxis=2)
            if not wcs.is_celestial:
                continue
            if wcs.pixel_shape is None:
                h, w = img.shape[:2]
                wcs.pixel_shape = (w, h)
        except Exception:
            continue
        pairs.append((img, wcs))
        weights.append(np.ones(img.shape[:2], dtype=np.float32))

    if not pairs:
        return None, None

    first_img = pairs[0][0]
    if first_img.ndim == 2:
        data_list = pairs
        cov_list = weights
        result, footprint = reproject_and_coadd(
            data_list,
            output_projection=target_wcs,
            shape_out=target_shape_hw,
            input_weights=cov_list,
            reproject_function=reproject_interp,
            combine_function=combine_function,
            match_background=True,
        )
        return result.astype(np.float32), footprint.astype(np.float32)

    # Colour images
    n_channels = first_img.shape[2]
    channel_arrays = [[] for _ in range(n_channels)]
    channel_weights = [[] for _ in range(n_channels)]
    for img, wcs in pairs:
        for c in range(n_channels):
            channel_arrays[c].append((img[:, :, c], wcs))
            channel_weights[c].append(np.ones(img.shape[:2], dtype=np.float32))

    final_channels = []
    final_cov = None
    for c in range(n_channels):
        res, cov = reproject_and_coadd(
            channel_arrays[c],
            output_projection=target_wcs,
            shape_out=target_shape_hw,
            input_weights=channel_weights[c],
            reproject_function=reproject_interp,
            combine_function=combine_function,
            match_background=True,
        )
        final_channels.append(res.astype(np.float32))
        if final_cov is None:
            final_cov = cov.astype(np.float32)

    combined = np.stack(final_channels, axis=-1)
    return combined, final_cov<|MERGE_RESOLUTION|>--- conflicted
+++ resolved
@@ -50,15 +50,11 @@
         master_sum = reproj_img * reproj_cov[..., None]
     else:
         master_sum = reproj_img * reproj_cov
-<<<<<<< HEAD
+
 
     master_cov = reproj_cov
 
-=======
-
-    master_cov = reproj_cov
-
->>>>>>> 88dc42b7
+
     return master_sum.astype(np.float32), master_cov.astype(np.float32)
 
 
@@ -75,17 +71,11 @@
     if batch_wcs is None or ref_wcs is None:
         return master_sum, master_cov
 
-<<<<<<< HEAD
+
     if ref_wcs.pixel_shape is None:
         raise ValueError("ref_wcs.pixel_shape is required for reprojection")
     target_shape = (ref_wcs.pixel_shape[1], ref_wcs.pixel_shape[0])
-=======
-    target_shape = (
-        (ref_wcs.pixel_shape[1], ref_wcs.pixel_shape[0])
-        if ref_wcs.pixel_shape is not None
-        else master_sum.shape[:2]
-    )
->>>>>>> 88dc42b7
+
 
     reproj_img = reproject_to_reference_wcs(batch_img, batch_wcs, ref_wcs, target_shape)
     reproj_cov = reproject_to_reference_wcs(batch_cov, batch_wcs, ref_wcs, target_shape)
