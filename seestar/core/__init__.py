--- conflicted
+++ resolved
@@ -1,58 +1,28 @@
-<<<<<<< HEAD
-# --- START OF FILE seestar/core/__init__.py ---
-"""
-Package core pour Seestar - fournit les fonctionnalités de base pour le traitement des images astronomiques.
-(stacking.py a été retiré car remplacé par queue_manager.py)
-"""
-
-from .image_processing import (
-    load_and_validate_fits,
-    debayer_image,
-    save_fits_image,
-    save_preview_image,
-)
-
-from .hot_pixels import detect_and_correct_hot_pixels
-from .utils import estimate_batch_size, apply_denoise
-from .alignment import SeestarAligner
-
-__all__ = [
-    'load_and_validate_fits',
-    'debayer_image',
-    'detect_and_correct_hot_pixels',
-    'save_fits_image',
-    'save_preview_image',
-    'estimate_batch_size',
-    'apply_denoise',
-    'SeestarAligner',
-]
-=======
-# --- START OF FILE seestar/core/__init__.py ---
-"""
-Package core pour Seestar - fournit les fonctionnalités de base pour le traitement des images astronomiques.
-(stacking.py a été retiré car remplacé par queue_manager.py)
-"""
-
-from .image_processing import (
-    load_and_validate_fits,
-    debayer_image,
-    save_fits_image,
-    save_preview_image,
-)
-
-from .hot_pixels import detect_and_correct_hot_pixels
-from .utils import estimate_batch_size, apply_denoise
-from .alignment import SeestarAligner
-
-__all__ = [
-    'load_and_validate_fits',
-    'debayer_image',
-    'detect_and_correct_hot_pixels',
-    'save_fits_image',
-    'save_preview_image',
-    'estimate_batch_size',
-    'apply_denoise',
-    'SeestarAligner',
-]
->>>>>>> acae1359
+# --- START OF FILE seestar/core/__init__.py ---
+"""
+Package core pour Seestar - fournit les fonctionnalités de base pour le traitement des images astronomiques.
+(stacking.py a été retiré car remplacé par queue_manager.py)
+"""
+
+from .image_processing import (
+    load_and_validate_fits,
+    debayer_image,
+    save_fits_image,
+    save_preview_image,
+)
+
+from .hot_pixels import detect_and_correct_hot_pixels
+from .utils import estimate_batch_size, apply_denoise
+from .alignment import SeestarAligner
+
+__all__ = [
+    'load_and_validate_fits',
+    'debayer_image',
+    'detect_and_correct_hot_pixels',
+    'save_fits_image',
+    'save_preview_image',
+    'estimate_batch_size',
+    'apply_denoise',
+    'SeestarAligner',
+]
 # --- END OF FILE seestar/core/__init__.py ---