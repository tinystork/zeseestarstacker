--- conflicted
+++ resolved
@@ -1,660 +1,329 @@
-<<<<<<< HEAD
-# --- START OF FILE seestar/core/image_processing.py ---
-"""
-Fonctions de base pour le traitement d'images astronomiques.
-"""
-import os
-import numpy as np
-from astropy.io import fits
-import cv2
-import warnings
-from astropy.io.fits.verify import VerifyWarning
-from PIL import Image, ImageEnhance, ImageFilter # Added PIL imports for enhanced stretch
-
-warnings.filterwarnings("ignore", category=FutureWarning)
-
-
-
-def load_and_validate_fits(path):
-    """
-    Charge un fichier FITS et vérifie qu'il s'agit bien d'une image 2D ou 3D.
-    Renvoie les données sous forme de tableau float32 normalisé 0-1.
-
-    Parameters:
-        path (str): Chemin vers le fichier FITS.
-
-    Returns:
-        numpy.ndarray: Données de l'image en float32 (0.0-1.0).
-                       Retourne None si le chargement échoue.
-    """
-    if not os.path.exists(path):
-        print(f"Error: FITS file not found: {path}")
-        return None
-    try:
-        with fits.open(path) as hdul:
-            # Find the first HDU with image data
-            hdu = None
-            for h in hdul:
-                if h.data is not None and h.is_image:
-                    hdu = h
-                    break
-            if hdu is None:
-                print(f"Error: No valid image data found in FITS file: {path}")
-                return None
-
-            data = hdu.data
-            # Handle potential byte order issues for non-native endianness
-            if data is not None and not data.dtype.isnative:
-                 data = data.byteswap().newbyteorder()
-
-            # Convert to float32 for processing
-            data = data.astype(np.float32)
-
-            # Remove dimensions of size 1 (e.g., [1, H, W] -> [H, W])
-            original_shape = data.shape
-            data = np.squeeze(data)
-            squeezed_shape = data.shape
-
-            # Handle potential transposition for common camera formats (e.g., ZWO)
-            # If 3D and first dim is 3 (likely color channels), move to last axis
-            if data.ndim == 3 and data.shape[0] == 3 and data.shape[1] > 3 and data.shape[2] > 3:
-                #decomment the next line to restore warning message#
-                #print(f"Detected FITS shape {original_shape} likely (C, H, W), transposing to (H, W, C).")
-                data = np.transpose(data, (1, 2, 0)) # C,H,W -> H,W,C
-            # If 3D and last dim is 3 (already H,W,C) - do nothing
-            elif data.ndim == 3 and data.shape[-1] == 3:
-                 pass # Already H,W,C
-            # If 2D (Grayscale H,W) - do nothing
-            elif data.ndim == 2:
-                 pass
-            # Other unexpected 3D+ shapes
-            elif data.ndim >= 3:
-                 print(f"Warning: FITS data at {path} has unexpected {data.ndim}D shape {squeezed_shape} after squeeze. Attempting to use first 2D slice/channel.")
-                 # Try taking the first slice/channel, hoping it's usable image data
-                 # This is a guess and might not be correct for all formats.
-                 if data.shape[0] > 1 and data.shape[1] > 1 : data = data[0,...] # Take first slice along first axis
-                 elif data.shape[-1] > 1 and data.shape[-2] > 1: data = data[...,0] # Take first slice along last axis
-                 # Re-squeeze in case the slice revealed a single dimension
-                 data = np.squeeze(data)
-                 if data.ndim not in [2, 3] or (data.ndim == 3 and data.shape[-1] != 3):
-                      print(f"Error: Could not resolve FITS shape {original_shape} into 2D or 3D (HxWx3).")
-                      return None # Give up if still not 2D or HxWx3 color
-
-            # Final check for valid dimensions (2D or HxWx3)
-            if data.ndim not in [2, 3] or (data.ndim == 3 and data.shape[-1] != 3):
-                 print(f"Error: Image must be 2D (HxW) or 3D (HxWx3). Final shape after processing: {data.shape}")
-                 return None
-
-            # Normalize data to 0.0 - 1.0 range, handling NaNs/Infs
-            min_val = np.nanmin(data)
-            max_val = np.nanmax(data)
-
-            if max_val > min_val:
-                 data = (data - min_val) / (max_val - min_val)
-                 data = np.clip(data, 0.0, 1.0) # Ensure data is within [0, 1]
-                 data = np.nan_to_num(data, nan=0.0) # Replace any remaining NaNs with 0
-            elif max_val == min_val: # Handle constant image
-                 # Return a constant image scaled 0-1 if possible, else 0
-                 constant_value = min_val / 65535.0 if min_val >=0 else 0.0 # Simple scaling guess
-                 data = np.full_like(data, constant_value, dtype=np.float32)
-                 data = np.clip(data, 0.0, 1.0)
-            else: # Handle all NaN/Inf image
-                 print(f"Warning: Image data in {path} seems to be all NaN or Inf.")
-                 data = np.zeros_like(data, dtype=np.float32) # Return black image
-
-            return data.astype(np.float32) # Ensure float32 output
-
-    except FileNotFoundError: # Specific catch
-         print(f"Error: File not found at: {path}")
-         return None
-    except Exception as e:
-        print(f"Error reading or processing FITS file {path}: {e}")
-        import traceback
-        traceback.print_exc(limit=2)
-        return None
-
-
-def debayer_image(img, bayer_pattern="GRBG"):
-    """
-    Convertit une image brute Bayer (normalisée 0-1 float32) en image RGB (0-1 float32).
-
-    Parameters:
-        img (numpy.ndarray): Image brute (2D, float32, 0-1).
-        bayer_pattern (str): Motif Bayer ("GRBG", "RGGB", "GBRG", "BGGR").
-
-    Returns:
-        numpy.ndarray: Image RGB débayerisée (float32, 0-1).
-
-    Raises:
-        ValueError: Si le motif Bayer n'est pas supporté ou l'image n'est pas 2D.
-    """
-    if img.ndim != 2:
-        raise ValueError(f"Le debayering ne s'applique qu'aux images 2D. Shape reçue: {img.shape}")
-
-    # Scale to uint16 for OpenCV debayering functions
-    img_uint16 = (np.clip(img, 0.0, 1.0) * 65535.0).astype(np.uint16)
-
-    # Mapping from Bayer pattern string to OpenCV code
-    bayer_codes = {
-        "GRBG": cv2.COLOR_BayerGR2RGB,
-        "RGGB": cv2.COLOR_BayerRG2RGB,
-        "GBRG": cv2.COLOR_BayerGB2RGB,
-        "BGGR": cv2.COLOR_BayerBG2RGB,
-    }
-
-    bayer_pattern_upper = bayer_pattern.upper()
-    if bayer_pattern_upper in bayer_codes:
-        cv_code = bayer_codes[bayer_pattern_upper]
-        try:
-             # Note: OpenCV Bayer functions output BGR format
-             color_img_bgr_uint16 = cv2.cvtColor(img_uint16, cv_code)
-             # Convert BGR to RGB
-             color_img_rgb_uint16 = cv2.cvtColor(color_img_bgr_uint16, cv2.COLOR_BGR2RGB)
-        except cv2.error as cv_err:
-             raise ValueError(f"OpenCV error during debayering ({bayer_pattern_upper}): {cv_err}")
-    else:
-        raise ValueError(f"Motif Bayer '{bayer_pattern}' non supporté. Options: GRBG, RGGB, GBRG, BGGR.")
-
-    # Convert back to float32 (0-1 range)
-    return color_img_rgb_uint16.astype(np.float32) / 65535.0
-
-
-def save_fits_image(image, output_path, header=None, overwrite=True):
-    """
-    Enregistre une image (normalisée 0-1 float32) au format FITS (uint16).
-    Suppresses specific FITS standard VerifyWarnings about keyword length.
-
-    Parameters:
-        image (numpy.ndarray): Image 2D (HxW) ou 3D (HxWx3) à enregistrer (float32, 0-1).
-        output_path (str): Chemin du fichier de sortie.
-        header (astropy.io.fits.Header, optional): En-tête FITS.
-        overwrite (bool): Écrase le fichier existant si True.
-    """
-    # --- (Input validation remains the same) ---
-    if image is None:
-        print(f"Error: Cannot save None image to {output_path}")
-        return
-    if not isinstance(image, np.ndarray):
-        print(f"Error: Input for save_fits_image must be a numpy array, got {type(image)}")
-        return
-
-    # --- (Header creation/copying logic remains the same) ---
-    final_header = fits.Header()
-    if header is not None and isinstance(header, fits.Header):
-         keywords_to_remove = ['SIMPLE', 'BITPIX', 'NAXIS', 'NAXIS1', 'NAXIS2', 'NAXIS3',
-                              'EXTEND', 'BSCALE', 'BZERO']
-         temp_header = header.copy()
-         for key in keywords_to_remove:
-              if key in temp_header: del temp_header[key]
-         final_header.update(temp_header)
-    elif header is not None:
-         print("Warning: Provided header is not valid astropy.io.fits.Header. Creating new one.")
-
-
-    # --- (Data preparation logic remains the same) ---
-    is_color = image.ndim == 3 and image.shape[-1] == 3
-    image_float32 = image.astype(np.float32)
-    image_clipped = np.clip(image_float32, 0.0, 1.0)
-    image_uint16 = (image_clipped * 65535.0).astype(np.uint16)
-
-    if is_color:
-        image_to_save = np.moveaxis(image_uint16, -1, 0)
-        final_header['NAXIS'] = 3; final_header['NAXIS1'] = image.shape[1]
-        final_header['NAXIS2'] = image.shape[0]; final_header['NAXIS3'] = 3
-        if 'CTYPE3' not in final_header: final_header['CTYPE3'] = ('RGB', 'Color Format')
-    else: # Grayscale
-        image_to_save = image_uint16
-        final_header['NAXIS'] = 2; final_header['NAXIS1'] = image.shape[1]
-        final_header['NAXIS2'] = image.shape[0]
-        if 'NAXIS3' in final_header: del final_header['NAXIS3']
-        if 'CTYPE3' in final_header: del final_header['CTYPE3']
-
-    final_header['BITPIX'] = 16; final_header['BSCALE'] = 1; final_header['BZERO'] = 32768
-
-    # --- Write the FITS file WITH warning suppression ---
-    
-    try:
-        hdu = fits.PrimaryHDU(data=image_to_save, header=final_header)
-        hdul = fits.HDUList([hdu])
-
-        # --- Start of the fix ---
-        with warnings.catch_warnings():
-            # Filter settings *inside* the 'with' block
-            warnings.filterwarnings(
-                'ignore',
-                category=VerifyWarning,
-                message="Keyword name.*is greater than 8 characters.*"
-            )
-            warnings.filterwarnings(
-                'ignore',
-                category=VerifyWarning,
-                message="Keyword name.*contains characters not allowed.*"
-            )
-
-            # The actual saving function call is *inside* the 'with' block
-            hdul.writeto(output_path, overwrite=overwrite, checksum=True)
-        
-    except Exception as e:
-        print(f"Error saving FITS file to {output_path}: {e}")
-        # Optional: Add traceback print here if needed for debugging save errors
-        # import traceback
-        # traceback.print_exc(limit=2)
-        # raise # Re-raise if you want saving errors to stop the process
-
-# ... (save_preview_image function) ...
-
-        
-def save_preview_image(image, output_path, apply_stretch=False, enhanced_stretch=False, color_balance=(1.0, 1.0, 1.0)):
-    """
-    Enregistre une image PNG/JPG pour la prévisualisation (normalisée 0-255 uint8).
-    Applique potentiellement un étirement et une balance des blancs pour l'aperçu.
-
-    Parameters:
-        image (numpy.ndarray): Image 2D (HxW) ou 3D (HxWx3) à sauvegarder (float32, 0-1 range).
-        output_path (str): Chemin du fichier PNG/JPG de sortie.
-        apply_stretch (bool): Applique un étirement automatique si True.
-        enhanced_stretch (bool): Si True et apply_stretch est True, utilise l'étirement amélioré.
-        color_balance (tuple): Facteurs (R, G, B) pour la balance des blancs de l'aperçu.
-    """
-    if image is None:
-        print(f"Warning: Attempted to save preview for None image to {output_path}")
-        return
-
-    preview = image.astype(np.float32).copy() # Work on a float32 copy
-
-    # --- Apply Color Balance (only for color images) ---
-    if preview.ndim == 3 and preview.shape[-1] == 3:
-        try:
-            # Import within function to potentially resolve circular dependency issues
-            from seestar.tools.stretch import ColorCorrection
-            preview = ColorCorrection.white_balance(preview, *color_balance)
-        except ImportError:
-             print("Warning: Could not import ColorCorrection for preview balance.")
-        except Exception as wb_err:
-             print(f"Warning: Failed to apply color balance to preview: {wb_err}")
-
-
-    # --- Apply Stretch ---
-    if apply_stretch:
-        try:
-            # Determine which stretch function to use
-            if enhanced_stretch:
-                from seestar.tools.stretch import apply_enhanced_stretch
-                preview = apply_enhanced_stretch(preview) # Returns 0-1 float
-            else:
-                # Use a simple linear stretch based on percentiles for basic preview
-                from seestar.tools.stretch import apply_auto_stretch, StretchPresets
-                bp, wp = apply_auto_stretch(preview)
-                preview = StretchPresets.linear(preview, bp, wp)
-
-            preview = np.clip(preview, 0.0, 1.0) # Ensure stretch stays in 0-1
-
-        except ImportError:
-            print("Warning: Could not import stretch tools for preview generation.")
-        except Exception as e:
-            print(f"Error during preview stretch: {e}, saving non-stretched version.")
-            # Fallback: use the original (potentially color-balanced) data without stretch
-
-    # --- Convert to uint8 for saving ---
-    # Scale float (0-1) to uint8 (0-255)
-    preview_uint8 = (np.clip(preview, 0.0, 1.0) * 255.0).astype(np.uint8)
-
-    # --- Handle color conversion for OpenCV saving (expects BGR) ---
-    if preview_uint8.ndim == 3 and preview_uint8.shape[-1] == 3:
-        # Input 'preview' was HxWxRGB (float), preview_uint8 is HxWxRGB (uint8)
-        # Convert RGB to BGR for cv2.imwrite
-        preview_bgr = cv2.cvtColor(preview_uint8, cv2.COLOR_RGB2BGR)
-    elif preview_uint8.ndim == 2:
-        # Grayscale image, OpenCV handles it directly
-        preview_bgr = preview_uint8
-    else:
-        print(f"Error: Cannot save preview with shape {preview_uint8.shape}")
-        return
-
-    # --- Ensure output directory exists ---
-    try:
-        output_dir = os.path.dirname(output_path)
-        if output_dir: # Only create if path includes a directory
-             os.makedirs(output_dir, exist_ok=True)
-    except OSError as e:
-        print(f"Error creating directory for preview {output_path}: {e}")
-        return # Cannot save if directory fails
-
-    # --- Save the image ---
-    try:
-        success = cv2.imwrite(output_path, preview_bgr)
-        if not success:
-             print(f"Error: cv2.imwrite failed to save preview image to {output_path}")
-    except Exception as e:
-        print(f"Error saving preview image to {output_path}: {e}")
-=======
-# --- START OF FILE seestar/core/image_processing.py ---
-"""
-Fonctions de base pour le traitement d'images astronomiques.
-"""
-import os
-import numpy as np
-from astropy.io import fits
-import cv2
-import warnings
-from astropy.io.fits.verify import VerifyWarning
-from PIL import Image, ImageEnhance, ImageFilter # Added PIL imports for enhanced stretch
-
-warnings.filterwarnings("ignore", category=FutureWarning)
-
-
-
-def load_and_validate_fits(path):
-    """
-    Charge un fichier FITS et vérifie qu'il s'agit bien d'une image 2D ou 3D.
-    Renvoie les données sous forme de tableau float32 normalisé 0-1.
-
-    Parameters:
-        path (str): Chemin vers le fichier FITS.
-
-    Returns:
-        numpy.ndarray: Données de l'image en float32 (0.0-1.0).
-                       Retourne None si le chargement échoue.
-    """
-    if not os.path.exists(path):
-        print(f"Error: FITS file not found: {path}")
-        return None
-    try:
-        with fits.open(path) as hdul:
-            # Find the first HDU with image data
-            hdu = None
-            for h in hdul:
-                if h.data is not None and h.is_image:
-                    hdu = h
-                    break
-            if hdu is None:
-                print(f"Error: No valid image data found in FITS file: {path}")
-                return None
-
-            data = hdu.data
-            # Handle potential byte order issues for non-native endianness
-            if data is not None and not data.dtype.isnative:
-                 data = data.byteswap().newbyteorder()
-
-            # Convert to float32 for processing
-            data = data.astype(np.float32)
-
-            # Remove dimensions of size 1 (e.g., [1, H, W] -> [H, W])
-            original_shape = data.shape
-            data = np.squeeze(data)
-            squeezed_shape = data.shape
-
-            # Handle potential transposition for common camera formats (e.g., ZWO)
-            # If 3D and first dim is 3 (likely color channels), move to last axis
-            if data.ndim == 3 and data.shape[0] == 3 and data.shape[1] > 3 and data.shape[2] > 3:
-                #decomment the next line to restore warning message#
-                #print(f"Detected FITS shape {original_shape} likely (C, H, W), transposing to (H, W, C).")
-                data = np.transpose(data, (1, 2, 0)) # C,H,W -> H,W,C
-            # If 3D and last dim is 3 (already H,W,C) - do nothing
-            elif data.ndim == 3 and data.shape[-1] == 3:
-                 pass # Already H,W,C
-            # If 2D (Grayscale H,W) - do nothing
-            elif data.ndim == 2:
-                 pass
-            # Other unexpected 3D+ shapes
-            elif data.ndim >= 3:
-                 print(f"Warning: FITS data at {path} has unexpected {data.ndim}D shape {squeezed_shape} after squeeze. Attempting to use first 2D slice/channel.")
-                 # Try taking the first slice/channel, hoping it's usable image data
-                 # This is a guess and might not be correct for all formats.
-                 if data.shape[0] > 1 and data.shape[1] > 1 : data = data[0,...] # Take first slice along first axis
-                 elif data.shape[-1] > 1 and data.shape[-2] > 1: data = data[...,0] # Take first slice along last axis
-                 # Re-squeeze in case the slice revealed a single dimension
-                 data = np.squeeze(data)
-                 if data.ndim not in [2, 3] or (data.ndim == 3 and data.shape[-1] != 3):
-                      print(f"Error: Could not resolve FITS shape {original_shape} into 2D or 3D (HxWx3).")
-                      return None # Give up if still not 2D or HxWx3 color
-
-            # Final check for valid dimensions (2D or HxWx3)
-            if data.ndim not in [2, 3] or (data.ndim == 3 and data.shape[-1] != 3):
-                 print(f"Error: Image must be 2D (HxW) or 3D (HxWx3). Final shape after processing: {data.shape}")
-                 return None
-
-            # Normalize data to 0.0 - 1.0 range, handling NaNs/Infs
-            min_val = np.nanmin(data)
-            max_val = np.nanmax(data)
-
-            if max_val > min_val:
-                 data = (data - min_val) / (max_val - min_val)
-                 data = np.clip(data, 0.0, 1.0) # Ensure data is within [0, 1]
-                 data = np.nan_to_num(data, nan=0.0) # Replace any remaining NaNs with 0
-            elif max_val == min_val: # Handle constant image
-                 # Return a constant image scaled 0-1 if possible, else 0
-                 constant_value = min_val / 65535.0 if min_val >=0 else 0.0 # Simple scaling guess
-                 data = np.full_like(data, constant_value, dtype=np.float32)
-                 data = np.clip(data, 0.0, 1.0)
-            else: # Handle all NaN/Inf image
-                 print(f"Warning: Image data in {path} seems to be all NaN or Inf.")
-                 data = np.zeros_like(data, dtype=np.float32) # Return black image
-
-            return data.astype(np.float32) # Ensure float32 output
-
-    except FileNotFoundError: # Specific catch
-         print(f"Error: File not found at: {path}")
-         return None
-    except Exception as e:
-        print(f"Error reading or processing FITS file {path}: {e}")
-        import traceback
-        traceback.print_exc(limit=2)
-        return None
-
-
-def debayer_image(img, bayer_pattern="GRBG"):
-    """
-    Convertit une image brute Bayer (normalisée 0-1 float32) en image RGB (0-1 float32).
-
-    Parameters:
-        img (numpy.ndarray): Image brute (2D, float32, 0-1).
-        bayer_pattern (str): Motif Bayer ("GRBG", "RGGB", "GBRG", "BGGR").
-
-    Returns:
-        numpy.ndarray: Image RGB débayerisée (float32, 0-1).
-
-    Raises:
-        ValueError: Si le motif Bayer n'est pas supporté ou l'image n'est pas 2D.
-    """
-    if img.ndim != 2:
-        raise ValueError(f"Le debayering ne s'applique qu'aux images 2D. Shape reçue: {img.shape}")
-
-    # Scale to uint16 for OpenCV debayering functions
-    img_uint16 = (np.clip(img, 0.0, 1.0) * 65535.0).astype(np.uint16)
-
-    # Mapping from Bayer pattern string to OpenCV code
-    bayer_codes = {
-        "GRBG": cv2.COLOR_BayerGR2RGB,
-        "RGGB": cv2.COLOR_BayerRG2RGB,
-        "GBRG": cv2.COLOR_BayerGB2RGB,
-        "BGGR": cv2.COLOR_BayerBG2RGB,
-    }
-
-    bayer_pattern_upper = bayer_pattern.upper()
-    if bayer_pattern_upper in bayer_codes:
-        cv_code = bayer_codes[bayer_pattern_upper]
-        try:
-             # Note: OpenCV Bayer functions output BGR format
-             color_img_bgr_uint16 = cv2.cvtColor(img_uint16, cv_code)
-             # Convert BGR to RGB
-             color_img_rgb_uint16 = cv2.cvtColor(color_img_bgr_uint16, cv2.COLOR_BGR2RGB)
-        except cv2.error as cv_err:
-             raise ValueError(f"OpenCV error during debayering ({bayer_pattern_upper}): {cv_err}")
-    else:
-        raise ValueError(f"Motif Bayer '{bayer_pattern}' non supporté. Options: GRBG, RGGB, GBRG, BGGR.")
-
-    # Convert back to float32 (0-1 range)
-    return color_img_rgb_uint16.astype(np.float32) / 65535.0
-
-
-def save_fits_image(image, output_path, header=None, overwrite=True):
-    """
-    Enregistre une image (normalisée 0-1 float32) au format FITS (uint16).
-    Suppresses specific FITS standard VerifyWarnings about keyword length.
-
-    Parameters:
-        image (numpy.ndarray): Image 2D (HxW) ou 3D (HxWx3) à enregistrer (float32, 0-1).
-        output_path (str): Chemin du fichier de sortie.
-        header (astropy.io.fits.Header, optional): En-tête FITS.
-        overwrite (bool): Écrase le fichier existant si True.
-    """
-    # --- (Input validation remains the same) ---
-    if image is None:
-        print(f"Error: Cannot save None image to {output_path}")
-        return
-    if not isinstance(image, np.ndarray):
-        print(f"Error: Input for save_fits_image must be a numpy array, got {type(image)}")
-        return
-
-    # --- (Header creation/copying logic remains the same) ---
-    final_header = fits.Header()
-    if header is not None and isinstance(header, fits.Header):
-         keywords_to_remove = ['SIMPLE', 'BITPIX', 'NAXIS', 'NAXIS1', 'NAXIS2', 'NAXIS3',
-                              'EXTEND', 'BSCALE', 'BZERO']
-         temp_header = header.copy()
-         for key in keywords_to_remove:
-              if key in temp_header: del temp_header[key]
-         final_header.update(temp_header)
-    elif header is not None:
-         print("Warning: Provided header is not valid astropy.io.fits.Header. Creating new one.")
-
-
-    # --- (Data preparation logic remains the same) ---
-    is_color = image.ndim == 3 and image.shape[-1] == 3
-    image_float32 = image.astype(np.float32)
-    image_clipped = np.clip(image_float32, 0.0, 1.0)
-    image_uint16 = (image_clipped * 65535.0).astype(np.uint16)
-
-    if is_color:
-        image_to_save = np.moveaxis(image_uint16, -1, 0)
-        final_header['NAXIS'] = 3; final_header['NAXIS1'] = image.shape[1]
-        final_header['NAXIS2'] = image.shape[0]; final_header['NAXIS3'] = 3
-        if 'CTYPE3' not in final_header: final_header['CTYPE3'] = ('RGB', 'Color Format')
-    else: # Grayscale
-        image_to_save = image_uint16
-        final_header['NAXIS'] = 2; final_header['NAXIS1'] = image.shape[1]
-        final_header['NAXIS2'] = image.shape[0]
-        if 'NAXIS3' in final_header: del final_header['NAXIS3']
-        if 'CTYPE3' in final_header: del final_header['CTYPE3']
-
-    final_header['BITPIX'] = 16; final_header['BSCALE'] = 1; final_header['BZERO'] = 32768
-
-    # --- Write the FITS file WITH warning suppression ---
-    
-    try:
-        hdu = fits.PrimaryHDU(data=image_to_save, header=final_header)
-        hdul = fits.HDUList([hdu])
-
-        # --- Start of the fix ---
-        with warnings.catch_warnings():
-            # Filter settings *inside* the 'with' block
-            warnings.filterwarnings(
-                'ignore',
-                category=VerifyWarning,
-                message="Keyword name.*is greater than 8 characters.*"
-            )
-            warnings.filterwarnings(
-                'ignore',
-                category=VerifyWarning,
-                message="Keyword name.*contains characters not allowed.*"
-            )
-
-            # The actual saving function call is *inside* the 'with' block
-            hdul.writeto(output_path, overwrite=overwrite, checksum=True)
-        
-    except Exception as e:
-        print(f"Error saving FITS file to {output_path}: {e}")
-        # Optional: Add traceback print here if needed for debugging save errors
-        # import traceback
-        # traceback.print_exc(limit=2)
-        # raise # Re-raise if you want saving errors to stop the process
-
-# ... (save_preview_image function) ...
-
-        
-def save_preview_image(image, output_path, apply_stretch=False, enhanced_stretch=False, color_balance=(1.0, 1.0, 1.0)):
-    """
-    Enregistre une image PNG/JPG pour la prévisualisation (normalisée 0-255 uint8).
-    Applique potentiellement un étirement et une balance des blancs pour l'aperçu.
-
-    Parameters:
-        image (numpy.ndarray): Image 2D (HxW) ou 3D (HxWx3) à sauvegarder (float32, 0-1 range).
-        output_path (str): Chemin du fichier PNG/JPG de sortie.
-        apply_stretch (bool): Applique un étirement automatique si True.
-        enhanced_stretch (bool): Si True et apply_stretch est True, utilise l'étirement amélioré.
-        color_balance (tuple): Facteurs (R, G, B) pour la balance des blancs de l'aperçu.
-    """
-    if image is None:
-        print(f"Warning: Attempted to save preview for None image to {output_path}")
-        return
-
-    preview = image.astype(np.float32).copy() # Work on a float32 copy
-
-    # --- Apply Color Balance (only for color images) ---
-    if preview.ndim == 3 and preview.shape[-1] == 3:
-        try:
-            # Import within function to potentially resolve circular dependency issues
-            from seestar.tools.stretch import ColorCorrection
-            preview = ColorCorrection.white_balance(preview, *color_balance)
-        except ImportError:
-             print("Warning: Could not import ColorCorrection for preview balance.")
-        except Exception as wb_err:
-             print(f"Warning: Failed to apply color balance to preview: {wb_err}")
-
-
-    # --- Apply Stretch ---
-    if apply_stretch:
-        try:
-            # Determine which stretch function to use
-            if enhanced_stretch:
-                from seestar.tools.stretch import apply_enhanced_stretch
-                preview = apply_enhanced_stretch(preview) # Returns 0-1 float
-            else:
-                # Use a simple linear stretch based on percentiles for basic preview
-                from seestar.tools.stretch import apply_auto_stretch, StretchPresets
-                bp, wp = apply_auto_stretch(preview)
-                preview = StretchPresets.linear(preview, bp, wp)
-
-            preview = np.clip(preview, 0.0, 1.0) # Ensure stretch stays in 0-1
-
-        except ImportError:
-            print("Warning: Could not import stretch tools for preview generation.")
-        except Exception as e:
-            print(f"Error during preview stretch: {e}, saving non-stretched version.")
-            # Fallback: use the original (potentially color-balanced) data without stretch
-
-    # --- Convert to uint8 for saving ---
-    # Scale float (0-1) to uint8 (0-255)
-    preview_uint8 = (np.clip(preview, 0.0, 1.0) * 255.0).astype(np.uint8)
-
-    # --- Handle color conversion for OpenCV saving (expects BGR) ---
-    if preview_uint8.ndim == 3 and preview_uint8.shape[-1] == 3:
-        # Input 'preview' was HxWxRGB (float), preview_uint8 is HxWxRGB (uint8)
-        # Convert RGB to BGR for cv2.imwrite
-        preview_bgr = cv2.cvtColor(preview_uint8, cv2.COLOR_RGB2BGR)
-    elif preview_uint8.ndim == 2:
-        # Grayscale image, OpenCV handles it directly
-        preview_bgr = preview_uint8
-    else:
-        print(f"Error: Cannot save preview with shape {preview_uint8.shape}")
-        return
-
-    # --- Ensure output directory exists ---
-    try:
-        output_dir = os.path.dirname(output_path)
-        if output_dir: # Only create if path includes a directory
-             os.makedirs(output_dir, exist_ok=True)
-    except OSError as e:
-        print(f"Error creating directory for preview {output_path}: {e}")
-        return # Cannot save if directory fails
-
-    # --- Save the image ---
-    try:
-        success = cv2.imwrite(output_path, preview_bgr)
-        if not success:
-             print(f"Error: cv2.imwrite failed to save preview image to {output_path}")
-    except Exception as e:
-        print(f"Error saving preview image to {output_path}: {e}")
->>>>>>> acae1359
+# --- START OF FILE seestar/core/image_processing.py ---
+"""
+Fonctions de base pour le traitement d'images astronomiques.
+"""
+import os
+import numpy as np
+from astropy.io import fits
+import cv2
+import warnings
+from astropy.io.fits.verify import VerifyWarning
+from PIL import Image, ImageEnhance, ImageFilter # Added PIL imports for enhanced stretch
+
+warnings.filterwarnings("ignore", category=FutureWarning)
+
+
+
+def load_and_validate_fits(path):
+    """
+    Charge un fichier FITS et vérifie qu'il s'agit bien d'une image 2D ou 3D.
+    Renvoie les données sous forme de tableau float32 normalisé 0-1.
+
+    Parameters:
+        path (str): Chemin vers le fichier FITS.
+
+    Returns:
+        numpy.ndarray: Données de l'image en float32 (0.0-1.0).
+                       Retourne None si le chargement échoue.
+    """
+    if not os.path.exists(path):
+        print(f"Error: FITS file not found: {path}")
+        return None
+    try:
+        with fits.open(path) as hdul:
+            # Find the first HDU with image data
+            hdu = None
+            for h in hdul:
+                if h.data is not None and h.is_image:
+                    hdu = h
+                    break
+            if hdu is None:
+                print(f"Error: No valid image data found in FITS file: {path}")
+                return None
+
+            data = hdu.data
+            # Handle potential byte order issues for non-native endianness
+            if data is not None and not data.dtype.isnative:
+                 data = data.byteswap().newbyteorder()
+
+            # Convert to float32 for processing
+            data = data.astype(np.float32)
+
+            # Remove dimensions of size 1 (e.g., [1, H, W] -> [H, W])
+            original_shape = data.shape
+            data = np.squeeze(data)
+            squeezed_shape = data.shape
+
+            # Handle potential transposition for common camera formats (e.g., ZWO)
+            # If 3D and first dim is 3 (likely color channels), move to last axis
+            if data.ndim == 3 and data.shape[0] == 3 and data.shape[1] > 3 and data.shape[2] > 3:
+                #decomment the next line to restore warning message#
+                #print(f"Detected FITS shape {original_shape} likely (C, H, W), transposing to (H, W, C).")
+                data = np.transpose(data, (1, 2, 0)) # C,H,W -> H,W,C
+            # If 3D and last dim is 3 (already H,W,C) - do nothing
+            elif data.ndim == 3 and data.shape[-1] == 3:
+                 pass # Already H,W,C
+            # If 2D (Grayscale H,W) - do nothing
+            elif data.ndim == 2:
+                 pass
+            # Other unexpected 3D+ shapes
+            elif data.ndim >= 3:
+                 print(f"Warning: FITS data at {path} has unexpected {data.ndim}D shape {squeezed_shape} after squeeze. Attempting to use first 2D slice/channel.")
+                 # Try taking the first slice/channel, hoping it's usable image data
+                 # This is a guess and might not be correct for all formats.
+                 if data.shape[0] > 1 and data.shape[1] > 1 : data = data[0,...] # Take first slice along first axis
+                 elif data.shape[-1] > 1 and data.shape[-2] > 1: data = data[...,0] # Take first slice along last axis
+                 # Re-squeeze in case the slice revealed a single dimension
+                 data = np.squeeze(data)
+                 if data.ndim not in [2, 3] or (data.ndim == 3 and data.shape[-1] != 3):
+                      print(f"Error: Could not resolve FITS shape {original_shape} into 2D or 3D (HxWx3).")
+                      return None # Give up if still not 2D or HxWx3 color
+
+            # Final check for valid dimensions (2D or HxWx3)
+            if data.ndim not in [2, 3] or (data.ndim == 3 and data.shape[-1] != 3):
+                 print(f"Error: Image must be 2D (HxW) or 3D (HxWx3). Final shape after processing: {data.shape}")
+                 return None
+
+            # Normalize data to 0.0 - 1.0 range, handling NaNs/Infs
+            min_val = np.nanmin(data)
+            max_val = np.nanmax(data)
+
+            if max_val > min_val:
+                 data = (data - min_val) / (max_val - min_val)
+                 data = np.clip(data, 0.0, 1.0) # Ensure data is within [0, 1]
+                 data = np.nan_to_num(data, nan=0.0) # Replace any remaining NaNs with 0
+            elif max_val == min_val: # Handle constant image
+                 # Return a constant image scaled 0-1 if possible, else 0
+                 constant_value = min_val / 65535.0 if min_val >=0 else 0.0 # Simple scaling guess
+                 data = np.full_like(data, constant_value, dtype=np.float32)
+                 data = np.clip(data, 0.0, 1.0)
+            else: # Handle all NaN/Inf image
+                 print(f"Warning: Image data in {path} seems to be all NaN or Inf.")
+                 data = np.zeros_like(data, dtype=np.float32) # Return black image
+
+            return data.astype(np.float32) # Ensure float32 output
+
+    except FileNotFoundError: # Specific catch
+         print(f"Error: File not found at: {path}")
+         return None
+    except Exception as e:
+        print(f"Error reading or processing FITS file {path}: {e}")
+        import traceback
+        traceback.print_exc(limit=2)
+        return None
+
+
+def debayer_image(img, bayer_pattern="GRBG"):
+    """
+    Convertit une image brute Bayer (normalisée 0-1 float32) en image RGB (0-1 float32).
+
+    Parameters:
+        img (numpy.ndarray): Image brute (2D, float32, 0-1).
+        bayer_pattern (str): Motif Bayer ("GRBG", "RGGB", "GBRG", "BGGR").
+
+    Returns:
+        numpy.ndarray: Image RGB débayerisée (float32, 0-1).
+
+    Raises:
+        ValueError: Si le motif Bayer n'est pas supporté ou l'image n'est pas 2D.
+    """
+    if img.ndim != 2:
+        raise ValueError(f"Le debayering ne s'applique qu'aux images 2D. Shape reçue: {img.shape}")
+
+    # Scale to uint16 for OpenCV debayering functions
+    img_uint16 = (np.clip(img, 0.0, 1.0) * 65535.0).astype(np.uint16)
+
+    # Mapping from Bayer pattern string to OpenCV code
+    bayer_codes = {
+        "GRBG": cv2.COLOR_BayerGR2RGB,
+        "RGGB": cv2.COLOR_BayerRG2RGB,
+        "GBRG": cv2.COLOR_BayerGB2RGB,
+        "BGGR": cv2.COLOR_BayerBG2RGB,
+    }
+
+    bayer_pattern_upper = bayer_pattern.upper()
+    if bayer_pattern_upper in bayer_codes:
+        cv_code = bayer_codes[bayer_pattern_upper]
+        try:
+             # Note: OpenCV Bayer functions output BGR format
+             color_img_bgr_uint16 = cv2.cvtColor(img_uint16, cv_code)
+             # Convert BGR to RGB
+             color_img_rgb_uint16 = cv2.cvtColor(color_img_bgr_uint16, cv2.COLOR_BGR2RGB)
+        except cv2.error as cv_err:
+             raise ValueError(f"OpenCV error during debayering ({bayer_pattern_upper}): {cv_err}")
+    else:
+        raise ValueError(f"Motif Bayer '{bayer_pattern}' non supporté. Options: GRBG, RGGB, GBRG, BGGR.")
+
+    # Convert back to float32 (0-1 range)
+    return color_img_rgb_uint16.astype(np.float32) / 65535.0
+
+
+def save_fits_image(image, output_path, header=None, overwrite=True):
+    """
+    Enregistre une image (normalisée 0-1 float32) au format FITS (uint16).
+    Suppresses specific FITS standard VerifyWarnings about keyword length.
+
+    Parameters:
+        image (numpy.ndarray): Image 2D (HxW) ou 3D (HxWx3) à enregistrer (float32, 0-1).
+        output_path (str): Chemin du fichier de sortie.
+        header (astropy.io.fits.Header, optional): En-tête FITS.
+        overwrite (bool): Écrase le fichier existant si True.
+    """
+    # --- (Input validation remains the same) ---
+    if image is None:
+        print(f"Error: Cannot save None image to {output_path}")
+        return
+    if not isinstance(image, np.ndarray):
+        print(f"Error: Input for save_fits_image must be a numpy array, got {type(image)}")
+        return
+
+    # --- (Header creation/copying logic remains the same) ---
+    final_header = fits.Header()
+    if header is not None and isinstance(header, fits.Header):
+         keywords_to_remove = ['SIMPLE', 'BITPIX', 'NAXIS', 'NAXIS1', 'NAXIS2', 'NAXIS3',
+                              'EXTEND', 'BSCALE', 'BZERO']
+         temp_header = header.copy()
+         for key in keywords_to_remove:
+              if key in temp_header: del temp_header[key]
+         final_header.update(temp_header)
+    elif header is not None:
+         print("Warning: Provided header is not valid astropy.io.fits.Header. Creating new one.")
+
+
+    # --- (Data preparation logic remains the same) ---
+    is_color = image.ndim == 3 and image.shape[-1] == 3
+    image_float32 = image.astype(np.float32)
+    image_clipped = np.clip(image_float32, 0.0, 1.0)
+    image_uint16 = (image_clipped * 65535.0).astype(np.uint16)
+
+    if is_color:
+        image_to_save = np.moveaxis(image_uint16, -1, 0)
+        final_header['NAXIS'] = 3; final_header['NAXIS1'] = image.shape[1]
+        final_header['NAXIS2'] = image.shape[0]; final_header['NAXIS3'] = 3
+        if 'CTYPE3' not in final_header: final_header['CTYPE3'] = ('RGB', 'Color Format')
+    else: # Grayscale
+        image_to_save = image_uint16
+        final_header['NAXIS'] = 2; final_header['NAXIS1'] = image.shape[1]
+        final_header['NAXIS2'] = image.shape[0]
+        if 'NAXIS3' in final_header: del final_header['NAXIS3']
+        if 'CTYPE3' in final_header: del final_header['CTYPE3']
+
+    final_header['BITPIX'] = 16; final_header['BSCALE'] = 1; final_header['BZERO'] = 32768
+
+    # --- Write the FITS file WITH warning suppression ---
+    
+    try:
+        hdu = fits.PrimaryHDU(data=image_to_save, header=final_header)
+        hdul = fits.HDUList([hdu])
+
+        # --- Start of the fix ---
+        with warnings.catch_warnings():
+            # Filter settings *inside* the 'with' block
+            warnings.filterwarnings(
+                'ignore',
+                category=VerifyWarning,
+                message="Keyword name.*is greater than 8 characters.*"
+            )
+            warnings.filterwarnings(
+                'ignore',
+                category=VerifyWarning,
+                message="Keyword name.*contains characters not allowed.*"
+            )
+
+            # The actual saving function call is *inside* the 'with' block
+            hdul.writeto(output_path, overwrite=overwrite, checksum=True)
+        
+    except Exception as e:
+        print(f"Error saving FITS file to {output_path}: {e}")
+        # Optional: Add traceback print here if needed for debugging save errors
+        # import traceback
+        # traceback.print_exc(limit=2)
+        # raise # Re-raise if you want saving errors to stop the process
+
+# ... (save_preview_image function) ...
+
+        
+def save_preview_image(image, output_path, apply_stretch=False, enhanced_stretch=False, color_balance=(1.0, 1.0, 1.0)):
+    """
+    Enregistre une image PNG/JPG pour la prévisualisation (normalisée 0-255 uint8).
+    Applique potentiellement un étirement et une balance des blancs pour l'aperçu.
+
+    Parameters:
+        image (numpy.ndarray): Image 2D (HxW) ou 3D (HxWx3) à sauvegarder (float32, 0-1 range).
+        output_path (str): Chemin du fichier PNG/JPG de sortie.
+        apply_stretch (bool): Applique un étirement automatique si True.
+        enhanced_stretch (bool): Si True et apply_stretch est True, utilise l'étirement amélioré.
+        color_balance (tuple): Facteurs (R, G, B) pour la balance des blancs de l'aperçu.
+    """
+    if image is None:
+        print(f"Warning: Attempted to save preview for None image to {output_path}")
+        return
+
+    preview = image.astype(np.float32).copy() # Work on a float32 copy
+
+    # --- Apply Color Balance (only for color images) ---
+    if preview.ndim == 3 and preview.shape[-1] == 3:
+        try:
+            # Import within function to potentially resolve circular dependency issues
+            from seestar.tools.stretch import ColorCorrection
+            preview = ColorCorrection.white_balance(preview, *color_balance)
+        except ImportError:
+             print("Warning: Could not import ColorCorrection for preview balance.")
+        except Exception as wb_err:
+             print(f"Warning: Failed to apply color balance to preview: {wb_err}")
+
+
+    # --- Apply Stretch ---
+    if apply_stretch:
+        try:
+            # Determine which stretch function to use
+            if enhanced_stretch:
+                from seestar.tools.stretch import apply_enhanced_stretch
+                preview = apply_enhanced_stretch(preview) # Returns 0-1 float
+            else:
+                # Use a simple linear stretch based on percentiles for basic preview
+                from seestar.tools.stretch import apply_auto_stretch, StretchPresets
+                bp, wp = apply_auto_stretch(preview)
+                preview = StretchPresets.linear(preview, bp, wp)
+
+            preview = np.clip(preview, 0.0, 1.0) # Ensure stretch stays in 0-1
+
+        except ImportError:
+            print("Warning: Could not import stretch tools for preview generation.")
+        except Exception as e:
+            print(f"Error during preview stretch: {e}, saving non-stretched version.")
+            # Fallback: use the original (potentially color-balanced) data without stretch
+
+    # --- Convert to uint8 for saving ---
+    # Scale float (0-1) to uint8 (0-255)
+    preview_uint8 = (np.clip(preview, 0.0, 1.0) * 255.0).astype(np.uint8)
+
+    # --- Handle color conversion for OpenCV saving (expects BGR) ---
+    if preview_uint8.ndim == 3 and preview_uint8.shape[-1] == 3:
+        # Input 'preview' was HxWxRGB (float), preview_uint8 is HxWxRGB (uint8)
+        # Convert RGB to BGR for cv2.imwrite
+        preview_bgr = cv2.cvtColor(preview_uint8, cv2.COLOR_RGB2BGR)
+    elif preview_uint8.ndim == 2:
+        # Grayscale image, OpenCV handles it directly
+        preview_bgr = preview_uint8
+    else:
+        print(f"Error: Cannot save preview with shape {preview_uint8.shape}")
+        return
+
+    # --- Ensure output directory exists ---
+    try:
+        output_dir = os.path.dirname(output_path)
+        if output_dir: # Only create if path includes a directory
+             os.makedirs(output_dir, exist_ok=True)
+    except OSError as e:
+        print(f"Error creating directory for preview {output_path}: {e}")
+        return # Cannot save if directory fails
+
+    # --- Save the image ---
+    try:
+        success = cv2.imwrite(output_path, preview_bgr)
+        if not success:
+             print(f"Error: cv2.imwrite failed to save preview image to {output_path}")
+    except Exception as e:
+        print(f"Error saving preview image to {output_path}: {e}")
 # --- END OF FILE seestar/core/image_processing.py ---