--- conflicted
+++ resolved
@@ -1,718 +1,358 @@
-<<<<<<< HEAD
-# --- START OF FILE seestar/core/alignment.py ---
-"""
-Module pour l'alignement des images astronomiques.
-Utilise astroalign pour l'enregistrement des images.
-"""
-import os
-import numpy as np
-from astropy.io import fits
-import cv2
-import astroalign as aa
-from tqdm import tqdm
-import warnings
-import gc
-import time
-import shutil
-import concurrent.futures
-from functools import partial
-import traceback # Added for traceback printing
-
-
-from .image_processing import (
-    load_and_validate_fits, # Returns float32 0-1 or None
-    debayer_image,          # Expects float32 0-1, returns float32 0-1
-    save_fits_image,        # Expects float32 0-1, saves uint16
-    save_preview_image      # For saving reference preview
-)
-from .hot_pixels import detect_and_correct_hot_pixels
-from .utils import estimate_batch_size
-
-warnings.filterwarnings("ignore", category=FutureWarning)
-
-class SeestarAligner:
-    """
-    Classe pour l'alignement des images astronomiques de Seestar.
-    Trouve une image de référence et aligne les autres images sur celle-ci.
-    """
-    NUM_IMAGES_FOR_AUTO_REF = 50 # Number of initial images to check for reference
-
-    def __init__(self):
-        """Initialise l'aligneur avec des valeurs par défaut."""
-        self.bayer_pattern = "GRBG"
-        self.batch_size = 0
-        self.reference_image_path = None
-        self.correct_hot_pixels = True
-        self.hot_pixel_threshold = 3.0
-        self.neighborhood_size = 5
-        self.stop_processing = False
-        self.progress_callback = None
-
-    def set_progress_callback(self, callback):
-        """Définit la fonction de rappel pour les mises à jour de progression."""
-        self.progress_callback = callback
-
-    def update_progress(self, message, progress=None):
-        """Met à jour la progression en utilisant le callback si disponible."""
-        # Ensure message is a string
-        message = str(message)
-        if self.progress_callback:
-            try:
-                self.progress_callback(message, progress)
-            except Exception as cb_err:
-                print(f"Error in aligner progress callback: {cb_err}")
-        else:
-            # Basic print fallback if no callback set
-            if progress is not None:
-                print(f"[{int(progress)}%] {message}")
-            else:
-                print(message)
-
-    def align_images(self, input_folder, output_folder=None, specific_files=None):
-        """
-        (Primarily used by QueueManager to get reference image info now)
-        Finds reference image. Standalone alignment loop is commented out.
-        """
-        self.stop_processing = False
-        if output_folder is None: output_folder = os.path.join(input_folder, "aligned_lights")
-        try:
-            os.makedirs(output_folder, exist_ok=True)
-            unaligned_folder = os.path.join(output_folder, "unaligned") # Still create for consistency
-            os.makedirs(unaligned_folder, exist_ok=True)
-        except OSError as e:
-            self.update_progress(f"❌ Erreur création dossier sortie/unaligned: {e}")
-            return None # Critical error
-        try:
-            if specific_files: files = [f for f in specific_files if f.lower().endswith(('.fit', '.fits'))]
-            else: files = [f for f in os.listdir(input_folder) if f.lower().endswith(('.fit', '.fits'))]
-            files.sort()
-        except FileNotFoundError: self.update_progress(f"❌ Dossier d'entrée non trouvé: {input_folder}"); return None
-        except Exception as e: self.update_progress(f"❌ Erreur lecture dossier entrée: {e}"); return None
-        if not files: self.update_progress("❌ Aucun fichier .fit/.fits trouvé à traiter."); return output_folder
-
-        # Estimate batch size (still useful for other parts or general info)
-        if self.batch_size <= 0:
-            if files: # Check if files list is not empty
-                 sample_path = os.path.join(input_folder, files[0])
-                 try:
-                     self.batch_size = estimate_batch_size(sample_path)
-                     self.update_progress(f"🧠 Taille de lot dynamique estimée : {self.batch_size}")
-                 except Exception as est_err:
-                     self.update_progress(f"⚠️ Erreur estimation taille lot: {est_err}. Utilisation valeur défaut 10.")
-                     self.batch_size = 10
-            else: # No files, use default batch size
-                 self.batch_size = 10
-
-        self.update_progress("⭐ Recherche/Préparation image de référence...")
-        fixed_reference_image, fixed_reference_header = self._get_reference_image(input_folder, files)
-
-        if fixed_reference_image is None:
-            # Error message now generated within _get_reference_image or QueueManager
-            # self.update_progress("❌ Impossible d'obtenir une image de référence valide. Arrêt.")
-            return None # Signal failure
-
-        self.update_progress(f"✅ Recherche référence terminée.")
-        return output_folder
-
-
-    def _get_reference_image(self, input_folder, files):
-        """
-        Obtient l'image de référence (float32, 0-1) et son en-tête.
-        Analyse un nombre fixe d'images initiales pour la sélection auto.
-        """
-        reference_image = None
-        reference_header = None
-        processed_candidates = 0
-        rejected_candidates = 0
-        rejection_reasons = {'load': 0, 'variance': 0, 'preprocess': 0, 'metric': 0}
-
-        # --- Try Manual Reference Path ---
-        if self.reference_image_path and os.path.isfile(self.reference_image_path):
-            manual_ref_basename = os.path.basename(self.reference_image_path)
-            try:
-                self.update_progress(f"📌 Chargement référence manuelle: {manual_ref_basename}")
-                ref_img_loaded = load_and_validate_fits(self.reference_image_path)
-                if ref_img_loaded is None: raise ValueError(f"Échec chargement/validation: {manual_ref_basename}")
-
-                ref_hdr_loaded = fits.getheader(self.reference_image_path)
-                prepared_ref = ref_img_loaded
-                if prepared_ref.ndim == 2:
-                    bayer_pat_ref = ref_hdr_loaded.get('BAYERPAT', self.bayer_pattern)
-                    if isinstance(bayer_pat_ref, str) and bayer_pat_ref.upper() in ["GRBG", "RGGB", "GBRG", "BGGR"]:
-                        try: prepared_ref = debayer_image(prepared_ref, bayer_pat_ref.upper())
-                        except ValueError as deb_err: self.update_progress(f"⚠️ Réf Manuelle: Erreur Debayer {deb_err}. Utilisation N&B.")
-                if self.correct_hot_pixels:
-                    try:
-                        self.update_progress("🔥 Correction px chauds sur référence manuelle...")
-                        prepared_ref = detect_and_correct_hot_pixels(prepared_ref, self.hot_pixel_threshold, self.neighborhood_size)
-                    except Exception as hp_err: self.update_progress(f"⚠️ Réf Manuelle: Erreur correction px chauds: {hp_err}")
-
-                reference_image = prepared_ref.astype(np.float32)
-                reference_header = ref_hdr_loaded
-                self.update_progress(f"✅ Référence manuelle chargée: dims {reference_image.shape}")
-
-            except Exception as e:
-                self.update_progress(f"❌ Erreur chargement/préparation référence manuelle ({manual_ref_basename}): {e}. Tentative sélection auto...")
-                reference_image = None # Force auto-selection
-
-        # --- Auto-Select Reference if needed ---
-        if reference_image is None:
-            self.update_progress("⚙️ Sélection auto de la meilleure image de référence...")
-            if not files:
-                 self.update_progress("❌ Impossible sélectionner référence: aucun fichier d'entrée fourni.")
-                 return None, None # Cannot find reference if no files exist
-
-            best_image_data = None; best_header_data = None; best_file_name = None
-            max_metric = -np.inf # Start with negative infinity
-
-            num_to_analyze = min(self.NUM_IMAGES_FOR_AUTO_REF, len(files))
-            self.update_progress(f"🔍 Analyse des {num_to_analyze} premières images pour référence...")
-
-            iterable = files[:num_to_analyze]
-            disable_tqdm = self.progress_callback is not None
-            with tqdm(total=num_to_analyze, desc="Analyse réf.", disable=disable_tqdm, leave=False) as pbar:
-                for i, f in enumerate(iterable):
-                    if self.stop_processing: return None, None
-                    file_path = os.path.join(input_folder, f)
-                    processed_candidates += 1
-                    rejection_reason = None # Track why this specific file was rejected
-
-                    try:
-                        # --- Load Candidate ---
-                        img = load_and_validate_fits(file_path)
-                        if img is None: rejection_reason = "load"; raise ValueError("Load fail")
-
-                        hdr = fits.getheader(file_path)
-
-                        # --- Basic Quality Check ---
-                        std_dev = np.std(img)
-                        variance_threshold = 0.0020 # Lowered threshold
-                        if std_dev < variance_threshold: rejection_reason = "variance"; raise ValueError(f"Low variance ({std_dev:.4f})")
-                        # --- Preprocess Candidate ---
-                        prepared_img = img
-                        if prepared_img.ndim == 2:
-                             bayer_pat_s = hdr.get('BAYERPAT', self.bayer_pattern)
-                             if isinstance(bayer_pat_s, str) and bayer_pat_s.upper() in ["GRBG", "RGGB", "GBRG", "BGGR"]:
-                                  try: prepared_img = debayer_image(prepared_img, bayer_pat_s.upper())
-                                  except ValueError as de: print(f"Debug RefScan: Err Debayer {f}: {de}"); # Keep grayscale
-                        if self.correct_hot_pixels:
-                             try: prepared_img = detect_and_correct_hot_pixels(prepared_img, self.hot_pixel_threshold, self.neighborhood_size)
-                             except Exception as hpe: print(f"Debug RefScan: Err HPX {f}: {hpe}"); # Continue without correction
-
-                        # Ensure float32 for metric calculation
-                        prepared_img = prepared_img.astype(np.float32)
-
-                        # --- Calculate Metric ---
-                        median_val = np.median(prepared_img)
-                        mad_val = np.median(np.abs(prepared_img - median_val))
-                        approx_std = mad_val * 1.4826
-                        metric = median_val / (approx_std + 1e-6) if median_val > 0 else -np.inf
-                        if not np.isfinite(metric): rejection_reason = "metric"; raise ValueError("Metric non-finite")
-
-
-                        # --- Compare and Store Best ---
-                        if metric > max_metric:
-                            # print(f"Debug RefScan: New best {f}, Metric={metric:.2f} (Prev Max={max_metric:.2f})") # Debug
-                            max_metric = metric
-                            best_image_data = prepared_img # Store preprocessed version
-                            best_header_data = hdr
-                            best_file_name = f
-                        # else: print(f"Debug RefScan: Skip {f}, Metric={metric:.2f} (Best={max_metric:.2f})") # Debug
-
-                    except Exception as e:
-                        # Catch errors during processing of a single candidate
-                        self.update_progress(f"⚠️ Erreur analyse réf {f}: {e}")
-                        rejected_candidates += 1
-                        if rejection_reason: rejection_reasons[rejection_reason] += 1
-                        else: rejection_reasons['preprocess'] += 1 # Count other errors as preprocess errors
-                    finally:
-                        pbar.update(1) # Update tqdm progress bar
-
-            # --- Final Check after loop ---
-            if best_image_data is not None:
-                reference_image = best_image_data
-                reference_header = best_header_data
-                self.update_progress(f"⭐ Référence auto sélectionnée: {best_file_name} (Metric: {max_metric:.2f})")
-                # Report rejection stats if any were rejected
-                if rejected_candidates > 0:
-                     reason_str = ", ".join(f"{k}:{v}" for k,v in rejection_reasons.items() if v > 0)
-                     self.update_progress(f"   (Info: {processed_candidates} analysés, {rejected_candidates} rejetés [{reason_str}])")
-            else:
-                # Report failure and reasons
-                reason_str = ", ".join(f"{k}:{v}" for k,v in rejection_reasons.items() if v > 0)
-                self.update_progress(f"❌ Aucune référence valide trouvée après analyse de {processed_candidates} images. Raisons rejet: [{reason_str}]")
-                return None, None # Explicitly return None to signal failure
-
-        return reference_image, reference_header
-
-
-    # --- _save_reference_image (Unchanged) ---
-    def _save_reference_image(self, reference_image, reference_header, base_output_folder):
-        """
-        Sauvegarde l'image de référence (float32 0-1) au format FITS (uint16)
-        dans le dossier temporaire DEDANS base_output_folder.
-        """
-        if reference_image is None: return
-        temp_folder_ref = os.path.join(base_output_folder, "temp_processing")
-        try:
-            os.makedirs(temp_folder_ref, exist_ok=True)
-            ref_output_path = os.path.join(temp_folder_ref, "reference_image.fit")
-            ref_preview_path = os.path.join(temp_folder_ref, "reference_image.png")
-            save_header = reference_header.copy() if reference_header else fits.Header()
-            save_header.set('REFRENCE', True, 'Stacking reference image')
-            if self.correct_hot_pixels: save_header.set('HOTPIXCR', True, 'Hot pixel correction applied to ref')
-            save_header.add_history("Reference image saved by SeestarAligner")
-            save_fits_image(reference_image, ref_output_path, save_header, overwrite=True)
-            self.update_progress(f"📁 Image référence sauvegardée: {ref_output_path}")
-            save_preview_image(reference_image, ref_preview_path, apply_stretch=True)
-        except Exception as e:
-            self.update_progress(f"⚠️ Erreur lors de la sauvegarde de l'image de référence: {e}")
-            traceback.print_exc(limit=2)
-
-    # --- _align_image (Unchanged) ---
-    def _align_image(self, img_to_align, reference_image, file_name):
-        """Aligns a single image (float32 0-1) to the reference (float32 0-1)."""
-        if reference_image is None: self.update_progress(f"❌ Alignement impossible {file_name}: Référence non disponible."); return img_to_align, False
-        img_to_align = img_to_align.astype(np.float32); reference_image = reference_image.astype(np.float32)
-        try:
-            img_for_detection = img_to_align[:, :, 1] if img_to_align.ndim == 3 else img_to_align
-            ref_for_detection = reference_image[:, :, 1] if reference_image.ndim == 3 else reference_image
-            if img_for_detection.shape != ref_for_detection.shape: self.update_progress(f"❌ Alignement {file_name}: Dimensions incompatibles Réf={ref_for_detection.shape}, Img={img_for_detection.shape}"); return img_to_align, False
-            aligned_img, _ = aa.register(source=img_to_align, target=reference_image, max_control_points=50, detection_sigma=5, min_area=5)
-            if aligned_img is None: raise aa.MaxIterError("Alignement échoué (pas de transformation trouvée)")
-            aligned_img = np.clip(aligned_img.astype(np.float32), 0.0, 1.0); return aligned_img, True
-        except aa.MaxIterError as ae: self.update_progress(f"⚠️ Alignement échoué {file_name}: {ae}"); return img_to_align, False
-        except ValueError as ve: self.update_progress(f"❌ Erreur alignement {file_name} (ValueError): {ve}"); return img_to_align, False
-        except Exception as e: self.update_progress(f"❌ Erreur alignement inattendue {file_name}: {e}"); traceback.print_exc(limit=3); return img_to_align, False
-
-# --- _align_batch (Unchanged - returns results, doesn't save aligned files here) ---
-    def _align_batch(self, images_data, original_indices, reference_image, input_folder, output_folder, unaligned_folder):
-        """Aligns a batch of images (data provided) in parallel."""
-        num_cores = os.cpu_count() or 1
-        max_workers = min(max(num_cores // 2, 1), 8)
-        self.update_progress(f"🧵 Alignement parallèle lot avec {max_workers} threads...")
-
-        def align_single_image_task(args):
-            idx_in_batch, (img_float_01, hdr, fname), original_file_index = args
-            if self.stop_processing:
-                return None
-            try:
-                aligned_img, success = self._align_image(img_float_01, reference_image, fname)
-                if not success:
-                    original_path = os.path.join(input_folder, fname)
-                    out_path = os.path.join(unaligned_folder, f"unaligned_{original_file_index:04d}_{fname}")
-                    if os.path.exists(original_path):
-                        shutil.copy2(original_path, out_path)
-                    return (original_file_index, False, f"Échec alignement: {fname}")
-                return (original_file_index, True, aligned_img, hdr)  # index, success, data, header
-            except Exception as e:
-                error_msg = f"Erreur tâche alignement {fname}: {e}"
-                self.update_progress(f"❌ {error_msg}")
-                try:
-                    original_path = os.path.join(input_folder, fname)
-                    out_path = os.path.join(unaligned_folder, f"error_{original_file_index:04d}_{fname}")
-                    if os.path.exists(original_path):
-                        shutil.copy2(original_path, out_path)
-                except Exception:
-                    pass
-                return (original_file_index, False, None, None)  # index, success, data, header
-
-        task_args = [(i, data_tuple, original_indices[i]) for i, data_tuple in enumerate(images_data)]
-        results = []
-        with concurrent.futures.ThreadPoolExecutor(max_workers=max_workers) as executor:
-            futures = {executor.submit(align_single_image_task, args): args for args in task_args}
-            for future in concurrent.futures.as_completed(futures):
-                if self.stop_processing:
-                    for f in futures:
-                        f.cancel()
-                    self.update_progress("⛔ Alignement lot interrompu.")
-                    break
-                try:
-                    result = future.result()
-                    if result:
-                        results.append(result)
-                except concurrent.futures.CancelledError:
-                    pass
-                except Exception as future_err:
-                    orig_fname = futures[future][1][2]
-                    self.update_progress(f"❗️ Erreur récupération résultat pour {orig_fname}: {future_err}")
-                    results.append((futures[future][2], False, None, None))
-
-        success_count = sum(1 for _, success, _, _ in results if success)
-        fail_count = len(results) - success_count
-        self.update_progress(f"🏁 Alignement lot terminé: {success_count} succès, {fail_count} échecs.")
-        return results
-    
-# --- Compatibility Function (Unchanged) ---
-def align_seestar_images_batch(*args, **kwargs):
-    """(Compatibility) Use SeestarAligner().align_images(...) directly."""
-    aligner = SeestarAligner()
-    if 'bayer_pattern' in kwargs: aligner.bayer_pattern = kwargs['bayer_pattern']
-    if 'batch_size' in kwargs: aligner.batch_size = kwargs['batch_size']
-    if 'reference_image_path' in kwargs: aligner.reference_image_path = kwargs['reference_image_path']
-    if 'correct_hot_pixels' in kwargs: aligner.correct_hot_pixels = kwargs['correct_hot_pixels']
-    if 'hot_pixel_threshold' in kwargs: aligner.hot_pixel_threshold = kwargs['hot_pixel_threshold']
-    if 'neighborhood_size' in kwargs: aligner.neighborhood_size = kwargs['neighborhood_size']
-    if 'progress_callback' in kwargs: aligner.set_progress_callback(kwargs['progress_callback'])
-    # Call the main method, passing only relevant args
-    return aligner.align_images(args[0], kwargs.get('output_folder'), kwargs.get('specific_files'))
-=======
-# --- START OF FILE seestar/core/alignment.py ---
-"""
-Module pour l'alignement des images astronomiques.
-Utilise astroalign pour l'enregistrement des images.
-"""
-import os
-import numpy as np
-from astropy.io import fits
-import cv2
-import astroalign as aa
-from tqdm import tqdm
-import warnings
-import gc
-import time
-import shutil
-import concurrent.futures
-from functools import partial
-import traceback # Added for traceback printing
-
-
-from .image_processing import (
-    load_and_validate_fits, # Returns float32 0-1 or None
-    debayer_image,          # Expects float32 0-1, returns float32 0-1
-    save_fits_image,        # Expects float32 0-1, saves uint16
-    save_preview_image      # For saving reference preview
-)
-from .hot_pixels import detect_and_correct_hot_pixels
-from .utils import estimate_batch_size
-
-warnings.filterwarnings("ignore", category=FutureWarning)
-
-class SeestarAligner:
-    """
-    Classe pour l'alignement des images astronomiques de Seestar.
-    Trouve une image de référence et aligne les autres images sur celle-ci.
-    """
-    NUM_IMAGES_FOR_AUTO_REF = 50 # Number of initial images to check for reference
-
-    def __init__(self):
-        """Initialise l'aligneur avec des valeurs par défaut."""
-        self.bayer_pattern = "GRBG"
-        self.batch_size = 0
-        self.reference_image_path = None
-        self.correct_hot_pixels = True
-        self.hot_pixel_threshold = 3.0
-        self.neighborhood_size = 5
-        self.stop_processing = False
-        self.progress_callback = None
-
-    def set_progress_callback(self, callback):
-        """Définit la fonction de rappel pour les mises à jour de progression."""
-        self.progress_callback = callback
-
-    def update_progress(self, message, progress=None):
-        """Met à jour la progression en utilisant le callback si disponible."""
-        # Ensure message is a string
-        message = str(message)
-        if self.progress_callback:
-            try:
-                self.progress_callback(message, progress)
-            except Exception as cb_err:
-                print(f"Error in aligner progress callback: {cb_err}")
-        else:
-            # Basic print fallback if no callback set
-            if progress is not None:
-                print(f"[{int(progress)}%] {message}")
-            else:
-                print(message)
-
-    def align_images(self, input_folder, output_folder=None, specific_files=None):
-        """
-        (Primarily used by QueueManager to get reference image info now)
-        Finds reference image. Standalone alignment loop is commented out.
-        """
-        self.stop_processing = False
-        if output_folder is None: output_folder = os.path.join(input_folder, "aligned_lights")
-        try:
-            os.makedirs(output_folder, exist_ok=True)
-            unaligned_folder = os.path.join(output_folder, "unaligned") # Still create for consistency
-            os.makedirs(unaligned_folder, exist_ok=True)
-        except OSError as e:
-            self.update_progress(f"❌ Erreur création dossier sortie/unaligned: {e}")
-            return None # Critical error
-        try:
-            if specific_files: files = [f for f in specific_files if f.lower().endswith(('.fit', '.fits'))]
-            else: files = [f for f in os.listdir(input_folder) if f.lower().endswith(('.fit', '.fits'))]
-            files.sort()
-        except FileNotFoundError: self.update_progress(f"❌ Dossier d'entrée non trouvé: {input_folder}"); return None
-        except Exception as e: self.update_progress(f"❌ Erreur lecture dossier entrée: {e}"); return None
-        if not files: self.update_progress("❌ Aucun fichier .fit/.fits trouvé à traiter."); return output_folder
-
-        # Estimate batch size (still useful for other parts or general info)
-        if self.batch_size <= 0:
-            if files: # Check if files list is not empty
-                 sample_path = os.path.join(input_folder, files[0])
-                 try:
-                     self.batch_size = estimate_batch_size(sample_path)
-                     self.update_progress(f"🧠 Taille de lot dynamique estimée : {self.batch_size}")
-                 except Exception as est_err:
-                     self.update_progress(f"⚠️ Erreur estimation taille lot: {est_err}. Utilisation valeur défaut 10.")
-                     self.batch_size = 10
-            else: # No files, use default batch size
-                 self.batch_size = 10
-
-        self.update_progress("⭐ Recherche/Préparation image de référence...")
-        fixed_reference_image, fixed_reference_header = self._get_reference_image(input_folder, files)
-
-        if fixed_reference_image is None:
-            # Error message now generated within _get_reference_image or QueueManager
-            # self.update_progress("❌ Impossible d'obtenir une image de référence valide. Arrêt.")
-            return None # Signal failure
-
-        self.update_progress(f"✅ Recherche référence terminée.")
-        return output_folder
-
-
-    def _get_reference_image(self, input_folder, files):
-        """
-        Obtient l'image de référence (float32, 0-1) et son en-tête.
-        Analyse un nombre fixe d'images initiales pour la sélection auto.
-        """
-        reference_image = None
-        reference_header = None
-        processed_candidates = 0
-        rejected_candidates = 0
-        rejection_reasons = {'load': 0, 'variance': 0, 'preprocess': 0, 'metric': 0}
-
-        # --- Try Manual Reference Path ---
-        if self.reference_image_path and os.path.isfile(self.reference_image_path):
-            manual_ref_basename = os.path.basename(self.reference_image_path)
-            try:
-                self.update_progress(f"📌 Chargement référence manuelle: {manual_ref_basename}")
-                ref_img_loaded = load_and_validate_fits(self.reference_image_path)
-                if ref_img_loaded is None: raise ValueError(f"Échec chargement/validation: {manual_ref_basename}")
-
-                ref_hdr_loaded = fits.getheader(self.reference_image_path)
-                prepared_ref = ref_img_loaded
-                if prepared_ref.ndim == 2:
-                    bayer_pat_ref = ref_hdr_loaded.get('BAYERPAT', self.bayer_pattern)
-                    if isinstance(bayer_pat_ref, str) and bayer_pat_ref.upper() in ["GRBG", "RGGB", "GBRG", "BGGR"]:
-                        try: prepared_ref = debayer_image(prepared_ref, bayer_pat_ref.upper())
-                        except ValueError as deb_err: self.update_progress(f"⚠️ Réf Manuelle: Erreur Debayer {deb_err}. Utilisation N&B.")
-                if self.correct_hot_pixels:
-                    try:
-                        self.update_progress("🔥 Correction px chauds sur référence manuelle...")
-                        prepared_ref = detect_and_correct_hot_pixels(prepared_ref, self.hot_pixel_threshold, self.neighborhood_size)
-                    except Exception as hp_err: self.update_progress(f"⚠️ Réf Manuelle: Erreur correction px chauds: {hp_err}")
-
-                reference_image = prepared_ref.astype(np.float32)
-                reference_header = ref_hdr_loaded
-                self.update_progress(f"✅ Référence manuelle chargée: dims {reference_image.shape}")
-
-            except Exception as e:
-                self.update_progress(f"❌ Erreur chargement/préparation référence manuelle ({manual_ref_basename}): {e}. Tentative sélection auto...")
-                reference_image = None # Force auto-selection
-
-        # --- Auto-Select Reference if needed ---
-        if reference_image is None:
-            self.update_progress("⚙️ Sélection auto de la meilleure image de référence...")
-            if not files:
-                 self.update_progress("❌ Impossible sélectionner référence: aucun fichier d'entrée fourni.")
-                 return None, None # Cannot find reference if no files exist
-
-            best_image_data = None; best_header_data = None; best_file_name = None
-            max_metric = -np.inf # Start with negative infinity
-
-            num_to_analyze = min(self.NUM_IMAGES_FOR_AUTO_REF, len(files))
-            self.update_progress(f"🔍 Analyse des {num_to_analyze} premières images pour référence...")
-
-            iterable = files[:num_to_analyze]
-            disable_tqdm = self.progress_callback is not None
-            with tqdm(total=num_to_analyze, desc="Analyse réf.", disable=disable_tqdm, leave=False) as pbar:
-                for i, f in enumerate(iterable):
-                    if self.stop_processing: return None, None
-                    file_path = os.path.join(input_folder, f)
-                    processed_candidates += 1
-                    rejection_reason = None # Track why this specific file was rejected
-
-                    try:
-                        # --- Load Candidate ---
-                        img = load_and_validate_fits(file_path)
-                        if img is None: rejection_reason = "load"; raise ValueError("Load fail")
-
-                        hdr = fits.getheader(file_path)
-
-                        # --- Basic Quality Check ---
-                        std_dev = np.std(img)
-                        variance_threshold = 0.0020 # Lowered threshold
-                        if std_dev < variance_threshold: rejection_reason = "variance"; raise ValueError(f"Low variance ({std_dev:.4f})")
-                        # --- Preprocess Candidate ---
-                        prepared_img = img
-                        if prepared_img.ndim == 2:
-                             bayer_pat_s = hdr.get('BAYERPAT', self.bayer_pattern)
-                             if isinstance(bayer_pat_s, str) and bayer_pat_s.upper() in ["GRBG", "RGGB", "GBRG", "BGGR"]:
-                                  try: prepared_img = debayer_image(prepared_img, bayer_pat_s.upper())
-                                  except ValueError as de: print(f"Debug RefScan: Err Debayer {f}: {de}"); # Keep grayscale
-                        if self.correct_hot_pixels:
-                             try: prepared_img = detect_and_correct_hot_pixels(prepared_img, self.hot_pixel_threshold, self.neighborhood_size)
-                             except Exception as hpe: print(f"Debug RefScan: Err HPX {f}: {hpe}"); # Continue without correction
-
-                        # Ensure float32 for metric calculation
-                        prepared_img = prepared_img.astype(np.float32)
-
-                        # --- Calculate Metric ---
-                        median_val = np.median(prepared_img)
-                        mad_val = np.median(np.abs(prepared_img - median_val))
-                        approx_std = mad_val * 1.4826
-                        metric = median_val / (approx_std + 1e-6) if median_val > 0 else -np.inf
-                        if not np.isfinite(metric): rejection_reason = "metric"; raise ValueError("Metric non-finite")
-
-
-                        # --- Compare and Store Best ---
-                        if metric > max_metric:
-                            # print(f"Debug RefScan: New best {f}, Metric={metric:.2f} (Prev Max={max_metric:.2f})") # Debug
-                            max_metric = metric
-                            best_image_data = prepared_img # Store preprocessed version
-                            best_header_data = hdr
-                            best_file_name = f
-                        # else: print(f"Debug RefScan: Skip {f}, Metric={metric:.2f} (Best={max_metric:.2f})") # Debug
-
-                    except Exception as e:
-                        # Catch errors during processing of a single candidate
-                        self.update_progress(f"⚠️ Erreur analyse réf {f}: {e}")
-                        rejected_candidates += 1
-                        if rejection_reason: rejection_reasons[rejection_reason] += 1
-                        else: rejection_reasons['preprocess'] += 1 # Count other errors as preprocess errors
-                    finally:
-                        pbar.update(1) # Update tqdm progress bar
-
-            # --- Final Check after loop ---
-            if best_image_data is not None:
-                reference_image = best_image_data
-                reference_header = best_header_data
-                self.update_progress(f"⭐ Référence auto sélectionnée: {best_file_name} (Metric: {max_metric:.2f})")
-                # Report rejection stats if any were rejected
-                if rejected_candidates > 0:
-                     reason_str = ", ".join(f"{k}:{v}" for k,v in rejection_reasons.items() if v > 0)
-                     self.update_progress(f"   (Info: {processed_candidates} analysés, {rejected_candidates} rejetés [{reason_str}])")
-            else:
-                # Report failure and reasons
-                reason_str = ", ".join(f"{k}:{v}" for k,v in rejection_reasons.items() if v > 0)
-                self.update_progress(f"❌ Aucune référence valide trouvée après analyse de {processed_candidates} images. Raisons rejet: [{reason_str}]")
-                return None, None # Explicitly return None to signal failure
-
-        return reference_image, reference_header
-
-
-    # --- _save_reference_image (Unchanged) ---
-    def _save_reference_image(self, reference_image, reference_header, base_output_folder):
-        """
-        Sauvegarde l'image de référence (float32 0-1) au format FITS (uint16)
-        dans le dossier temporaire DEDANS base_output_folder.
-        """
-        if reference_image is None: return
-        temp_folder_ref = os.path.join(base_output_folder, "temp_processing")
-        try:
-            os.makedirs(temp_folder_ref, exist_ok=True)
-            ref_output_path = os.path.join(temp_folder_ref, "reference_image.fit")
-            ref_preview_path = os.path.join(temp_folder_ref, "reference_image.png")
-            save_header = reference_header.copy() if reference_header else fits.Header()
-            save_header.set('REFRENCE', True, 'Stacking reference image')
-            if self.correct_hot_pixels: save_header.set('HOTPIXCR', True, 'Hot pixel correction applied to ref')
-            save_header.add_history("Reference image saved by SeestarAligner")
-            save_fits_image(reference_image, ref_output_path, save_header, overwrite=True)
-            self.update_progress(f"📁 Image référence sauvegardée: {ref_output_path}")
-            save_preview_image(reference_image, ref_preview_path, apply_stretch=True)
-        except Exception as e:
-            self.update_progress(f"⚠️ Erreur lors de la sauvegarde de l'image de référence: {e}")
-            traceback.print_exc(limit=2)
-
-    # --- _align_image (Unchanged) ---
-    def _align_image(self, img_to_align, reference_image, file_name):
-        """Aligns a single image (float32 0-1) to the reference (float32 0-1)."""
-        if reference_image is None: self.update_progress(f"❌ Alignement impossible {file_name}: Référence non disponible."); return img_to_align, False
-        img_to_align = img_to_align.astype(np.float32); reference_image = reference_image.astype(np.float32)
-        try:
-            img_for_detection = img_to_align[:, :, 1] if img_to_align.ndim == 3 else img_to_align
-            ref_for_detection = reference_image[:, :, 1] if reference_image.ndim == 3 else reference_image
-            if img_for_detection.shape != ref_for_detection.shape: self.update_progress(f"❌ Alignement {file_name}: Dimensions incompatibles Réf={ref_for_detection.shape}, Img={img_for_detection.shape}"); return img_to_align, False
-            aligned_img, _ = aa.register(source=img_to_align, target=reference_image, max_control_points=50, detection_sigma=5, min_area=5)
-            if aligned_img is None: raise aa.MaxIterError("Alignement échoué (pas de transformation trouvée)")
-            aligned_img = np.clip(aligned_img.astype(np.float32), 0.0, 1.0); return aligned_img, True
-        except aa.MaxIterError as ae: self.update_progress(f"⚠️ Alignement échoué {file_name}: {ae}"); return img_to_align, False
-        except ValueError as ve: self.update_progress(f"❌ Erreur alignement {file_name} (ValueError): {ve}"); return img_to_align, False
-        except Exception as e: self.update_progress(f"❌ Erreur alignement inattendue {file_name}: {e}"); traceback.print_exc(limit=3); return img_to_align, False
-
-# --- _align_batch (Unchanged - returns results, doesn't save aligned files here) ---
-    def _align_batch(self, images_data, original_indices, reference_image, input_folder, output_folder, unaligned_folder):
-        """Aligns a batch of images (data provided) in parallel."""
-        num_cores = os.cpu_count() or 1
-        max_workers = min(max(num_cores // 2, 1), 8)
-        self.update_progress(f"🧵 Alignement parallèle lot avec {max_workers} threads...")
-
-        def align_single_image_task(args):
-            idx_in_batch, (img_float_01, hdr, fname), original_file_index = args
-            if self.stop_processing:
-                return None
-            try:
-                aligned_img, success = self._align_image(img_float_01, reference_image, fname)
-                if not success:
-                    original_path = os.path.join(input_folder, fname)
-                    out_path = os.path.join(unaligned_folder, f"unaligned_{original_file_index:04d}_{fname}")
-                    if os.path.exists(original_path):
-                        shutil.copy2(original_path, out_path)
-                    return (original_file_index, False, f"Échec alignement: {fname}")
-                return (original_file_index, True, aligned_img, hdr)  # index, success, data, header
-            except Exception as e:
-                error_msg = f"Erreur tâche alignement {fname}: {e}"
-                self.update_progress(f"❌ {error_msg}")
-                try:
-                    original_path = os.path.join(input_folder, fname)
-                    out_path = os.path.join(unaligned_folder, f"error_{original_file_index:04d}_{fname}")
-                    if os.path.exists(original_path):
-                        shutil.copy2(original_path, out_path)
-                except Exception:
-                    pass
-                return (original_file_index, False, None, None)  # index, success, data, header
-
-        task_args = [(i, data_tuple, original_indices[i]) for i, data_tuple in enumerate(images_data)]
-        results = []
-        with concurrent.futures.ThreadPoolExecutor(max_workers=max_workers) as executor:
-            futures = {executor.submit(align_single_image_task, args): args for args in task_args}
-            for future in concurrent.futures.as_completed(futures):
-                if self.stop_processing:
-                    for f in futures:
-                        f.cancel()
-                    self.update_progress("⛔ Alignement lot interrompu.")
-                    break
-                try:
-                    result = future.result()
-                    if result:
-                        results.append(result)
-                except concurrent.futures.CancelledError:
-                    pass
-                except Exception as future_err:
-                    orig_fname = futures[future][1][2]
-                    self.update_progress(f"❗️ Erreur récupération résultat pour {orig_fname}: {future_err}")
-                    results.append((futures[future][2], False, None, None))
-
-        success_count = sum(1 for _, success, _, _ in results if success)
-        fail_count = len(results) - success_count
-        self.update_progress(f"🏁 Alignement lot terminé: {success_count} succès, {fail_count} échecs.")
-        return results
-    
-# --- Compatibility Function (Unchanged) ---
-def align_seestar_images_batch(*args, **kwargs):
-    """(Compatibility) Use SeestarAligner().align_images(...) directly."""
-    aligner = SeestarAligner()
-    if 'bayer_pattern' in kwargs: aligner.bayer_pattern = kwargs['bayer_pattern']
-    if 'batch_size' in kwargs: aligner.batch_size = kwargs['batch_size']
-    if 'reference_image_path' in kwargs: aligner.reference_image_path = kwargs['reference_image_path']
-    if 'correct_hot_pixels' in kwargs: aligner.correct_hot_pixels = kwargs['correct_hot_pixels']
-    if 'hot_pixel_threshold' in kwargs: aligner.hot_pixel_threshold = kwargs['hot_pixel_threshold']
-    if 'neighborhood_size' in kwargs: aligner.neighborhood_size = kwargs['neighborhood_size']
-    if 'progress_callback' in kwargs: aligner.set_progress_callback(kwargs['progress_callback'])
-    # Call the main method, passing only relevant args
-    return aligner.align_images(args[0], kwargs.get('output_folder'), kwargs.get('specific_files'))
->>>>>>> acae1359
+# --- START OF FILE seestar/core/alignment.py ---
+"""
+Module pour l'alignement des images astronomiques.
+Utilise astroalign pour l'enregistrement des images.
+"""
+import os
+import numpy as np
+from astropy.io import fits
+import cv2
+import astroalign as aa
+from tqdm import tqdm
+import warnings
+import gc
+import time
+import shutil
+import concurrent.futures
+from functools import partial
+import traceback # Added for traceback printing
+
+
+from .image_processing import (
+    load_and_validate_fits, # Returns float32 0-1 or None
+    debayer_image,          # Expects float32 0-1, returns float32 0-1
+    save_fits_image,        # Expects float32 0-1, saves uint16
+    save_preview_image      # For saving reference preview
+)
+from .hot_pixels import detect_and_correct_hot_pixels
+from .utils import estimate_batch_size
+
+warnings.filterwarnings("ignore", category=FutureWarning)
+
+class SeestarAligner:
+    """
+    Classe pour l'alignement des images astronomiques de Seestar.
+    Trouve une image de référence et aligne les autres images sur celle-ci.
+    """
+    NUM_IMAGES_FOR_AUTO_REF = 50 # Number of initial images to check for reference
+
+    def __init__(self):
+        """Initialise l'aligneur avec des valeurs par défaut."""
+        self.bayer_pattern = "GRBG"
+        self.batch_size = 0
+        self.reference_image_path = None
+        self.correct_hot_pixels = True
+        self.hot_pixel_threshold = 3.0
+        self.neighborhood_size = 5
+        self.stop_processing = False
+        self.progress_callback = None
+
+    def set_progress_callback(self, callback):
+        """Définit la fonction de rappel pour les mises à jour de progression."""
+        self.progress_callback = callback
+
+    def update_progress(self, message, progress=None):
+        """Met à jour la progression en utilisant le callback si disponible."""
+        # Ensure message is a string
+        message = str(message)
+        if self.progress_callback:
+            try:
+                self.progress_callback(message, progress)
+            except Exception as cb_err:
+                print(f"Error in aligner progress callback: {cb_err}")
+        else:
+            # Basic print fallback if no callback set
+            if progress is not None:
+                print(f"[{int(progress)}%] {message}")
+            else:
+                print(message)
+
+    def align_images(self, input_folder, output_folder=None, specific_files=None):
+        """
+        (Primarily used by QueueManager to get reference image info now)
+        Finds reference image. Standalone alignment loop is commented out.
+        """
+        self.stop_processing = False
+        if output_folder is None: output_folder = os.path.join(input_folder, "aligned_lights")
+        try:
+            os.makedirs(output_folder, exist_ok=True)
+            unaligned_folder = os.path.join(output_folder, "unaligned") # Still create for consistency
+            os.makedirs(unaligned_folder, exist_ok=True)
+        except OSError as e:
+            self.update_progress(f"❌ Erreur création dossier sortie/unaligned: {e}")
+            return None # Critical error
+        try:
+            if specific_files: files = [f for f in specific_files if f.lower().endswith(('.fit', '.fits'))]
+            else: files = [f for f in os.listdir(input_folder) if f.lower().endswith(('.fit', '.fits'))]
+            files.sort()
+        except FileNotFoundError: self.update_progress(f"❌ Dossier d'entrée non trouvé: {input_folder}"); return None
+        except Exception as e: self.update_progress(f"❌ Erreur lecture dossier entrée: {e}"); return None
+        if not files: self.update_progress("❌ Aucun fichier .fit/.fits trouvé à traiter."); return output_folder
+
+        # Estimate batch size (still useful for other parts or general info)
+        if self.batch_size <= 0:
+            if files: # Check if files list is not empty
+                 sample_path = os.path.join(input_folder, files[0])
+                 try:
+                     self.batch_size = estimate_batch_size(sample_path)
+                     self.update_progress(f"🧠 Taille de lot dynamique estimée : {self.batch_size}")
+                 except Exception as est_err:
+                     self.update_progress(f"⚠️ Erreur estimation taille lot: {est_err}. Utilisation valeur défaut 10.")
+                     self.batch_size = 10
+            else: # No files, use default batch size
+                 self.batch_size = 10
+
+        self.update_progress("⭐ Recherche/Préparation image de référence...")
+        fixed_reference_image, fixed_reference_header = self._get_reference_image(input_folder, files)
+
+        if fixed_reference_image is None:
+            # Error message now generated within _get_reference_image or QueueManager
+            # self.update_progress("❌ Impossible d'obtenir une image de référence valide. Arrêt.")
+            return None # Signal failure
+
+        self.update_progress(f"✅ Recherche référence terminée.")
+        return output_folder
+
+
+    def _get_reference_image(self, input_folder, files):
+        """
+        Obtient l'image de référence (float32, 0-1) et son en-tête.
+        Analyse un nombre fixe d'images initiales pour la sélection auto.
+        """
+        reference_image = None
+        reference_header = None
+        processed_candidates = 0
+        rejected_candidates = 0
+        rejection_reasons = {'load': 0, 'variance': 0, 'preprocess': 0, 'metric': 0}
+
+        # --- Try Manual Reference Path ---
+        if self.reference_image_path and os.path.isfile(self.reference_image_path):
+            manual_ref_basename = os.path.basename(self.reference_image_path)
+            try:
+                self.update_progress(f"📌 Chargement référence manuelle: {manual_ref_basename}")
+                ref_img_loaded = load_and_validate_fits(self.reference_image_path)
+                if ref_img_loaded is None: raise ValueError(f"Échec chargement/validation: {manual_ref_basename}")
+
+                ref_hdr_loaded = fits.getheader(self.reference_image_path)
+                prepared_ref = ref_img_loaded
+                if prepared_ref.ndim == 2:
+                    bayer_pat_ref = ref_hdr_loaded.get('BAYERPAT', self.bayer_pattern)
+                    if isinstance(bayer_pat_ref, str) and bayer_pat_ref.upper() in ["GRBG", "RGGB", "GBRG", "BGGR"]:
+                        try: prepared_ref = debayer_image(prepared_ref, bayer_pat_ref.upper())
+                        except ValueError as deb_err: self.update_progress(f"⚠️ Réf Manuelle: Erreur Debayer {deb_err}. Utilisation N&B.")
+                if self.correct_hot_pixels:
+                    try:
+                        self.update_progress("🔥 Correction px chauds sur référence manuelle...")
+                        prepared_ref = detect_and_correct_hot_pixels(prepared_ref, self.hot_pixel_threshold, self.neighborhood_size)
+                    except Exception as hp_err: self.update_progress(f"⚠️ Réf Manuelle: Erreur correction px chauds: {hp_err}")
+
+                reference_image = prepared_ref.astype(np.float32)
+                reference_header = ref_hdr_loaded
+                self.update_progress(f"✅ Référence manuelle chargée: dims {reference_image.shape}")
+
+            except Exception as e:
+                self.update_progress(f"❌ Erreur chargement/préparation référence manuelle ({manual_ref_basename}): {e}. Tentative sélection auto...")
+                reference_image = None # Force auto-selection
+
+        # --- Auto-Select Reference if needed ---
+        if reference_image is None:
+            self.update_progress("⚙️ Sélection auto de la meilleure image de référence...")
+            if not files:
+                 self.update_progress("❌ Impossible sélectionner référence: aucun fichier d'entrée fourni.")
+                 return None, None # Cannot find reference if no files exist
+
+            best_image_data = None; best_header_data = None; best_file_name = None
+            max_metric = -np.inf # Start with negative infinity
+
+            num_to_analyze = min(self.NUM_IMAGES_FOR_AUTO_REF, len(files))
+            self.update_progress(f"🔍 Analyse des {num_to_analyze} premières images pour référence...")
+
+            iterable = files[:num_to_analyze]
+            disable_tqdm = self.progress_callback is not None
+            with tqdm(total=num_to_analyze, desc="Analyse réf.", disable=disable_tqdm, leave=False) as pbar:
+                for i, f in enumerate(iterable):
+                    if self.stop_processing: return None, None
+                    file_path = os.path.join(input_folder, f)
+                    processed_candidates += 1
+                    rejection_reason = None # Track why this specific file was rejected
+
+                    try:
+                        # --- Load Candidate ---
+                        img = load_and_validate_fits(file_path)
+                        if img is None: rejection_reason = "load"; raise ValueError("Load fail")
+
+                        hdr = fits.getheader(file_path)
+
+                        # --- Basic Quality Check ---
+                        std_dev = np.std(img)
+                        variance_threshold = 0.0020 # Lowered threshold
+                        if std_dev < variance_threshold: rejection_reason = "variance"; raise ValueError(f"Low variance ({std_dev:.4f})")
+                        # --- Preprocess Candidate ---
+                        prepared_img = img
+                        if prepared_img.ndim == 2:
+                             bayer_pat_s = hdr.get('BAYERPAT', self.bayer_pattern)
+                             if isinstance(bayer_pat_s, str) and bayer_pat_s.upper() in ["GRBG", "RGGB", "GBRG", "BGGR"]:
+                                  try: prepared_img = debayer_image(prepared_img, bayer_pat_s.upper())
+                                  except ValueError as de: print(f"Debug RefScan: Err Debayer {f}: {de}"); # Keep grayscale
+                        if self.correct_hot_pixels:
+                             try: prepared_img = detect_and_correct_hot_pixels(prepared_img, self.hot_pixel_threshold, self.neighborhood_size)
+                             except Exception as hpe: print(f"Debug RefScan: Err HPX {f}: {hpe}"); # Continue without correction
+
+                        # Ensure float32 for metric calculation
+                        prepared_img = prepared_img.astype(np.float32)
+
+                        # --- Calculate Metric ---
+                        median_val = np.median(prepared_img)
+                        mad_val = np.median(np.abs(prepared_img - median_val))
+                        approx_std = mad_val * 1.4826
+                        metric = median_val / (approx_std + 1e-6) if median_val > 0 else -np.inf
+                        if not np.isfinite(metric): rejection_reason = "metric"; raise ValueError("Metric non-finite")
+
+
+                        # --- Compare and Store Best ---
+                        if metric > max_metric:
+                            # print(f"Debug RefScan: New best {f}, Metric={metric:.2f} (Prev Max={max_metric:.2f})") # Debug
+                            max_metric = metric
+                            best_image_data = prepared_img # Store preprocessed version
+                            best_header_data = hdr
+                            best_file_name = f
+                        # else: print(f"Debug RefScan: Skip {f}, Metric={metric:.2f} (Best={max_metric:.2f})") # Debug
+
+                    except Exception as e:
+                        # Catch errors during processing of a single candidate
+                        self.update_progress(f"⚠️ Erreur analyse réf {f}: {e}")
+                        rejected_candidates += 1
+                        if rejection_reason: rejection_reasons[rejection_reason] += 1
+                        else: rejection_reasons['preprocess'] += 1 # Count other errors as preprocess errors
+                    finally:
+                        pbar.update(1) # Update tqdm progress bar
+
+            # --- Final Check after loop ---
+            if best_image_data is not None:
+                reference_image = best_image_data
+                reference_header = best_header_data
+                self.update_progress(f"⭐ Référence auto sélectionnée: {best_file_name} (Metric: {max_metric:.2f})")
+                # Report rejection stats if any were rejected
+                if rejected_candidates > 0:
+                     reason_str = ", ".join(f"{k}:{v}" for k,v in rejection_reasons.items() if v > 0)
+                     self.update_progress(f"   (Info: {processed_candidates} analysés, {rejected_candidates} rejetés [{reason_str}])")
+            else:
+                # Report failure and reasons
+                reason_str = ", ".join(f"{k}:{v}" for k,v in rejection_reasons.items() if v > 0)
+                self.update_progress(f"❌ Aucune référence valide trouvée après analyse de {processed_candidates} images. Raisons rejet: [{reason_str}]")
+                return None, None # Explicitly return None to signal failure
+
+        return reference_image, reference_header
+
+
+    # --- _save_reference_image (Unchanged) ---
+    def _save_reference_image(self, reference_image, reference_header, base_output_folder):
+        """
+        Sauvegarde l'image de référence (float32 0-1) au format FITS (uint16)
+        dans le dossier temporaire DEDANS base_output_folder.
+        """
+        if reference_image is None: return
+        temp_folder_ref = os.path.join(base_output_folder, "temp_processing")
+        try:
+            os.makedirs(temp_folder_ref, exist_ok=True)
+            ref_output_path = os.path.join(temp_folder_ref, "reference_image.fit")
+            ref_preview_path = os.path.join(temp_folder_ref, "reference_image.png")
+            save_header = reference_header.copy() if reference_header else fits.Header()
+            save_header.set('REFRENCE', True, 'Stacking reference image')
+            if self.correct_hot_pixels: save_header.set('HOTPIXCR', True, 'Hot pixel correction applied to ref')
+            save_header.add_history("Reference image saved by SeestarAligner")
+            save_fits_image(reference_image, ref_output_path, save_header, overwrite=True)
+            self.update_progress(f"📁 Image référence sauvegardée: {ref_output_path}")
+            save_preview_image(reference_image, ref_preview_path, apply_stretch=True)
+        except Exception as e:
+            self.update_progress(f"⚠️ Erreur lors de la sauvegarde de l'image de référence: {e}")
+            traceback.print_exc(limit=2)
+
+    # --- _align_image (Unchanged) ---
+    def _align_image(self, img_to_align, reference_image, file_name):
+        """Aligns a single image (float32 0-1) to the reference (float32 0-1)."""
+        if reference_image is None: self.update_progress(f"❌ Alignement impossible {file_name}: Référence non disponible."); return img_to_align, False
+        img_to_align = img_to_align.astype(np.float32); reference_image = reference_image.astype(np.float32)
+        try:
+            img_for_detection = img_to_align[:, :, 1] if img_to_align.ndim == 3 else img_to_align
+            ref_for_detection = reference_image[:, :, 1] if reference_image.ndim == 3 else reference_image
+            if img_for_detection.shape != ref_for_detection.shape: self.update_progress(f"❌ Alignement {file_name}: Dimensions incompatibles Réf={ref_for_detection.shape}, Img={img_for_detection.shape}"); return img_to_align, False
+            aligned_img, _ = aa.register(source=img_to_align, target=reference_image, max_control_points=50, detection_sigma=5, min_area=5)
+            if aligned_img is None: raise aa.MaxIterError("Alignement échoué (pas de transformation trouvée)")
+            aligned_img = np.clip(aligned_img.astype(np.float32), 0.0, 1.0); return aligned_img, True
+        except aa.MaxIterError as ae: self.update_progress(f"⚠️ Alignement échoué {file_name}: {ae}"); return img_to_align, False
+        except ValueError as ve: self.update_progress(f"❌ Erreur alignement {file_name} (ValueError): {ve}"); return img_to_align, False
+        except Exception as e: self.update_progress(f"❌ Erreur alignement inattendue {file_name}: {e}"); traceback.print_exc(limit=3); return img_to_align, False
+
+# --- _align_batch (Unchanged - returns results, doesn't save aligned files here) ---
+    def _align_batch(self, images_data, original_indices, reference_image, input_folder, output_folder, unaligned_folder):
+        """Aligns a batch of images (data provided) in parallel."""
+        num_cores = os.cpu_count() or 1
+        max_workers = min(max(num_cores // 2, 1), 8)
+        self.update_progress(f"🧵 Alignement parallèle lot avec {max_workers} threads...")
+
+        def align_single_image_task(args):
+            idx_in_batch, (img_float_01, hdr, fname), original_file_index = args
+            if self.stop_processing:
+                return None
+            try:
+                aligned_img, success = self._align_image(img_float_01, reference_image, fname)
+                if not success:
+                    original_path = os.path.join(input_folder, fname)
+                    out_path = os.path.join(unaligned_folder, f"unaligned_{original_file_index:04d}_{fname}")
+                    if os.path.exists(original_path):
+                        shutil.copy2(original_path, out_path)
+                    return (original_file_index, False, f"Échec alignement: {fname}")
+                return (original_file_index, True, aligned_img, hdr)  # index, success, data, header
+            except Exception as e:
+                error_msg = f"Erreur tâche alignement {fname}: {e}"
+                self.update_progress(f"❌ {error_msg}")
+                try:
+                    original_path = os.path.join(input_folder, fname)
+                    out_path = os.path.join(unaligned_folder, f"error_{original_file_index:04d}_{fname}")
+                    if os.path.exists(original_path):
+                        shutil.copy2(original_path, out_path)
+                except Exception:
+                    pass
+                return (original_file_index, False, None, None)  # index, success, data, header
+
+        task_args = [(i, data_tuple, original_indices[i]) for i, data_tuple in enumerate(images_data)]
+        results = []
+        with concurrent.futures.ThreadPoolExecutor(max_workers=max_workers) as executor:
+            futures = {executor.submit(align_single_image_task, args): args for args in task_args}
+            for future in concurrent.futures.as_completed(futures):
+                if self.stop_processing:
+                    for f in futures:
+                        f.cancel()
+                    self.update_progress("⛔ Alignement lot interrompu.")
+                    break
+                try:
+                    result = future.result()
+                    if result:
+                        results.append(result)
+                except concurrent.futures.CancelledError:
+                    pass
+                except Exception as future_err:
+                    orig_fname = futures[future][1][2]
+                    self.update_progress(f"❗️ Erreur récupération résultat pour {orig_fname}: {future_err}")
+                    results.append((futures[future][2], False, None, None))
+
+        success_count = sum(1 for _, success, _, _ in results if success)
+        fail_count = len(results) - success_count
+        self.update_progress(f"🏁 Alignement lot terminé: {success_count} succès, {fail_count} échecs.")
+        return results
+    
+# --- Compatibility Function (Unchanged) ---
+def align_seestar_images_batch(*args, **kwargs):
+    """(Compatibility) Use SeestarAligner().align_images(...) directly."""
+    aligner = SeestarAligner()
+    if 'bayer_pattern' in kwargs: aligner.bayer_pattern = kwargs['bayer_pattern']
+    if 'batch_size' in kwargs: aligner.batch_size = kwargs['batch_size']
+    if 'reference_image_path' in kwargs: aligner.reference_image_path = kwargs['reference_image_path']
+    if 'correct_hot_pixels' in kwargs: aligner.correct_hot_pixels = kwargs['correct_hot_pixels']
+    if 'hot_pixel_threshold' in kwargs: aligner.hot_pixel_threshold = kwargs['hot_pixel_threshold']
+    if 'neighborhood_size' in kwargs: aligner.neighborhood_size = kwargs['neighborhood_size']
+    if 'progress_callback' in kwargs: aligner.set_progress_callback(kwargs['progress_callback'])
+    # Call the main method, passing only relevant args
+    return aligner.align_images(args[0], kwargs.get('output_folder'), kwargs.get('specific_files'))
 # --- END OF FILE seestar/core/alignment.py ---