--- conflicted
+++ resolved
@@ -1,682 +1,676 @@
-"""
-Module pour l'alignement des images astronomiques.
-Utilise astroalign pour l'enregistrement des images.
-"""
-import os
-import numpy as np
-from astropy.io import fits
-import cv2
-import astroalign as aa
-from skimage.transform import SimilarityTransform
-import warnings
-import logging
-import gc
-import shutil
-import tempfile
-import concurrent.futures
-import traceback # Added for traceback printing
-try: from tqdm import tqdm # Optionnel, pour la barre de progression console
-except ImportError: tqdm = lambda x, **kwargs: x
-
-from .image_processing import (
-    load_and_validate_fits, # Returns float32 0-1 or None
-    debayer_image,          # Expects float32 0-1, returns float32 0-1
-    save_fits_image,        # Expects float32 0-1, saves uint16
-    save_preview_image      # For saving reference preview
-)
-from .hot_pixels import detect_and_correct_hot_pixels
-
-warnings.filterwarnings("ignore", category=FutureWarning)
-logger = logging.getLogger(__name__)
-
-class SeestarAligner:
-    """
-    Classe pour l'alignement des images astronomiques de Seestar.
-    Trouve une image de référence et aligne les autres images sur celle-ci.
-    """
-    NUM_IMAGES_FOR_AUTO_REF = 50 # Number of initial images to check for reference
-
-    def __init__(self, move_to_unaligned_callback=None):
-        """Initialise l'aligneur avec des valeurs par défaut."""
-        self.bayer_pattern = "GRBG"
-        self.batch_size = 0
-        self.reference_image_path = None
-        self.correct_hot_pixels = True
-        self.hot_pixel_threshold = 3.0
-        self.neighborhood_size = 5
-        self.stop_processing = False
-        self.progress_callback = None
-        self.NUM_IMAGES_FOR_AUTO_REF = 20 # Ou une autre valeur par défaut
-        self.move_to_unaligned_callback = move_to_unaligned_callback
-        self.use_cuda = False
-    
-    def set_progress_callback(self, callback):
-        """Définit la fonction de rappel pour les mises à jour de progression."""
-        self.progress_callback = callback
-
-    def update_progress(self, message, progress=None):
-        """Met à jour la progression en utilisant le callback si disponible."""
-        # Ensure message is a string
-        message = str(message)
-        if self.progress_callback:
-            try:
-                self.progress_callback(message, progress)
-            except Exception as cb_err:
-                print(f"Error in aligner progress callback: {cb_err}")
-        else:
-            # Basic print fallback if no callback set
-            if progress is not None:
-                print(f"[{int(progress)}%] {message}")
-            else:
-                print(message)
-
-    def _align_cpu(
-        self,
-        img: np.ndarray,
-        M: np.ndarray,
-        dsize: tuple[int, int],
-        out: np.ndarray | None = None,
-    ) -> np.ndarray:
-        """Apply affine transform using CPU."""
-        if img.ndim == 3:
-            result = out
-            if result is None:
-                result = np.zeros((dsize[1], dsize[0], img.shape[2]), dtype=img.dtype)
-            for i in range(img.shape[2]):
-<<<<<<< HEAD
-                tmp = cv2.warpAffine(
-                    img[:, :, i],
-                    M,
-                    dsize,
-=======
-                cv2.warpAffine(
-                    img[:, :, i],
-                    M,
-                    dsize,
-                    dst=result[:, :, i],
->>>>>>> 3daac09b
-                    flags=cv2.INTER_LINEAR,
-                    borderMode=cv2.BORDER_CONSTANT,
-                    borderValue=np.nan,
-                )
-                result[:, :, i] = tmp
-            return result
-        return cv2.warpAffine(
-            img,
-            M,
-            dsize,
-            dst=out,
-            flags=cv2.INTER_LINEAR,
-            borderMode=cv2.BORDER_CONSTANT,
-            borderValue=np.nan,
-        )
-
-    def _align_cuda(self, img: np.ndarray, M: np.ndarray, dsize: tuple[int, int]) -> np.ndarray:
-        """Apply affine transform using CUDA if available."""
-        M3 = np.vstack([M, [0, 0, 1]]).astype(np.float32)
-        if img.ndim == 3:
-            chans = []
-            for i in range(img.shape[2]):
-                g = cv2.cuda_GpuMat()
-                g.upload(img[:, :, i])
-                warped = cv2.cuda.warpPerspective(
-                    g, M3, dsize,
-                    flags=cv2.INTER_LINEAR,
-                    borderMode=cv2.BORDER_CONSTANT,
-                    borderValue=0,
-                )
-                chans.append(warped.download())
-            return np.stack(chans, axis=2)
-        g = cv2.cuda_GpuMat()
-        g.upload(img)
-        warped = cv2.cuda.warpPerspective(
-            g, M3, dsize,
-            flags=cv2.INTER_LINEAR,
-            borderMode=cv2.BORDER_CONSTANT,
-            borderValue=0,
-        )
-        return warped.download()
-# --- DANS LA CLASSE SeestarAligner (dans seestar/core/alignment.py) ---
-
-
-
-# --- DANS LA CLASSE SeestarAligner (dans seestar/core/alignment.py) ---
-# ... (imports et début de la méthode inchangés) ...
-
-    def _align_image(self, img_to_align, reference_image, file_name, force_same_shape_as_ref=True, use_disk=False):
-        """
-        Aligns a single image to the reference.
-
-        If ``force_same_shape_as_ref`` is True the returned image has exactly the
-        same dimensions as ``reference_image``.  This is required for classic
-        stacking where all aligned images of a batch must share the same shape.
-        When False the output canvas is expanded so that no pixels are cropped.
-
-        Version: AlignFix_ClassicStackingRegression_1
-        """
-        logger.debug(f"  DEBUG ALIGNER (_align_image V_ClassicStackingRegression_1) pour '{file_name}':")
-        logger.debug(f"    force_same_shape_as_ref = {force_same_shape_as_ref}")
-        # ... (début de la méthode jusqu'à find_transform inchangé) ...
-        if img_to_align is None:
-            print(f"    Input img_to_align: None. Retour échec.")
-            return None, False 
-        
-        tmp_in_path = None
-        if use_disk:
-            tmp_in_path = tempfile.mktemp(suffix=".npy")
-            img_to_align_for_transform_application = np.lib.format.open_memmap(
-                tmp_in_path,
-                mode="w+",
-                dtype=np.float32,
-                shape=img_to_align.shape,
-            )
-            img_to_align_for_transform_application[:] = img_to_align.astype(
-                np.float32, copy=False
-            )
-            img_to_align_for_transform_application.flush()
-        else:
-            img_to_align_for_transform_application = img_to_align.astype(
-                np.float32, copy=True
-            )
-        original_min_in = np.nanmin(img_to_align_for_transform_application)
-        original_max_in = np.nanmax(img_to_align_for_transform_application)
-        input_was_likely_01 = (original_max_in < 1.5 and original_max_in > -0.2 and original_min_in > -0.2 and original_min_in < 1.1)
-
-        print(f"    Input img_to_align (cible de warpAffine) - Range: [{original_min_in:.4g}, {original_max_in:.4g}], Dtype: {img_to_align_for_transform_application.dtype}. Input likely 0-1: {input_was_likely_01}")
-        
-        if reference_image is None:
-            self.update_progress(f"❌ Alignement impossible {file_name}: Référence non disponible.")
-            return img_to_align, False
-
-        reference_image_float = reference_image.astype(np.float32, copy=False)
-
-        try:
-            source_for_detection = img_to_align_for_transform_application
-            if not input_was_likely_01: 
-                print(f"    L'entrée est ADU. Normalisation temporaire pour find_transform.")
-                s_min_temp, s_max_temp = np.nanmin(source_for_detection), np.nanmax(source_for_detection)
-                if s_max_temp > s_min_temp + 1e-7:
-                    source_for_detection = (source_for_detection - s_min_temp) / (s_max_temp - s_min_temp)
-                else: source_for_detection = np.zeros_like(source_for_detection)
-                source_for_detection = np.clip(source_for_detection, 0.0, 1.0)
-            
-            source_2d_for_detection = source_for_detection[:, :, 1] if source_for_detection.ndim == 3 and source_for_detection.shape[2] == 3 else source_for_detection
-            ref_2d_for_detection = reference_image_float[:, :, 1] if reference_image_float.ndim == 3 and reference_image_float.shape[2] == 3 else reference_image_float
-
-            if source_2d_for_detection.shape != ref_2d_for_detection.shape:
-                self.update_progress(f"❌ Alignement {file_name}: Dimensions incompatibles pour détection.")
-                return img_to_align, False
-            
-            print(f"    AVANT aa.find_transform: source_2d_for_detection Range: [{np.min(source_2d_for_detection):.4g}, {np.max(source_2d_for_detection):.4g}]")
-
-            transform_skimage_obj, (source_matches, target_matches) = aa.find_transform(
-                source=source_2d_for_detection, 
-                target=ref_2d_for_detection
-            )
-            
-            if transform_skimage_obj is None:
-                raise aa.MaxIterError("aa.find_transform a échoué (pas de transformation trouvée)")
-            print(f"    Transformation skimage trouvée. Nb matches: {len(source_matches)}. Type de transform_skimage_obj: {type(transform_skimage_obj)}")
-
-            # --- NEW: force scale = 1 (Euclidean transform) -----------------
-            a, b = transform_skimage_obj.params[0, 0], transform_skimage_obj.params[1, 0]
-            theta = np.arctan2(b, a)
-            tx = transform_skimage_obj.params[0, 2]
-            ty = transform_skimage_obj.params[1, 2]
-
-            transform_no_scale = SimilarityTransform(rotation=theta,
-                                                     translation=(tx, ty))
-            cv2_M = transform_no_scale.params[:2, :]
-
-            logger.info(
-                "[Align] Similarity scale forced to 1.0 – keeping rotation "
-                f"{np.degrees(theta):.2f}° and translation ({tx:.1f}, {ty:.1f}) px"
-            )
-            # ---------------------------------------------------------------
-            
-            h_ref, w_ref = reference_image_float.shape[:2]
-
-            if force_same_shape_as_ref:
-                dsize_cv2 = (w_ref, h_ref)
-                cv2_M_final = cv2_M
-            else:
-                h_src, w_src = img_to_align_for_transform_application.shape[:2]
-                corners = np.array([[0, 0], [w_src, 0], [w_src, h_src], [0, h_src]], dtype=np.float32).reshape(-1, 1, 2)
-                transformed_corners = cv2.transform(corners, cv2_M)
-                x_min, y_min = np.min(transformed_corners, axis=0)[0]
-                x_max, y_max = np.max(transformed_corners, axis=0)[0]
-                w_out = int(np.ceil(x_max - x_min))
-                h_out = int(np.ceil(y_max - y_min))
-
-                shift_M = np.array([[1, 0, -x_min], [0, 1, -y_min], [0, 0, 1]], dtype=np.float32)
-                cv2_M_3x3 = np.vstack([cv2_M, [0, 0, 1]]).astype(np.float32)
-                cv2_M_final = (shift_M @ cv2_M_3x3)[:2, :]
-                dsize_cv2 = (w_out, h_out)
-
-            align = self._align_cuda if (getattr(self, "use_cuda", False) and not use_disk) else self._align_cpu
-            try:
-                if use_disk:
-                    tmp_out_path = tempfile.mktemp(suffix=".npy")
-                    out_mm = np.lib.format.open_memmap(
-                        tmp_out_path,
-                        mode="w+",
-                        dtype=np.float32,
-                        shape=(dsize_cv2[1], dsize_cv2[0], img_to_align_for_transform_application.shape[2])
-                        if img_to_align_for_transform_application.ndim == 3
-                        else (dsize_cv2[1], dsize_cv2[0]),
-                    )
-                    aligned_img_final = align(
-                        img_to_align_for_transform_application,
-                        cv2_M_final,
-                        dsize_cv2,
-                        out=out_mm,
-                    )
-                    out_mm.flush()
-                else:
-                    aligned_img_final = align(
-                        img_to_align_for_transform_application, cv2_M_final, dsize_cv2
-                    )
-            except Exception as cuda_err:
-                if getattr(self, "use_cuda", False):
-                    self.use_cuda = False
-                    self.update_progress("⚠️ CUDA align failed, falling back to CPU", None)
-                    if use_disk:
-                        aligned_img_final = self._align_cpu(
-                            img_to_align_for_transform_application,
-                            cv2_M_final,
-                            dsize_cv2,
-                            out=out_mm,
-                        )
-                        out_mm.flush()
-                    else:
-                        aligned_img_final = self._align_cpu(
-                            img_to_align_for_transform_application, cv2_M_final, dsize_cv2
-                        )
-                else:
-                    raise
-            
-            print(f"    APRÈS cv2.warpAffine: aligned_img_final - Range: [{np.nanmin(aligned_img_final):.4g}, {np.nanmax(aligned_img_final):.4g}]")
-
-            if use_disk and isinstance(aligned_img_final, np.memmap):
-                aligned_img_final[:] = np.nan_to_num(aligned_img_final, copy=False, nan=0.0)
-            else:
-                aligned_img_final = np.nan_to_num(aligned_img_final.astype(np.float32, copy=False), nan=0.0)
-            
-            if input_was_likely_01:
-                if use_disk and isinstance(aligned_img_final, np.memmap):
-                    np.clip(aligned_img_final, 0.0, 1.0, out=aligned_img_final)
-                else:
-                    aligned_img_final = np.clip(aligned_img_final, 0.0, 1.0)
-                print(f"    Sortie finale pour entrée ~0-1 (après clip [0,1]): Range: [{np.min(aligned_img_final):.4g}, {np.max(aligned_img_final):.4g}]")
-            else:
-                if use_disk and isinstance(aligned_img_final, np.memmap):
-                    np.clip(aligned_img_final, 0.0, None, out=aligned_img_final)
-                else:
-                    aligned_img_final = np.clip(aligned_img_final, 0.0, None)
-                print(f"    Sortie finale pour entrée ADU (après clip >=0): Range: [{np.min(aligned_img_final):.4g}, {np.max(aligned_img_final):.4g}]")
-
-            if use_disk and tmp_in_path and os.path.exists(tmp_in_path):
-                try:
-                    os.remove(tmp_in_path)
-                except Exception:
-                    pass
-            return aligned_img_final, True
-
-        except aa.MaxIterError as ae:
-            self.update_progress(f"⚠️ Alignement échoué {file_name}: {ae}")
-            return img_to_align, False 
-        except ValueError as ve: 
-            self.update_progress(f"❌ Erreur alignement {file_name} (ValueError): {ve}")
-            traceback.print_exc(limit=1)
-            return img_to_align, False 
-        except Exception as e:
-            self.update_progress(f"❌ Erreur alignement inattendue {file_name}: {e}")
-            traceback.print_exc(limit=3)
-            return img_to_align, False
-
-
-
-
-
-# DANS LA CLASSE SeestarAligner (dans seestar/core/alignment.py)
-
-    def _get_reference_image(self, input_folder, files_to_scan, output_folder_for_saving_temp_ref):
-        """
-        Obtient l'image de référence (float32, 0-1) et son en-tête.
-        Sauvegarde l'image de référence traitée dans le dossier temporaire spécifié.
-        Le header retourné contient 'HIERARCH SEESTAR REF SRCFILE' avec le nom de base.
-        Le header utilisé pour sauvegarder reference_image.fit est épuré pour éviter les erreurs.
-        Version: V7_CleanHeaderForTempSave
-        """
-        print(f"DEBUG ALIGNER [_get_reference_image V7_CleanHeaderForTempSave]: Début. Input: '{os.path.basename(input_folder)}', Nb scan: {len(files_to_scan)}")
-        print(f"  Output pour réf. temp: '{output_folder_for_saving_temp_ref}'")
-        
-        reference_image_data = None 
-        # Ce header sera celui retourné et utilisé par le worker pour self.reference_header_for_wcs
-        final_reference_header_for_worker = None     
-        # Ce header sera celui utilisé pour sauvegarder reference_image.fit (plus épuré)
-        header_for_temp_ref_file = None
-        
-        source_basename_of_selected_ref = None # Nom de base du fichier sélectionné comme référence
-
-        # --- Étape 1: Essayer de Charger une Référence Manuelle si Spécifiée ---
-        if self.reference_image_path and os.path.isfile(self.reference_image_path):
-            manual_ref_basename = os.path.basename(self.reference_image_path)
-            if hasattr(self, 'update_progress'): self.update_progress(f"📌 Chargement référence manuelle: {manual_ref_basename}")
-            print(f"DEBUG ALIGNER [_get_reference_image]: Tentative chargement référence manuelle: {self.reference_image_path}")
-            try:
-                ref_img_tuple_manual = load_and_validate_fits(self.reference_image_path)
-                if ref_img_tuple_manual is None or ref_img_tuple_manual[0] is None:
-                    raise ValueError(f"Échec chargement/validation (données None) de la référence manuelle: {manual_ref_basename}")
-                
-                ref_img_loaded_manual, ref_hdr_loaded_manual = ref_img_tuple_manual 
-                
-                prepared_ref_manual = ref_img_loaded_manual.astype(np.float32) 
-                if prepared_ref_manual.ndim == 2: 
-                    bayer_pat_ref_manual = ref_hdr_loaded_manual.get('BAYERPAT', self.bayer_pattern)
-                    if isinstance(bayer_pat_ref_manual, str) and bayer_pat_ref_manual.upper() in ["GRBG", "RGGB", "GBRG", "BGGR"]:
-                        try: prepared_ref_manual = debayer_image(prepared_ref_manual, bayer_pat_ref_manual.upper())
-                        except ValueError as deb_err_manual:
-                            if hasattr(self, 'update_progress'): self.update_progress(f"⚠️ Réf Manuelle: Erreur Debayer ({deb_err_manual}). Utilisation N&B.")
-                if self.correct_hot_pixels:
-                    try: prepared_ref_manual = detect_and_correct_hot_pixels(prepared_ref_manual, self.hot_pixel_threshold, self.neighborhood_size)
-                    except Exception as hp_err_manual:
-                        if hasattr(self, 'update_progress'): self.update_progress(f"⚠️ Réf Manuelle: Erreur correction px chauds: {hp_err_manual}")
-
-                reference_image_data = prepared_ref_manual.astype(np.float32)
-                # Le header pour le worker contient toutes les infos originales + notre clé HIERARCH
-                final_reference_header_for_worker = ref_hdr_loaded_manual.copy() 
-                final_reference_header_for_worker['HIERARCH SEESTAR REF SRCFILE'] = \
-                    (str(manual_ref_basename), "Basename of manual reference source")
-                
-                # Le header pour sauvegarder reference_image.fit est une copie plus simple
-                header_for_temp_ref_file = ref_hdr_loaded_manual.copy() 
-                # On peut retirer explicitement des clés du header_for_temp_ref_file si elles posent problème
-                # à save_fits_image (par exemple, _SOURCE_PATH si load_and_validate_fits l'ajoutait,
-                # mais il ne semble pas le faire).
-
-                source_basename_of_selected_ref = manual_ref_basename
-                if hasattr(self, 'update_progress'): self.update_progress(f"✅ Référence manuelle chargée et pré-traitée: {manual_ref_basename}")
-                
-            except Exception as e_manual_ref:
-                if hasattr(self, 'update_progress'): self.update_progress(f"❌ Erreur réf. manuelle ({manual_ref_basename}): {e_manual_ref}. Tentative sélection auto...")
-                print(f"ERREUR ALIGNER [_get_reference_image]: Échec réf. manuelle: {e_manual_ref}")
-                reference_image_data = None # Réinitialiser pour forcer la sélection auto
-                final_reference_header_for_worker = None
-                header_for_temp_ref_file = None
-        else:
-            print("DEBUG ALIGNER [_get_reference_image]: Aucune référence manuelle spécifiée ou fichier non trouvé.")
-        
-        # --- Étape 2: Sélection Automatique si pas de Référence Manuelle Valide ---
-        if reference_image_data is None: # Si la référence manuelle a échoué ou n'était pas spécifiée
-            if hasattr(self, 'update_progress'): self.update_progress("⚙️ Sélection auto de la meilleure image de référence...")
-            print("DEBUG ALIGNER [_get_reference_image]: Passage à la sélection automatique.")
-
-            if not files_to_scan: 
-                 if hasattr(self, 'update_progress'): self.update_progress("❌ [GET_REF/Auto] Impossible sélectionner: aucun fichier fourni pour analyse.")
-                 return None, None
-
-            best_image_data_auto = None   
-            best_header_data_auto_original = None # Header original du fichier sélectionné
-            max_metric_auto = -np.inf     
-            # best_file_name_auto est déjà initialisé à None en haut
-            # ... (logique de filtrage et boucle d'analyse automatique comme avant pour trouver best_image_data_auto, best_header_data_auto_original, best_file_name_auto)
-            processed_candidates_auto = 0 
-            rejected_candidates_auto = 0  
-            rejection_reasons_auto = {'load': 0, 'variance': 0, 'preprocess': 0, 'metric': 0, 'filtered_name': 0, 'load_unpack_fail': 0, 'load_data_none': 0}
-            num_to_analyze_initial_subset = min(getattr(self, 'NUM_IMAGES_FOR_AUTO_REF', 20), len(files_to_scan))
-            filtered_candidates_for_ref = []
-            prefixes_to_skip_for_ref = ["stack_", "mosaic_final_", "aligned_", "drizzle_"] 
-            substrings_to_skip_for_ref = ["_reproject", "_sum.", "_wht.", "_preview.", "_temp.", "reference_image.fit", "cumulative_sum.npy", "cumulative_wht.npy"]
-            subset_to_filter_names = files_to_scan[:num_to_analyze_initial_subset]
-            for f_name_cand_iter in subset_to_filter_names:
-                f_name_lower = f_name_cand_iter.lower(); skip_this_file = False
-                for prefix in prefixes_to_skip_for_ref:
-                    if f_name_lower.startswith(prefix): skip_this_file = True; break
-                if skip_this_file: rejected_candidates_auto += 1; rejection_reasons_auto['filtered_name'] += 1; continue
-                for substring in substrings_to_skip_for_ref:
-                    if substring.lower() in f_name_lower: skip_this_file = True; break
-                if skip_this_file: rejected_candidates_auto += 1; rejection_reasons_auto['filtered_name'] += 1; continue
-                filtered_candidates_for_ref.append(f_name_cand_iter)
-            iterable_candidates = filtered_candidates_for_ref 
-            num_to_analyze_auto = len(iterable_candidates) 
-            if num_to_analyze_auto == 0:
-                 if hasattr(self, 'update_progress'): self.update_progress(f"❌ [GET_REF/Auto] Aucun candidat valide après filtrage des noms (sur {num_to_analyze_initial_subset} scannés).")
-                 return None, None
-            if hasattr(self, 'update_progress'): self.update_progress(f"🔍 [GET_REF/Auto] Analyse de {num_to_analyze_auto} images candidates pour référence...")
-            disable_tqdm_auto = (hasattr(self, 'progress_callback') and self.progress_callback is not None) or (hasattr(self, 'update_progress') and self.update_progress is not None and self.update_progress != print)
-
-            for i_cand, f_name_cand in enumerate(tqdm(iterable_candidates, desc="Analyse Réf. Auto", disable=disable_tqdm_auto, leave=False)):
-                if hasattr(self, 'stop_processing') and self.stop_processing: return None, None 
-                current_file_path_cand = os.path.join(input_folder, f_name_cand); processed_candidates_auto += 1; rejection_reason_cand = None 
-                try:
-                    img_data_tuple_cand = load_and_validate_fits(current_file_path_cand)
-                    if img_data_tuple_cand is None or img_data_tuple_cand[0] is None: rejection_reason_cand = "load_unpack_fail"; raise ValueError("Load/Validate returned None")
-                    img_cand, hdr_cand = img_data_tuple_cand
-                    if img_cand is None: rejection_reason_cand = "load_data_none"; raise ValueError("Load/Validate data is None")
-                    if hdr_cand is None: hdr_cand = fits.Header() 
-                    std_dev_cand = np.std(img_cand); variance_threshold_cand = 0.0005 
-                    if std_dev_cand < variance_threshold_cand: rejection_reason_cand = "variance"; raise ValueError(f"Faible variance ({std_dev_cand:.6f})")
-                    prepared_img_cand = img_cand.astype(np.float32, copy=True) 
-                    if prepared_img_cand.ndim == 2: 
-                         bayer_pat_s_cand = hdr_cand.get('BAYERPAT', self.bayer_pattern)
-                         if isinstance(bayer_pat_s_cand, str) and bayer_pat_s_cand.upper() in ["GRBG", "RGGB", "GBRG", "BGGR"]:
-                              try: prepared_img_cand = debayer_image(prepared_img_cand, bayer_pat_s_cand.upper())
-                              except ValueError: pass 
-                    if self.correct_hot_pixels:
-                         try: prepared_img_cand = detect_and_correct_hot_pixels(prepared_img_cand, self.hot_pixel_threshold, self.neighborhood_size)
-                         except Exception: pass 
-                    median_val_cand = np.median(prepared_img_cand); mad_val_cand = np.median(np.abs(prepared_img_cand - median_val_cand)); approx_std_cand = mad_val_cand * 1.4826 
-                    metric_cand = median_val_cand / (approx_std_cand + 1e-9) if median_val_cand > 1e-9 and approx_std_cand > 1e-9 else -np.inf 
-                    if not np.isfinite(metric_cand) or metric_cand < -1e8: rejection_reason_cand = "metric"; raise ValueError(f"Métrique non finie ou trop basse: {metric_cand}")
-                    if metric_cand > max_metric_auto:
-                        max_metric_auto = metric_cand; best_image_data_auto = prepared_img_cand.copy(); best_header_data_auto_original = hdr_cand.copy(); best_file_name_auto = f_name_cand
-                except Exception as e_cand_loop:
-                    rejected_candidates_auto += 1
-                    if rejection_reason_cand: rejection_reasons_auto[rejection_reason_cand] += 1
-                    else: rejection_reasons_auto['preprocess'] += 1 
-                finally:
-                    if 'img_cand' in locals(): del img_cand; 
-                    if 'hdr_cand' in locals(): del hdr_cand
-                    if 'prepared_img_cand' in locals(): del prepared_img_cand
-                    if 'img_data_tuple_cand' in locals(): del img_data_tuple_cand
-                    if i_cand > 0 and i_cand % 10 == 0: gc.collect() 
-
-            if best_image_data_auto is not None and best_header_data_auto_original is not None:
-                reference_image_data = best_image_data_auto
-                # Le header pour le worker contient toutes les infos originales du fichier sélectionné + notre clé HIERARCH
-                final_reference_header_for_worker = best_header_data_auto_original.copy()
-                if best_file_name_auto is not None:
-                     final_reference_header_for_worker['HIERARCH SEESTAR REF SRCFILE'] = \
-                         (str(best_file_name_auto), "Basename of auto-selected reference source")
-                
-                # Le header pour sauvegarder reference_image.fit est une copie plus simple
-                # basé sur le header original du fichier sélectionné, sans notre clé HIERARCH.
-                header_for_temp_ref_file = best_header_data_auto_original.copy()
-                source_basename_of_selected_ref = best_file_name_auto
-
-                if hasattr(self, 'update_progress'): self.update_progress(f"⭐ Référence auto sélectionnée: {best_file_name_auto} (Métrique: {max_metric_auto:.2f})")
-                # ... (logs des rejets)
-            else:
-                # ... (gestion si aucune référence auto trouvée) ...
-                return None, None 
-
-        # --- Étape 3: Sauvegarde de l'image de référence sélectionnée (manuelle ou auto) ---
-        if reference_image_data is not None: # Si on a une image de référence à ce stade
-            if output_folder_for_saving_temp_ref and os.path.isdir(os.path.dirname(output_folder_for_saving_temp_ref)):
-                if header_for_temp_ref_file is None: # Cas où la réf manuelle a été utilisée, mais on n'a pas explicitement créé header_for_temp_ref_file
-                    header_for_temp_ref_file = fits.Header() # Un header minimal pour la sauvegarde
-                    if final_reference_header_for_worker: # Essayer de copier quelques infos de base si dispo
-                        safe_keys_to_copy = ['DATE-OBS', 'EXPTIME', 'FILTER', 'INSTRUME', 'OBJECT']
-                        for k_safe in safe_keys_to_copy:
-                            if k_safe in final_reference_header_for_worker:
-                                header_for_temp_ref_file[k_safe] = final_reference_header_for_worker[k_safe]
-                
-                # S'assurer qu'aucune clé potentiellement problématique (comme _SOURCE_PATH original)
-                # n'est dans header_for_temp_ref_file avant de le passer à _save_reference_image.
-                # Les clés HIERARCH ne devraient pas y être si on part de ref_hdr_loaded_manual ou best_header_data_auto_original.
-                # Mais par sécurité, on peut vérifier :
-                keys_to_remove_from_temp_header = ['_SOURCE_PATH', 'HIERARCH SEESTAR REF SRCFILE']
-                for key_rem in keys_to_remove_from_temp_header:
-                    if key_rem in header_for_temp_ref_file:
-                        try:
-                            del header_for_temp_ref_file[key_rem]
-                            print(f"DEBUG ALIGNER: Clé '{key_rem}' supprimée du header pour reference_image.fit")
-                        except KeyError: # Peut arriver si HIERARCH est un tuple et n'est pas trouvé directement
-                            pass
-
-
-                print(f"DEBUG ALIGNER [_get_reference_image]: Appel final à _save_reference_image avec base_output_folder='{output_folder_for_saving_temp_ref}' pour source '{source_basename_of_selected_ref}'")
-                self._save_reference_image(reference_image_data, header_for_temp_ref_file, output_folder_for_saving_temp_ref)
-            else:
-                warning_msg_save_final = f"Output_folder_for_saving_temp_ref ('{output_folder_for_saving_temp_ref}') non valide ou son parent n'existe pas. " \
-                                         "L'image de référence finale en mémoire sera retournée, mais pas sauvegardée par _get_reference_image."
-                if hasattr(self, 'update_progress'): self.update_progress(warning_msg_save_final)
-                print(f"AVERTISSEMENT ALIGNER [_get_reference_image]: {warning_msg_save_final}")
-        else: 
-            print("DEBUG ALIGNER [_get_reference_image]: Données de référence finales non disponibles pour sauvegarde.")
-            return None, None # Impossible de continuer si pas d'image de référence
-
-        ref_shape_log = reference_image_data.shape
-        print(f"DEBUG ALIGNER [_get_reference_image V7_CleanHeaderForTempSave]: Fin. Réf finale de '{source_basename_of_selected_ref}', Shape: {ref_shape_log}")
-        return reference_image_data, final_reference_header_for_worker
-
-
-
-
-
-
-
-    def _save_reference_image(self, reference_image, reference_header, base_output_folder):
-        """
-        Sauvegarde l'image de référence (float32 0-1) au format FITS (uint16)
-        dans le dossier temporaire DEDANS base_output_folder.
-        """
-        if reference_image is None: return
-        temp_folder_ref = os.path.join(base_output_folder, "temp_processing")
-        try:
-            os.makedirs(temp_folder_ref, exist_ok=True)
-            ref_output_path = os.path.join(temp_folder_ref, "reference_image.fit")
-            ref_preview_path = os.path.join(temp_folder_ref, "reference_image.png")
-            save_header = reference_header.copy() if reference_header else fits.Header()
-            save_header.set('REFRENCE', True, 'Stacking reference image')
-            if self.correct_hot_pixels: save_header.set('HOTPIXCR', True, 'Hot pixel correction applied to ref')
-            save_header.add_history("Reference image saved by SeestarAligner")
-            save_fits_image(reference_image, ref_output_path, save_header, overwrite=True)
-            self.update_progress(f"📁 Image référence sauvegardée: {ref_output_path}")
-            save_preview_image(reference_image, ref_preview_path, apply_stretch=True)
-        except Exception as e:
-            self.update_progress(f"⚠️ Erreur lors de la sauvegarde de l'image de référence: {e}")
-            traceback.print_exc(limit=2)
-
-
-
-    # ... (début de la méthode _align_batch) ...
-    def _align_batch(self, images_data, original_indices, reference_image, input_folder, output_folder, unaligned_folder):
-        """Aligns a batch of images (data provided) in parallel."""
-        num_cores = os.cpu_count() or 1
-        max_workers = min(max(num_cores // 2, 1), 8)
-        self.update_progress(f"🧵 Alignement parallèle lot avec {max_workers} threads...")
-
-        def align_single_image_task(args):
-            idx_in_batch, (img_float_01, hdr, fname), original_file_index = args
-            original_file_path = os.path.join(input_folder, fname) # Chemin original complet
-
-            if self.stop_processing:
-                return None
-            try:
-                aligned_img, success = self._align_image(img_float_01, reference_image, fname)
-                if not success:
-                    # MODIFIÉ : Utiliser le callback de déplacement si fourni
-                    if self.move_to_unaligned_callback:
-                        try:
-                            self.move_to_unaligned_callback(original_file_path) # Appeler le callback
-                            self.update_progress(f"   Image '{fname}' déplacée vers 'unaligned_by_stacker' de son dossier source.", "INFO_DETAIL")
-                        except Exception as move_cb_err:
-                            self.update_progress(f"⚠️ Erreur appel callback déplacement pour '{fname}': {move_cb_err}", "WARN")
-                            # Fallback : si le callback échoue, on copie dans l'ancien dossier unaligned_files
-                            self._fallback_copy_to_unaligned_folder(original_file_path, unaligned_folder, original_file_index)
-                    else:
-                        # Si aucun callback n'est fourni, on utilise l'ancien comportement de copie
-                        self._fallback_copy_to_unaligned_folder(original_file_path, unaligned_folder, original_file_index)
-                        
-                    return (original_file_index, False, f"Échec alignement: {fname}") # Retourner l'échec
-                
-                return (original_file_index, True, aligned_img, hdr)  # index, success, data, header
-            except Exception as e:
-                error_msg = f"Erreur tâche alignement {fname}: {e}"
-                self.update_progress(f"❌ {error_msg}")
-                # MODIFIÉ : Appeler le callback ou le fallback de copie en cas d'exception aussi
-                if self.move_to_unaligned_callback:
-                    try:
-                        self.move_to_unaligned_callback(original_file_path) # Appeler le callback
-                        self.update_progress(f"   Image '{fname}' (échec exception) déplacée vers 'unaligned_by_stacker' de son dossier source.", "INFO_DETAIL")
-                    except Exception as move_cb_err:
-                        self.update_progress(f"⚠️ Erreur appel callback déplacement pour '{fname}' (exception): {move_cb_err}", "WARN")
-                        self._fallback_copy_to_unaligned_folder(original_file_path, unaligned_folder, original_file_index)
-                else:
-                    self._fallback_copy_to_unaligned_folder(original_file_path, unaligned_folder, original_file_index)
-
-                return (original_file_index, False, None, None)  # index, success, data, header
-
-        task_args = [(i, data_tuple, original_indices[i]) for i, data_tuple in enumerate(images_data)]
-        results = []
-        with concurrent.futures.ThreadPoolExecutor(max_workers=max_workers) as executor:
-            futures = {executor.submit(align_single_image_task, args): args for args in task_args}
-            for future in concurrent.futures.as_completed(futures):
-                if self.stop_processing:
-                    for f in futures:
-                        f.cancel()
-                    self.update_progress("⛔ Alignement lot interrompu.")
-                    break
-                try:
-                    result = future.result()
-                    if result:
-                        results.append(result)
-                except concurrent.futures.CancelledError:
-                    pass
-                except Exception as future_err:
-                    orig_fname = futures[future][1][2]
-                    self.update_progress(f"❗️ Erreur récupération résultat pour {orig_fname}: {future_err}")
-                    results.append((futures[future][2], False, None, None))
-
-        success_count = sum(1 for _, success, _, _ in results if success)
-        fail_count = len(results) - success_count
-        self.update_progress(f"🏁 Alignement lot terminé: {success_count} succès, {fail_count} échecs.")
-        return results
-
-
-    # ... (autres méthodes de SeestarAligner) ...
-
-    def _fallback_copy_to_unaligned_folder(self, original_file_path, unaligned_output_folder, original_file_index):
-        """
-        Copie un fichier original vers l'ancien dossier 'unaligned_files' dans l'output_folder.
-        Utilisé comme fallback si le callback de déplacement local n'est pas dispo ou échoue.
-        """
-        if os.path.exists(original_file_path):
-            try:
-                os.makedirs(unaligned_output_folder, exist_ok=True)
-                dest_path = os.path.join(unaligned_output_folder, f"unaligned_{original_file_index:04d}_{os.path.basename(original_file_path)}")
-                shutil.copy2(original_file_path, dest_path)
-                self.update_progress(f"   FallBack: Copié '{os.path.basename(original_file_path)}' vers '{os.path.basename(unaligned_output_folder)}'.", "INFO_DETAIL")
-            except Exception as fb_copy_err:
-                self.update_progress(f"⚠️ Erreur Fallback Copie '{os.path.basename(original_file_path)}' vers ancien dossier unaligned: {fb_copy_err}", "WARN")
-        else:
-            self.update_progress(f"   FallBack: Original '{os.path.basename(original_file_path)}' non trouvé pour copie.", "WARN")
-
-    # ... (le reste de la classe SeestarAligner) ...
-
-# --- Compatibility Function (Unchanged) ---
-def align_seestar_images_batch(*args, **kwargs):
-    """(Compatibility) Use SeestarAligner().align_images(...) directly."""
-    aligner = SeestarAligner()
-    if 'bayer_pattern' in kwargs: aligner.bayer_pattern = kwargs['bayer_pattern']
-    if 'batch_size' in kwargs: aligner.batch_size = kwargs['batch_size']
-    if 'reference_image_path' in kwargs: aligner.reference_image_path = kwargs['reference_image_path']
-    if 'correct_hot_pixels' in kwargs: aligner.correct_hot_pixels = kwargs['correct_hot_pixels']
-    if 'hot_pixel_threshold' in kwargs: aligner.hot_pixel_threshold = kwargs['hot_pixel_threshold']
-    if 'neighborhood_size' in kwargs: aligner.neighborhood_size = kwargs['neighborhood_size']
-    if 'progress_callback' in kwargs: aligner.set_progress_callback(kwargs['progress_callback'])
-    # Call the main method, passing only relevant args
-    return aligner.align_images(args[0], kwargs.get('output_folder'), kwargs.get('specific_files'))
-# --- END OF FILE seestar/core/alignment.py ---
+"""
+Module pour l'alignement des images astronomiques.
+Utilise astroalign pour l'enregistrement des images.
+"""
+import os
+import numpy as np
+from astropy.io import fits
+import cv2
+import astroalign as aa
+from skimage.transform import SimilarityTransform
+import warnings
+import logging
+import gc
+import shutil
+import tempfile
+import concurrent.futures
+import traceback # Added for traceback printing
+try: from tqdm import tqdm # Optionnel, pour la barre de progression console
+except ImportError: tqdm = lambda x, **kwargs: x
+
+from .image_processing import (
+    load_and_validate_fits, # Returns float32 0-1 or None
+    debayer_image,          # Expects float32 0-1, returns float32 0-1
+    save_fits_image,        # Expects float32 0-1, saves uint16
+    save_preview_image      # For saving reference preview
+)
+from .hot_pixels import detect_and_correct_hot_pixels
+
+warnings.filterwarnings("ignore", category=FutureWarning)
+logger = logging.getLogger(__name__)
+
+class SeestarAligner:
+    """
+    Classe pour l'alignement des images astronomiques de Seestar.
+    Trouve une image de référence et aligne les autres images sur celle-ci.
+    """
+    NUM_IMAGES_FOR_AUTO_REF = 50 # Number of initial images to check for reference
+
+    def __init__(self, move_to_unaligned_callback=None):
+        """Initialise l'aligneur avec des valeurs par défaut."""
+        self.bayer_pattern = "GRBG"
+        self.batch_size = 0
+        self.reference_image_path = None
+        self.correct_hot_pixels = True
+        self.hot_pixel_threshold = 3.0
+        self.neighborhood_size = 5
+        self.stop_processing = False
+        self.progress_callback = None
+        self.NUM_IMAGES_FOR_AUTO_REF = 20 # Ou une autre valeur par défaut
+        self.move_to_unaligned_callback = move_to_unaligned_callback
+        self.use_cuda = False
+    
+    def set_progress_callback(self, callback):
+        """Définit la fonction de rappel pour les mises à jour de progression."""
+        self.progress_callback = callback
+
+    def update_progress(self, message, progress=None):
+        """Met à jour la progression en utilisant le callback si disponible."""
+        # Ensure message is a string
+        message = str(message)
+        if self.progress_callback:
+            try:
+                self.progress_callback(message, progress)
+            except Exception as cb_err:
+                print(f"Error in aligner progress callback: {cb_err}")
+        else:
+            # Basic print fallback if no callback set
+            if progress is not None:
+                print(f"[{int(progress)}%] {message}")
+            else:
+                print(message)
+
+    def _align_cpu(
+        self,
+        img: np.ndarray,
+        M: np.ndarray,
+        dsize: tuple[int, int],
+        out: np.ndarray | None = None,
+    ) -> np.ndarray:
+        """Apply affine transform using CPU."""
+        if img.ndim == 3:
+            result = out
+            if result is None:
+                result = np.zeros((dsize[1], dsize[0], img.shape[2]), dtype=img.dtype)
+            for i in range(img.shape[2]):
+
+                tmp = cv2.warpAffine(
+                    img[:, :, i],
+                    M,
+                    dsize,
+
+                    flags=cv2.INTER_LINEAR,
+                    borderMode=cv2.BORDER_CONSTANT,
+                    borderValue=np.nan,
+                )
+                result[:, :, i] = tmp
+            return result
+        return cv2.warpAffine(
+            img,
+            M,
+            dsize,
+            dst=out,
+            flags=cv2.INTER_LINEAR,
+            borderMode=cv2.BORDER_CONSTANT,
+            borderValue=np.nan,
+        )
+
+    def _align_cuda(self, img: np.ndarray, M: np.ndarray, dsize: tuple[int, int]) -> np.ndarray:
+        """Apply affine transform using CUDA if available."""
+        M3 = np.vstack([M, [0, 0, 1]]).astype(np.float32)
+        if img.ndim == 3:
+            chans = []
+            for i in range(img.shape[2]):
+                g = cv2.cuda_GpuMat()
+                g.upload(img[:, :, i])
+                warped = cv2.cuda.warpPerspective(
+                    g, M3, dsize,
+                    flags=cv2.INTER_LINEAR,
+                    borderMode=cv2.BORDER_CONSTANT,
+                    borderValue=0,
+                )
+                chans.append(warped.download())
+            return np.stack(chans, axis=2)
+        g = cv2.cuda_GpuMat()
+        g.upload(img)
+        warped = cv2.cuda.warpPerspective(
+            g, M3, dsize,
+            flags=cv2.INTER_LINEAR,
+            borderMode=cv2.BORDER_CONSTANT,
+            borderValue=0,
+        )
+        return warped.download()
+# --- DANS LA CLASSE SeestarAligner (dans seestar/core/alignment.py) ---
+
+
+
+# --- DANS LA CLASSE SeestarAligner (dans seestar/core/alignment.py) ---
+# ... (imports et début de la méthode inchangés) ...
+
+    def _align_image(self, img_to_align, reference_image, file_name, force_same_shape_as_ref=True, use_disk=False):
+        """
+        Aligns a single image to the reference.
+
+        If ``force_same_shape_as_ref`` is True the returned image has exactly the
+        same dimensions as ``reference_image``.  This is required for classic
+        stacking where all aligned images of a batch must share the same shape.
+        When False the output canvas is expanded so that no pixels are cropped.
+
+        Version: AlignFix_ClassicStackingRegression_1
+        """
+        logger.debug(f"  DEBUG ALIGNER (_align_image V_ClassicStackingRegression_1) pour '{file_name}':")
+        logger.debug(f"    force_same_shape_as_ref = {force_same_shape_as_ref}")
+        # ... (début de la méthode jusqu'à find_transform inchangé) ...
+        if img_to_align is None:
+            print(f"    Input img_to_align: None. Retour échec.")
+            return None, False 
+        
+        tmp_in_path = None
+        if use_disk:
+            tmp_in_path = tempfile.mktemp(suffix=".npy")
+            img_to_align_for_transform_application = np.lib.format.open_memmap(
+                tmp_in_path,
+                mode="w+",
+                dtype=np.float32,
+                shape=img_to_align.shape,
+            )
+            img_to_align_for_transform_application[:] = img_to_align.astype(
+                np.float32, copy=False
+            )
+            img_to_align_for_transform_application.flush()
+        else:
+            img_to_align_for_transform_application = img_to_align.astype(
+                np.float32, copy=True
+            )
+        original_min_in = np.nanmin(img_to_align_for_transform_application)
+        original_max_in = np.nanmax(img_to_align_for_transform_application)
+        input_was_likely_01 = (original_max_in < 1.5 and original_max_in > -0.2 and original_min_in > -0.2 and original_min_in < 1.1)
+
+        print(f"    Input img_to_align (cible de warpAffine) - Range: [{original_min_in:.4g}, {original_max_in:.4g}], Dtype: {img_to_align_for_transform_application.dtype}. Input likely 0-1: {input_was_likely_01}")
+        
+        if reference_image is None:
+            self.update_progress(f"❌ Alignement impossible {file_name}: Référence non disponible.")
+            return img_to_align, False
+
+        reference_image_float = reference_image.astype(np.float32, copy=False)
+
+        try:
+            source_for_detection = img_to_align_for_transform_application
+            if not input_was_likely_01: 
+                print(f"    L'entrée est ADU. Normalisation temporaire pour find_transform.")
+                s_min_temp, s_max_temp = np.nanmin(source_for_detection), np.nanmax(source_for_detection)
+                if s_max_temp > s_min_temp + 1e-7:
+                    source_for_detection = (source_for_detection - s_min_temp) / (s_max_temp - s_min_temp)
+                else: source_for_detection = np.zeros_like(source_for_detection)
+                source_for_detection = np.clip(source_for_detection, 0.0, 1.0)
+            
+            source_2d_for_detection = source_for_detection[:, :, 1] if source_for_detection.ndim == 3 and source_for_detection.shape[2] == 3 else source_for_detection
+            ref_2d_for_detection = reference_image_float[:, :, 1] if reference_image_float.ndim == 3 and reference_image_float.shape[2] == 3 else reference_image_float
+
+            if source_2d_for_detection.shape != ref_2d_for_detection.shape:
+                self.update_progress(f"❌ Alignement {file_name}: Dimensions incompatibles pour détection.")
+                return img_to_align, False
+            
+            print(f"    AVANT aa.find_transform: source_2d_for_detection Range: [{np.min(source_2d_for_detection):.4g}, {np.max(source_2d_for_detection):.4g}]")
+
+            transform_skimage_obj, (source_matches, target_matches) = aa.find_transform(
+                source=source_2d_for_detection, 
+                target=ref_2d_for_detection
+            )
+            
+            if transform_skimage_obj is None:
+                raise aa.MaxIterError("aa.find_transform a échoué (pas de transformation trouvée)")
+            print(f"    Transformation skimage trouvée. Nb matches: {len(source_matches)}. Type de transform_skimage_obj: {type(transform_skimage_obj)}")
+
+            # --- NEW: force scale = 1 (Euclidean transform) -----------------
+            a, b = transform_skimage_obj.params[0, 0], transform_skimage_obj.params[1, 0]
+            theta = np.arctan2(b, a)
+            tx = transform_skimage_obj.params[0, 2]
+            ty = transform_skimage_obj.params[1, 2]
+
+            transform_no_scale = SimilarityTransform(rotation=theta,
+                                                     translation=(tx, ty))
+            cv2_M = transform_no_scale.params[:2, :]
+
+            logger.info(
+                "[Align] Similarity scale forced to 1.0 – keeping rotation "
+                f"{np.degrees(theta):.2f}° and translation ({tx:.1f}, {ty:.1f}) px"
+            )
+            # ---------------------------------------------------------------
+            
+            h_ref, w_ref = reference_image_float.shape[:2]
+
+            if force_same_shape_as_ref:
+                dsize_cv2 = (w_ref, h_ref)
+                cv2_M_final = cv2_M
+            else:
+                h_src, w_src = img_to_align_for_transform_application.shape[:2]
+                corners = np.array([[0, 0], [w_src, 0], [w_src, h_src], [0, h_src]], dtype=np.float32).reshape(-1, 1, 2)
+                transformed_corners = cv2.transform(corners, cv2_M)
+                x_min, y_min = np.min(transformed_corners, axis=0)[0]
+                x_max, y_max = np.max(transformed_corners, axis=0)[0]
+                w_out = int(np.ceil(x_max - x_min))
+                h_out = int(np.ceil(y_max - y_min))
+
+                shift_M = np.array([[1, 0, -x_min], [0, 1, -y_min], [0, 0, 1]], dtype=np.float32)
+                cv2_M_3x3 = np.vstack([cv2_M, [0, 0, 1]]).astype(np.float32)
+                cv2_M_final = (shift_M @ cv2_M_3x3)[:2, :]
+                dsize_cv2 = (w_out, h_out)
+
+            align = self._align_cuda if (getattr(self, "use_cuda", False) and not use_disk) else self._align_cpu
+            try:
+                if use_disk:
+                    tmp_out_path = tempfile.mktemp(suffix=".npy")
+                    out_mm = np.lib.format.open_memmap(
+                        tmp_out_path,
+                        mode="w+",
+                        dtype=np.float32,
+                        shape=(dsize_cv2[1], dsize_cv2[0], img_to_align_for_transform_application.shape[2])
+                        if img_to_align_for_transform_application.ndim == 3
+                        else (dsize_cv2[1], dsize_cv2[0]),
+                    )
+                    aligned_img_final = align(
+                        img_to_align_for_transform_application,
+                        cv2_M_final,
+                        dsize_cv2,
+                        out=out_mm,
+                    )
+                    out_mm.flush()
+                else:
+                    aligned_img_final = align(
+                        img_to_align_for_transform_application, cv2_M_final, dsize_cv2
+                    )
+            except Exception as cuda_err:
+                if getattr(self, "use_cuda", False):
+                    self.use_cuda = False
+                    self.update_progress("⚠️ CUDA align failed, falling back to CPU", None)
+                    if use_disk:
+                        aligned_img_final = self._align_cpu(
+                            img_to_align_for_transform_application,
+                            cv2_M_final,
+                            dsize_cv2,
+                            out=out_mm,
+                        )
+                        out_mm.flush()
+                    else:
+                        aligned_img_final = self._align_cpu(
+                            img_to_align_for_transform_application, cv2_M_final, dsize_cv2
+                        )
+                else:
+                    raise
+            
+            print(f"    APRÈS cv2.warpAffine: aligned_img_final - Range: [{np.nanmin(aligned_img_final):.4g}, {np.nanmax(aligned_img_final):.4g}]")
+
+            if use_disk and isinstance(aligned_img_final, np.memmap):
+                aligned_img_final[:] = np.nan_to_num(aligned_img_final, copy=False, nan=0.0)
+            else:
+                aligned_img_final = np.nan_to_num(aligned_img_final.astype(np.float32, copy=False), nan=0.0)
+            
+            if input_was_likely_01:
+                if use_disk and isinstance(aligned_img_final, np.memmap):
+                    np.clip(aligned_img_final, 0.0, 1.0, out=aligned_img_final)
+                else:
+                    aligned_img_final = np.clip(aligned_img_final, 0.0, 1.0)
+                print(f"    Sortie finale pour entrée ~0-1 (après clip [0,1]): Range: [{np.min(aligned_img_final):.4g}, {np.max(aligned_img_final):.4g}]")
+            else:
+                if use_disk and isinstance(aligned_img_final, np.memmap):
+                    np.clip(aligned_img_final, 0.0, None, out=aligned_img_final)
+                else:
+                    aligned_img_final = np.clip(aligned_img_final, 0.0, None)
+                print(f"    Sortie finale pour entrée ADU (après clip >=0): Range: [{np.min(aligned_img_final):.4g}, {np.max(aligned_img_final):.4g}]")
+
+            if use_disk and tmp_in_path and os.path.exists(tmp_in_path):
+                try:
+                    os.remove(tmp_in_path)
+                except Exception:
+                    pass
+            return aligned_img_final, True
+
+        except aa.MaxIterError as ae:
+            self.update_progress(f"⚠️ Alignement échoué {file_name}: {ae}")
+            return img_to_align, False 
+        except ValueError as ve: 
+            self.update_progress(f"❌ Erreur alignement {file_name} (ValueError): {ve}")
+            traceback.print_exc(limit=1)
+            return img_to_align, False 
+        except Exception as e:
+            self.update_progress(f"❌ Erreur alignement inattendue {file_name}: {e}")
+            traceback.print_exc(limit=3)
+            return img_to_align, False
+
+
+
+
+
+# DANS LA CLASSE SeestarAligner (dans seestar/core/alignment.py)
+
+    def _get_reference_image(self, input_folder, files_to_scan, output_folder_for_saving_temp_ref):
+        """
+        Obtient l'image de référence (float32, 0-1) et son en-tête.
+        Sauvegarde l'image de référence traitée dans le dossier temporaire spécifié.
+        Le header retourné contient 'HIERARCH SEESTAR REF SRCFILE' avec le nom de base.
+        Le header utilisé pour sauvegarder reference_image.fit est épuré pour éviter les erreurs.
+        Version: V7_CleanHeaderForTempSave
+        """
+        print(f"DEBUG ALIGNER [_get_reference_image V7_CleanHeaderForTempSave]: Début. Input: '{os.path.basename(input_folder)}', Nb scan: {len(files_to_scan)}")
+        print(f"  Output pour réf. temp: '{output_folder_for_saving_temp_ref}'")
+        
+        reference_image_data = None 
+        # Ce header sera celui retourné et utilisé par le worker pour self.reference_header_for_wcs
+        final_reference_header_for_worker = None     
+        # Ce header sera celui utilisé pour sauvegarder reference_image.fit (plus épuré)
+        header_for_temp_ref_file = None
+        
+        source_basename_of_selected_ref = None # Nom de base du fichier sélectionné comme référence
+
+        # --- Étape 1: Essayer de Charger une Référence Manuelle si Spécifiée ---
+        if self.reference_image_path and os.path.isfile(self.reference_image_path):
+            manual_ref_basename = os.path.basename(self.reference_image_path)
+            if hasattr(self, 'update_progress'): self.update_progress(f"📌 Chargement référence manuelle: {manual_ref_basename}")
+            print(f"DEBUG ALIGNER [_get_reference_image]: Tentative chargement référence manuelle: {self.reference_image_path}")
+            try:
+                ref_img_tuple_manual = load_and_validate_fits(self.reference_image_path)
+                if ref_img_tuple_manual is None or ref_img_tuple_manual[0] is None:
+                    raise ValueError(f"Échec chargement/validation (données None) de la référence manuelle: {manual_ref_basename}")
+                
+                ref_img_loaded_manual, ref_hdr_loaded_manual = ref_img_tuple_manual 
+                
+                prepared_ref_manual = ref_img_loaded_manual.astype(np.float32) 
+                if prepared_ref_manual.ndim == 2: 
+                    bayer_pat_ref_manual = ref_hdr_loaded_manual.get('BAYERPAT', self.bayer_pattern)
+                    if isinstance(bayer_pat_ref_manual, str) and bayer_pat_ref_manual.upper() in ["GRBG", "RGGB", "GBRG", "BGGR"]:
+                        try: prepared_ref_manual = debayer_image(prepared_ref_manual, bayer_pat_ref_manual.upper())
+                        except ValueError as deb_err_manual:
+                            if hasattr(self, 'update_progress'): self.update_progress(f"⚠️ Réf Manuelle: Erreur Debayer ({deb_err_manual}). Utilisation N&B.")
+                if self.correct_hot_pixels:
+                    try: prepared_ref_manual = detect_and_correct_hot_pixels(prepared_ref_manual, self.hot_pixel_threshold, self.neighborhood_size)
+                    except Exception as hp_err_manual:
+                        if hasattr(self, 'update_progress'): self.update_progress(f"⚠️ Réf Manuelle: Erreur correction px chauds: {hp_err_manual}")
+
+                reference_image_data = prepared_ref_manual.astype(np.float32)
+                # Le header pour le worker contient toutes les infos originales + notre clé HIERARCH
+                final_reference_header_for_worker = ref_hdr_loaded_manual.copy() 
+                final_reference_header_for_worker['HIERARCH SEESTAR REF SRCFILE'] = \
+                    (str(manual_ref_basename), "Basename of manual reference source")
+                
+                # Le header pour sauvegarder reference_image.fit est une copie plus simple
+                header_for_temp_ref_file = ref_hdr_loaded_manual.copy() 
+                # On peut retirer explicitement des clés du header_for_temp_ref_file si elles posent problème
+                # à save_fits_image (par exemple, _SOURCE_PATH si load_and_validate_fits l'ajoutait,
+                # mais il ne semble pas le faire).
+
+                source_basename_of_selected_ref = manual_ref_basename
+                if hasattr(self, 'update_progress'): self.update_progress(f"✅ Référence manuelle chargée et pré-traitée: {manual_ref_basename}")
+                
+            except Exception as e_manual_ref:
+                if hasattr(self, 'update_progress'): self.update_progress(f"❌ Erreur réf. manuelle ({manual_ref_basename}): {e_manual_ref}. Tentative sélection auto...")
+                print(f"ERREUR ALIGNER [_get_reference_image]: Échec réf. manuelle: {e_manual_ref}")
+                reference_image_data = None # Réinitialiser pour forcer la sélection auto
+                final_reference_header_for_worker = None
+                header_for_temp_ref_file = None
+        else:
+            print("DEBUG ALIGNER [_get_reference_image]: Aucune référence manuelle spécifiée ou fichier non trouvé.")
+        
+        # --- Étape 2: Sélection Automatique si pas de Référence Manuelle Valide ---
+        if reference_image_data is None: # Si la référence manuelle a échoué ou n'était pas spécifiée
+            if hasattr(self, 'update_progress'): self.update_progress("⚙️ Sélection auto de la meilleure image de référence...")
+            print("DEBUG ALIGNER [_get_reference_image]: Passage à la sélection automatique.")
+
+            if not files_to_scan: 
+                 if hasattr(self, 'update_progress'): self.update_progress("❌ [GET_REF/Auto] Impossible sélectionner: aucun fichier fourni pour analyse.")
+                 return None, None
+
+            best_image_data_auto = None   
+            best_header_data_auto_original = None # Header original du fichier sélectionné
+            max_metric_auto = -np.inf     
+            # best_file_name_auto est déjà initialisé à None en haut
+            # ... (logique de filtrage et boucle d'analyse automatique comme avant pour trouver best_image_data_auto, best_header_data_auto_original, best_file_name_auto)
+            processed_candidates_auto = 0 
+            rejected_candidates_auto = 0  
+            rejection_reasons_auto = {'load': 0, 'variance': 0, 'preprocess': 0, 'metric': 0, 'filtered_name': 0, 'load_unpack_fail': 0, 'load_data_none': 0}
+            num_to_analyze_initial_subset = min(getattr(self, 'NUM_IMAGES_FOR_AUTO_REF', 20), len(files_to_scan))
+            filtered_candidates_for_ref = []
+            prefixes_to_skip_for_ref = ["stack_", "mosaic_final_", "aligned_", "drizzle_"] 
+            substrings_to_skip_for_ref = ["_reproject", "_sum.", "_wht.", "_preview.", "_temp.", "reference_image.fit", "cumulative_sum.npy", "cumulative_wht.npy"]
+            subset_to_filter_names = files_to_scan[:num_to_analyze_initial_subset]
+            for f_name_cand_iter in subset_to_filter_names:
+                f_name_lower = f_name_cand_iter.lower(); skip_this_file = False
+                for prefix in prefixes_to_skip_for_ref:
+                    if f_name_lower.startswith(prefix): skip_this_file = True; break
+                if skip_this_file: rejected_candidates_auto += 1; rejection_reasons_auto['filtered_name'] += 1; continue
+                for substring in substrings_to_skip_for_ref:
+                    if substring.lower() in f_name_lower: skip_this_file = True; break
+                if skip_this_file: rejected_candidates_auto += 1; rejection_reasons_auto['filtered_name'] += 1; continue
+                filtered_candidates_for_ref.append(f_name_cand_iter)
+            iterable_candidates = filtered_candidates_for_ref 
+            num_to_analyze_auto = len(iterable_candidates) 
+            if num_to_analyze_auto == 0:
+                 if hasattr(self, 'update_progress'): self.update_progress(f"❌ [GET_REF/Auto] Aucun candidat valide après filtrage des noms (sur {num_to_analyze_initial_subset} scannés).")
+                 return None, None
+            if hasattr(self, 'update_progress'): self.update_progress(f"🔍 [GET_REF/Auto] Analyse de {num_to_analyze_auto} images candidates pour référence...")
+            disable_tqdm_auto = (hasattr(self, 'progress_callback') and self.progress_callback is not None) or (hasattr(self, 'update_progress') and self.update_progress is not None and self.update_progress != print)
+
+            for i_cand, f_name_cand in enumerate(tqdm(iterable_candidates, desc="Analyse Réf. Auto", disable=disable_tqdm_auto, leave=False)):
+                if hasattr(self, 'stop_processing') and self.stop_processing: return None, None 
+                current_file_path_cand = os.path.join(input_folder, f_name_cand); processed_candidates_auto += 1; rejection_reason_cand = None 
+                try:
+                    img_data_tuple_cand = load_and_validate_fits(current_file_path_cand)
+                    if img_data_tuple_cand is None or img_data_tuple_cand[0] is None: rejection_reason_cand = "load_unpack_fail"; raise ValueError("Load/Validate returned None")
+                    img_cand, hdr_cand = img_data_tuple_cand
+                    if img_cand is None: rejection_reason_cand = "load_data_none"; raise ValueError("Load/Validate data is None")
+                    if hdr_cand is None: hdr_cand = fits.Header() 
+                    std_dev_cand = np.std(img_cand); variance_threshold_cand = 0.0005 
+                    if std_dev_cand < variance_threshold_cand: rejection_reason_cand = "variance"; raise ValueError(f"Faible variance ({std_dev_cand:.6f})")
+                    prepared_img_cand = img_cand.astype(np.float32, copy=True) 
+                    if prepared_img_cand.ndim == 2: 
+                         bayer_pat_s_cand = hdr_cand.get('BAYERPAT', self.bayer_pattern)
+                         if isinstance(bayer_pat_s_cand, str) and bayer_pat_s_cand.upper() in ["GRBG", "RGGB", "GBRG", "BGGR"]:
+                              try: prepared_img_cand = debayer_image(prepared_img_cand, bayer_pat_s_cand.upper())
+                              except ValueError: pass 
+                    if self.correct_hot_pixels:
+                         try: prepared_img_cand = detect_and_correct_hot_pixels(prepared_img_cand, self.hot_pixel_threshold, self.neighborhood_size)
+                         except Exception: pass 
+                    median_val_cand = np.median(prepared_img_cand); mad_val_cand = np.median(np.abs(prepared_img_cand - median_val_cand)); approx_std_cand = mad_val_cand * 1.4826 
+                    metric_cand = median_val_cand / (approx_std_cand + 1e-9) if median_val_cand > 1e-9 and approx_std_cand > 1e-9 else -np.inf 
+                    if not np.isfinite(metric_cand) or metric_cand < -1e8: rejection_reason_cand = "metric"; raise ValueError(f"Métrique non finie ou trop basse: {metric_cand}")
+                    if metric_cand > max_metric_auto:
+                        max_metric_auto = metric_cand; best_image_data_auto = prepared_img_cand.copy(); best_header_data_auto_original = hdr_cand.copy(); best_file_name_auto = f_name_cand
+                except Exception as e_cand_loop:
+                    rejected_candidates_auto += 1
+                    if rejection_reason_cand: rejection_reasons_auto[rejection_reason_cand] += 1
+                    else: rejection_reasons_auto['preprocess'] += 1 
+                finally:
+                    if 'img_cand' in locals(): del img_cand; 
+                    if 'hdr_cand' in locals(): del hdr_cand
+                    if 'prepared_img_cand' in locals(): del prepared_img_cand
+                    if 'img_data_tuple_cand' in locals(): del img_data_tuple_cand
+                    if i_cand > 0 and i_cand % 10 == 0: gc.collect() 
+
+            if best_image_data_auto is not None and best_header_data_auto_original is not None:
+                reference_image_data = best_image_data_auto
+                # Le header pour le worker contient toutes les infos originales du fichier sélectionné + notre clé HIERARCH
+                final_reference_header_for_worker = best_header_data_auto_original.copy()
+                if best_file_name_auto is not None:
+                     final_reference_header_for_worker['HIERARCH SEESTAR REF SRCFILE'] = \
+                         (str(best_file_name_auto), "Basename of auto-selected reference source")
+                
+                # Le header pour sauvegarder reference_image.fit est une copie plus simple
+                # basé sur le header original du fichier sélectionné, sans notre clé HIERARCH.
+                header_for_temp_ref_file = best_header_data_auto_original.copy()
+                source_basename_of_selected_ref = best_file_name_auto
+
+                if hasattr(self, 'update_progress'): self.update_progress(f"⭐ Référence auto sélectionnée: {best_file_name_auto} (Métrique: {max_metric_auto:.2f})")
+                # ... (logs des rejets)
+            else:
+                # ... (gestion si aucune référence auto trouvée) ...
+                return None, None 
+
+        # --- Étape 3: Sauvegarde de l'image de référence sélectionnée (manuelle ou auto) ---
+        if reference_image_data is not None: # Si on a une image de référence à ce stade
+            if output_folder_for_saving_temp_ref and os.path.isdir(os.path.dirname(output_folder_for_saving_temp_ref)):
+                if header_for_temp_ref_file is None: # Cas où la réf manuelle a été utilisée, mais on n'a pas explicitement créé header_for_temp_ref_file
+                    header_for_temp_ref_file = fits.Header() # Un header minimal pour la sauvegarde
+                    if final_reference_header_for_worker: # Essayer de copier quelques infos de base si dispo
+                        safe_keys_to_copy = ['DATE-OBS', 'EXPTIME', 'FILTER', 'INSTRUME', 'OBJECT']
+                        for k_safe in safe_keys_to_copy:
+                            if k_safe in final_reference_header_for_worker:
+                                header_for_temp_ref_file[k_safe] = final_reference_header_for_worker[k_safe]
+                
+                # S'assurer qu'aucune clé potentiellement problématique (comme _SOURCE_PATH original)
+                # n'est dans header_for_temp_ref_file avant de le passer à _save_reference_image.
+                # Les clés HIERARCH ne devraient pas y être si on part de ref_hdr_loaded_manual ou best_header_data_auto_original.
+                # Mais par sécurité, on peut vérifier :
+                keys_to_remove_from_temp_header = ['_SOURCE_PATH', 'HIERARCH SEESTAR REF SRCFILE']
+                for key_rem in keys_to_remove_from_temp_header:
+                    if key_rem in header_for_temp_ref_file:
+                        try:
+                            del header_for_temp_ref_file[key_rem]
+                            print(f"DEBUG ALIGNER: Clé '{key_rem}' supprimée du header pour reference_image.fit")
+                        except KeyError: # Peut arriver si HIERARCH est un tuple et n'est pas trouvé directement
+                            pass
+
+
+                print(f"DEBUG ALIGNER [_get_reference_image]: Appel final à _save_reference_image avec base_output_folder='{output_folder_for_saving_temp_ref}' pour source '{source_basename_of_selected_ref}'")
+                self._save_reference_image(reference_image_data, header_for_temp_ref_file, output_folder_for_saving_temp_ref)
+            else:
+                warning_msg_save_final = f"Output_folder_for_saving_temp_ref ('{output_folder_for_saving_temp_ref}') non valide ou son parent n'existe pas. " \
+                                         "L'image de référence finale en mémoire sera retournée, mais pas sauvegardée par _get_reference_image."
+                if hasattr(self, 'update_progress'): self.update_progress(warning_msg_save_final)
+                print(f"AVERTISSEMENT ALIGNER [_get_reference_image]: {warning_msg_save_final}")
+        else: 
+            print("DEBUG ALIGNER [_get_reference_image]: Données de référence finales non disponibles pour sauvegarde.")
+            return None, None # Impossible de continuer si pas d'image de référence
+
+        ref_shape_log = reference_image_data.shape
+        print(f"DEBUG ALIGNER [_get_reference_image V7_CleanHeaderForTempSave]: Fin. Réf finale de '{source_basename_of_selected_ref}', Shape: {ref_shape_log}")
+        return reference_image_data, final_reference_header_for_worker
+
+
+
+
+
+
+
+    def _save_reference_image(self, reference_image, reference_header, base_output_folder):
+        """
+        Sauvegarde l'image de référence (float32 0-1) au format FITS (uint16)
+        dans le dossier temporaire DEDANS base_output_folder.
+        """
+        if reference_image is None: return
+        temp_folder_ref = os.path.join(base_output_folder, "temp_processing")
+        try:
+            os.makedirs(temp_folder_ref, exist_ok=True)
+            ref_output_path = os.path.join(temp_folder_ref, "reference_image.fit")
+            ref_preview_path = os.path.join(temp_folder_ref, "reference_image.png")
+            save_header = reference_header.copy() if reference_header else fits.Header()
+            save_header.set('REFRENCE', True, 'Stacking reference image')
+            if self.correct_hot_pixels: save_header.set('HOTPIXCR', True, 'Hot pixel correction applied to ref')
+            save_header.add_history("Reference image saved by SeestarAligner")
+            save_fits_image(reference_image, ref_output_path, save_header, overwrite=True)
+            self.update_progress(f"📁 Image référence sauvegardée: {ref_output_path}")
+            save_preview_image(reference_image, ref_preview_path, apply_stretch=True)
+        except Exception as e:
+            self.update_progress(f"⚠️ Erreur lors de la sauvegarde de l'image de référence: {e}")
+            traceback.print_exc(limit=2)
+
+
+
+    # ... (début de la méthode _align_batch) ...
+    def _align_batch(self, images_data, original_indices, reference_image, input_folder, output_folder, unaligned_folder):
+        """Aligns a batch of images (data provided) in parallel."""
+        num_cores = os.cpu_count() or 1
+        max_workers = min(max(num_cores // 2, 1), 8)
+        self.update_progress(f"🧵 Alignement parallèle lot avec {max_workers} threads...")
+
+        def align_single_image_task(args):
+            idx_in_batch, (img_float_01, hdr, fname), original_file_index = args
+            original_file_path = os.path.join(input_folder, fname) # Chemin original complet
+
+            if self.stop_processing:
+                return None
+            try:
+                aligned_img, success = self._align_image(img_float_01, reference_image, fname)
+                if not success:
+                    # MODIFIÉ : Utiliser le callback de déplacement si fourni
+                    if self.move_to_unaligned_callback:
+                        try:
+                            self.move_to_unaligned_callback(original_file_path) # Appeler le callback
+                            self.update_progress(f"   Image '{fname}' déplacée vers 'unaligned_by_stacker' de son dossier source.", "INFO_DETAIL")
+                        except Exception as move_cb_err:
+                            self.update_progress(f"⚠️ Erreur appel callback déplacement pour '{fname}': {move_cb_err}", "WARN")
+                            # Fallback : si le callback échoue, on copie dans l'ancien dossier unaligned_files
+                            self._fallback_copy_to_unaligned_folder(original_file_path, unaligned_folder, original_file_index)
+                    else:
+                        # Si aucun callback n'est fourni, on utilise l'ancien comportement de copie
+                        self._fallback_copy_to_unaligned_folder(original_file_path, unaligned_folder, original_file_index)
+                        
+                    return (original_file_index, False, f"Échec alignement: {fname}") # Retourner l'échec
+                
+                return (original_file_index, True, aligned_img, hdr)  # index, success, data, header
+            except Exception as e:
+                error_msg = f"Erreur tâche alignement {fname}: {e}"
+                self.update_progress(f"❌ {error_msg}")
+                # MODIFIÉ : Appeler le callback ou le fallback de copie en cas d'exception aussi
+                if self.move_to_unaligned_callback:
+                    try:
+                        self.move_to_unaligned_callback(original_file_path) # Appeler le callback
+                        self.update_progress(f"   Image '{fname}' (échec exception) déplacée vers 'unaligned_by_stacker' de son dossier source.", "INFO_DETAIL")
+                    except Exception as move_cb_err:
+                        self.update_progress(f"⚠️ Erreur appel callback déplacement pour '{fname}' (exception): {move_cb_err}", "WARN")
+                        self._fallback_copy_to_unaligned_folder(original_file_path, unaligned_folder, original_file_index)
+                else:
+                    self._fallback_copy_to_unaligned_folder(original_file_path, unaligned_folder, original_file_index)
+
+                return (original_file_index, False, None, None)  # index, success, data, header
+
+        task_args = [(i, data_tuple, original_indices[i]) for i, data_tuple in enumerate(images_data)]
+        results = []
+        with concurrent.futures.ThreadPoolExecutor(max_workers=max_workers) as executor:
+            futures = {executor.submit(align_single_image_task, args): args for args in task_args}
+            for future in concurrent.futures.as_completed(futures):
+                if self.stop_processing:
+                    for f in futures:
+                        f.cancel()
+                    self.update_progress("⛔ Alignement lot interrompu.")
+                    break
+                try:
+                    result = future.result()
+                    if result:
+                        results.append(result)
+                except concurrent.futures.CancelledError:
+                    pass
+                except Exception as future_err:
+                    orig_fname = futures[future][1][2]
+                    self.update_progress(f"❗️ Erreur récupération résultat pour {orig_fname}: {future_err}")
+                    results.append((futures[future][2], False, None, None))
+
+        success_count = sum(1 for _, success, _, _ in results if success)
+        fail_count = len(results) - success_count
+        self.update_progress(f"🏁 Alignement lot terminé: {success_count} succès, {fail_count} échecs.")
+        return results
+
+
+    # ... (autres méthodes de SeestarAligner) ...
+
+    def _fallback_copy_to_unaligned_folder(self, original_file_path, unaligned_output_folder, original_file_index):
+        """
+        Copie un fichier original vers l'ancien dossier 'unaligned_files' dans l'output_folder.
+        Utilisé comme fallback si le callback de déplacement local n'est pas dispo ou échoue.
+        """
+        if os.path.exists(original_file_path):
+            try:
+                os.makedirs(unaligned_output_folder, exist_ok=True)
+                dest_path = os.path.join(unaligned_output_folder, f"unaligned_{original_file_index:04d}_{os.path.basename(original_file_path)}")
+                shutil.copy2(original_file_path, dest_path)
+                self.update_progress(f"   FallBack: Copié '{os.path.basename(original_file_path)}' vers '{os.path.basename(unaligned_output_folder)}'.", "INFO_DETAIL")
+            except Exception as fb_copy_err:
+                self.update_progress(f"⚠️ Erreur Fallback Copie '{os.path.basename(original_file_path)}' vers ancien dossier unaligned: {fb_copy_err}", "WARN")
+        else:
+            self.update_progress(f"   FallBack: Original '{os.path.basename(original_file_path)}' non trouvé pour copie.", "WARN")
+
+    # ... (le reste de la classe SeestarAligner) ...
+
+# --- Compatibility Function (Unchanged) ---
+def align_seestar_images_batch(*args, **kwargs):
+    """(Compatibility) Use SeestarAligner().align_images(...) directly."""
+    aligner = SeestarAligner()
+    if 'bayer_pattern' in kwargs: aligner.bayer_pattern = kwargs['bayer_pattern']
+    if 'batch_size' in kwargs: aligner.batch_size = kwargs['batch_size']
+    if 'reference_image_path' in kwargs: aligner.reference_image_path = kwargs['reference_image_path']
+    if 'correct_hot_pixels' in kwargs: aligner.correct_hot_pixels = kwargs['correct_hot_pixels']
+    if 'hot_pixel_threshold' in kwargs: aligner.hot_pixel_threshold = kwargs['hot_pixel_threshold']
+    if 'neighborhood_size' in kwargs: aligner.neighborhood_size = kwargs['neighborhood_size']
+    if 'progress_callback' in kwargs: aligner.set_progress_callback(kwargs['progress_callback'])
+    # Call the main method, passing only relevant args
+    return aligner.align_images(args[0], kwargs.get('output_folder'), kwargs.get('specific_files'))
+# --- END OF FILE seestar/core/alignment.py ---