<<<<<<< HEAD
# --- START OF FILE seestar/core/utils.py ---
"""
Fonctions utilitaires pour le traitement d'images astronomiques.
"""
import numpy as np
import cv2
import os # Added for exists check
import traceback # Added for better error reporting
from .image_processing import load_and_validate_fits # Keep relative import

# Try importing psutil, but make it optional
try:
    import psutil
    _psutil_available = True
except ImportError:
    _psutil_available = False
    print("Optional dependency 'psutil' not found. Automatic batch size estimation may be limited.")
# --- Add a global check for CUDA availability ONCE ---
_cuda_available = False
_cuda_checked = False
# --- Global check for CuPy and CUDA availability ---
_cupy_available = False
_cupy_checked = False

def check_cuda():
    """Checks if OpenCV reports CUDA devices and sets a global flag."""
    global _cuda_available, _cuda_checked
    if _cuda_checked:
        return _cuda_available
    try:
        # Make sure opencv-contrib-python is potentially installed
        if not hasattr(cv2, 'cuda'):
             print("DEBUG: cv2.cuda module not found (likely opencv-python, not opencv-contrib-python or CUDA not supported in build).")
             _cuda_available = False
        elif cv2.cuda.getCudaEnabledDeviceCount() > 0:
            print("DEBUG: CUDA device(s) detected by OpenCV.")
            cv2.cuda.printCudaDeviceInfo(cv2.cuda.getDevice()) # Print info about the default device
            _cuda_available = True
        else:
            print("DEBUG: No CUDA devices detected by OpenCV.")
            _cuda_available = False
    except Exception as e:
        print(f"DEBUG: Error checking for CUDA devices: {e}")
        _cuda_available = False
    finally:
        _cuda_checked = True
    return _cuda_available

def check_cupy_cuda():
    """Checks if CuPy is installed and can access a CUDA device."""
    global _cupy_available, _cupy_checked
    if _cupy_checked:
        return _cupy_available

    try:
        import cupy
        # Check if CuPy can detect a CUDA device
        if cupy.cuda.is_available():
            device_id = cupy.cuda.runtime.getDevice()
            device_props = cupy.cuda.runtime.getDeviceProperties(device_id)
            print(f"DEBUG: CuPy detected CUDA Device {device_id}: {device_props['name'].decode()}")
            # Optional: Check compute capability if needed
            # major = device_props['major']
            # minor = device_props['minor']
            # if major < 3: # Example: Require compute capability 3.0+
            #     print(f"Warning: CuPy detected GPU compute capability {major}.{minor}, which might be too low.")
            #     _cupy_available = False
            # else:
            _cupy_available = True
        else:
            print("DEBUG: CuPy imported, but no CUDA device is available/detected by CuPy.")
            _cupy_available = False
    except ImportError:
        print("DEBUG: CuPy library not found. Stacking will use CPU (NumPy).")
        _cupy_available = False
    except cupy.cuda.runtime.CUDARuntimeError as e:
         print(f"DEBUG: CuPy CUDA runtime error during check: {e}. Falling back to CPU.")
         _cupy_available = False
    except Exception as e:
        print(f"DEBUG: Unexpected error during CuPy check: {e}")
        _cupy_available = False
    finally:
        _cupy_checked = True

    return _cupy_available

def apply_denoise(image, strength=1):
    """
    Applies Non-Local Means denoising using OpenCV. Uses CUDA if available,
    otherwise falls back to CPU.
    Input image is expected to be float32 (0-1 range).

    Parameters:
        image (numpy.ndarray): Image to denoise (HxW or HxWx3, float32, 0-1).
        strength (int): Denoising strength ('h' parameter). Recommended: 3 to 15.

    Returns:
        numpy.ndarray: Denoised image (float32, 0-1).
    """
    if image is None:
        print("Warning: apply_denoise received a None image.")
        return None

    # Check CUDA availability (only performs the check once)
    use_cuda = check_cuda()

    # Convert image float (0-1) to uint8 (0-255) for OpenCV
    image_uint8 = (np.clip(image, 0.0, 1.0) * 255.0).astype(np.uint8)

    denoised_uint8 = None
    h_param = float(strength) # Parameter 'h' in OpenCV functions

    try:
        # --- Grayscale Image ---
        if image_uint8.ndim == 2:
            if use_cuda:
                try:
                    # print(f"DEBUG: Attempting CUDA denoising (grayscale) h={h_param}")
                    # Upload image data to GPU memory
                    gpu_frame = cv2.cuda_GpuMat()
                    gpu_frame.upload(image_uint8)

                    # Create denoising object and apply
                    # Note: CUDA version might have slightly different parameter names/needs
                    # Adjust templateWindowSize and searchWindowSize if needed
                    dn = cv2.cuda.createFastNlMeansDenoising()
                    gpu_denoised = dn.compute(gpu_frame, h=h_param) # Result is also a GpuMat

                    # Download result back from GPU memory to CPU memory
                    denoised_uint8 = gpu_denoised.download()
                    # print("DEBUG: CUDA grayscale denoising successful.")
                except cv2.error as cuda_err:
                    print(f"Warning: CUDA grayscale denoising failed: {cuda_err}. Falling back to CPU.")
                    use_cuda = False # Fallback for this call if CUDA fails
                except Exception as e: # Catch other potential CUDA errors
                    print(f"Warning: Unexpected error during CUDA grayscale denoising: {e}. Falling back to CPU.")
                    traceback.print_exc(limit=1)
                    use_cuda = False # Fallback

            # Fallback to CPU if CUDA not available or failed
            if not use_cuda or denoised_uint8 is None:
                # print(f"DEBUG: Using CPU denoising (grayscale) h={h_param}")
                denoised_uint8 = cv2.fastNlMeansDenoising(
                    image_uint8, None, h=h_param, templateWindowSize=7, searchWindowSize=21)

        # --- Color Image ---
        elif image_uint8.ndim == 3 and image_uint8.shape[-1] == 3:
             # OpenCV color functions expect BGR format
             image_bgr_uint8 = cv2.cvtColor(image_uint8, cv2.COLOR_RGB2BGR)

             if use_cuda:
                 try:
                     # print(f"DEBUG: Attempting CUDA denoising (color) h={h_param}, hColor={h_param}")
                     gpu_frame = cv2.cuda_GpuMat()
                     gpu_frame.upload(image_bgr_uint8)

                     # Create color denoising object and apply
                     # Note: CUDA version might handle hColor differently or automatically
                     dn = cv2.cuda.createFastNlMeansDenoisingColored()
                     gpu_denoised = dn.compute(gpu_frame, h_luminance=h_param, h_color=h_param)

                     denoised_bgr_uint8 = gpu_denoised.download()
                     # print("DEBUG: CUDA color denoising successful.")
                 except cv2.error as cuda_err:
                    print(f"Warning: CUDA color denoising failed: {cuda_err}. Falling back to CPU.")
                    use_cuda = False # Fallback
                 except Exception as e:
                    print(f"Warning: Unexpected error during CUDA color denoising: {e}. Falling back to CPU.")
                    traceback.print_exc(limit=1)
                    use_cuda = False # Fallback

             # Fallback to CPU if CUDA not available or failed
             if not use_cuda or denoised_uint8 is None:
                 # print(f"DEBUG: Using CPU denoising (color) h={h_param}, hColor={h_param}")
                 denoised_bgr_uint8 = cv2.fastNlMeansDenoisingColored(
                     image_bgr_uint8, None, h=h_param, hColor=h_param,
                     templateWindowSize=7, searchWindowSize=21)

             # Convert result back to RGB
             denoised_uint8 = cv2.cvtColor(denoised_bgr_uint8, cv2.COLOR_BGR2RGB)

        # --- Invalid Input Shape ---
        else:
            print(f"Warning: apply_denoise received image with unexpected shape {image.shape}. Returning original.")
            return image # Return original float32 image if shape is wrong

        # Convert denoised uint8 back to float32 (0-1 range)
        denoised_float = denoised_uint8.astype(np.float32) / 255.0
        return denoised_float

    except cv2.error as cv_err: # Catch general OpenCV errors
         print(f"OpenCV Error during denoising setup/conversion: {cv_err}")
         traceback.print_exc()
         return image # Return original float32 image
    except Exception as e:
        print(f"Unexpected error during denoising: {e}")
        traceback.print_exc()
        return image # Return original float32 image

def estimate_batch_size(sample_image_path=None, available_memory_percentage=70):
    """
    Estime la taille de lot optimale en fonction de la mémoire disponible.

    Parameters:
        sample_image_path: Chemin vers une image exemple pour estimer la taille mémoire
        available_memory_percentage: Pourcentage de la mémoire disponible à utiliser (0-100)

    Returns:
        int: Taille de lot estimée, au moins 3 et au plus 50
    """
    # Default batch size if estimation fails
    default_batch_size = 10

    if not _psutil_available:
        print("psutil not available, using default batch size:", default_batch_size)
        return default_batch_size

    try:
        # Obtenir la mémoire disponible (en octets)
        mem = psutil.virtual_memory()
        available_memory = mem.available

        # N'utiliser qu'un pourcentage de la mémoire disponible
        usable_memory = available_memory * (available_memory_percentage / 100.0)

        # Estimer la taille d'une image en mémoire pendant le traitement
        single_image_size_bytes = 0
        if sample_image_path and os.path.exists(sample_image_path):
            try:
                # Load image to get dimensions and type (returns float32 0-1)
                img = load_and_validate_fits(sample_image_path)
                if img is None: raise ValueError("Failed to load sample image for size estimation.")

                # Estimate memory usage during processing (alignment + stacking buffer)
                # This is a rough estimate and depends heavily on the exact workflow.
                # Assume output will be color (3 channels float32) for sizing.
                # Factors to consider:
                # - Loaded image (float32, maybe 1 or 3 channels)
                # - Debayered/Preprocessed image (float32, 3 channels)
                # - Aligned image buffer (float32, 3 channels)
                # - Stacking accumulator (float32 or float64, 3 channels)
                # - Intermediate arrays in astroalign etc.
                # Let's use a factor of ~5-7 times the *output* data size (HxWx3 float32).
                memory_factor = 6
                h, w = img.shape[:2]
                channels_out = 3 # Assume color output for worst-case size
                bytes_per_float = 4
                single_image_size_bytes = h * w * channels_out * bytes_per_float * memory_factor

            except Exception as img_e:
                 print(f"Warning: Could not load/analyze sample image {sample_image_path} for size estimation: {img_e}")
                 single_image_size_bytes = 0 # Fallback
        else:
            print("Warning: No valid sample image path provided for size estimation.")
            single_image_size_bytes = 0 # Fallback


        # Fallback estimation if image loading failed or no path provided
        if single_image_size_bytes <= 0:
            # Conservative estimate for a ~4MP color image (float32) + overhead
            # 2000 * 2000 * 3 channels * 4 bytes/float * 6x overhead = ~288 MB
            print("Using fallback image size estimation (approx. 4MP color image).")
            single_image_size_bytes = 2000 * 2000 * 3 * 4 * 6


        # Safety factor for other system usage and Python overhead
        safety_factor = 1.5 # Includes buffer for OS, other apps, Python interpreter overhead

        if single_image_size_bytes <= 0: # Should not happen, but safeguard
             print("Error: Calculated image size is zero or negative.")
             return default_batch_size

        # Calculate how many images can fit in memory
        estimated_batch = int(usable_memory / (single_image_size_bytes * safety_factor))

        # Reasonable limits for batch size (at least 3 for sigma clipping, max 50 to avoid huge single batches)
        estimated_batch = max(3, min(50, estimated_batch))

        print(f"Mémoire disponible: {available_memory / (1024**3):.2f} Go "
              f"(Utilisable: {usable_memory / (1024**3):.2f} Go)")
        print(f"Taille estimée par image (avec overhead): {single_image_size_bytes / (1024**2):.2f} Mo")
        print(f"Taille de lot estimée: {estimated_batch}")

        return estimated_batch

    except Exception as e:
        print(f"Erreur lors de l'estimation de la taille de lot: {e}")
        traceback.print_exc()
        print(f"Utilisation de la taille de lot par défaut : {default_batch_size}")
        return default_batch_size
=======
# --- START OF FILE seestar/core/utils.py ---
"""
Fonctions utilitaires pour le traitement d'images astronomiques.
"""
import numpy as np
import cv2
import os # Added for exists check
import traceback # Added for better error reporting
from .image_processing import load_and_validate_fits # Keep relative import

# Try importing psutil, but make it optional
try:
    import psutil
    _psutil_available = True
except ImportError:
    _psutil_available = False
    print("Optional dependency 'psutil' not found. Automatic batch size estimation may be limited.")
# --- Add a global check for CUDA availability ONCE ---
_cuda_available = False
_cuda_checked = False
# --- Global check for CuPy and CUDA availability ---
_cupy_available = False
_cupy_checked = False

def check_cuda():
    """Checks if OpenCV reports CUDA devices and sets a global flag."""
    global _cuda_available, _cuda_checked
    if _cuda_checked:
        return _cuda_available
    try:
        # Make sure opencv-contrib-python is potentially installed
        if not hasattr(cv2, 'cuda'):
             print("DEBUG: cv2.cuda module not found (likely opencv-python, not opencv-contrib-python or CUDA not supported in build).")
             _cuda_available = False
        elif cv2.cuda.getCudaEnabledDeviceCount() > 0:
            print("DEBUG: CUDA device(s) detected by OpenCV.")
            cv2.cuda.printCudaDeviceInfo(cv2.cuda.getDevice()) # Print info about the default device
            _cuda_available = True
        else:
            print("DEBUG: No CUDA devices detected by OpenCV.")
            _cuda_available = False
    except Exception as e:
        print(f"DEBUG: Error checking for CUDA devices: {e}")
        _cuda_available = False
    finally:
        _cuda_checked = True
    return _cuda_available

def check_cupy_cuda():
    """Checks if CuPy is installed and can access a CUDA device."""
    global _cupy_available, _cupy_checked
    if _cupy_checked:
        return _cupy_available

    try:
        import cupy
        # Check if CuPy can detect a CUDA device
        if cupy.cuda.is_available():
            device_id = cupy.cuda.runtime.getDevice()
            device_props = cupy.cuda.runtime.getDeviceProperties(device_id)
            print(f"DEBUG: CuPy detected CUDA Device {device_id}: {device_props['name'].decode()}")
            # Optional: Check compute capability if needed
            # major = device_props['major']
            # minor = device_props['minor']
            # if major < 3: # Example: Require compute capability 3.0+
            #     print(f"Warning: CuPy detected GPU compute capability {major}.{minor}, which might be too low.")
            #     _cupy_available = False
            # else:
            _cupy_available = True
        else:
            print("DEBUG: CuPy imported, but no CUDA device is available/detected by CuPy.")
            _cupy_available = False
    except ImportError:
        print("DEBUG: CuPy library not found. Stacking will use CPU (NumPy).")
        _cupy_available = False
    except cupy.cuda.runtime.CUDARuntimeError as e:
         print(f"DEBUG: CuPy CUDA runtime error during check: {e}. Falling back to CPU.")
         _cupy_available = False
    except Exception as e:
        print(f"DEBUG: Unexpected error during CuPy check: {e}")
        _cupy_available = False
    finally:
        _cupy_checked = True

    return _cupy_available

def apply_denoise(image, strength=1):
    """
    Applies Non-Local Means denoising using OpenCV. Uses CUDA if available,
    otherwise falls back to CPU.
    Input image is expected to be float32 (0-1 range).

    Parameters:
        image (numpy.ndarray): Image to denoise (HxW or HxWx3, float32, 0-1).
        strength (int): Denoising strength ('h' parameter). Recommended: 3 to 15.

    Returns:
        numpy.ndarray: Denoised image (float32, 0-1).
    """
    if image is None:
        print("Warning: apply_denoise received a None image.")
        return None

    # Check CUDA availability (only performs the check once)
    use_cuda = check_cuda()

    # Convert image float (0-1) to uint8 (0-255) for OpenCV
    image_uint8 = (np.clip(image, 0.0, 1.0) * 255.0).astype(np.uint8)

    denoised_uint8 = None
    h_param = float(strength) # Parameter 'h' in OpenCV functions

    try:
        # --- Grayscale Image ---
        if image_uint8.ndim == 2:
            if use_cuda:
                try:
                    # print(f"DEBUG: Attempting CUDA denoising (grayscale) h={h_param}")
                    # Upload image data to GPU memory
                    gpu_frame = cv2.cuda_GpuMat()
                    gpu_frame.upload(image_uint8)

                    # Create denoising object and apply
                    # Note: CUDA version might have slightly different parameter names/needs
                    # Adjust templateWindowSize and searchWindowSize if needed
                    dn = cv2.cuda.createFastNlMeansDenoising()
                    gpu_denoised = dn.compute(gpu_frame, h=h_param) # Result is also a GpuMat

                    # Download result back from GPU memory to CPU memory
                    denoised_uint8 = gpu_denoised.download()
                    # print("DEBUG: CUDA grayscale denoising successful.")
                except cv2.error as cuda_err:
                    print(f"Warning: CUDA grayscale denoising failed: {cuda_err}. Falling back to CPU.")
                    use_cuda = False # Fallback for this call if CUDA fails
                except Exception as e: # Catch other potential CUDA errors
                    print(f"Warning: Unexpected error during CUDA grayscale denoising: {e}. Falling back to CPU.")
                    traceback.print_exc(limit=1)
                    use_cuda = False # Fallback

            # Fallback to CPU if CUDA not available or failed
            if not use_cuda or denoised_uint8 is None:
                # print(f"DEBUG: Using CPU denoising (grayscale) h={h_param}")
                denoised_uint8 = cv2.fastNlMeansDenoising(
                    image_uint8, None, h=h_param, templateWindowSize=7, searchWindowSize=21)

        # --- Color Image ---
        elif image_uint8.ndim == 3 and image_uint8.shape[-1] == 3:
             # OpenCV color functions expect BGR format
             image_bgr_uint8 = cv2.cvtColor(image_uint8, cv2.COLOR_RGB2BGR)

             if use_cuda:
                 try:
                     # print(f"DEBUG: Attempting CUDA denoising (color) h={h_param}, hColor={h_param}")
                     gpu_frame = cv2.cuda_GpuMat()
                     gpu_frame.upload(image_bgr_uint8)

                     # Create color denoising object and apply
                     # Note: CUDA version might handle hColor differently or automatically
                     dn = cv2.cuda.createFastNlMeansDenoisingColored()
                     gpu_denoised = dn.compute(gpu_frame, h_luminance=h_param, h_color=h_param)

                     denoised_bgr_uint8 = gpu_denoised.download()
                     # print("DEBUG: CUDA color denoising successful.")
                 except cv2.error as cuda_err:
                    print(f"Warning: CUDA color denoising failed: {cuda_err}. Falling back to CPU.")
                    use_cuda = False # Fallback
                 except Exception as e:
                    print(f"Warning: Unexpected error during CUDA color denoising: {e}. Falling back to CPU.")
                    traceback.print_exc(limit=1)
                    use_cuda = False # Fallback

             # Fallback to CPU if CUDA not available or failed
             if not use_cuda or denoised_uint8 is None:
                 # print(f"DEBUG: Using CPU denoising (color) h={h_param}, hColor={h_param}")
                 denoised_bgr_uint8 = cv2.fastNlMeansDenoisingColored(
                     image_bgr_uint8, None, h=h_param, hColor=h_param,
                     templateWindowSize=7, searchWindowSize=21)

             # Convert result back to RGB
             denoised_uint8 = cv2.cvtColor(denoised_bgr_uint8, cv2.COLOR_BGR2RGB)

        # --- Invalid Input Shape ---
        else:
            print(f"Warning: apply_denoise received image with unexpected shape {image.shape}. Returning original.")
            return image # Return original float32 image if shape is wrong

        # Convert denoised uint8 back to float32 (0-1 range)
        denoised_float = denoised_uint8.astype(np.float32) / 255.0
        return denoised_float

    except cv2.error as cv_err: # Catch general OpenCV errors
         print(f"OpenCV Error during denoising setup/conversion: {cv_err}")
         traceback.print_exc()
         return image # Return original float32 image
    except Exception as e:
        print(f"Unexpected error during denoising: {e}")
        traceback.print_exc()
        return image # Return original float32 image

def estimate_batch_size(sample_image_path=None, available_memory_percentage=70):
    """
    Estime la taille de lot optimale en fonction de la mémoire disponible.

    Parameters:
        sample_image_path: Chemin vers une image exemple pour estimer la taille mémoire
        available_memory_percentage: Pourcentage de la mémoire disponible à utiliser (0-100)

    Returns:
        int: Taille de lot estimée, au moins 3 et au plus 50
    """
    # Default batch size if estimation fails
    default_batch_size = 10

    if not _psutil_available:
        print("psutil not available, using default batch size:", default_batch_size)
        return default_batch_size

    try:
        # Obtenir la mémoire disponible (en octets)
        mem = psutil.virtual_memory()
        available_memory = mem.available

        # N'utiliser qu'un pourcentage de la mémoire disponible
        usable_memory = available_memory * (available_memory_percentage / 100.0)

        # Estimer la taille d'une image en mémoire pendant le traitement
        single_image_size_bytes = 0
        if sample_image_path and os.path.exists(sample_image_path):
            try:
                # Load image to get dimensions and type (returns float32 0-1)
                img = load_and_validate_fits(sample_image_path)
                if img is None: raise ValueError("Failed to load sample image for size estimation.")

                # Estimate memory usage during processing (alignment + stacking buffer)
                # This is a rough estimate and depends heavily on the exact workflow.
                # Assume output will be color (3 channels float32) for sizing.
                # Factors to consider:
                # - Loaded image (float32, maybe 1 or 3 channels)
                # - Debayered/Preprocessed image (float32, 3 channels)
                # - Aligned image buffer (float32, 3 channels)
                # - Stacking accumulator (float32 or float64, 3 channels)
                # - Intermediate arrays in astroalign etc.
                # Let's use a factor of ~5-7 times the *output* data size (HxWx3 float32).
                memory_factor = 6
                h, w = img.shape[:2]
                channels_out = 3 # Assume color output for worst-case size
                bytes_per_float = 4
                single_image_size_bytes = h * w * channels_out * bytes_per_float * memory_factor

            except Exception as img_e:
                 print(f"Warning: Could not load/analyze sample image {sample_image_path} for size estimation: {img_e}")
                 single_image_size_bytes = 0 # Fallback
        else:
            print("Warning: No valid sample image path provided for size estimation.")
            single_image_size_bytes = 0 # Fallback


        # Fallback estimation if image loading failed or no path provided
        if single_image_size_bytes <= 0:
            # Conservative estimate for a ~4MP color image (float32) + overhead
            # 2000 * 2000 * 3 channels * 4 bytes/float * 6x overhead = ~288 MB
            print("Using fallback image size estimation (approx. 4MP color image).")
            single_image_size_bytes = 2000 * 2000 * 3 * 4 * 6


        # Safety factor for other system usage and Python overhead
        safety_factor = 1.5 # Includes buffer for OS, other apps, Python interpreter overhead

        if single_image_size_bytes <= 0: # Should not happen, but safeguard
             print("Error: Calculated image size is zero or negative.")
             return default_batch_size

        # Calculate how many images can fit in memory
        estimated_batch = int(usable_memory / (single_image_size_bytes * safety_factor))

        # Reasonable limits for batch size (at least 3 for sigma clipping, max 50 to avoid huge single batches)
        estimated_batch = max(3, min(50, estimated_batch))

        print(f"Mémoire disponible: {available_memory / (1024**3):.2f} Go "
              f"(Utilisable: {usable_memory / (1024**3):.2f} Go)")
        print(f"Taille estimée par image (avec overhead): {single_image_size_bytes / (1024**2):.2f} Mo")
        print(f"Taille de lot estimée: {estimated_batch}")

        return estimated_batch

    except Exception as e:
        print(f"Erreur lors de l'estimation de la taille de lot: {e}")
        traceback.print_exc()
        print(f"Utilisation de la taille de lot par défaut : {default_batch_size}")
        return default_batch_size

>>>>>>> acae1359
<|MERGE_RESOLUTION|>--- conflicted
+++ resolved
@@ -1,584 +1,291 @@
-<<<<<<< HEAD
-# --- START OF FILE seestar/core/utils.py ---
-"""
-Fonctions utilitaires pour le traitement d'images astronomiques.
-"""
-import numpy as np
-import cv2
-import os # Added for exists check
-import traceback # Added for better error reporting
-from .image_processing import load_and_validate_fits # Keep relative import
-
-# Try importing psutil, but make it optional
-try:
-    import psutil
-    _psutil_available = True
-except ImportError:
-    _psutil_available = False
-    print("Optional dependency 'psutil' not found. Automatic batch size estimation may be limited.")
-# --- Add a global check for CUDA availability ONCE ---
-_cuda_available = False
-_cuda_checked = False
-# --- Global check for CuPy and CUDA availability ---
-_cupy_available = False
-_cupy_checked = False
-
-def check_cuda():
-    """Checks if OpenCV reports CUDA devices and sets a global flag."""
-    global _cuda_available, _cuda_checked
-    if _cuda_checked:
-        return _cuda_available
-    try:
-        # Make sure opencv-contrib-python is potentially installed
-        if not hasattr(cv2, 'cuda'):
-             print("DEBUG: cv2.cuda module not found (likely opencv-python, not opencv-contrib-python or CUDA not supported in build).")
-             _cuda_available = False
-        elif cv2.cuda.getCudaEnabledDeviceCount() > 0:
-            print("DEBUG: CUDA device(s) detected by OpenCV.")
-            cv2.cuda.printCudaDeviceInfo(cv2.cuda.getDevice()) # Print info about the default device
-            _cuda_available = True
-        else:
-            print("DEBUG: No CUDA devices detected by OpenCV.")
-            _cuda_available = False
-    except Exception as e:
-        print(f"DEBUG: Error checking for CUDA devices: {e}")
-        _cuda_available = False
-    finally:
-        _cuda_checked = True
-    return _cuda_available
-
-def check_cupy_cuda():
-    """Checks if CuPy is installed and can access a CUDA device."""
-    global _cupy_available, _cupy_checked
-    if _cupy_checked:
-        return _cupy_available
-
-    try:
-        import cupy
-        # Check if CuPy can detect a CUDA device
-        if cupy.cuda.is_available():
-            device_id = cupy.cuda.runtime.getDevice()
-            device_props = cupy.cuda.runtime.getDeviceProperties(device_id)
-            print(f"DEBUG: CuPy detected CUDA Device {device_id}: {device_props['name'].decode()}")
-            # Optional: Check compute capability if needed
-            # major = device_props['major']
-            # minor = device_props['minor']
-            # if major < 3: # Example: Require compute capability 3.0+
-            #     print(f"Warning: CuPy detected GPU compute capability {major}.{minor}, which might be too low.")
-            #     _cupy_available = False
-            # else:
-            _cupy_available = True
-        else:
-            print("DEBUG: CuPy imported, but no CUDA device is available/detected by CuPy.")
-            _cupy_available = False
-    except ImportError:
-        print("DEBUG: CuPy library not found. Stacking will use CPU (NumPy).")
-        _cupy_available = False
-    except cupy.cuda.runtime.CUDARuntimeError as e:
-         print(f"DEBUG: CuPy CUDA runtime error during check: {e}. Falling back to CPU.")
-         _cupy_available = False
-    except Exception as e:
-        print(f"DEBUG: Unexpected error during CuPy check: {e}")
-        _cupy_available = False
-    finally:
-        _cupy_checked = True
-
-    return _cupy_available
-
-def apply_denoise(image, strength=1):
-    """
-    Applies Non-Local Means denoising using OpenCV. Uses CUDA if available,
-    otherwise falls back to CPU.
-    Input image is expected to be float32 (0-1 range).
-
-    Parameters:
-        image (numpy.ndarray): Image to denoise (HxW or HxWx3, float32, 0-1).
-        strength (int): Denoising strength ('h' parameter). Recommended: 3 to 15.
-
-    Returns:
-        numpy.ndarray: Denoised image (float32, 0-1).
-    """
-    if image is None:
-        print("Warning: apply_denoise received a None image.")
-        return None
-
-    # Check CUDA availability (only performs the check once)
-    use_cuda = check_cuda()
-
-    # Convert image float (0-1) to uint8 (0-255) for OpenCV
-    image_uint8 = (np.clip(image, 0.0, 1.0) * 255.0).astype(np.uint8)
-
-    denoised_uint8 = None
-    h_param = float(strength) # Parameter 'h' in OpenCV functions
-
-    try:
-        # --- Grayscale Image ---
-        if image_uint8.ndim == 2:
-            if use_cuda:
-                try:
-                    # print(f"DEBUG: Attempting CUDA denoising (grayscale) h={h_param}")
-                    # Upload image data to GPU memory
-                    gpu_frame = cv2.cuda_GpuMat()
-                    gpu_frame.upload(image_uint8)
-
-                    # Create denoising object and apply
-                    # Note: CUDA version might have slightly different parameter names/needs
-                    # Adjust templateWindowSize and searchWindowSize if needed
-                    dn = cv2.cuda.createFastNlMeansDenoising()
-                    gpu_denoised = dn.compute(gpu_frame, h=h_param) # Result is also a GpuMat
-
-                    # Download result back from GPU memory to CPU memory
-                    denoised_uint8 = gpu_denoised.download()
-                    # print("DEBUG: CUDA grayscale denoising successful.")
-                except cv2.error as cuda_err:
-                    print(f"Warning: CUDA grayscale denoising failed: {cuda_err}. Falling back to CPU.")
-                    use_cuda = False # Fallback for this call if CUDA fails
-                except Exception as e: # Catch other potential CUDA errors
-                    print(f"Warning: Unexpected error during CUDA grayscale denoising: {e}. Falling back to CPU.")
-                    traceback.print_exc(limit=1)
-                    use_cuda = False # Fallback
-
-            # Fallback to CPU if CUDA not available or failed
-            if not use_cuda or denoised_uint8 is None:
-                # print(f"DEBUG: Using CPU denoising (grayscale) h={h_param}")
-                denoised_uint8 = cv2.fastNlMeansDenoising(
-                    image_uint8, None, h=h_param, templateWindowSize=7, searchWindowSize=21)
-
-        # --- Color Image ---
-        elif image_uint8.ndim == 3 and image_uint8.shape[-1] == 3:
-             # OpenCV color functions expect BGR format
-             image_bgr_uint8 = cv2.cvtColor(image_uint8, cv2.COLOR_RGB2BGR)
-
-             if use_cuda:
-                 try:
-                     # print(f"DEBUG: Attempting CUDA denoising (color) h={h_param}, hColor={h_param}")
-                     gpu_frame = cv2.cuda_GpuMat()
-                     gpu_frame.upload(image_bgr_uint8)
-
-                     # Create color denoising object and apply
-                     # Note: CUDA version might handle hColor differently or automatically
-                     dn = cv2.cuda.createFastNlMeansDenoisingColored()
-                     gpu_denoised = dn.compute(gpu_frame, h_luminance=h_param, h_color=h_param)
-
-                     denoised_bgr_uint8 = gpu_denoised.download()
-                     # print("DEBUG: CUDA color denoising successful.")
-                 except cv2.error as cuda_err:
-                    print(f"Warning: CUDA color denoising failed: {cuda_err}. Falling back to CPU.")
-                    use_cuda = False # Fallback
-                 except Exception as e:
-                    print(f"Warning: Unexpected error during CUDA color denoising: {e}. Falling back to CPU.")
-                    traceback.print_exc(limit=1)
-                    use_cuda = False # Fallback
-
-             # Fallback to CPU if CUDA not available or failed
-             if not use_cuda or denoised_uint8 is None:
-                 # print(f"DEBUG: Using CPU denoising (color) h={h_param}, hColor={h_param}")
-                 denoised_bgr_uint8 = cv2.fastNlMeansDenoisingColored(
-                     image_bgr_uint8, None, h=h_param, hColor=h_param,
-                     templateWindowSize=7, searchWindowSize=21)
-
-             # Convert result back to RGB
-             denoised_uint8 = cv2.cvtColor(denoised_bgr_uint8, cv2.COLOR_BGR2RGB)
-
-        # --- Invalid Input Shape ---
-        else:
-            print(f"Warning: apply_denoise received image with unexpected shape {image.shape}. Returning original.")
-            return image # Return original float32 image if shape is wrong
-
-        # Convert denoised uint8 back to float32 (0-1 range)
-        denoised_float = denoised_uint8.astype(np.float32) / 255.0
-        return denoised_float
-
-    except cv2.error as cv_err: # Catch general OpenCV errors
-         print(f"OpenCV Error during denoising setup/conversion: {cv_err}")
-         traceback.print_exc()
-         return image # Return original float32 image
-    except Exception as e:
-        print(f"Unexpected error during denoising: {e}")
-        traceback.print_exc()
-        return image # Return original float32 image
-
-def estimate_batch_size(sample_image_path=None, available_memory_percentage=70):
-    """
-    Estime la taille de lot optimale en fonction de la mémoire disponible.
-
-    Parameters:
-        sample_image_path: Chemin vers une image exemple pour estimer la taille mémoire
-        available_memory_percentage: Pourcentage de la mémoire disponible à utiliser (0-100)
-
-    Returns:
-        int: Taille de lot estimée, au moins 3 et au plus 50
-    """
-    # Default batch size if estimation fails
-    default_batch_size = 10
-
-    if not _psutil_available:
-        print("psutil not available, using default batch size:", default_batch_size)
-        return default_batch_size
-
-    try:
-        # Obtenir la mémoire disponible (en octets)
-        mem = psutil.virtual_memory()
-        available_memory = mem.available
-
-        # N'utiliser qu'un pourcentage de la mémoire disponible
-        usable_memory = available_memory * (available_memory_percentage / 100.0)
-
-        # Estimer la taille d'une image en mémoire pendant le traitement
-        single_image_size_bytes = 0
-        if sample_image_path and os.path.exists(sample_image_path):
-            try:
-                # Load image to get dimensions and type (returns float32 0-1)
-                img = load_and_validate_fits(sample_image_path)
-                if img is None: raise ValueError("Failed to load sample image for size estimation.")
-
-                # Estimate memory usage during processing (alignment + stacking buffer)
-                # This is a rough estimate and depends heavily on the exact workflow.
-                # Assume output will be color (3 channels float32) for sizing.
-                # Factors to consider:
-                # - Loaded image (float32, maybe 1 or 3 channels)
-                # - Debayered/Preprocessed image (float32, 3 channels)
-                # - Aligned image buffer (float32, 3 channels)
-                # - Stacking accumulator (float32 or float64, 3 channels)
-                # - Intermediate arrays in astroalign etc.
-                # Let's use a factor of ~5-7 times the *output* data size (HxWx3 float32).
-                memory_factor = 6
-                h, w = img.shape[:2]
-                channels_out = 3 # Assume color output for worst-case size
-                bytes_per_float = 4
-                single_image_size_bytes = h * w * channels_out * bytes_per_float * memory_factor
-
-            except Exception as img_e:
-                 print(f"Warning: Could not load/analyze sample image {sample_image_path} for size estimation: {img_e}")
-                 single_image_size_bytes = 0 # Fallback
-        else:
-            print("Warning: No valid sample image path provided for size estimation.")
-            single_image_size_bytes = 0 # Fallback
-
-
-        # Fallback estimation if image loading failed or no path provided
-        if single_image_size_bytes <= 0:
-            # Conservative estimate for a ~4MP color image (float32) + overhead
-            # 2000 * 2000 * 3 channels * 4 bytes/float * 6x overhead = ~288 MB
-            print("Using fallback image size estimation (approx. 4MP color image).")
-            single_image_size_bytes = 2000 * 2000 * 3 * 4 * 6
-
-
-        # Safety factor for other system usage and Python overhead
-        safety_factor = 1.5 # Includes buffer for OS, other apps, Python interpreter overhead
-
-        if single_image_size_bytes <= 0: # Should not happen, but safeguard
-             print("Error: Calculated image size is zero or negative.")
-             return default_batch_size
-
-        # Calculate how many images can fit in memory
-        estimated_batch = int(usable_memory / (single_image_size_bytes * safety_factor))
-
-        # Reasonable limits for batch size (at least 3 for sigma clipping, max 50 to avoid huge single batches)
-        estimated_batch = max(3, min(50, estimated_batch))
-
-        print(f"Mémoire disponible: {available_memory / (1024**3):.2f} Go "
-              f"(Utilisable: {usable_memory / (1024**3):.2f} Go)")
-        print(f"Taille estimée par image (avec overhead): {single_image_size_bytes / (1024**2):.2f} Mo")
-        print(f"Taille de lot estimée: {estimated_batch}")
-
-        return estimated_batch
-
-    except Exception as e:
-        print(f"Erreur lors de l'estimation de la taille de lot: {e}")
-        traceback.print_exc()
-        print(f"Utilisation de la taille de lot par défaut : {default_batch_size}")
-        return default_batch_size
-=======
-# --- START OF FILE seestar/core/utils.py ---
-"""
-Fonctions utilitaires pour le traitement d'images astronomiques.
-"""
-import numpy as np
-import cv2
-import os # Added for exists check
-import traceback # Added for better error reporting
-from .image_processing import load_and_validate_fits # Keep relative import
-
-# Try importing psutil, but make it optional
-try:
-    import psutil
-    _psutil_available = True
-except ImportError:
-    _psutil_available = False
-    print("Optional dependency 'psutil' not found. Automatic batch size estimation may be limited.")
-# --- Add a global check for CUDA availability ONCE ---
-_cuda_available = False
-_cuda_checked = False
-# --- Global check for CuPy and CUDA availability ---
-_cupy_available = False
-_cupy_checked = False
-
-def check_cuda():
-    """Checks if OpenCV reports CUDA devices and sets a global flag."""
-    global _cuda_available, _cuda_checked
-    if _cuda_checked:
-        return _cuda_available
-    try:
-        # Make sure opencv-contrib-python is potentially installed
-        if not hasattr(cv2, 'cuda'):
-             print("DEBUG: cv2.cuda module not found (likely opencv-python, not opencv-contrib-python or CUDA not supported in build).")
-             _cuda_available = False
-        elif cv2.cuda.getCudaEnabledDeviceCount() > 0:
-            print("DEBUG: CUDA device(s) detected by OpenCV.")
-            cv2.cuda.printCudaDeviceInfo(cv2.cuda.getDevice()) # Print info about the default device
-            _cuda_available = True
-        else:
-            print("DEBUG: No CUDA devices detected by OpenCV.")
-            _cuda_available = False
-    except Exception as e:
-        print(f"DEBUG: Error checking for CUDA devices: {e}")
-        _cuda_available = False
-    finally:
-        _cuda_checked = True
-    return _cuda_available
-
-def check_cupy_cuda():
-    """Checks if CuPy is installed and can access a CUDA device."""
-    global _cupy_available, _cupy_checked
-    if _cupy_checked:
-        return _cupy_available
-
-    try:
-        import cupy
-        # Check if CuPy can detect a CUDA device
-        if cupy.cuda.is_available():
-            device_id = cupy.cuda.runtime.getDevice()
-            device_props = cupy.cuda.runtime.getDeviceProperties(device_id)
-            print(f"DEBUG: CuPy detected CUDA Device {device_id}: {device_props['name'].decode()}")
-            # Optional: Check compute capability if needed
-            # major = device_props['major']
-            # minor = device_props['minor']
-            # if major < 3: # Example: Require compute capability 3.0+
-            #     print(f"Warning: CuPy detected GPU compute capability {major}.{minor}, which might be too low.")
-            #     _cupy_available = False
-            # else:
-            _cupy_available = True
-        else:
-            print("DEBUG: CuPy imported, but no CUDA device is available/detected by CuPy.")
-            _cupy_available = False
-    except ImportError:
-        print("DEBUG: CuPy library not found. Stacking will use CPU (NumPy).")
-        _cupy_available = False
-    except cupy.cuda.runtime.CUDARuntimeError as e:
-         print(f"DEBUG: CuPy CUDA runtime error during check: {e}. Falling back to CPU.")
-         _cupy_available = False
-    except Exception as e:
-        print(f"DEBUG: Unexpected error during CuPy check: {e}")
-        _cupy_available = False
-    finally:
-        _cupy_checked = True
-
-    return _cupy_available
-
-def apply_denoise(image, strength=1):
-    """
-    Applies Non-Local Means denoising using OpenCV. Uses CUDA if available,
-    otherwise falls back to CPU.
-    Input image is expected to be float32 (0-1 range).
-
-    Parameters:
-        image (numpy.ndarray): Image to denoise (HxW or HxWx3, float32, 0-1).
-        strength (int): Denoising strength ('h' parameter). Recommended: 3 to 15.
-
-    Returns:
-        numpy.ndarray: Denoised image (float32, 0-1).
-    """
-    if image is None:
-        print("Warning: apply_denoise received a None image.")
-        return None
-
-    # Check CUDA availability (only performs the check once)
-    use_cuda = check_cuda()
-
-    # Convert image float (0-1) to uint8 (0-255) for OpenCV
-    image_uint8 = (np.clip(image, 0.0, 1.0) * 255.0).astype(np.uint8)
-
-    denoised_uint8 = None
-    h_param = float(strength) # Parameter 'h' in OpenCV functions
-
-    try:
-        # --- Grayscale Image ---
-        if image_uint8.ndim == 2:
-            if use_cuda:
-                try:
-                    # print(f"DEBUG: Attempting CUDA denoising (grayscale) h={h_param}")
-                    # Upload image data to GPU memory
-                    gpu_frame = cv2.cuda_GpuMat()
-                    gpu_frame.upload(image_uint8)
-
-                    # Create denoising object and apply
-                    # Note: CUDA version might have slightly different parameter names/needs
-                    # Adjust templateWindowSize and searchWindowSize if needed
-                    dn = cv2.cuda.createFastNlMeansDenoising()
-                    gpu_denoised = dn.compute(gpu_frame, h=h_param) # Result is also a GpuMat
-
-                    # Download result back from GPU memory to CPU memory
-                    denoised_uint8 = gpu_denoised.download()
-                    # print("DEBUG: CUDA grayscale denoising successful.")
-                except cv2.error as cuda_err:
-                    print(f"Warning: CUDA grayscale denoising failed: {cuda_err}. Falling back to CPU.")
-                    use_cuda = False # Fallback for this call if CUDA fails
-                except Exception as e: # Catch other potential CUDA errors
-                    print(f"Warning: Unexpected error during CUDA grayscale denoising: {e}. Falling back to CPU.")
-                    traceback.print_exc(limit=1)
-                    use_cuda = False # Fallback
-
-            # Fallback to CPU if CUDA not available or failed
-            if not use_cuda or denoised_uint8 is None:
-                # print(f"DEBUG: Using CPU denoising (grayscale) h={h_param}")
-                denoised_uint8 = cv2.fastNlMeansDenoising(
-                    image_uint8, None, h=h_param, templateWindowSize=7, searchWindowSize=21)
-
-        # --- Color Image ---
-        elif image_uint8.ndim == 3 and image_uint8.shape[-1] == 3:
-             # OpenCV color functions expect BGR format
-             image_bgr_uint8 = cv2.cvtColor(image_uint8, cv2.COLOR_RGB2BGR)
-
-             if use_cuda:
-                 try:
-                     # print(f"DEBUG: Attempting CUDA denoising (color) h={h_param}, hColor={h_param}")
-                     gpu_frame = cv2.cuda_GpuMat()
-                     gpu_frame.upload(image_bgr_uint8)
-
-                     # Create color denoising object and apply
-                     # Note: CUDA version might handle hColor differently or automatically
-                     dn = cv2.cuda.createFastNlMeansDenoisingColored()
-                     gpu_denoised = dn.compute(gpu_frame, h_luminance=h_param, h_color=h_param)
-
-                     denoised_bgr_uint8 = gpu_denoised.download()
-                     # print("DEBUG: CUDA color denoising successful.")
-                 except cv2.error as cuda_err:
-                    print(f"Warning: CUDA color denoising failed: {cuda_err}. Falling back to CPU.")
-                    use_cuda = False # Fallback
-                 except Exception as e:
-                    print(f"Warning: Unexpected error during CUDA color denoising: {e}. Falling back to CPU.")
-                    traceback.print_exc(limit=1)
-                    use_cuda = False # Fallback
-
-             # Fallback to CPU if CUDA not available or failed
-             if not use_cuda or denoised_uint8 is None:
-                 # print(f"DEBUG: Using CPU denoising (color) h={h_param}, hColor={h_param}")
-                 denoised_bgr_uint8 = cv2.fastNlMeansDenoisingColored(
-                     image_bgr_uint8, None, h=h_param, hColor=h_param,
-                     templateWindowSize=7, searchWindowSize=21)
-
-             # Convert result back to RGB
-             denoised_uint8 = cv2.cvtColor(denoised_bgr_uint8, cv2.COLOR_BGR2RGB)
-
-        # --- Invalid Input Shape ---
-        else:
-            print(f"Warning: apply_denoise received image with unexpected shape {image.shape}. Returning original.")
-            return image # Return original float32 image if shape is wrong
-
-        # Convert denoised uint8 back to float32 (0-1 range)
-        denoised_float = denoised_uint8.astype(np.float32) / 255.0
-        return denoised_float
-
-    except cv2.error as cv_err: # Catch general OpenCV errors
-         print(f"OpenCV Error during denoising setup/conversion: {cv_err}")
-         traceback.print_exc()
-         return image # Return original float32 image
-    except Exception as e:
-        print(f"Unexpected error during denoising: {e}")
-        traceback.print_exc()
-        return image # Return original float32 image
-
-def estimate_batch_size(sample_image_path=None, available_memory_percentage=70):
-    """
-    Estime la taille de lot optimale en fonction de la mémoire disponible.
-
-    Parameters:
-        sample_image_path: Chemin vers une image exemple pour estimer la taille mémoire
-        available_memory_percentage: Pourcentage de la mémoire disponible à utiliser (0-100)
-
-    Returns:
-        int: Taille de lot estimée, au moins 3 et au plus 50
-    """
-    # Default batch size if estimation fails
-    default_batch_size = 10
-
-    if not _psutil_available:
-        print("psutil not available, using default batch size:", default_batch_size)
-        return default_batch_size
-
-    try:
-        # Obtenir la mémoire disponible (en octets)
-        mem = psutil.virtual_memory()
-        available_memory = mem.available
-
-        # N'utiliser qu'un pourcentage de la mémoire disponible
-        usable_memory = available_memory * (available_memory_percentage / 100.0)
-
-        # Estimer la taille d'une image en mémoire pendant le traitement
-        single_image_size_bytes = 0
-        if sample_image_path and os.path.exists(sample_image_path):
-            try:
-                # Load image to get dimensions and type (returns float32 0-1)
-                img = load_and_validate_fits(sample_image_path)
-                if img is None: raise ValueError("Failed to load sample image for size estimation.")
-
-                # Estimate memory usage during processing (alignment + stacking buffer)
-                # This is a rough estimate and depends heavily on the exact workflow.
-                # Assume output will be color (3 channels float32) for sizing.
-                # Factors to consider:
-                # - Loaded image (float32, maybe 1 or 3 channels)
-                # - Debayered/Preprocessed image (float32, 3 channels)
-                # - Aligned image buffer (float32, 3 channels)
-                # - Stacking accumulator (float32 or float64, 3 channels)
-                # - Intermediate arrays in astroalign etc.
-                # Let's use a factor of ~5-7 times the *output* data size (HxWx3 float32).
-                memory_factor = 6
-                h, w = img.shape[:2]
-                channels_out = 3 # Assume color output for worst-case size
-                bytes_per_float = 4
-                single_image_size_bytes = h * w * channels_out * bytes_per_float * memory_factor
-
-            except Exception as img_e:
-                 print(f"Warning: Could not load/analyze sample image {sample_image_path} for size estimation: {img_e}")
-                 single_image_size_bytes = 0 # Fallback
-        else:
-            print("Warning: No valid sample image path provided for size estimation.")
-            single_image_size_bytes = 0 # Fallback
-
-
-        # Fallback estimation if image loading failed or no path provided
-        if single_image_size_bytes <= 0:
-            # Conservative estimate for a ~4MP color image (float32) + overhead
-            # 2000 * 2000 * 3 channels * 4 bytes/float * 6x overhead = ~288 MB
-            print("Using fallback image size estimation (approx. 4MP color image).")
-            single_image_size_bytes = 2000 * 2000 * 3 * 4 * 6
-
-
-        # Safety factor for other system usage and Python overhead
-        safety_factor = 1.5 # Includes buffer for OS, other apps, Python interpreter overhead
-
-        if single_image_size_bytes <= 0: # Should not happen, but safeguard
-             print("Error: Calculated image size is zero or negative.")
-             return default_batch_size
-
-        # Calculate how many images can fit in memory
-        estimated_batch = int(usable_memory / (single_image_size_bytes * safety_factor))
-
-        # Reasonable limits for batch size (at least 3 for sigma clipping, max 50 to avoid huge single batches)
-        estimated_batch = max(3, min(50, estimated_batch))
-
-        print(f"Mémoire disponible: {available_memory / (1024**3):.2f} Go "
-              f"(Utilisable: {usable_memory / (1024**3):.2f} Go)")
-        print(f"Taille estimée par image (avec overhead): {single_image_size_bytes / (1024**2):.2f} Mo")
-        print(f"Taille de lot estimée: {estimated_batch}")
-
-        return estimated_batch
-
-    except Exception as e:
-        print(f"Erreur lors de l'estimation de la taille de lot: {e}")
-        traceback.print_exc()
-        print(f"Utilisation de la taille de lot par défaut : {default_batch_size}")
-        return default_batch_size
-
->>>>>>> acae1359
+# --- START OF FILE seestar/core/utils.py ---
+"""
+Fonctions utilitaires pour le traitement d'images astronomiques.
+"""
+import numpy as np
+import cv2
+import os # Added for exists check
+import traceback # Added for better error reporting
+from .image_processing import load_and_validate_fits # Keep relative import
+
+# Try importing psutil, but make it optional
+try:
+    import psutil
+    _psutil_available = True
+except ImportError:
+    _psutil_available = False
+    print("Optional dependency 'psutil' not found. Automatic batch size estimation may be limited.")
+# --- Add a global check for CUDA availability ONCE ---
+_cuda_available = False
+_cuda_checked = False
+# --- Global check for CuPy and CUDA availability ---
+_cupy_available = False
+_cupy_checked = False
+
+def check_cuda():
+    """Checks if OpenCV reports CUDA devices and sets a global flag."""
+    global _cuda_available, _cuda_checked
+    if _cuda_checked:
+        return _cuda_available
+    try:
+        # Make sure opencv-contrib-python is potentially installed
+        if not hasattr(cv2, 'cuda'):
+             print("DEBUG: cv2.cuda module not found (likely opencv-python, not opencv-contrib-python or CUDA not supported in build).")
+             _cuda_available = False
+        elif cv2.cuda.getCudaEnabledDeviceCount() > 0:
+            print("DEBUG: CUDA device(s) detected by OpenCV.")
+            cv2.cuda.printCudaDeviceInfo(cv2.cuda.getDevice()) # Print info about the default device
+            _cuda_available = True
+        else:
+            print("DEBUG: No CUDA devices detected by OpenCV.")
+            _cuda_available = False
+    except Exception as e:
+        print(f"DEBUG: Error checking for CUDA devices: {e}")
+        _cuda_available = False
+    finally:
+        _cuda_checked = True
+    return _cuda_available
+
+def check_cupy_cuda():
+    """Checks if CuPy is installed and can access a CUDA device."""
+    global _cupy_available, _cupy_checked
+    if _cupy_checked:
+        return _cupy_available
+
+    try:
+        import cupy
+        # Check if CuPy can detect a CUDA device
+        if cupy.cuda.is_available():
+            device_id = cupy.cuda.runtime.getDevice()
+            device_props = cupy.cuda.runtime.getDeviceProperties(device_id)
+            print(f"DEBUG: CuPy detected CUDA Device {device_id}: {device_props['name'].decode()}")
+            # Optional: Check compute capability if needed
+            # major = device_props['major']
+            # minor = device_props['minor']
+            # if major < 3: # Example: Require compute capability 3.0+
+            #     print(f"Warning: CuPy detected GPU compute capability {major}.{minor}, which might be too low.")
+            #     _cupy_available = False
+            # else:
+            _cupy_available = True
+        else:
+            print("DEBUG: CuPy imported, but no CUDA device is available/detected by CuPy.")
+            _cupy_available = False
+    except ImportError:
+        print("DEBUG: CuPy library not found. Stacking will use CPU (NumPy).")
+        _cupy_available = False
+    except cupy.cuda.runtime.CUDARuntimeError as e:
+         print(f"DEBUG: CuPy CUDA runtime error during check: {e}. Falling back to CPU.")
+         _cupy_available = False
+    except Exception as e:
+        print(f"DEBUG: Unexpected error during CuPy check: {e}")
+        _cupy_available = False
+    finally:
+        _cupy_checked = True
+
+    return _cupy_available
+
+def apply_denoise(image, strength=1):
+    """
+    Applies Non-Local Means denoising using OpenCV. Uses CUDA if available,
+    otherwise falls back to CPU.
+    Input image is expected to be float32 (0-1 range).
+
+    Parameters:
+        image (numpy.ndarray): Image to denoise (HxW or HxWx3, float32, 0-1).
+        strength (int): Denoising strength ('h' parameter). Recommended: 3 to 15.
+
+    Returns:
+        numpy.ndarray: Denoised image (float32, 0-1).
+    """
+    if image is None:
+        print("Warning: apply_denoise received a None image.")
+        return None
+
+    # Check CUDA availability (only performs the check once)
+    use_cuda = check_cuda()
+
+    # Convert image float (0-1) to uint8 (0-255) for OpenCV
+    image_uint8 = (np.clip(image, 0.0, 1.0) * 255.0).astype(np.uint8)
+
+    denoised_uint8 = None
+    h_param = float(strength) # Parameter 'h' in OpenCV functions
+
+    try:
+        # --- Grayscale Image ---
+        if image_uint8.ndim == 2:
+            if use_cuda:
+                try:
+                    # print(f"DEBUG: Attempting CUDA denoising (grayscale) h={h_param}")
+                    # Upload image data to GPU memory
+                    gpu_frame = cv2.cuda_GpuMat()
+                    gpu_frame.upload(image_uint8)
+
+                    # Create denoising object and apply
+                    # Note: CUDA version might have slightly different parameter names/needs
+                    # Adjust templateWindowSize and searchWindowSize if needed
+                    dn = cv2.cuda.createFastNlMeansDenoising()
+                    gpu_denoised = dn.compute(gpu_frame, h=h_param) # Result is also a GpuMat
+
+                    # Download result back from GPU memory to CPU memory
+                    denoised_uint8 = gpu_denoised.download()
+                    # print("DEBUG: CUDA grayscale denoising successful.")
+                except cv2.error as cuda_err:
+                    print(f"Warning: CUDA grayscale denoising failed: {cuda_err}. Falling back to CPU.")
+                    use_cuda = False # Fallback for this call if CUDA fails
+                except Exception as e: # Catch other potential CUDA errors
+                    print(f"Warning: Unexpected error during CUDA grayscale denoising: {e}. Falling back to CPU.")
+                    traceback.print_exc(limit=1)
+                    use_cuda = False # Fallback
+
+            # Fallback to CPU if CUDA not available or failed
+            if not use_cuda or denoised_uint8 is None:
+                # print(f"DEBUG: Using CPU denoising (grayscale) h={h_param}")
+                denoised_uint8 = cv2.fastNlMeansDenoising(
+                    image_uint8, None, h=h_param, templateWindowSize=7, searchWindowSize=21)
+
+        # --- Color Image ---
+        elif image_uint8.ndim == 3 and image_uint8.shape[-1] == 3:
+             # OpenCV color functions expect BGR format
+             image_bgr_uint8 = cv2.cvtColor(image_uint8, cv2.COLOR_RGB2BGR)
+
+             if use_cuda:
+                 try:
+                     # print(f"DEBUG: Attempting CUDA denoising (color) h={h_param}, hColor={h_param}")
+                     gpu_frame = cv2.cuda_GpuMat()
+                     gpu_frame.upload(image_bgr_uint8)
+
+                     # Create color denoising object and apply
+                     # Note: CUDA version might handle hColor differently or automatically
+                     dn = cv2.cuda.createFastNlMeansDenoisingColored()
+                     gpu_denoised = dn.compute(gpu_frame, h_luminance=h_param, h_color=h_param)
+
+                     denoised_bgr_uint8 = gpu_denoised.download()
+                     # print("DEBUG: CUDA color denoising successful.")
+                 except cv2.error as cuda_err:
+                    print(f"Warning: CUDA color denoising failed: {cuda_err}. Falling back to CPU.")
+                    use_cuda = False # Fallback
+                 except Exception as e:
+                    print(f"Warning: Unexpected error during CUDA color denoising: {e}. Falling back to CPU.")
+                    traceback.print_exc(limit=1)
+                    use_cuda = False # Fallback
+
+             # Fallback to CPU if CUDA not available or failed
+             if not use_cuda or denoised_uint8 is None:
+                 # print(f"DEBUG: Using CPU denoising (color) h={h_param}, hColor={h_param}")
+                 denoised_bgr_uint8 = cv2.fastNlMeansDenoisingColored(
+                     image_bgr_uint8, None, h=h_param, hColor=h_param,
+                     templateWindowSize=7, searchWindowSize=21)
+
+             # Convert result back to RGB
+             denoised_uint8 = cv2.cvtColor(denoised_bgr_uint8, cv2.COLOR_BGR2RGB)
+
+        # --- Invalid Input Shape ---
+        else:
+            print(f"Warning: apply_denoise received image with unexpected shape {image.shape}. Returning original.")
+            return image # Return original float32 image if shape is wrong
+
+        # Convert denoised uint8 back to float32 (0-1 range)
+        denoised_float = denoised_uint8.astype(np.float32) / 255.0
+        return denoised_float
+
+    except cv2.error as cv_err: # Catch general OpenCV errors
+         print(f"OpenCV Error during denoising setup/conversion: {cv_err}")
+         traceback.print_exc()
+         return image # Return original float32 image
+    except Exception as e:
+        print(f"Unexpected error during denoising: {e}")
+        traceback.print_exc()
+        return image # Return original float32 image
+
+def estimate_batch_size(sample_image_path=None, available_memory_percentage=70):
+    """
+    Estime la taille de lot optimale en fonction de la mémoire disponible.
+
+    Parameters:
+        sample_image_path: Chemin vers une image exemple pour estimer la taille mémoire
+        available_memory_percentage: Pourcentage de la mémoire disponible à utiliser (0-100)
+
+    Returns:
+        int: Taille de lot estimée, au moins 3 et au plus 50
+    """
+    # Default batch size if estimation fails
+    default_batch_size = 10
+
+    if not _psutil_available:
+        print("psutil not available, using default batch size:", default_batch_size)
+        return default_batch_size
+
+    try:
+        # Obtenir la mémoire disponible (en octets)
+        mem = psutil.virtual_memory()
+        available_memory = mem.available
+
+        # N'utiliser qu'un pourcentage de la mémoire disponible
+        usable_memory = available_memory * (available_memory_percentage / 100.0)
+
+        # Estimer la taille d'une image en mémoire pendant le traitement
+        single_image_size_bytes = 0
+        if sample_image_path and os.path.exists(sample_image_path):
+            try:
+                # Load image to get dimensions and type (returns float32 0-1)
+                img = load_and_validate_fits(sample_image_path)
+                if img is None: raise ValueError("Failed to load sample image for size estimation.")
+
+                # Estimate memory usage during processing (alignment + stacking buffer)
+                # This is a rough estimate and depends heavily on the exact workflow.
+                # Assume output will be color (3 channels float32) for sizing.
+                # Factors to consider:
+                # - Loaded image (float32, maybe 1 or 3 channels)
+                # - Debayered/Preprocessed image (float32, 3 channels)
+                # - Aligned image buffer (float32, 3 channels)
+                # - Stacking accumulator (float32 or float64, 3 channels)
+                # - Intermediate arrays in astroalign etc.
+                # Let's use a factor of ~5-7 times the *output* data size (HxWx3 float32).
+                memory_factor = 6
+                h, w = img.shape[:2]
+                channels_out = 3 # Assume color output for worst-case size
+                bytes_per_float = 4
+                single_image_size_bytes = h * w * channels_out * bytes_per_float * memory_factor
+
+            except Exception as img_e:
+                 print(f"Warning: Could not load/analyze sample image {sample_image_path} for size estimation: {img_e}")
+                 single_image_size_bytes = 0 # Fallback
+        else:
+            print("Warning: No valid sample image path provided for size estimation.")
+            single_image_size_bytes = 0 # Fallback
+
+
+        # Fallback estimation if image loading failed or no path provided
+        if single_image_size_bytes <= 0:
+            # Conservative estimate for a ~4MP color image (float32) + overhead
+            # 2000 * 2000 * 3 channels * 4 bytes/float * 6x overhead = ~288 MB
+            print("Using fallback image size estimation (approx. 4MP color image).")
+            single_image_size_bytes = 2000 * 2000 * 3 * 4 * 6
+
+
+        # Safety factor for other system usage and Python overhead
+        safety_factor = 1.5 # Includes buffer for OS, other apps, Python interpreter overhead
+
+        if single_image_size_bytes <= 0: # Should not happen, but safeguard
+             print("Error: Calculated image size is zero or negative.")
+             return default_batch_size
+
+        # Calculate how many images can fit in memory
+        estimated_batch = int(usable_memory / (single_image_size_bytes * safety_factor))
+
+        # Reasonable limits for batch size (at least 3 for sigma clipping, max 50 to avoid huge single batches)
+        estimated_batch = max(3, min(50, estimated_batch))
+
+        print(f"Mémoire disponible: {available_memory / (1024**3):.2f} Go "
+              f"(Utilisable: {usable_memory / (1024**3):.2f} Go)")
+        print(f"Taille estimée par image (avec overhead): {single_image_size_bytes / (1024**2):.2f} Mo")
+        print(f"Taille de lot estimée: {estimated_batch}")
+
+        return estimated_batch
+
+    except Exception as e:
+        print(f"Erreur lors de l'estimation de la taille de lot: {e}")
+        traceback.print_exc()
+        print(f"Utilisation de la taille de lot par défaut : {default_batch_size}")
+        return default_batch_size
+