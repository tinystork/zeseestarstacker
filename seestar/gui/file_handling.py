--- conflicted
+++ resolved
@@ -1,252 +1,125 @@
-<<<<<<< HEAD
-# --- START OF FILE seestar/gui/file_handling.py ---
-"""
-Module pour la gestion des fichiers et dossiers dans l'interface GSeestar.
-(Version Révisée: Simplification add_folder - délégation au GUI)
-"""
-import os
-import tkinter as tk
-from tkinter import filedialog, messagebox
-
-class FileHandlingManager:
-    """
-    Gestionnaire pour les opérations liées aux fichiers et dossiers.
-    """
-    def __init__(self, gui_instance):
-        """
-        Initialise le gestionnaire de fichiers.
-
-        Args:
-            gui_instance: Instance de l'interface graphique principale (SeestarStackerGUI)
-        """
-        self.gui = gui_instance # gui_instance is the main SeestarStackerGUI object
-
-    def browse_input(self):
-        """Ouvre une boîte de dialogue pour sélectionner le dossier d'entrée."""
-        last_path = self.gui.settings.input_folder if hasattr(self.gui.settings, 'input_folder') and self.gui.settings.input_folder else None
-        folder = filedialog.askdirectory(
-            title=self.gui.tr('Select Input Folder'),
-            initialdir=last_path
-            )
-        if folder:
-            abs_folder = os.path.abspath(folder)
-            self.gui.input_path.set(abs_folder)
-            self.gui.settings.input_folder = abs_folder # Save absolute path
-            self.gui.settings.save_settings() # Save settings after modification
-            if hasattr(self.gui, '_update_show_folders_button_state'):
-                self.gui.root.after_idle(self.gui._update_show_folders_button_state) # Use after_idle
-            # Try to display the first image from the newly selected folder
-            self.gui._try_show_first_input_image()
-
-    def browse_output(self):
-        """Ouvre une boîte de dialogue pour sélectionner le dossier de sortie."""
-        last_path = self.gui.settings.output_folder if hasattr(self.gui.settings, 'output_folder') and self.gui.settings.output_folder else None
-        folder = filedialog.askdirectory(
-            title=self.gui.tr('Select Output Folder'),
-            initialdir=last_path
-            )
-        if folder:
-            abs_folder = os.path.abspath(folder)
-            self.gui.output_path.set(abs_folder)
-            self.gui.settings.output_folder = abs_folder # Save absolute path
-            self.gui.settings.save_settings() # Save settings
-
-    def browse_reference(self):
-        """Ouvre une boîte de dialogue pour sélectionner l'image de référence."""
-        initial_dir = None
-        current_ref = self.gui.reference_image_path.get()
-        if current_ref and os.path.isfile(current_ref):
-             initial_dir = os.path.dirname(current_ref)
-        elif hasattr(self.gui.settings, 'input_folder') and self.gui.settings.input_folder and os.path.isdir(self.gui.settings.input_folder):
-             initial_dir = self.gui.settings.input_folder
-        else:
-             initial_dir = "."
-
-        file = filedialog.askopenfilename(
-            title=self.gui.tr('Select Reference Image (Optional)'),
-            filetypes=[("FITS files", "*.fit *.fits")],
-            initialdir=initial_dir
-        )
-        if file:
-            abs_file = os.path.abspath(file)
-            self.gui.reference_image_path.set(abs_file)
-            self.gui.settings.reference_image_path = abs_file # Save setting
-            self.gui.settings.save_settings()
-            # Optional: Try to show the reference image preview
-            # if hasattr(self.gui, '_try_show_reference_image'):
-            #     self.gui._try_show_reference_image(abs_file)
-
-    def add_folder(self):
-        """
-        Demande un dossier à l'utilisateur et transmet la requête au GUI principal
-        pour décider où l'ajouter (liste pré-démarrage ou backend).
-        """
-        # Suggerer répertoire initial basé sur dossier input
-        last_path = self.gui.settings.input_folder if hasattr(self.gui.settings, 'input_folder') and self.gui.settings.input_folder else None
-        folder = filedialog.askdirectory(
-            title=self.gui.tr('Select Additional Images Folder'),
-            initialdir=last_path
-        )
-
-        if not folder: return # Annulé par l'utilisateur
-
-        abs_folder = os.path.abspath(folder)
-
-        # --- Validation minimale dans le GUI avant de passer au handle ---
-        if not os.path.isdir(abs_folder):
-            messagebox.showerror(self.gui.tr('error'), self.gui.tr('Folder not found'))
-            return
-
-        abs_input = os.path.abspath(self.gui.input_path.get()) if self.gui.input_path.get() else None
-        abs_output = os.path.abspath(self.gui.output_path.get()) if self.gui.output_path.get() else None
-
-        if abs_input and os.path.normcase(abs_folder) == os.path.normcase(abs_input):
-            messagebox.showwarning(self.gui.tr('warning'), self.gui.tr('Input folder cannot be added'))
-            return
-        if abs_output:
-            if os.path.normcase(abs_folder) == os.path.normcase(abs_output):
-                 messagebox.showwarning(self.gui.tr('warning'), self.gui.tr('Output folder cannot be added'))
-                 return
-            if os.path.normcase(abs_folder).startswith(os.path.normcase(abs_output) + os.sep):
-                 messagebox.showwarning(self.gui.tr('warning'), self.gui.tr('Cannot add subfolder of output folder'))
-                 return
-        # --- Fin Validation ---
-
-        # --- Transmettre la requête au GUI principal ---
-        # Il est préférable que SeestarStackerGUI gère l'état (processing ou non)
-        if hasattr(self.gui, 'handle_add_folder_request'):
-            self.gui.handle_add_folder_request(abs_folder)
-        else:
-             # Fallback ou erreur si la méthode n'existe pas dans le GUI
-             print("Erreur: Méthode handle_add_folder_request non trouvée dans le GUI.")
-             messagebox.showerror(self.gui.tr("error"), "Erreur interne lors de l'ajout du dossier.")
-
-    # La méthode update_additional_folders_display est maintenant gérée dans main_window.py
-
-=======
-# --- START OF FILE seestar/gui/file_handling.py ---
-"""
-Module pour la gestion des fichiers et dossiers dans l'interface GSeestar.
-(Version Révisée: Simplification add_folder - délégation au GUI)
-"""
-import os
-import tkinter as tk
-from tkinter import filedialog, messagebox
-
-class FileHandlingManager:
-    """
-    Gestionnaire pour les opérations liées aux fichiers et dossiers.
-    """
-    def __init__(self, gui_instance):
-        """
-        Initialise le gestionnaire de fichiers.
-
-        Args:
-            gui_instance: Instance de l'interface graphique principale (SeestarStackerGUI)
-        """
-        self.gui = gui_instance # gui_instance is the main SeestarStackerGUI object
-
-    def browse_input(self):
-        """Ouvre une boîte de dialogue pour sélectionner le dossier d'entrée."""
-        last_path = self.gui.settings.input_folder if hasattr(self.gui.settings, 'input_folder') and self.gui.settings.input_folder else None
-        folder = filedialog.askdirectory(
-            title=self.gui.tr('Select Input Folder'),
-            initialdir=last_path
-            )
-        if folder:
-            abs_folder = os.path.abspath(folder)
-            self.gui.input_path.set(abs_folder)
-            self.gui.settings.input_folder = abs_folder # Save absolute path
-            self.gui.settings.save_settings() # Save settings after modification
-            if hasattr(self.gui, '_update_show_folders_button_state'):
-                self.gui.root.after_idle(self.gui._update_show_folders_button_state) # Use after_idle
-            # Try to display the first image from the newly selected folder
-            self.gui._try_show_first_input_image()
-
-    def browse_output(self):
-        """Ouvre une boîte de dialogue pour sélectionner le dossier de sortie."""
-        last_path = self.gui.settings.output_folder if hasattr(self.gui.settings, 'output_folder') and self.gui.settings.output_folder else None
-        folder = filedialog.askdirectory(
-            title=self.gui.tr('Select Output Folder'),
-            initialdir=last_path
-            )
-        if folder:
-            abs_folder = os.path.abspath(folder)
-            self.gui.output_path.set(abs_folder)
-            self.gui.settings.output_folder = abs_folder # Save absolute path
-            self.gui.settings.save_settings() # Save settings
-
-    def browse_reference(self):
-        """Ouvre une boîte de dialogue pour sélectionner l'image de référence."""
-        initial_dir = None
-        current_ref = self.gui.reference_image_path.get()
-        if current_ref and os.path.isfile(current_ref):
-             initial_dir = os.path.dirname(current_ref)
-        elif hasattr(self.gui.settings, 'input_folder') and self.gui.settings.input_folder and os.path.isdir(self.gui.settings.input_folder):
-             initial_dir = self.gui.settings.input_folder
-        else:
-             initial_dir = "."
-
-        file = filedialog.askopenfilename(
-            title=self.gui.tr('Select Reference Image (Optional)'),
-            filetypes=[("FITS files", "*.fit *.fits")],
-            initialdir=initial_dir
-        )
-        if file:
-            abs_file = os.path.abspath(file)
-            self.gui.reference_image_path.set(abs_file)
-            self.gui.settings.reference_image_path = abs_file # Save setting
-            self.gui.settings.save_settings()
-            # Optional: Try to show the reference image preview
-            # if hasattr(self.gui, '_try_show_reference_image'):
-            #     self.gui._try_show_reference_image(abs_file)
-
-    def add_folder(self):
-        """
-        Demande un dossier à l'utilisateur et transmet la requête au GUI principal
-        pour décider où l'ajouter (liste pré-démarrage ou backend).
-        """
-        # Suggerer répertoire initial basé sur dossier input
-        last_path = self.gui.settings.input_folder if hasattr(self.gui.settings, 'input_folder') and self.gui.settings.input_folder else None
-        folder = filedialog.askdirectory(
-            title=self.gui.tr('Select Additional Images Folder'),
-            initialdir=last_path
-        )
-
-        if not folder: return # Annulé par l'utilisateur
-
-        abs_folder = os.path.abspath(folder)
-
-        # --- Validation minimale dans le GUI avant de passer au handle ---
-        if not os.path.isdir(abs_folder):
-            messagebox.showerror(self.gui.tr('error'), self.gui.tr('Folder not found'))
-            return
-
-        abs_input = os.path.abspath(self.gui.input_path.get()) if self.gui.input_path.get() else None
-        abs_output = os.path.abspath(self.gui.output_path.get()) if self.gui.output_path.get() else None
-
-        if abs_input and os.path.normcase(abs_folder) == os.path.normcase(abs_input):
-            messagebox.showwarning(self.gui.tr('warning'), self.gui.tr('Input folder cannot be added'))
-            return
-        if abs_output:
-            if os.path.normcase(abs_folder) == os.path.normcase(abs_output):
-                 messagebox.showwarning(self.gui.tr('warning'), self.gui.tr('Output folder cannot be added'))
-                 return
-            if os.path.normcase(abs_folder).startswith(os.path.normcase(abs_output) + os.sep):
-                 messagebox.showwarning(self.gui.tr('warning'), self.gui.tr('Cannot add subfolder of output folder'))
-                 return
-        # --- Fin Validation ---
-
-        # --- Transmettre la requête au GUI principal ---
-        # Il est préférable que SeestarStackerGUI gère l'état (processing ou non)
-        if hasattr(self.gui, 'handle_add_folder_request'):
-            self.gui.handle_add_folder_request(abs_folder)
-        else:
-             # Fallback ou erreur si la méthode n'existe pas dans le GUI
-             print("Erreur: Méthode handle_add_folder_request non trouvée dans le GUI.")
-             messagebox.showerror(self.gui.tr("error"), "Erreur interne lors de l'ajout du dossier.")
-
-    # La méthode update_additional_folders_display est maintenant gérée dans main_window.py
-
->>>>>>> acae1359
+# --- START OF FILE seestar/gui/file_handling.py ---
+"""
+Module pour la gestion des fichiers et dossiers dans l'interface GSeestar.
+(Version Révisée: Simplification add_folder - délégation au GUI)
+"""
+import os
+import tkinter as tk
+from tkinter import filedialog, messagebox
+
+class FileHandlingManager:
+    """
+    Gestionnaire pour les opérations liées aux fichiers et dossiers.
+    """
+    def __init__(self, gui_instance):
+        """
+        Initialise le gestionnaire de fichiers.
+
+        Args:
+            gui_instance: Instance de l'interface graphique principale (SeestarStackerGUI)
+        """
+        self.gui = gui_instance # gui_instance is the main SeestarStackerGUI object
+
+    def browse_input(self):
+        """Ouvre une boîte de dialogue pour sélectionner le dossier d'entrée."""
+        last_path = self.gui.settings.input_folder if hasattr(self.gui.settings, 'input_folder') and self.gui.settings.input_folder else None
+        folder = filedialog.askdirectory(
+            title=self.gui.tr('Select Input Folder'),
+            initialdir=last_path
+            )
+        if folder:
+            abs_folder = os.path.abspath(folder)
+            self.gui.input_path.set(abs_folder)
+            self.gui.settings.input_folder = abs_folder # Save absolute path
+            self.gui.settings.save_settings() # Save settings after modification
+            if hasattr(self.gui, '_update_show_folders_button_state'):
+                self.gui.root.after_idle(self.gui._update_show_folders_button_state) # Use after_idle
+            # Try to display the first image from the newly selected folder
+            self.gui._try_show_first_input_image()
+
+    def browse_output(self):
+        """Ouvre une boîte de dialogue pour sélectionner le dossier de sortie."""
+        last_path = self.gui.settings.output_folder if hasattr(self.gui.settings, 'output_folder') and self.gui.settings.output_folder else None
+        folder = filedialog.askdirectory(
+            title=self.gui.tr('Select Output Folder'),
+            initialdir=last_path
+            )
+        if folder:
+            abs_folder = os.path.abspath(folder)
+            self.gui.output_path.set(abs_folder)
+            self.gui.settings.output_folder = abs_folder # Save absolute path
+            self.gui.settings.save_settings() # Save settings
+
+    def browse_reference(self):
+        """Ouvre une boîte de dialogue pour sélectionner l'image de référence."""
+        initial_dir = None
+        current_ref = self.gui.reference_image_path.get()
+        if current_ref and os.path.isfile(current_ref):
+             initial_dir = os.path.dirname(current_ref)
+        elif hasattr(self.gui.settings, 'input_folder') and self.gui.settings.input_folder and os.path.isdir(self.gui.settings.input_folder):
+             initial_dir = self.gui.settings.input_folder
+        else:
+             initial_dir = "."
+
+        file = filedialog.askopenfilename(
+            title=self.gui.tr('Select Reference Image (Optional)'),
+            filetypes=[("FITS files", "*.fit *.fits")],
+            initialdir=initial_dir
+        )
+        if file:
+            abs_file = os.path.abspath(file)
+            self.gui.reference_image_path.set(abs_file)
+            self.gui.settings.reference_image_path = abs_file # Save setting
+            self.gui.settings.save_settings()
+            # Optional: Try to show the reference image preview
+            # if hasattr(self.gui, '_try_show_reference_image'):
+            #     self.gui._try_show_reference_image(abs_file)
+
+    def add_folder(self):
+        """
+        Demande un dossier à l'utilisateur et transmet la requête au GUI principal
+        pour décider où l'ajouter (liste pré-démarrage ou backend).
+        """
+        # Suggerer répertoire initial basé sur dossier input
+        last_path = self.gui.settings.input_folder if hasattr(self.gui.settings, 'input_folder') and self.gui.settings.input_folder else None
+        folder = filedialog.askdirectory(
+            title=self.gui.tr('Select Additional Images Folder'),
+            initialdir=last_path
+        )
+
+        if not folder: return # Annulé par l'utilisateur
+
+        abs_folder = os.path.abspath(folder)
+
+        # --- Validation minimale dans le GUI avant de passer au handle ---
+        if not os.path.isdir(abs_folder):
+            messagebox.showerror(self.gui.tr('error'), self.gui.tr('Folder not found'))
+            return
+
+        abs_input = os.path.abspath(self.gui.input_path.get()) if self.gui.input_path.get() else None
+        abs_output = os.path.abspath(self.gui.output_path.get()) if self.gui.output_path.get() else None
+
+        if abs_input and os.path.normcase(abs_folder) == os.path.normcase(abs_input):
+            messagebox.showwarning(self.gui.tr('warning'), self.gui.tr('Input folder cannot be added'))
+            return
+        if abs_output:
+            if os.path.normcase(abs_folder) == os.path.normcase(abs_output):
+                 messagebox.showwarning(self.gui.tr('warning'), self.gui.tr('Output folder cannot be added'))
+                 return
+            if os.path.normcase(abs_folder).startswith(os.path.normcase(abs_output) + os.sep):
+                 messagebox.showwarning(self.gui.tr('warning'), self.gui.tr('Cannot add subfolder of output folder'))
+                 return
+        # --- Fin Validation ---
+
+        # --- Transmettre la requête au GUI principal ---
+        # Il est préférable que SeestarStackerGUI gère l'état (processing ou non)
+        if hasattr(self.gui, 'handle_add_folder_request'):
+            self.gui.handle_add_folder_request(abs_folder)
+        else:
+             # Fallback ou erreur si la méthode n'existe pas dans le GUI
+             print("Erreur: Méthode handle_add_folder_request non trouvée dans le GUI.")
+             messagebox.showerror(self.gui.tr("error"), "Erreur interne lors de l'ajout du dossier.")
+
+    # La méthode update_additional_folders_display est maintenant gérée dans main_window.py
+
 # --- END OF FILE seestar/gui/file_handling.py ---