import argparse
import csv
import os
import sys
import time
import logging
import shutil
import tempfile
import gc
import psutil
import signal
import numpy as np
import json
from typing import Optional

from logging.handlers import RotatingFileHandler


# Ensure the project root is on sys.path when executed directly
if __package__ in (None, ""):
    from pathlib import Path
    sys.path.append(str(Path(__file__).resolve().parents[2]))

from seestar import reproject_utils

try:  # Optional during tests that stub core modules
    from seestar.core.reprojection_utils import (
        collect_headers,
        compute_final_output_grid,
    )
except Exception:  # pragma: no cover - allow stubbing in tests
    collect_headers = compute_final_output_grid = None  # type: ignore


def _setup_logging(log_dir: str, log_name: str, level: int) -> str:
    """Configure root logging for both CLI and GUI launches."""
    os.makedirs(log_dir, exist_ok=True)
    log_fp = os.path.join(log_dir, log_name)
    root = logging.getLogger()
    for h in list(root.handlers):
        root.removeHandler(h)
    fmt = logging.Formatter("%(asctime)s [%(levelname)s] %(name)s: %(message)s")
    fh = RotatingFileHandler(log_fp, maxBytes=1_000_000, backupCount=3, encoding="utf-8")
    fh.setFormatter(fmt)
    root.addHandler(fh)
    sh = logging.StreamHandler(sys.stdout)
    sh.setFormatter(fmt)
    root.addHandler(sh)
    root.setLevel(level)
    logging.getLogger(__name__).propagate = True
    return log_fp




_PROC = psutil.Process(os.getpid())  # Track process RAM for DEBUG logs

# Global reference to the running stacker for signal handlers
_GLOBAL_STACKER = None


def _handle_signal(signum, frame):
    """Gracefully stop the stacker when a termination signal is received."""
    global _GLOBAL_STACKER
    try:
        if _GLOBAL_STACKER is not None and _GLOBAL_STACKER.is_running():
            _GLOBAL_STACKER.stop()
    except Exception:
        pass

def _log_mem(tag: str) -> None:
    """Log RSS memory to help locate leaks."""
    try:
        rss = _PROC.memory_info().rss / (1024 * 1024)
        logger.debug("RAM usage [%s]: %.1f MB", tag, rss)
    except Exception:
        pass

def _cleanup_stacker(stacker):
    """Free all heavy resources held by a SeestarQueuedStacker instance."""
    if stacker is None:
        return
    # 1. finish async drizzle jobs
    try:
        stacker._wait_drizzle_processes()
    except Exception:
        pass
    # 2. shutdown executors
    for exe_name in ("drizzle_executor", "quality_executor"):
        exe = getattr(stacker, exe_name, None)
        if exe:
            exe.shutdown(wait=True, cancel_futures=True)
    # 3. flush / close memmaps and drop references
    for arr_name in ("cumulative_sum_memmap", "cumulative_wht_memmap"):
        arr = getattr(stacker, arr_name, None)
        if arr is not None:
            try:
                arr.flush()
                if hasattr(arr, "_mmap") and arr._mmap is not None:
                    arr._mmap.close()
            except Exception:
                pass
            finally:
                setattr(stacker, arr_name, None)
                gc.collect()
    # 4. close any remaining memmaps via the stacker helper
    if hasattr(stacker, "_close_memmaps"):
        try:
            stacker._close_memmaps()
        except Exception:
            pass
        finally:
            gc.collect()
    # 5. delete memmap files if requested
    if getattr(stacker, "perform_cleanup", False):
        for path_name in ("cumulative_sum_path", "cumulative_wht_path"):
            p = getattr(stacker, path_name, None)
            if p and os.path.isfile(p):
                try:
                    os.remove(p)
                except Exception:
                    pass
    # 6. clear caches & run GC
    getattr(stacker, "_indices_cache", {}).clear()
    gc.collect()
    _log_mem("cleanup")

from numpy.lib.format import open_memmap as _orig_open_memmap
import weakref


def _safe_open_memmap(filename, *args, **kwargs):
    """Fallback to a temp directory if the original path fails.

    ``gc.collect`` is invoked after creation to free any residual buffers.
    """
    try:
        mm = _orig_open_memmap(filename, *args, **kwargs)
    except OSError:
        base = os.path.basename(str(filename))
        fd, tmp_path = tempfile.mkstemp(prefix=base + "_", suffix=".npy")
        os.close(fd)
        try:
            mm = _orig_open_memmap(tmp_path, *args, **kwargs)
        except OSError as e:
            raise OSError(
                f"Unable to create memmap at '{filename}' or fallback '{tmp_path}'"
            ) from e
    finally:
        gc.collect()
        _log_mem(f"memmap_open:{os.path.basename(str(filename))}")
    try:
        if hasattr(mm, "_mmap") and mm._mmap is not None:
            weakref.finalize(mm, mm._mmap.close)
    except Exception:
        pass
    return mm

# Ensure UTF-8 console for progress messages
try:
    if hasattr(sys.stdout, "reconfigure"):
        sys.stdout.reconfigure(encoding="utf-8", errors="replace")
        sys.stderr.reconfigure(encoding="utf-8", errors="replace")
except Exception:
    pass

# When executed directly from source, make project root importable
if __package__ in (None, ""):
    sys.path.insert(0, os.path.abspath(os.path.join(os.path.dirname(__file__), "..", "..")))

from seestar.gui.settings import SettingsManager

import numpy.lib.format as _np_format
_np_format.open_memmap = _safe_open_memmap

from seestar.queuep.queue_manager import SeestarQueuedStacker
# Import helpers from the core package.  Use an absolute import so that this
# script can be executed directly without Python considering it a package
# relative module.  When ``__package__`` is ``None`` the project root is added
# to ``sys.path`` above, allowing this import to succeed.
from seestar.core.image_processing import (
    load_and_validate_fits,
    save_fits_image,
)
from astropy.io import fits
from astropy.wcs import WCS
from seestar.alignment.astrometry_solver import AstrometrySolver
from seestar.utils.wcs_utils import _sanitize_continue_as_string, write_wcs_to_fits_inplace
import glob
from astropy.io.fits.verify import VerifyWarning
import warnings

try:
    from seestar.queuep.queue_manager import renormalize_fits as _qm_renorm
except Exception:  # pragma: no cover - best effort
    _qm_renorm = None

logger = logging.getLogger(__name__)


# -----------------------------------------------------------------------------
# WCS validators
# -----------------------------------------------------------------------------


def _has_essential_wcs(h: fits.Header) -> bool:
    need = {"CRVAL1", "CRVAL2", "CRPIX1", "CRPIX2"}
    has_scale = (
        ("CDELT1" in h and "CDELT2" in h)
        or all(k in h for k in ("CD1_1", "CD1_2", "CD2_1", "CD2_2"))
    )
    return need.issubset(h.keys()) and has_scale


def _wcs_is_valid_celestial(hdr: fits.Header) -> bool:
    try:
<<<<<<< HEAD
        hdr = reproject_utils.sanitize_header_for_wcs(hdr.copy())
        w = WCS(hdr, naxis=2)
        return reproject_utils.is_valid_celestial_wcs(w)
=======
        w = WCS(hdr, naxis=2)

        return reproject_utils.is_valid_celestial_wcs(w)

>>>>>>> a6cdbb2b
    except Exception:
        return False


# -----------------------------------------------------------------------------
# ASTAP WCS helpers
# -----------------------------------------------------------------------------


def _sanitize_astap_wcs(path: str) -> None:
    """Ensure CONTINUE card values in ASTAP ``.wcs`` sidecars are strings.

    ``path`` may point either to the original FITS file or directly to the
    ``.wcs`` sidecar produced by ASTAP.
    """
    wcs_path = path if path.lower().endswith(".wcs") else os.path.splitext(path)[0] + ".wcs"
    if not os.path.exists(wcs_path):
        return
    try:
        # Primary attempt: treat the sidecar as a minimal FITS file
        with fits.open(wcs_path, mode="update") as hdul:  # pragma: no cover - best effort

            hdr = hdul[0].header
            modified = False
            for card in hdr.cards:
                if card.keyword == "CONTINUE" and not isinstance(card.value, str):
                    card.value = str(card.value)
                    modified = True
            if modified:
                hdul.flush()

            return
    except Exception:
        pass
    # Fallback: some ASTAP ``.wcs`` files are plain text headers
    try:  # pragma: no cover - best effort
        header = fits.Header.fromfile(
            wcs_path, sep="\n", padding=False, endcard=False
        )
        modified = False
        for card in header.cards:
            if card.keyword == "CONTINUE" and not isinstance(card.value, str):
                card.value = str(card.value)
                modified = True
        if modified:
            with open(wcs_path, "w", newline="\n") as f:
                f.write(header.tostring(sep="\n"))
    except Exception:

        logger.debug("Échec de la correction CONTINUE pour %s", wcs_path, exc_info=True)


def _has_wcs(hdr: fits.Header) -> bool:
    return (
        "CRVAL1" in hdr
        and "CRVAL2" in hdr
        and (
            ("CD1_1" in hdr and "CD2_2" in hdr)
            or "PC1_1" in hdr
            or "CDELT1" in hdr
        )
    )


# -----------------------------------------------------------------------------
# CSV helpers (reused by GUI)
# -----------------------------------------------------------------------------

def read_rows(csv_path):
    """Read rows from ``csv_path`` with optional headers."""
    logger.info("lecture de stack_plan.csv: %s", csv_path)
    rows_out = []
    with open(csv_path, newline="", encoding="utf-8") as f:
        rows = list(csv.reader(f))
    if not rows:
        return rows_out
    header = [c.strip().lower() for c in rows[0]]
    file_idx = None
    weight_idx = None
    data_rows = rows
    if "file_path" in header:
        file_idx = header.index("file_path")
        weight_idx = header.index("weight") if "weight" in header else None
        data_rows = rows[1:]
    else:
        has_header = any(
            h in {"order", "file", "filename", "path", "index", "weight"} for h in header
        )
        if has_header:
            data_rows = rows[1:]
            if "weight" in header:
                weight_idx = header.index("weight")
    base_dir = os.path.dirname(csv_path)
    missing_count = 0
    for row in data_rows:
        if not row:
            continue
        if file_idx is not None:
            if len(row) <= file_idx:
                continue
            cell = row[file_idx].strip()
        else:
            cell = row[0].strip()
            if cell.isdigit() and len(row) > 1:
                cell = row[1].strip()
        if not cell or cell.lower() in {
            "order",
            "file",
            "filename",
            "path",
            "index",
            "file_path",
        }:
            continue
        if not os.path.isabs(cell):
            cell = os.path.join(base_dir, cell)
        if not os.path.isfile(cell):
            missing_count += 1
            logger.warning("Stack plan path not found: %s", cell)
            continue
        weight = ""
        if weight_idx is not None and len(row) > weight_idx:
            weight = row[weight_idx].strip()
        rows_out.append({"path": cell, "weight": weight})
    if missing_count:
        logger.warning("Skipped %d stack plan entries with missing files", missing_count)
    return rows_out


def read_paths(csv_path):
    return [r["path"] for r in read_rows(csv_path)]


# -----------------------------------------------------------------------------
# Reproject+Coadd helpers
# -----------------------------------------------------------------------------


def _load_wcs_header_only(fp: str) -> WCS:
    """Load a WCS from a FITS file without touching the data."""
    # ``ignore_missing_simple`` avoids ``VerifyError`` when the FITS file lacks
    # a ``SIMPLE`` card (observed with batch_size=1 on some ASTAP outputs).
    # The ``memmap=True`` flag keeps the disk-based workflow unchanged.
    with fits.open(fp, memmap=True, ignore_missing_simple=True) as hdul:
        hdr = hdul[0].header.copy()
    _sanitize_continue_as_string(hdr)
    return WCS(hdr, naxis=2, relax=True)


def _finalize_reproject_and_coadd(
    arg1,
    arg2,
    arg3=None,
    *,
    prefer_streaming_fallback: bool = True,
    tile_size: Optional[int] = None,
    output_wcs=None,
    shape_out=None,
) -> bool:
    """Finalize a reprojection + coadd operation.

    Two calling conventions are supported for backward compatibility:

    1. ``_finalize_reproject_and_coadd(aligned_dir, out_fp)``
       where ``aligned_dir`` contains ``aligned_*.fits`` files.
    2. ``_finalize_reproject_and_coadd(paths, reference_path, out_fp)``
       where ``paths`` is an iterable of FITS files to reproject and coadd.
    """

    if arg3 is None:
        aligned_dir, out_fp = arg1, arg2
        files = sorted(glob.glob(os.path.join(aligned_dir, "aligned_*.fits")))
        if not files:
            logger.error("No valid WCS candidates -> abort to avoid empty mosaic.")
            return False
        paths = files
        ref_fp = files[0]
        n_inputs = len(files)
    else:
        paths, ref_fp, out_fp = arg1, arg2, arg3
        paths = list(paths)
        if ref_fp is not None:
            paths = [ref_fp] + paths
        elif paths:
            ref_fp = paths[0]
        n_inputs = len(paths)

    if output_wcs is not None and shape_out is not None:
        ref_wcs = output_wcs if isinstance(output_wcs, WCS) else WCS(output_wcs)
        h, w = int(shape_out[0]), int(shape_out[1])
        logger.info("[BS=1][COADD] Using fixed grid shape_out=%dx%d", h, w)
    else:
        # Use the reference file's WCS and dimensions as the target projection so
        # the reprojection grid exactly matches the stack reference.  This avoids
        # subtle sub-pixel offsets that could occur when letting
        # ``reproject_and_coadd_from_paths`` auto-derive an output grid, which was
        # causing ghosting artefacts for ``batch_size=1`` stacks.
        ref_hdr = fits.getheader(ref_fp)
        ref_hdr = reproject_utils.sanitize_header_for_wcs(ref_hdr)
        try:
            ref_wcs = WCS(ref_hdr, naxis=2)
        except Exception as e:
            logger.error("Reference WCS invalid: %s", e)
            return False
        h = int(ref_hdr.get("NAXIS2", 0))
        w = int(ref_hdr.get("NAXIS1", 0))
        shape_out = (h, w) if h > 0 and w > 0 else None

    result = reproject_utils.reproject_and_coadd_from_paths(
        paths,
        output_projection=ref_wcs,
        shape_out=shape_out,
        prefer_streaming_fallback=prefer_streaming_fallback,
        tile_size=tile_size,
    )

    wht = np.asarray(getattr(result, "weight", []))
    if (
        output_wcs is None
        and (wht.size == 0 or not np.isfinite(wht).any() or float(np.nanmax(wht)) <= 0)
    ):
        logger.warning(
            "Reference-grid reprojection produced empty mosaic -> fallback to auto grid"
        )
        result = reproject_utils.reproject_and_coadd_from_paths(
            paths,
            prefer_streaming_fallback=prefer_streaming_fallback,
            tile_size=tile_size,
        )
        hdr_out = result.wcs.to_header(relax=True)
    else:
        hdr_out = ref_wcs.to_header(relax=True)

    for k in list(hdr_out.keys()):
        if k == "SIMPLE" or k.startswith("NAXIS") or k in (
            "BITPIX",
            "EXTEND",
            "PCOUNT",
            "GCOUNT",
            "XTENSION",
        ):
            del hdr_out[k]

    if (
        result.image.ndim == 3
        and result.image.shape[-1] in (3, 4)
        and result.image.shape[0] not in (1, 3, 4)
    ):
        data_out = np.moveaxis(result.image, -1, 0)
    else:
        data_out = result.image

    if np.issubdtype(data_out.dtype, np.floating):
        for k in ("BSCALE", "BZERO"):
            if k in hdr_out:
                del hdr_out[k]

    if isinstance(data_out, np.ndarray) and data_out.dtype != np.float32:
        data_out = data_out.astype(np.float32, copy=False)

    with warnings.catch_warnings():
        warnings.simplefilter("ignore", category=VerifyWarning)
        fits.PrimaryHDU(data=data_out, header=hdr_out).writeto(
            out_fp, overwrite=True
        )

    # ---- Renormalisation post-écriture : BS=1 uniquement ----
    try:
        n_inputs = int(n_inputs) if "n_inputs" in locals() else None
        if n_inputs is None or n_inputs <= 0:
            n_inputs = 1

        if _qm_renorm is not None:
            _qm_renorm(out_fp, method="n_images", n_images=n_inputs)
        else:
            with fits.open(out_fp, mode="update") as hdul:
                data = hdul[0].data
                hdr = hdul[0].header

                scale = float(n_inputs)
                if np.nanmax(np.abs(data)) < 1e-12:
                    scale = 1.0

                data = (data * scale).astype(np.float32, copy=False)
                hdul[0].data = data

                hdr["ZNORM"] = ("N_IMAGES", "Output normalized by number of inputs")
                hdr["ZNSCALE"] = (float(scale), "Normalization factor applied")
                hdr["NINPUTS"] = (int(n_inputs), "Number of images used in coadd")
                hdr.add_history("BS=1 normalization applied (method=N_IMAGES).")

                hdul.flush()
        logger.info(f"[BS=1] Normalized output by N_IMAGES: factor={n_inputs}")
    except Exception as _e:
        logger.warning(f"[BS=1] Normalization step failed: {type(_e).__name__}: {_e}")

    return True


# -----------------------------------------------------------------------------
# Global normalization helpers
# -----------------------------------------------------------------------------

def _calculate_global_linear_fit(reference_path, paths, low=25.0, high=90.0):
    """Return per-image slope/intercept using a common reference image."""
    ref_data, _ = load_and_validate_fits(reference_path)
    if ref_data is None:
        return [(1.0, 0.0) for _ in paths]
    ref = ref_data.astype(np.float32, copy=False)
    is_color = ref.ndim == 3 and ref.shape[-1] == 3
    ref_low = np.nanpercentile(ref, low, axis=(0, 1) if is_color else None)
    ref_high = np.nanpercentile(ref, high, axis=(0, 1) if is_color else None)
    delta_ref = ref_high - ref_low
    coeffs = []
    for p in paths:
        data, _ = load_and_validate_fits(p)
        if data is None:
            coeffs.append((1.0, 0.0))
            continue
        img = data.astype(np.float32, copy=False)
        low_p = np.nanpercentile(img, low, axis=(0, 1) if is_color else None)
        high_p = np.nanpercentile(img, high, axis=(0, 1) if is_color else None)
        delta_src = high_p - low_p
        a = np.where(delta_src > 1e-5, delta_ref / np.maximum(delta_src, 1e-9), 1.0)
        b = ref_low - a * low_p
        coeffs.append((a, b))
    return coeffs


# -----------------------------------------------------------------------------
# CLI parsing
# -----------------------------------------------------------------------------

def parse_args():
    p = argparse.ArgumentParser(description="Batch-1 stacking using QueueManager")
    # Weight options mirror the GUI: snr, stars, noise variance and noise+FWHM
    p.add_argument("--csv", required=True, help="CSV with file list")
    p.add_argument("--out", required=True, help="Output directory")
    p.add_argument("--log-dir", default=None, help="Directory for log file")
    p.add_argument("--tile", type=int, default=512, help="Tile height (ignored)")
    p.add_argument("--kappa", type=float, default=3.0, help="Kappa value")
    p.add_argument("--winsor", type=float, default=0.05, help="Winsor limit")
    p.add_argument(
        "--max-mem",
        type=float,
        default=None,
        help="Maximum HQ memory in GB (overrides SEESTAR_MAX_MEM)",
    )
    p.add_argument("--api-key", default=None, help="Astrometry.net API key")
    p.add_argument("--batch-size", type=int, default=1, help="Batch size")
    p.add_argument(
        "--chunk-size",
        type=int,
        default=None,
        help=(
            "Flush intermediate results every N images when batch size is 1"
        ),
    )
    p.add_argument("--norm", default="none", choices=["linear_fit", "sky_mean", "none"], help="Normalization")
    p.add_argument(
        "--weight",
        default="none",
        choices=["snr", "stars", "noise_variance", "noise_fwhm", "none"],
        help="Weighting method",
    )
    p.add_argument("--reject", default="winsorized_sigma", choices=["kappa_sigma", "winsorized_sigma", "none"], help="Rejection algorithm")
    p.add_argument("--no-hot-pixels", dest="correct_hot_pixels", action="store_false")
    p.add_argument("--hot-threshold", type=float, default=3.0)
    p.add_argument("--hot-neighborhood", type=int, default=5)
    p.add_argument("--use-weighting", action="store_true", default=False)
    p.add_argument("--snr-exp", type=float, default=1.0)
    p.add_argument("--stars-exp", type=float, default=0.5)
    p.add_argument("--min-weight", type=float, default=0.1)
    p.add_argument("--use-solver", dest="use_solver", action="store_true")
    p.add_argument("--no-solver", dest="use_solver", action="store_false")
    p.add_argument("--cleanup-temp-files", dest="cleanup_temp_files", action=argparse.BooleanOptionalAction, default=True)
    p.add_argument("--align-on-disk", action="store_true", help="Use memmap files during alignment")
    p.add_argument("--show-progress", action="store_true", help="Display a minimal progress GUI")
    p.add_argument("--tile-size", type=int, default=1024, help="Tile size for streaming reprojection")
    p.add_argument("--dtype-out", default="float32", choices=["float32", "float64"], help="Output dtype for streaming reprojection")
    p.add_argument("--memmap-dir", default=None, help="Directory for temporary memmap files")
    p.add_argument("--keep-intermediates", action="store_true", help="Keep temporary memmap files")
    p.add_argument(
        "--final-combine",
        choices=["none", "mean", "reject", "reproject", "reproject_coadd"],
        default=None,
        help="Override final combine strategy (CLI has priority over settings).",
    )
    p.set_defaults(use_solver=True)
    return p.parse_args()


def _resolve_final_combine(cli_value: Optional[str], settings) -> str:
    alias_map = {
        "reproject and coadd": "reproject_coadd",
        "reproject_and_coadd": "reproject_coadd",
        "reproject-coadd": "reproject_coadd",
        "reproject": "reproject",
        "mean": "mean",
        "reject": "reject",
        "none": "none",
        None: None,
        "": None,
    }

    def norm(v):
        if v is None:
            return None
        v = str(v).strip().lower()
        return alias_map.get(v, v)

    final_from_cli = norm(cli_value)
    final_from_settings = norm(getattr(settings, "stack_final_combine", None))

    if final_from_cli:
        source = "CLI"
        resolved = final_from_cli
    elif final_from_settings:
        source = "settings"
        resolved = final_from_settings
    else:
        source = "default"
        resolved = "mean"

    logging.info(f"[final-combine] resolved='{resolved}' (source={source})")
    return resolved


# -----------------------------------------------------------------------------
# Main processing logic
# -----------------------------------------------------------------------------

def _run_stack(args, progress_cb) -> int:
    """Execute the stacking process using ``progress_cb`` for updates."""
    rows = read_rows(args.csv)
    if not rows:
        logger.error("No valid file paths found in CSV")
        return 1

    # Load user settings early to resolve final combine strategy
    settings = SettingsManager()
    try:
        settings.load_settings()
    except Exception:
        settings.reset_to_defaults()

    final_combine = _resolve_final_combine(getattr(args, "final_combine", None), settings)
    reproject_coadd_final = final_combine == "reproject_coadd"
    settings.stack_final_combine = final_combine
    settings.reproject_coadd_final = reproject_coadd_final
    logger.info(
        "Parsed final_combine=%s, batch_size=%s", final_combine, args.batch_size
    )

    # Auto-enable disk-backed alignment when processing extremely large
    # batches so memory usage stays bounded.  This mirrors the behaviour of
    # the GUI which suggests enabling the option for huge lists.
    if (
        args.batch_size == 1
        and not args.align_on_disk
        and len(rows) > 50
    ):
        logger.warning(
            "Large batch detected (>50 images) - enabling align_on_disk"
        )
        args.align_on_disk = True

    ordered_files = [r["path"] for r in rows]

    file_list = ordered_files
    out_path = os.path.join(args.out, "final.fits")
    hdr_ref = load_and_validate_fits(file_list[0])[1]
    # ``SeestarQueuedStacker`` expects ``input_dir`` to match the folder
    # containing ``stack_plan.csv`` when ``batch_size`` equals 1.  Using the
    # first image directory breaks this detection when files span multiple
    # subfolders, preventing the special single-batch mode from activating.
    # Point ``input_dir`` to the CSV location instead so the behaviour mirrors
    # the GUI's batch-size-1 handling ("mode 0").
    input_dir = os.path.dirname(os.path.abspath(args.csv))

    # ``tile`` is ignored by ``SeestarQueuedStacker`` but remains configurable
    # via ``SEESTAR_TILE_H`` to aid debugging memory usage.
    os.environ["SEESTAR_TILE_H"] = str(args.tile)

    bytes_limit = None
    if args.max_mem is not None:
        try:
            bytes_limit = int(float(args.max_mem) * 1024**3)
            os.environ["SEESTAR_MAX_MEM"] = str(bytes_limit)
        except (ValueError, TypeError):
            bytes_limit = None

    # When using Reproject+Coadd with single-image batches we must retain
    # each aligned FITS on disk so that an external astrometric solver can
    # update its WCS.  Force ``align_on_disk`` if the user hasn't enabled it.
    use_astrometric = (
        reproject_coadd_final
        and args.batch_size == 1
        and getattr(settings, "local_solver_preference", "none") != "none"
    )
    if use_astrometric and not args.align_on_disk:
        logger.info(
            "Reproject+Coadd avec résolution WCS requis --align-on-disk; activation automatique"
        )
        args.align_on_disk = True

    solver_settings = {
        "local_solver_preference": settings.local_solver_preference,
        "api_key": args.api_key or getattr(settings, "astrometry_api_key", ""),
        "astap_path": settings.astap_path,
        "astap_data_dir": settings.astap_data_dir,
        "astap_search_radius": settings.astap_search_radius,
        "astap_downsample": settings.astap_downsample,
        "astap_sensitivity": settings.astap_sensitivity,
        "local_ansvr_path": getattr(settings, "local_ansvr_path", ""),
    }

    stacker = SeestarQueuedStacker(
        align_on_disk=args.align_on_disk,
        settings=settings,
        local_solver_preference=settings.local_solver_preference,
        astap_path=settings.astap_path,
        astap_data_dir=settings.astap_data_dir,
        astap_search_radius=settings.astap_search_radius,
        astap_downsample=settings.astap_downsample,
        astap_sensitivity=settings.astap_sensitivity,
    )
    stacker.api_key = solver_settings["api_key"]
    solver = AstrometrySolver(progress_callback=progress_cb) if args.batch_size == 1 else None
    global _GLOBAL_STACKER
    _GLOBAL_STACKER = stacker
    try:
        if bytes_limit is not None:
            try:
                stacker.max_hq_mem = bytes_limit
            except Exception:
                pass
        stacker.progress_callback = progress_cb

        if args.batch_size == 1 and stacker.astrometry_solver:
            _orig_parse_wcs = stacker.astrometry_solver._parse_wcs_file_content

            def _patched_parse_wcs_file_content(wcs_path, img_shape_hw, _orig=_orig_parse_wcs):
                _sanitize_astap_wcs(wcs_path)
                return _orig(wcs_path, img_shape_hw)

            stacker.astrometry_solver._parse_wcs_file_content = _patched_parse_wcs_file_content


        # ------------------------------------------------------------------
        # Pré-plate-solving des fichiers FITS sources (batch_size=1 uniquement)
        # ------------------------------------------------------------------
        solved_headers: list[fits.Header] = []
        if use_astrometric and args.batch_size == 1 and args.use_solver:
            for idx, src in enumerate(file_list):
                base = os.path.basename(src)
                try:
                    hdr = fits.getheader(src)
                except Exception:
                    hdr = fits.Header()

                has_wcs = False
                try:
                    WCS(hdr, naxis=2)
                    has_wcs = True
                except Exception:
                    has_wcs = False

                if has_wcs:
                    logger.info("WCS already present for %s", base)
                else:
                    if progress_cb:
                        progress_cb(f"WCS solving source: {base}", None)
                    try:
                        stacker._run_astap_and_update_header(src)
                        hdr = fits.getheader(src)
                    except Exception:
                        logger.exception("Astrometric solver failed for %s", src)
                        hdr = fits.Header()

                hdr = reproject_utils.sanitize_header_for_wcs(hdr)
                try:
                    with fits.open(src, mode="update") as hdul:
                        hdul[0].header = hdr
                        hdul.flush()
                    logger.info("Header sanitized for %s", base)
                except Exception:
                    logger.exception("Failed to write sanitized header for %s", src)

                solved_headers.append(hdr)
        else:
            solved_headers = [fits.Header() for _ in file_list]

        _log_mem("before_start")  # DEBUG: baseline RAM
        ok = stacker.start_processing(
            input_dir=input_dir,
            output_dir=args.out,
            stacking_mode="winsorized-sigma",
            kappa=args.kappa,
            stack_kappa_low=args.kappa,
            stack_kappa_high=args.kappa,
            winsor_limits=(args.winsor, args.winsor),
            normalize_method=args.norm,
            weighting_method=args.weight,
            batch_size=args.batch_size,
            chunk_size=args.chunk_size,
            ordered_files=ordered_files,
            correct_hot_pixels=args.correct_hot_pixels,
            hot_pixel_threshold=args.hot_threshold,
            neighborhood_size=args.hot_neighborhood,
            use_weighting=args.use_weighting,
            snr_exp=args.snr_exp,
            stars_exp=args.stars_exp,
            min_w=args.min_weight,
            use_drizzle=False,
            reproject_between_batches=settings.reproject_between_batches,
            reproject_coadd_final=reproject_coadd_final,
            **solver_settings,
            # When performing a final reproject/coadd with ``batch_size=1`` we
            # must keep the aligned files on disk for the last reprojection
            # step. Delay cleanup until the very end so external solvers
            # (ASTAP) can update the WCS headers of the aligned FITS files.
            perform_cleanup=(
                False
                if (
                    args.batch_size == 1
                    and final_combine in ("reproject", "reproject_coadd")
                )
                else args.cleanup_temp_files
            ),
        )
        _log_mem("after_start")  # DEBUG: after stacker launch
        if not ok:
            logger.error("start_processing failed")
            return 1

        start_time = time.monotonic()
        last_aligned = 0
        total_images = len(file_list)
        processed_temp_idx = 0

        def _process_new_aligned() -> None:
            """Attach solved WCS headers to aligned ``.npy`` files."""
            nonlocal processed_temp_idx

            if not use_astrometric:
                return
            new_paths = stacker.aligned_temp_paths[processed_temp_idx:]
            if not new_paths:
                return
            for fp in new_paths:
                base = os.path.basename(fp)
                root, ext = os.path.splitext(fp)
                hdr_path = root + ".hdr"
                hdr = fits.Header()
                try:
                    with open(hdr_path, "r", encoding="utf-8") as hf:
                        hdr = fits.Header.fromstring(hf.read(), sep="\n")
                except Exception as e_hdr:
                    logger.error("Header WCS introuvable pour %s: %s", base, e_hdr)
                    continue
                reproject_utils.sanitize_header_for_wcs(hdr)
                if not _has_essential_wcs(hdr):
                    logger.error("Header WCS invalide pour %s", base)
                    continue
                try:
                    wcs_obj = WCS(hdr, naxis=2)
                except Exception as e_wcs:
                    logger.error("Header-WCS invalid for %s: %s", base, e_wcs)
                    continue
                try:
                    wcs_json = root + ".wcs.json"
                    with open(wcs_json, "w", encoding="utf-8") as jf:
                        json.dump({k: str(v) for k, v in hdr.items()}, jf, indent=2)
                    if progress_cb:
                        progress_cb(f"WCS stored: {base}", None)
                except Exception:
                    if progress_cb:
                        progress_cb(f"WCS store failure: {base}", None)
                if args.batch_size == 1:
                    try:
                        if ext.lower() == ".npy":
                            data = np.load(fp)
                        elif ext.lower() == ".fits":
                            data = fits.getdata(fp, memmap=False)
                            if data.ndim == 2:
                                data = np.dstack([data] * 3)
                            elif data.ndim == 3 and data.shape[0] in (3, 4):
                                data = np.moveaxis(data, 0, -1)
                        else:
                            logger.error("Unsupported temp file type: %s", fp)
                            continue
                        logger.debug(
                            "DEBUG BS: Chargé %s - shape=%s dtype=%s",
                            os.path.basename(fp),
                            data.shape,
                            data.dtype,
                        )
                        fits_path = root + ".fits" if ext.lower() == ".npy" else fp

                        expected_h = hdr.get("NAXIS2")
                        expected_w = hdr.get("NAXIS1")
                        if (
                            data.ndim != 3
                            or data.shape[2] != 3
                            or (expected_h and expected_w and data.shape != (expected_h, expected_w, 3))
                        ):
                            logger.error(
                                "Shape mismatch for %s: expected (%s,%s,3) got %s",
                                base,
                                expected_h,
                                expected_w,
                                data.shape,
                            )
                            continue

        
                        if ext.lower() == ".npy":
                            save_fits_image(data, fits_path, header=hdr, overwrite=True)
                            logger.info(
                                "FITS aligné exporté: %s", os.path.basename(fits_path)
                            )
                        hdr_aligned = fits.getheader(fits_path, 0)
                        if _has_essential_wcs(hdr_aligned) and _wcs_is_valid_celestial(
                            hdr_aligned
                        ):
                            logger.info(
                                "[BS=1][WCS] Skip sidecar: aligned FITS already has a valid celestial WCS → %s",
                                os.path.basename(fits_path),
                            )
                        else:
                            try:
                                write_wcs_to_fits_inplace(fits_path, wcs_obj)
                                logger.info(
                                    "[BS=1][WCS] Inject sidecar WCS into aligned FITS → %s",
                                    os.path.basename(fits_path),
                                )
                            except Exception as e_w:
                                logger.warning(
                                    "Persist WCS failed for %s: %s", fits_path, e_w
                                )
                        # Validate header after skip/injection
                        try:
                            check_hdr = fits.getheader(fits_path)
                            if not _has_essential_wcs(check_hdr):
                                raise ValueError("missing essential WCS keys")
                            stacker.intermediate_classic_batch_files.append((fits_path, []))
                            logger.info(
                                "FITS aligné conservé pour reprojection finale: %s",
                                os.path.basename(fits_path),
                            )
                            if progress_cb:
                                progress_cb(
                                    f"Intermediary FITS created: {os.path.basename(fits_path)}",
                                    None,
                                )
                        except Exception as e_chk:
                            logger.error(
                                "Validation WCS échouée pour %s: %s", base, e_chk
                            )
                            try:
                                os.remove(fits_path)
                            except Exception:
                                pass
                    except Exception:
                        if progress_cb:
                            progress_cb(f"FITS export failure: {base}", None)
            processed_temp_idx += len(new_paths)

        while stacker.is_running():
            time.sleep(1)

            _process_new_aligned()

            current_aligned = getattr(stacker, "aligned_counter", 0)
            if progress_cb and current_aligned != last_aligned:
                last_aligned = current_aligned
                pct = current_aligned / max(total_images, 1) * 100
                elapsed = time.monotonic() - start_time
                if current_aligned > 0:
                    tpi = elapsed / current_aligned
                    remaining = max(total_images - current_aligned, 0)
                    eta_sec = remaining * tpi
                    h, r = divmod(int(eta_sec), 3600)
                    m, s = divmod(r, 60)
                    eta = f"{h:02}:{m:02}:{s:02}"
                else:
                    eta = "Calculating..."
                progress_cb(f"Aligned: {current_aligned}", pct)
                progress_cb(f"ETA_UPDATE:{eta}", None)

            getattr(stacker, "_indices_cache", {}).clear()
            gc.collect()
            _log_mem("loop")  # DEBUG: track RAM during run

        _process_new_aligned()  # catch any remaining files

        final_path = getattr(stacker, "final_stacked_path", None)
        final_reproject_success = False

        # Lorsque ``batch_size`` vaut 1 et que l'utilisateur a demandé une
        # reprojection finale, reprojeter toutes les images alignées sur la
        # grille de l'image de référence.
        if (
            args.batch_size == 1
            and final_combine in ("reproject", "reproject_coadd")
        ):

            aligned_dir = getattr(stacker, "aligned_temp_dir", "")
            files = sorted(glob.glob(os.path.join(aligned_dir, "aligned_*.fits")))
            if not files:
                raise RuntimeError(
                    "Reproject requested but no aligned FITS were produced."
                )
            out_fp = os.path.join(args.out, "final.fits")
<<<<<<< HEAD

            aligned_paths = files
            headers = []
            paths_ok = []
            for fp in aligned_paths:
                try:
                    hdr = fits.getheader(fp)
                    hdr = reproject_utils.sanitize_header_for_wcs(hdr)
                    w = WCS(hdr, naxis=2)
                    if not reproject_utils.is_valid_celestial_wcs(w):
                        raise ValueError("invalid WCS")
=======

            aligned_paths = files
            headers = []
            paths_ok = []
            for fp in aligned_paths:
                try:
                    hdr = fits.getheader(fp)
                    hdr = reproject_utils.sanitize_header_for_wcs(hdr)

                    w = WCS(hdr, naxis=2)
                    if not reproject_utils.is_valid_celestial_wcs(w):
                        raise ValueError("invalid WCS")

>>>>>>> a6cdbb2b
                    headers.append(hdr)
                    paths_ok.append(fp)
                except Exception:
                    logger.warning("Header-WCS invalid -> skip: %s", fp)
            logger.info(
                "Aligned WCS headers: %d valid / %d total",
                len(headers),
                len(aligned_paths),
            )
            if not paths_ok:
                logger.error("No aligned FITS with valid WCS. Abort coadd.")
                return 1

            out_wcs, shape_out = reproject_utils.compute_final_output_grid(
<<<<<<< HEAD
                headers, auto_rotate=False
=======
                headers, auto_rotate=True
>>>>>>> a6cdbb2b
            )

            t0 = time.monotonic()
            success = _finalize_reproject_and_coadd(
                paths_ok,
                None,
                out_fp,
                prefer_streaming_fallback=True,
                tile_size=getattr(args, "tile", None),
                output_wcs=out_wcs,
                shape_out=shape_out,
            )
            duration = time.monotonic() - t0
            logger.info("Final reprojection+coadd done in %.2f s", duration)
            if not success:
                raise RuntimeError("Reproject and coadd failed.")
            with fits.open(out_fp, memmap=False) as hdul:
                logger.info(
                    "Final written: %s  (H, W)=%s", out_fp, hdul[0].data.shape
                )
            final_path = out_fp
            final_reproject_success = True
        if final_path and os.path.isfile(final_path):
            dest = os.path.join(args.out, "final.fits")
            if os.path.abspath(final_path) != os.path.abspath(dest):
                shutil.copy2(final_path, dest)
            logger.info("Final FITS copied to %s", dest)
        preview = os.path.splitext(final_path)[0] + ".png" if final_path else None
        if preview and os.path.isfile(preview):
            shutil.copy2(preview, os.path.join(args.out, "preview.png"))

        _log_mem("after_copy")  # DEBUG: after writing results

        # ------------------------------------------------------------------
        # Cleanup of aligned temporary files after successful reprojection
        # ------------------------------------------------------------------
        if final_reproject_success and args.cleanup_temp_files and args.batch_size == 1:
            for img_path in getattr(stacker, "aligned_temp_paths", []):
                base = os.path.splitext(img_path)[0]
                for ext in (".fits", ".hdr", ".wcs.json", ".npy"):
                    tmp = base + ext
                    if os.path.isfile(tmp):
                        try:
                            os.remove(tmp)
                            logger.info(
                                "Suppression post-reprojection du fichier aligné %s", tmp
                            )
                        except Exception:
                            logger.debug("Échec de suppression pour %s", tmp, exc_info=True)

        return 0
    finally:
        # Restore user's cleanup preference for stacker internals
        try:
            stacker.perform_cleanup = args.cleanup_temp_files
        except Exception:
            pass
        _cleanup_stacker(stacker)
        _log_mem("after_cleanup")  # DEBUG: final RAM state
        _GLOBAL_STACKER = None


def main() -> int:
    args = parse_args()
    os.makedirs(args.out, exist_ok=True)
    log_dir = args.log_dir or os.path.join(args.out, "logs")
    _setup_logging(log_dir, "seestar.log", logging.DEBUG)

    # Register signal handlers so that external termination requests
    # stop the stacker cleanly.
    for sig in (signal.SIGTERM, signal.SIGINT):
        try:
            signal.signal(sig, _handle_signal)
        except Exception:
            pass

    def log_progress(message: str, progress: object | None = None) -> None:
        """Simple progress callback that tolerates non-numeric ``progress``."""
        if progress is None:
            logger.info(message)
        elif isinstance(progress, (int, float)):
            logger.info("[%d%%] %s", int(progress), message)
        else:
            logger.info("%s (%s)", message, progress)
        _log_mem(f"progress:{message}")

    if args.show_progress and args.batch_size == 1:
        import threading
        import tkinter as tk
        from tkinter import ttk
        from .progress import ProgressManager

        root = tk.Tk()
        root.title("Boring Stack Progress")

        pb = ttk.Progressbar(root, mode="determinate", maximum=100)
        pb.pack(fill="x", padx=10, pady=5)

        status = tk.Text(root, height=8, state=tk.DISABLED)
        status.pack(fill="both", expand=True, padx=10, pady=5)

        rem_var = tk.StringVar(value="--:--:--")
        el_var = tk.StringVar(value="00:00:00")
        ttk.Label(root, text="Remaining:").pack(anchor="w", padx=10)
        ttk.Label(root, textvariable=rem_var).pack(anchor="w", padx=10)
        ttk.Label(root, text="Elapsed:").pack(anchor="w", padx=10)
        ttk.Label(root, textvariable=el_var).pack(anchor="w", padx=10)

        pm = ProgressManager(pb, status, rem_var, el_var)
        pm.reset()
        pm.start_timer()

        exit_code = 0

        def cb(msg, prog=None):
            pm.update_progress(msg, prog)

        def worker():
            nonlocal exit_code
            exit_code = _run_stack(args, cb)
            root.after(0, root.quit)

        threading.Thread(target=worker, daemon=True).start()
        root.mainloop()
        return exit_code

    if args.show_progress and args.batch_size != 1:
        logger.warning("--show-progress is only supported when batch_size=1")

    return _run_stack(args, log_progress)


if __name__ == "__main__":
    sys.exit(main())<|MERGE_RESOLUTION|>--- conflicted
+++ resolved
@@ -214,16 +214,11 @@
 
 def _wcs_is_valid_celestial(hdr: fits.Header) -> bool:
     try:
-<<<<<<< HEAD
+
         hdr = reproject_utils.sanitize_header_for_wcs(hdr.copy())
         w = WCS(hdr, naxis=2)
         return reproject_utils.is_valid_celestial_wcs(w)
-=======
-        w = WCS(hdr, naxis=2)
-
-        return reproject_utils.is_valid_celestial_wcs(w)
-
->>>>>>> a6cdbb2b
+
     except Exception:
         return False
 
@@ -1039,7 +1034,7 @@
                     "Reproject requested but no aligned FITS were produced."
                 )
             out_fp = os.path.join(args.out, "final.fits")
-<<<<<<< HEAD
+
 
             aligned_paths = files
             headers = []
@@ -1051,21 +1046,7 @@
                     w = WCS(hdr, naxis=2)
                     if not reproject_utils.is_valid_celestial_wcs(w):
                         raise ValueError("invalid WCS")
-=======
-
-            aligned_paths = files
-            headers = []
-            paths_ok = []
-            for fp in aligned_paths:
-                try:
-                    hdr = fits.getheader(fp)
-                    hdr = reproject_utils.sanitize_header_for_wcs(hdr)
-
-                    w = WCS(hdr, naxis=2)
-                    if not reproject_utils.is_valid_celestial_wcs(w):
-                        raise ValueError("invalid WCS")
-
->>>>>>> a6cdbb2b
+
                     headers.append(hdr)
                     paths_ok.append(fp)
                 except Exception:
@@ -1080,11 +1061,9 @@
                 return 1
 
             out_wcs, shape_out = reproject_utils.compute_final_output_grid(
-<<<<<<< HEAD
+
                 headers, auto_rotate=False
-=======
-                headers, auto_rotate=True
->>>>>>> a6cdbb2b
+
             )
 
             t0 = time.monotonic()
