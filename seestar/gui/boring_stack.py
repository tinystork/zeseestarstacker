--- conflicted
+++ resolved
@@ -145,7 +145,7 @@
 # ASTAP WCS helpers
 # -----------------------------------------------------------------------------
 
-<<<<<<< HEAD
+
 def _sanitize_astap_wcs(path: str) -> None:
     """Ensure CONTINUE card values in ASTAP ``.wcs`` sidecars are strings.
 
@@ -158,15 +158,7 @@
     try:
         # Primary attempt: treat the sidecar as a minimal FITS file
         with fits.open(wcs_path, mode="update") as hdul:  # pragma: no cover - best effort
-=======
-def _sanitize_astap_wcs(fits_path: str) -> None:
-    """Ensure CONTINUE card values in ASTAP .wcs sidecars are strings."""
-    wcs_path = os.path.splitext(fits_path)[0] + ".wcs"
-    if not os.path.exists(wcs_path):
-        return
-    try:
-        with fits.open(wcs_path, mode="update") as hdul:
->>>>>>> a90daba0
+
             hdr = hdul[0].header
             modified = False
             for card in hdr.cards:
@@ -175,7 +167,7 @@
                     modified = True
             if modified:
                 hdul.flush()
-<<<<<<< HEAD
+
             return
     except Exception:
         pass
@@ -191,9 +183,7 @@
             with open(wcs_path, "w", newline="\n") as f:
                 f.write(header.tostring(sep="\n"))
     except Exception:
-=======
-    except Exception:  # pragma: no cover - best effort
->>>>>>> a90daba0
+
         logger.debug("Échec de la correction CONTINUE pour %s", wcs_path, exc_info=True)
 
 
@@ -534,7 +524,6 @@
                 pass
         stacker.progress_callback = progress_cb
 
-<<<<<<< HEAD
         if args.batch_size == 1 and stacker.astrometry_solver:
             _orig_parse_wcs = stacker.astrometry_solver._parse_wcs_file_content
 
@@ -543,18 +532,7 @@
                 return _orig(wcs_path, img_shape_hw)
 
             stacker.astrometry_solver._parse_wcs_file_content = _patched_parse_wcs_file_content
-=======
-        if args.batch_size == 1:
-            _orig_run_astap = stacker._run_astap_and_update_header
-
-            def _patched_run_astap_and_update_header(fpath, _orig=_orig_run_astap):
-                ok = _orig(fpath)
-                if ok:
-                    _sanitize_astap_wcs(fpath)
-                return ok
-
-            stacker._run_astap_and_update_header = _patched_run_astap_and_update_header
->>>>>>> a90daba0
+
 
         # ------------------------------------------------------------------
         # Pré-plate-solving des fichiers FITS sources (batch_size=1 uniquement)
