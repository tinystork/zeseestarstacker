--- conflicted
+++ resolved
@@ -1093,27 +1093,16 @@
                 )
             out_fp = os.path.join(args.out, "final.fits")
             if final_combine == "reproject_coadd":
-<<<<<<< HEAD
-=======
-
-                from seestar.enhancement.reproject_utils import (
-                    compute_final_output_grid,
-                    sanitize_header_for_wcs,
-                    reproject_and_coadd_from_paths,
-                )
-
->>>>>>> 4764d08b
+
                 aligned_paths = files
                 headers = []
                 paths_ok = []
                 for fp in aligned_paths:
                     try:
                         hdr = fits.getheader(fp)
-<<<<<<< HEAD
+
                         hdr = reproject_utils.sanitize_header_for_wcs(hdr)
-=======
-                        hdr = sanitize_header_for_wcs(hdr)
->>>>>>> 4764d08b
+
                         _ = WCS(hdr, naxis=2)
                         headers.append(hdr)
                         paths_ok.append(fp)
@@ -1128,19 +1117,13 @@
                     logger.error("No aligned FITS with valid WCS. Abort coadd.")
                     return 1
 
-<<<<<<< HEAD
                 out_wcs, shape_out = reproject_utils.compute_final_output_grid(
                     headers, auto_rotate=True
                 )
                 logger.info("Global output grid: shape_out=%s", shape_out)
 
                 result_img, result_wht = reproject_utils.reproject_and_coadd_from_paths(
-=======
-                out_wcs, shape_out = compute_final_output_grid(headers, auto_rotate=True)
-                logger.info("Global output grid: shape_out=%s", shape_out)
-
-                result_img, result_wht = reproject_and_coadd_from_paths(
->>>>>>> 4764d08b
+
                     paths_ok,
                     output_projection=out_wcs,
                     shape_out=shape_out,
