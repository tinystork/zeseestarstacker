import argparse
import csv
import os
import sys
import gc
import ctypes
import logging
import time
from typing import List, Dict, Tuple

import psutil

import numpy as np
from astropy.io import fits
import cv2
import imageio
from numpy.lib.format import open_memmap
from astropy.wcs import WCS



def _init_logger(out_dir: str) -> None:
    log_path = os.path.join(out_dir, "boring_stack.log")
    logging.basicConfig(
        level=logging.DEBUG,
        format="%(asctime)s | %(levelname)s | %(message)s",
        handlers=[
            logging.FileHandler(log_path, mode="w", encoding="utf-8"),
            logging.StreamHandler(sys.stdout),
        ],
    )


def _format_seconds(secs: float) -> str:
    """Return HH:MM:SS string for ``secs`` seconds."""
    secs = max(0, int(secs))
    m, s = divmod(secs, 60)
    h, m = divmod(m, 60)
    return f"{h:02d}:{m:02d}:{s:02d}"



logger = logging.getLogger(__name__)


try:
    if "--out" in sys.argv:
        _init_logger(sys.argv[sys.argv.index("--out") + 1])
except Exception:
    logging.basicConfig(level=logging.DEBUG, format="%(levelname)s:%(message)s")

# Allow running as a standalone script
if __package__ in (None, ""):
    sys.path.insert(0, os.path.abspath(os.path.join(os.path.dirname(__file__), "..", "..")))
    from seestar.core.stack_methods import (
        _stack_kappa_sigma,
        _stack_linear_fit_clip,
        _stack_mean,
        _stack_median,
        _stack_winsorized_sigma,
    )
else:
    from seestar.core.stack_methods import (
        _stack_kappa_sigma,
        _stack_linear_fit_clip,
        _stack_mean,
        _stack_median,
        _stack_winsorized_sigma,
    )


def _reproj():
    from seestar import reproject_utils as ru
    return ru


def solve_local_plate(path: str):
    """Return WCS from FITS header if present."""
    try:
        hdr = fits.getheader(path, memmap=False)
        wcs = WCS(hdr)
        return wcs if wcs.is_celestial else None
    except Exception:
        return None


def get_wcs_from_astap(path: str):
    """Load ``path``.wcs if it exists."""
    wcs_path = os.path.splitext(path)[0] + ".wcs"
    if os.path.isfile(wcs_path):
        try:
            hdr = fits.getheader(wcs_path, memmap=False)
            return WCS(hdr)
        except Exception:
            return None
    return None


def solve_with_astrometry_local(path: str):
    """Attempt local astrometry.net solve-field via zemosaic."""
    try:
        from zemosaic import zemosaic_astrometry as za
        hdr = fits.getheader(path, memmap=False)
        cfg = os.environ.get("ANSVR_CONFIG", "")
        if not cfg:
            return None
        return za.solve_with_ansvr(path, hdr, cfg)
    except Exception:
        return None


def solve_with_astrometry_net(path: str, api_key: str):
    """Call astrometry.net web solve via zemosaic."""
    from zemosaic import zemosaic_astrometry as za
    hdr = fits.getheader(path, memmap=False)
    return za.solve_with_astrometry_net(path, hdr, api_key)


def warp_image(img: np.ndarray, wcs_in: WCS, wcs_ref: WCS, shape_ref: tuple[int, int]):
    from seestar.core.reprojection import reproject_to_reference_wcs
    return reproject_to_reference_wcs(img, wcs_in, wcs_ref, shape_ref)



def to_hwc(arr: np.ndarray, hdr: fits.Header | None = None) -> np.ndarray:
    """Return ``arr`` in ``(H, W, C)`` order if necessary."""
    if arr.ndim == 2:
        # Convert grayscale planes to explicit channel dimension
        return arr[..., None]

    if arr.ndim == 3:
        # Typical case: channel-first (C, H, W)
        if arr.shape[0] <= 4:
            return arr.transpose(1, 2, 0)

        # Less common: (W, H, C) with header confirming orientation
        if (
            hdr is not None
            and arr.shape[2] <= 4
            and hdr.get("NAXIS1") == arr.shape[0]
            and hdr.get("NAXIS2") == arr.shape[1]
        ):
            return arr.transpose(1, 0, 2)

    return arr


def parse_args():
    p = argparse.ArgumentParser(description="Disk-based stacking script")
    p.add_argument("--csv", required=True, help="CSV with file list")
    p.add_argument("--out", required=True, help="Output directory")
    p.add_argument("--tile", type=int, default=512, help="Tile height")
    p.add_argument("--kappa", type=float, default=3.0, help="Kappa value")
    p.add_argument("--winsor", type=float, default=0.05, help="Winsor limit")
    p.add_argument(
        "--max-mem",
        type=float,
        default=None,
        help="Maximum memory per stack in GB (overrides SEESTAR_MAX_MEM)",
    )
    p.add_argument("--api-key", default=None, help="Astrometry.net API key")
    p.add_argument("--batch-size", type=int, default=1, help="Batch size")
    p.add_argument(
        "--norm",
        default="none",
        choices=["linear_fit", "sky_mean", "none"],
        help="Normalization method",
    )
    p.add_argument(
        "--weight",
        default="none",
<<<<<<< HEAD
        choices=["snr", "stars", "none", "noise_variance", "noise_fwhm", "quality"],
=======
        choices=["snr", "stars", "none"],
>>>>>>> eee12a53
        help="Weighting method",
    )
    p.add_argument(
        "--reject",
        default="winsorized_sigma",
        choices=["kappa_sigma", "winsorized_sigma", "none"],
        help="Pixel rejection algorithm",
    )
    p.add_argument(
        "--use-solver",
        dest="use_solver",
        action="store_true",
        help="Use third-party solver for WCS alignment",
    )
    p.add_argument(
        "--no-solver",
        dest="use_solver",
        action="store_false",
        help="Disable third-party solver and skip reprojection",
    )
    p.set_defaults(use_solver=True)
    return p.parse_args()


def read_rows(csv_path):
    """Read rows from ``csv_path`` with optional headers.

    The CSV may contain a simple list of paths or a full ``stack_plan.csv``
    with additional columns.  In the latter case the ``file_path`` column is
    used.  A header row like ``order,file`` or ``index,file`` is also
    supported.  Relative paths are resolved against the CSV location.
    """

    logger.info("lecture de stack_plan.csv: %s", csv_path)

    rows_out: list[dict] = []
    with open(csv_path, newline="", encoding="utf-8") as f:
        rows = list(csv.reader(f))

    if not rows:
        return rows_out

    header = [c.strip().lower() for c in rows[0]]
    file_idx = None
    weight_idx = None
    data_rows = rows

    if "file_path" in header:
        file_idx = header.index("file_path")
        weight_idx = header.index("weight") if "weight" in header else None
        data_rows = rows[1:]
    else:
        has_header = any(
            h in {"order", "file", "filename", "path", "index", "weight"} for h in header
        )
        if has_header:
            data_rows = rows[1:]
            if "weight" in header:
                weight_idx = header.index("weight")

    base_dir = os.path.dirname(csv_path)

    for row in data_rows:
        if not row:
            continue

        if file_idx is not None:
            if len(row) <= file_idx:
                continue
            cell = row[file_idx].strip()
        else:
            cell = row[0].strip()
            if cell.isdigit() and len(row) > 1:
                cell = row[1].strip()

        if not cell or cell.lower() in {
            "order",
            "file",
            "filename",
            "path",
            "index",
            "file_path",
        }:
            continue

        if not os.path.isabs(cell):
            cell = os.path.join(base_dir, cell)

        weight = ""
        if weight_idx is not None and len(row) > weight_idx:
            weight = row[weight_idx].strip()
        rows_out.append({"path": cell, "weight": weight})


    return rows_out



def read_paths(csv_path):
    """Return list of paths only (legacy helper)."""
    return [r["path"] for r in read_rows(csv_path)]


def get_image_shape(path):
    """Return (height, width, channels) for an image file."""
    ext = os.path.splitext(path)[1].lower()
    if ext in {".fit", ".fits"}:
        with fits.open(path, memmap=False) as hd:

            data = to_hwc(hd[0].data, hd[0].header)

    else:
        data = cv2.imread(path, cv2.IMREAD_UNCHANGED)
        if data is None:
            raise RuntimeError(f"Failed to read {path}")

    shape = data.shape

    if data.ndim == 2:
        h, w = shape
        c = 1
    else:
        h, w, c = shape
    logger.debug("get_image_shape(%s) -> %s", path, (h, w, c))
    return h, w, c


def open_aligned_slice(path, y0, y1, wcs, wcs_ref, shape_ref, *, use_solver=True):
    """Return RGB slice (``y0:y1``) aligned to reference grid if possible."""

    ext = os.path.splitext(path)[1].lower()
    if ext in (".fit", ".fits", ".fts"):
        # Use ``memmap=True`` and disable automatic scaling so that only
        # the requested slice is read on demand.  ``memmap=False`` would
        # load the entire image into RAM.
        with fits.open(
            path,
            memmap=True,
            do_not_scale_image_data=True,
            ignore_blank=True,
        ) as hd:

            data = hd[0].data
            hdr = hd[0].header

        # Manually apply BSCALE/BZERO if present so the resulting array is
        # equivalent to ``hd[0].data`` with scaling enabled.
        bscale = hdr.get("BSCALE", 1.0)
        bzero = hdr.get("BZERO", 0.0)
        if bscale != 1.0 or bzero != 0.0:
            data = data.astype(np.float32, copy=False) * float(bscale) + float(bzero)
        else:
            data = data.astype(np.float32, copy=False)

        if data.ndim == 2 and hdr.get("BAYERPAT"):
            # ``cvtColor`` expects integer input; cast back for demosaicing.
            data = cv2.cvtColor(data.astype(np.uint16), cv2.COLOR_BayerRG2RGB_EA)
        else:
            data = to_hwc(data)
    else:
        data = cv2.imread(path, cv2.IMREAD_UNCHANGED)
        data = cv2.cvtColor(data, cv2.COLOR_BGR2RGB).astype(np.float32)

    if use_solver and wcs is not None and wcs_ref is not None:
        data = warp_image(data, wcs, wcs_ref, shape_ref)

    return data[y0:y1]


def winsorize(tile, kappa, limit):
    """Winsorize ``tile`` in-place and return a floating point view.

    ``numpy.clip`` requires the output array to have a dtype compatible
    with the clipping bounds.  When a debayered image is fed in, ``tile``
    can be ``uint16`` which causes ``np.clip`` to raise a casting error
    when the calculated bounds are floating point.  Cast to ``float32``
    first so clipping succeeds and subsequent calculations operate on
    floating point data.
    """

    tile = tile.astype(np.float32, copy=False)
    med = np.median(tile, axis=0, keepdims=True)
    mad = np.median(np.abs(tile - med), axis=0, keepdims=True) * 1.4826
    lo = med - kappa * mad
    hi = med + kappa * mad
    np.clip(tile, lo, hi, out=tile)
    return tile


def _calc_snr(img: np.ndarray) -> float:
    if img.ndim == 3 and img.shape[2] == 3:
        data = 0.299 * img[..., 0] + 0.587 * img[..., 1] + 0.114 * img[..., 2]
    else:
        data = img
    finite = data[np.isfinite(data)]
    if finite.size < 50:
        return 0.0
    signal = np.median(finite)
    mad = np.median(np.abs(finite - signal))
    noise = max(mad * 1.4826, 1e-9)
    return float(np.clip(signal / noise, 0.0, 1e9))


def _calc_star_score(img: np.ndarray) -> float:
    try:
        import astroalign as aa

        _t, (src, _dst) = aa.find_transform(img, img)
        num = len(src)
    except Exception:
        num = 0
    max_stars = 200.0
    return float(np.clip(num / max_stars, 0.0, 1.0))


def _compute_norm_params(images: list[np.ndarray], method: str):
    if not images or method == "none":
        return {}

    params = {}
    ref = images[0].astype(np.float32, copy=False)

    if method == "linear_fit":
        axis = (0, 1) if ref.ndim == 3 else None
        ref_low = np.nanpercentile(ref, 25.0, axis=axis)
        ref_high = np.nanpercentile(ref, 90.0, axis=axis)
        for i, img in enumerate(images):
            data = img.astype(np.float32, copy=False)
            low = np.nanpercentile(data, 25.0, axis=axis)
            high = np.nanpercentile(data, 90.0, axis=axis)
            d_src = high - low
            d_ref = ref_high - ref_low
            a = np.where(d_src > 1e-5, d_ref / np.maximum(d_src, 1e-9), 1.0)
            b = ref_low - a * low
            params[i] = (a.astype(np.float32), b.astype(np.float32))
    elif method == "sky_mean":
        def sky_val(im: np.ndarray) -> float:
            if im.ndim == 3 and im.shape[2] == 3:
                lum = 0.299 * im[..., 0] + 0.587 * im[..., 1] + 0.114 * im[..., 2]
            else:
                lum = im
            return float(np.nanpercentile(lum, 25.0))

        ref_sky = sky_val(ref)
        for i, img in enumerate(images):
            offset = ref_sky - sky_val(img.astype(np.float32, copy=False))
            params[i] = float(offset)

    return params


def flush_mmap(mmap_obj):
    mmap_obj.flush()
    try:
        MADV_DONTNEED = 4
        libc = ctypes.CDLL(None)
        libc.madvise(
            ctypes.c_void_p(int(mmap_obj.ctypes.data)),
            mmap_obj.nbytes,
            MADV_DONTNEED,
        )
    except Exception:
        pass


def stream_stack(
    csv_path,
    out_sum,
    out_wht,
    *,
    tile=512,
    kappa=3.0,
    winsor=0.05,
    api_key=None,
    use_solver=True,
    max_mem=None,
    norm_method="none",
    weight_method="none",
    reject_algo="winsorized_sigma",
):
    rows = read_rows(csv_path)
    if not rows:
        raise RuntimeError("CSV is empty")

    logger.info("Début du traitement")

    stream_stack._start_time = time.monotonic()

    stream_stack._next_pct = 0.0

    if max_mem is None:
        max_mem_bytes = int(os.getenv("SEESTAR_MAX_MEM", 2_000_000_000))
    else:
        max_mem_bytes = int(float(max_mem) * 1024 ** 3)

    first = rows[0]["path"]
    H, W, C = get_image_shape(first)
    shape_ref = (H, W)
    logger.debug(
        "stream_stack: %d files, first=%s, shape=%dx%dx%d",
        len(rows),
        first,
        H,
        W,
        C,
    )

    wcs_cache: dict[str, object] = {}

    wcs_ref: WCS | None = None

    if use_solver:
        for i, row in enumerate(rows, 1):
            path = row["path"]
            if path in wcs_cache:
                continue
            method = "local"
            wcs = solve_local_plate(path)
            if wcs is None:
                wcs = get_wcs_from_astap(path)
                if wcs is not None:
                    method = "astap"
            if wcs is None:
                wcs = solve_with_astrometry_local(path)
                if wcs is not None:
                    method = "astrometry_local"
            if wcs is None and api_key:
                try:
                    wcs = solve_with_astrometry_net(path, api_key)
                    if wcs is not None:
                        method = "astrometry_net"
                except Exception:
                    wcs = None

            if wcs is None:
                logger.warning("Plate-solve failed for %s", path)
            else:
                if wcs_ref is None:
                    wcs_ref = wcs
                print(
                    f"Solved {i}/{len(rows)}: {os.path.basename(path)} via {method}"
                )
            wcs_cache[path] = wcs

        if wcs_ref is not None:
            print("ALIGN OK")

        if wcs_ref is None:
            logger.warning("Reference WCS not resolved; stacking without alignment")
    else:
        for row in rows:
            wcs_cache[row["path"]] = None

    # Preload full images once for normalization and weighting
    full_images = []
    for row in rows:
        img = open_aligned_slice(
            row["path"],
            0,
            H,
            wcs_cache[row["path"]],
            wcs_ref,
            shape_ref,
            use_solver=False,
        )
        full_images.append(img)

    norm_params = _compute_norm_params(full_images, norm_method)
    weights_scalar = []
    for img in full_images:
        w = 1.0
        if weight_method == "snr":
            w = _calc_snr(img)
        elif weight_method == "stars":
            w = _calc_star_score(img)
        weights_scalar.append(max(float(w), 1e-9))

    for img in full_images:
        del img
    gc.collect()


    cum_sum = open_memmap(out_sum, "w+", dtype=np.float32, shape=(H, W, C))
    cum_sum[:] = 0
    cum_wht = open_memmap(out_wht, "w+", dtype=np.float32, shape=(H, W))
    cum_wht[:] = 1
    logger.debug(
        "allocated accumulators: cum_sum %s, cum_wht %s", cum_sum.shape, cum_wht.shape
    )

    tile_h = int(tile)
    image_count = 0
    for y0 in range(0, H, tile_h):
        y1 = min(y0 + tile_h, H)
        rows_h = y1 - y0
        logger.debug(
            f"RAM avant la tuile {y0}-{y1} : {psutil.virtual_memory().used / 1024**2:.2f} MB"
        )
        per_img_bytes = rows_h * W * C * 4
        group_size = max(1, max_mem_bytes // max(per_img_bytes, 1))

        tile_sum = np.zeros((rows_h, W, C), dtype=np.float32)
        tile_wht = 0.0
        for s in range(0, len(rows), group_size):
            img_slices = []
            weights_list: list[float] = []
            for idx, r in enumerate(rows[s : s + group_size], start=s):
                img_slice = open_aligned_slice(
                    r["path"],
                    y0,
                    y1,
                    wcs_cache[r["path"]],
                    wcs_ref,
                    shape_ref,
                    use_solver=use_solver,
                )
                weight = float(r.get("weight") or 1.0) * weights_scalar[idx]
                if img_slice.ndim == 2:
                    img_slice = img_slice[..., None]
                if img_slice.shape[2] != C:
                    if img_slice.shape[2] == 3 and C == 1:
                        img_slice = cv2.cvtColor(img_slice, cv2.COLOR_RGB2GRAY)[..., None]
                    elif img_slice.shape[2] == 1 and C == 3:
                        img_slice = np.repeat(img_slice, 3, axis=2)
                    else:
                        raise ValueError(
                            f"Image channel mismatch: expected {C}, got {img_slice.shape[2]}"
                        )
                if norm_method == "linear_fit" and idx in norm_params:
                    a, b = norm_params[idx]
                    img_slice = img_slice.astype(np.float32) * a + b
                elif norm_method == "sky_mean" and idx in norm_params:
                    img_slice = img_slice.astype(np.float32) + norm_params[idx]
                if reject_algo == "winsorized_sigma":
                    img_slice = winsorize(img_slice, kappa, winsor)
                img_slices.append(img_slice)
                weights_list.append(weight)
                del img_slice
                gc.collect()
                image_count += 1
                if image_count % 100 == 0:
                    vm = psutil.virtual_memory()
                    ram_mb = vm.used / (1024 ** 2)
                    cache_mb = getattr(vm, "cached", 0.0) / (1024 ** 2)
                    logger.info(
                        "Loaded %d images | RAM %.1f MB | Cache %.1f MB",
                        image_count,
                        ram_mb,
                        cache_mb,
                    )
                    print(
                        f"{image_count} images loaded | RAM {ram_mb:.1f}MB | Cache {cache_mb:.1f}MB",
                        flush=True,
                    )

            if reject_algo == "winsorized_sigma":
                stacked_tile, _ = _stack_winsorized_sigma(
                    img_slices,
                    np.array(weights_list, dtype=np.float32),
                    kappa=kappa,
                    winsor_limits=(winsor, winsor),
                    max_mem_bytes=max_mem_bytes,
                )
            elif reject_algo == "kappa_sigma":
                stacked_tile, _ = _stack_kappa_sigma(
                    img_slices,
                    np.array(weights_list, dtype=np.float32),
                    sigma_low=kappa,
                    sigma_high=kappa,
                )
            else:
                stacked_tile, _ = _stack_mean(
                    img_slices,
                    np.array(weights_list, dtype=np.float32),
                )
            # FIX MEMLEAK: clean stacked_tile immediately
            weight_sum = float(np.sum(weights_list))
            tile_sum += stacked_tile.astype(np.float32) * weight_sum
            tile_wht += weight_sum
            del stacked_tile  # FIX MEMLEAK
            del img_slices, weights_list
            gc.collect()  # FIX MEMLEAK

        cum_sum[y0:y1] = tile_sum
        cum_wht[y0:y1] = tile_wht
        flush_mmap(cum_sum)
        flush_mmap(cum_wht)
        gc.collect()
        logger.debug(
            f"RAM après la tuile {y0}-{y1} : {psutil.virtual_memory().used / 1024**2:.2f} MB"
        )
        if y0 == 0:
            logger.debug(
                "stacked first tile -> cum_sum slice %s", cum_sum[y0:y1].shape
            )
        progress = 100.0 * y1 / H
        if progress >= stream_stack._next_pct or y1 == H:
            elapsed = time.monotonic() - stream_stack._start_time
            frac = y1 / H
            eta = (elapsed / frac) * (1 - frac) if frac > 0 else 0.0
            swap_used_mb = psutil.swap_memory().used / (1024 ** 2)
            eta_str = _format_seconds(eta)
            logger.info(
                "Progress %5.1f%% | ETA %s | Swap %.1f MB",
                progress,
                eta_str,
                swap_used_mb,
            )
            print(f"{progress:.1f}% ETA {eta_str} SWAP {swap_used_mb:.1f}MB", flush=True)
            stream_stack._next_pct = min(stream_stack._next_pct + 10.0, 100.0)

    vm_end = psutil.virtual_memory()
    ram_end_mb = vm_end.used / (1024 ** 2)
    cache_end_mb = getattr(vm_end, "cached", 0.0) / (1024 ** 2)
    logger.info(
        "Final RAM %.1f MB | Cache %.1f MB",
        ram_end_mb,
        cache_end_mb,
    )
    print(
        f"Final RAM {ram_end_mb:.1f}MB | Cache {cache_end_mb:.1f}MB",
        flush=True,
    )

    return cum_sum, cum_wht


def main():
    args = parse_args()

<<<<<<< HEAD
    if args.weight in {"noise_variance", "quality"}:
        args.weight = "snr"
    elif args.weight == "noise_fwhm":
        args.weight = "stars"

=======
>>>>>>> eee12a53
    if args.batch_size == 1:
        args.use_solver = False

    os.makedirs(args.out, exist_ok=True)

    sum_path = os.path.join(args.out, "cum_sum.npy")
    wht_path = os.path.join(args.out, "cum_wht.npy")
    cum_sum, cum_wht = stream_stack(
        args.csv,
        sum_path,
        wht_path,
        tile=args.tile,
        kappa=args.kappa,
        winsor=args.winsor,
        api_key=args.api_key,
        use_solver=args.use_solver,
        max_mem=args.max_mem,
        norm_method=args.norm,
        weight_method=args.weight,
        reject_algo=args.reject,
    )

    final = cum_sum / np.maximum(cum_wht[..., None], 1e-6)
    logger.debug("final image shape before squeeze: %s", final.shape)

    if final.ndim == 3 and final.shape[2] == 3:
        # Write colour data in (C, H, W) order so each channel is stored as a
        # separate FITS plane.  This preserves the RGB information instead of
        # swapping the height and width axes which produced a greyscale image
        # in some FITS viewers.
        fits_data = final.transpose(2, 0, 1)
    elif final.ndim == 3 and final.shape[2] == 1:
        # Single channel image: duplicate the plane so that FITS viewers treat
        # the output as RGB.  Each duplicated channel is stored in its own
        # plane to remain consistent with the RGB case above.
        fits_data = np.repeat(final, 3, axis=2).transpose(2, 0, 1)
    else:
        fits_data = final.squeeze()

    fits.writeto(
        os.path.join(args.out, "final.fits"),
        fits_data.astype(np.float32),
        overwrite=True,
    )
    preview = np.clip(final, 0, 1) ** 0.5
    preview = np.clip(preview * 255, 0, 255).astype(np.uint8)
    if preview.ndim == 3 and preview.shape[2] == 1:
        preview = preview[:, :, 0]
    imageio.imwrite(os.path.join(args.out, "preview.png"), preview)
    flush_mmap(cum_sum)
    flush_mmap(cum_wht)
    del cum_sum
    del cum_wht
    gc.collect()
    try:
        os.remove(sum_path)
    except Exception as e:
        print(f"WARNING: could not remove {sum_path}: {e}", file=sys.stderr)
    try:
        os.remove(wht_path)
    except Exception as e:
        print(f"WARNING: could not remove {wht_path}: {e}", file=sys.stderr)
    return 0


if __name__ == "__main__":
    if os.getenv("BORING_TEST"):
        import tempfile
        import shutil

        logging.basicConfig(level=logging.DEBUG, format="%(levelname)s:%(message)s")

        tmp = tempfile.mkdtemp()
        fits.writeto(
            os.path.join(tmp, "c_hw.fits"),
            (np.arange(60, dtype=np.uint16).reshape(3, 4, 5)),
            overwrite=True,
        )
        csv_path = os.path.join(tmp, "plan.csv")
        with open(csv_path, "w") as f:
            f.write("file_path\n" + tmp + "/c_hw.fits\n")
        stream_stack(
            csv_path,
            os.path.join(tmp, "sum.npy"),
            os.path.join(tmp, "wht.npy"),
        )
        arr = np.load(os.path.join(tmp, "sum.npy"), mmap_mode="r")
        assert arr.shape == (4, 5, 3), arr.shape
        shutil.rmtree(tmp)
        sys.exit(0)

    try:
        sys.exit(main())
    except Exception:
        logging.exception("Fatal error in boring_stack")
        sys.exit(1)<|MERGE_RESOLUTION|>--- conflicted
+++ resolved
@@ -169,11 +169,9 @@
     p.add_argument(
         "--weight",
         default="none",
-<<<<<<< HEAD
+
         choices=["snr", "stars", "none", "noise_variance", "noise_fwhm", "quality"],
-=======
-        choices=["snr", "stars", "none"],
->>>>>>> eee12a53
+
         help="Weighting method",
     )
     p.add_argument(
@@ -704,14 +702,12 @@
 def main():
     args = parse_args()
 
-<<<<<<< HEAD
     if args.weight in {"noise_variance", "quality"}:
         args.weight = "snr"
     elif args.weight == "noise_fwhm":
         args.weight = "stars"
 
-=======
->>>>>>> eee12a53
+
     if args.batch_size == 1:
         args.use_solver = False
 
