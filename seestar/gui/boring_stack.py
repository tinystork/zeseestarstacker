--- conflicted
+++ resolved
@@ -145,10 +145,7 @@
 # ASTAP WCS helpers
 # -----------------------------------------------------------------------------
 
-<<<<<<< HEAD
-=======
-
->>>>>>> 1c6583f3
+
 def _sanitize_astap_wcs(path: str) -> None:
     """Ensure CONTINUE card values in ASTAP ``.wcs`` sidecars are strings.
 
@@ -161,10 +158,7 @@
     try:
         # Primary attempt: treat the sidecar as a minimal FITS file
         with fits.open(wcs_path, mode="update") as hdul:  # pragma: no cover - best effort
-<<<<<<< HEAD
-=======
-
->>>>>>> 1c6583f3
+
             hdr = hdul[0].header
             modified = False
             for card in hdr.cards:
@@ -173,10 +167,7 @@
                     modified = True
             if modified:
                 hdul.flush()
-<<<<<<< HEAD
-=======
-
->>>>>>> 1c6583f3
+
             return
     except Exception:
         pass
@@ -192,10 +183,7 @@
             with open(wcs_path, "w", newline="\n") as f:
                 f.write(header.tostring(sep="\n"))
     except Exception:
-<<<<<<< HEAD
-=======
-
->>>>>>> 1c6583f3
+
         logger.debug("Échec de la correction CONTINUE pour %s", wcs_path, exc_info=True)
 
 
@@ -545,10 +533,7 @@
 
             stacker.astrometry_solver._parse_wcs_file_content = _patched_parse_wcs_file_content
 
-<<<<<<< HEAD
-=======
-
->>>>>>> 1c6583f3
+
         # ------------------------------------------------------------------
         # Pré-plate-solving des fichiers FITS sources (batch_size=1 uniquement)
         # ------------------------------------------------------------------
