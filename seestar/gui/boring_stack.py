import argparse
import csv
import os
import sys
import shutil

# Ensure console encoding supports UTF-8 characters (e.g. emojis)
try:
    if hasattr(sys.stdout, "reconfigure"):
        sys.stdout.reconfigure(encoding="utf-8", errors="replace")
        sys.stderr.reconfigure(encoding="utf-8", errors="replace")
except Exception:
    pass

# When executed directly, ensure the package root is discoverable.
if __package__ in (None, ""):
    sys.path.insert(
        0, os.path.abspath(os.path.join(os.path.dirname(__file__), "..", ".."))
    )
import gc
import ctypes
import logging
import time
from typing import List, Dict, Tuple

import psutil

import numpy as np
from astropy.io import fits
import cv2
import imageio
from numpy.lib.format import open_memmap
from astropy.wcs import WCS
from seestar.core.fast_aligner_module import FastSeestarAligner

logger = logging.getLogger(__name__)
aligner = None


def _init_logger(out_dir: str) -> None:
    log_path = os.path.join(out_dir, "boring_stack.log")
    logging.basicConfig(
        level=logging.DEBUG,
        format="%(asctime)s | %(levelname)s | %(message)s",
        handlers=[
            logging.FileHandler(log_path, mode="w", encoding="utf-8"),
            logging.StreamHandler(sys.stdout),
        ],
    )


def _format_seconds(secs: float) -> str:
    """Return HH:MM:SS string for ``secs`` seconds."""
    secs = max(0, int(secs))
    m, s = divmod(secs, 60)
    h, m = divmod(m, 60)
    return f"{h:02d}:{m:02d}:{s:02d}"


def _safe_print(*args, **kwargs) -> None:
    """Print without raising if the output stream is closed."""
    try:
        print(*args, **kwargs)
    except (OSError, ValueError) as e:
        logger.debug("stdout/stderr unavailable: %s", e)


logger = logging.getLogger(__name__)


try:
    if "--out" in sys.argv:
        _init_logger(sys.argv[sys.argv.index("--out") + 1])
except Exception:
    logging.basicConfig(level=logging.DEBUG, format="%(levelname)s:%(message)s")

# Allow running as a standalone script
if __package__ in (None, ""):
    sys.path.insert(
        0, os.path.abspath(os.path.join(os.path.dirname(__file__), "..", ".."))
    )
    from seestar.core.stack_methods import (
        _stack_kappa_sigma,
        _stack_linear_fit_clip,
        _stack_mean,
        _stack_median,
        _stack_winsorized_sigma,
    )
else:
    from seestar.core.stack_methods import (
        _stack_kappa_sigma,
        _stack_linear_fit_clip,
        _stack_mean,
        _stack_median,
        _stack_winsorized_sigma,
    )


def _reproj():
    from seestar import reproject_utils as ru

    return ru


def solve_local_plate(path: str):
    """Return WCS from FITS header if present."""
    try:
        hdr = fits.getheader(path, memmap=False)
        wcs = WCS(hdr)
        return wcs if wcs.is_celestial else None
    except Exception:
        return None


def get_wcs_from_astap(path: str):
    """Load ``path``.wcs if it exists."""
    wcs_path = os.path.splitext(path)[0] + ".wcs"
    if os.path.isfile(wcs_path):
        try:
            hdr = fits.getheader(wcs_path, memmap=False)
            return WCS(hdr)
        except Exception:
            return None
    return None


def solve_with_astrometry_local(path: str):
    """Attempt local astrometry.net solve-field via zemosaic."""
    try:
        from zemosaic import zemosaic_astrometry as za

        hdr = fits.getheader(path, memmap=False)
        cfg = os.environ.get("ANSVR_CONFIG", "")
        if not cfg:
            return None
        return za.solve_with_ansvr(path, hdr, cfg)
    except Exception:
        return None


def solve_with_astrometry_net(path: str, api_key: str):
    """Call astrometry.net web solve via zemosaic."""
    from zemosaic import zemosaic_astrometry as za

    hdr = fits.getheader(path, memmap=False)
    return za.solve_with_astrometry_net(path, hdr, api_key)


def warp_image(img: np.ndarray, wcs_in: WCS, wcs_ref: WCS, shape_ref: tuple[int, int]):
    from seestar.core.reprojection import reproject_to_reference_wcs

    return reproject_to_reference_wcs(img, wcs_in, wcs_ref, shape_ref)


def to_hwc(arr: np.ndarray, hdr: fits.Header | None = None) -> np.ndarray:
    """Return ``arr`` in ``(H, W, C)`` order if necessary."""
    if arr.ndim == 2:
        # Convert grayscale planes to explicit channel dimension
        return arr[..., None]

    if arr.ndim == 3:
        # Typical case: channel-first (C, H, W)
        if arr.shape[0] <= 4:
            return arr.transpose(1, 2, 0)

        # Less common: (W, H, C) with header confirming orientation
        if (
            hdr is not None
            and arr.shape[2] <= 4
            and hdr.get("NAXIS1") == arr.shape[0]
            and hdr.get("NAXIS2") == arr.shape[1]
        ):
            return arr.transpose(1, 0, 2)

    return arr


def parse_args():
    p = argparse.ArgumentParser(description="Disk-based stacking script")
    p.add_argument("--csv", required=True, help="CSV with file list")
    p.add_argument("--out", required=True, help="Output directory")
    p.add_argument("--tile", type=int, default=512, help="Tile height")
    p.add_argument("--kappa", type=float, default=3.0, help="Kappa value")
    p.add_argument("--winsor", type=float, default=0.05, help="Winsor limit")
    p.add_argument(
        "--max-mem",
        type=float,
        default=None,
        help="Maximum memory per stack in GB (overrides SEESTAR_MAX_MEM)",
    )
    p.add_argument("--api-key", default=None, help="Astrometry.net API key")
    p.add_argument("--batch-size", type=int, default=1, help="Batch size")
    p.add_argument(
        "--norm",
        default="none",
        choices=["linear_fit", "sky_mean", "none"],
        help="Normalization method",
    )
    p.add_argument(
        "--weight",
        default="none",
        choices=["snr", "stars", "none", "noise_variance", "noise_fwhm", "quality"],
        help="Weighting method",
    )
    p.add_argument(
        "--reject",
        default="winsorized_sigma",
        choices=["kappa_sigma", "winsorized_sigma", "none"],
        help="Pixel rejection algorithm",
    )
    p.add_argument(
        "--no-hot-pixels",
        dest="correct_hot_pixels",
        action="store_false",
        help="Disable hot pixel correction",
    )
    p.add_argument(
        "--hot-threshold",
        type=float,
        default=3.0,
        help="Hot pixel sigma threshold",
    )
    p.add_argument(
        "--hot-neighborhood",
        type=int,
        default=5,
        help="Hot pixel neighbourhood size",
    )
    p.add_argument(
        "--use-weighting",
        action="store_true",
        default=False,
        help="Enable quality based weighting",
    )
    p.add_argument(
        "--snr-exp",
        type=float,
        default=1.0,
        help="Exponent for SNR weighting",
    )
    p.add_argument(
        "--stars-exp",
        type=float,
        default=0.5,
        help="Exponent for star weighting",
    )
    p.add_argument(
        "--min-weight",
        type=float,
        default=0.1,
        help="Minimum weight value",
    )
    p.add_argument(
        "--use-solver",
        dest="use_solver",
        action="store_true",
        help="Use third-party solver for WCS alignment",
    )
    p.add_argument(
        "--no-solver",
        dest="use_solver",
        action="store_false",
        help="Disable third-party solver and skip reprojection",
    )
    p.add_argument(
        "--cleanup-temp-files",
        dest="cleanup_temp_files",
        action=argparse.BooleanOptionalAction,
        default=True,
        help="Cleanup temporary aligned files after processing",
    )
    p.set_defaults(use_solver=True)
    return p.parse_args()


def read_rows(csv_path):
    """Read rows from ``csv_path`` with optional headers.

    The CSV may contain a simple list of paths or a full ``stack_plan.csv``
    with additional columns.  In the latter case the ``file_path`` column is
    used.  A header row like ``order,file`` or ``index,file`` is also
    supported.  Relative paths are resolved against the CSV location.
    """

    logger.info("lecture de stack_plan.csv: %s", csv_path)

    rows_out: list[dict] = []
    with open(csv_path, newline="", encoding="utf-8") as f:
        rows = list(csv.reader(f))

    if not rows:
        return rows_out

    header = [c.strip().lower() for c in rows[0]]
    file_idx = None
    weight_idx = None
    data_rows = rows

    if "file_path" in header:
        file_idx = header.index("file_path")
        weight_idx = header.index("weight") if "weight" in header else None
        data_rows = rows[1:]
    else:
        has_header = any(
            h in {"order", "file", "filename", "path", "index", "weight"}
            for h in header
        )
        if has_header:
            data_rows = rows[1:]
            if "weight" in header:
                weight_idx = header.index("weight")

    base_dir = os.path.dirname(csv_path)

    for row in data_rows:
        if not row:
            continue

        if file_idx is not None:
            if len(row) <= file_idx:
                continue
            cell = row[file_idx].strip()
        else:
            cell = row[0].strip()
            if cell.isdigit() and len(row) > 1:
                cell = row[1].strip()

        if not cell or cell.lower() in {
            "order",
            "file",
            "filename",
            "path",
            "index",
            "file_path",
        }:
            continue

        if not os.path.isabs(cell):
            cell = os.path.join(base_dir, cell)

        weight = ""
        if weight_idx is not None and len(row) > weight_idx:
            weight = row[weight_idx].strip()
        rows_out.append({"path": cell, "weight": weight})

    return rows_out


def read_paths(csv_path):
    """Return list of paths only (legacy helper)."""
    return [r["path"] for r in read_rows(csv_path)]


def get_image_shape(path):
    """Return (height, width, channels) for an image file."""
    ext = os.path.splitext(path)[1].lower()
    if ext in {".fit", ".fits"}:
        with fits.open(path, memmap=False) as hd:
            data = hd[0].data
            hdr = hd[0].header

        if data.ndim == 2 and hdr.get("BAYERPAT"):
            # Simule le débayering pour obtenir les vraies dimensions
            h, w = data.shape
            c = 3
        else:
            data = to_hwc(data, hdr)
            h, w = data.shape[:2]
            c = data.shape[2] if data.ndim == 3 else 1

        logger.debug("get_image_shape(%s) -> %s", path, (h, w, c))
        return h, w, c

    else:
        data = cv2.imread(path, cv2.IMREAD_UNCHANGED)
        if data is None:
            raise RuntimeError(f"Failed to read {path}")

    shape = data.shape

    if data.ndim == 2:
        h, w = shape
        c = 1
    else:
        h, w, c = shape
    logger.debug("get_image_shape(%s) -> %s", path, (h, w, c))
    return h, w, c


def open_aligned_slice(path, y0, y1, wcs, wcs_ref, shape_ref, *, use_solver=True):
    """Return RGB slice (``y0:y1``) aligned to reference grid if possible."""

    ext = os.path.splitext(path)[1].lower()
    if ext in (".fit", ".fits", ".fts"):
        # Use ``memmap=True`` and disable automatic scaling so that only
        # the requested slice is read on demand.  ``memmap=False`` would
        # load the entire image into RAM.
        with fits.open(
            path,
            memmap=True,
            do_not_scale_image_data=True,
            ignore_blank=True,
        ) as hd:

            data = hd[0].data
            hdr = hd[0].header

        # Manually apply BSCALE/BZERO if present so the resulting array is
        # equivalent to ``hd[0].data`` with scaling enabled.
        bscale = hdr.get("BSCALE", 1.0)
        bzero = hdr.get("BZERO", 0.0)
        data = data.astype(np.float32, copy=False) * bscale + bzero

        if data.ndim == 2:
            bayer = hdr.get("BAYERPAT", "RGGB")  # Par défaut si absent
            try:
                if bayer.upper() in {"RGGB", "GRBG", "GBRG", "BGGR"}:
                    code = getattr(
                        cv2,
                        f"COLOR_Bayer{bayer.upper()}2RGB_EA",
                        cv2.COLOR_BayerRG2RGB_EA,
                    )
                else:
                    code = cv2.COLOR_BayerRG2RGB_EA
                data = cv2.cvtColor(data.astype(np.uint16), code)
                logger.debug("Debayering image %s using pattern: %s", path, bayer)
            except Exception as e:
                logger.warning("Could not debayer %s: %s", path, e)
        else:
            data = to_hwc(data)

    else:
        data = cv2.imread(path, cv2.IMREAD_UNCHANGED)
        data = cv2.cvtColor(data, cv2.COLOR_BGR2RGB).astype(np.float32)

    if use_solver:
        try:
            global aligner
            if (
                aligner
                and hasattr(aligner, "reference_image_data")
                and aligner.reference_image_data is not None
            ):
                aligned, _, ok = aligner._align_image(
                    data, aligner.reference_image_data, os.path.basename(path)
                )
                if ok:
                    data = aligned
                else:
                    _safe_print(f"⚠️ Alignement échoué pour {path}")
        except Exception as e:
            _safe_print(f"❌ Erreur alignement local: {e}")

    slice_data = data[y0:y1].copy()
    if "aligned" in locals():
        del aligned
    del data
    gc.collect()
    return slice_data


def _read_image(path: str) -> tuple[np.ndarray, fits.Header | None]:
    """Return image array and FITS header if applicable."""

    ext = os.path.splitext(path)[1].lower()
    if ext in {".fit", ".fits", ".fts"}:
        with fits.open(
            path,
            memmap=False,
            do_not_scale_image_data=True,
            ignore_blank=True,
        ) as hd:
            data = hd[0].data
            hdr = hd[0].header
        bscale = hdr.get("BSCALE", 1.0)
        bzero = hdr.get("BZERO", 0.0)
        data = data.astype(np.float32, copy=False) * bscale + bzero
        if data.ndim == 2:
            bayer = hdr.get("BAYERPAT", "RGGB")
            try:
                if bayer.upper() in {"RGGB", "GRBG", "GBRG", "BGGR"}:
                    code = getattr(
                        cv2,
                        f"COLOR_Bayer{bayer.upper()}2RGB_EA",
                        cv2.COLOR_BayerRG2RGB_EA,
                    )
                else:
                    code = cv2.COLOR_BayerRG2RGB_EA
                data = cv2.cvtColor(data.astype(np.uint16), code)
            except Exception:
                logger.warning("Could not debayer %s", path)
        else:
            data = to_hwc(data, hdr)
        return data.astype(np.float32), hdr

    img = cv2.imread(path, cv2.IMREAD_UNCHANGED)
    if img is None:
        raise RuntimeError(f"Failed to read {path}")
    img = cv2.cvtColor(img, cv2.COLOR_BGR2RGB).astype(np.float32)
    return img, None


def winsorize(tile, kappa, limit):
    """Winsorize ``tile`` in-place and return a floating point view.

    ``numpy.clip`` requires the output array to have a dtype compatible
    with the clipping bounds.  When a debayered image is fed in, ``tile``
    can be ``uint16`` which causes ``np.clip`` to raise a casting error
    when the calculated bounds are floating point.  Cast to ``float32``
    first so clipping succeeds and subsequent calculations operate on
    floating point data.
    """

    tile = tile.astype(np.float32, copy=False)
    med = np.median(tile, axis=0, keepdims=True)
    mad = np.median(np.abs(tile - med), axis=0, keepdims=True) * 1.4826
    lo = med - kappa * mad
    hi = med + kappa * mad
    np.clip(tile, lo, hi, out=tile)
    return tile


def _calc_snr(img: np.ndarray) -> float:
    if img.ndim == 3 and img.shape[2] == 3:
        data = 0.299 * img[..., 0] + 0.587 * img[..., 1] + 0.114 * img[..., 2]
    else:
        data = img
    finite = data[np.isfinite(data)]
    if finite.size < 50:
        return 0.0
    signal = np.median(finite)
    mad = np.median(np.abs(finite - signal))
    noise = max(mad * 1.4826, 1e-9)
    return float(np.clip(signal / noise, 0.0, 1e9))


def _calc_star_score(img: np.ndarray) -> float:
    try:
        import astroalign as aa

        _t, (src, _dst) = aa.find_transform(img, img)
        num = len(src)
    except Exception:
        num = 0
    max_stars = 200.0
    return float(np.clip(num / max_stars, 0.0, 1.0))


def _compute_norm_params(images: list[np.ndarray], method: str):
    if not images or method == "none":
        return {}

    params = {}
    ref = images[0].astype(np.float32, copy=False)

    if method == "linear_fit":
        axis = (0, 1) if ref.ndim == 3 else None
        ref_low = np.nanpercentile(ref, 25.0, axis=axis)
        ref_high = np.nanpercentile(ref, 90.0, axis=axis)
        for i, img in enumerate(images):
            data = img.astype(np.float32, copy=False)
            low = np.nanpercentile(data, 25.0, axis=axis)
            high = np.nanpercentile(data, 90.0, axis=axis)
            d_src = high - low
            d_ref = ref_high - ref_low
            a = np.where(d_src > 1e-5, d_ref / np.maximum(d_src, 1e-9), 1.0)
            b = ref_low - a * low
            params[i] = (a.astype(np.float32), b.astype(np.float32))
    elif method == "sky_mean":

        def sky_val(im: np.ndarray) -> float:
            if im.ndim == 3 and im.shape[2] == 3:
                lum = 0.299 * im[..., 0] + 0.587 * im[..., 1] + 0.114 * im[..., 2]
            else:
                lum = im
            return float(np.nanpercentile(lum, 25.0))

        ref_sky = sky_val(ref)
        for i, img in enumerate(images):
            offset = ref_sky - sky_val(img.astype(np.float32, copy=False))
            params[i] = float(offset)

    return params


def flush_mmap(mmap_obj):
    mmap_obj.flush()
    try:
        MADV_DONTNEED = 4
        libc = ctypes.CDLL(None)
        libc.madvise(
            ctypes.c_void_p(int(mmap_obj.ctypes.data)),
            mmap_obj.nbytes,
            MADV_DONTNEED,
        )
    except Exception:
        pass


def classic_stack(
    csv_path: str,
    *,
    norm_method: str = "linear_fit",
    weight_method: str = "none",
    reject_algo: str = "none",
    kappa: float = 3.0,
    winsor: float = 0.05,
    api_key: str | None = None,
    use_solver: bool = True,
    correct_hot_pixels: bool = True,
    hot_threshold: float = 3.0,
    hot_neighborhood: int = 5,
    use_weighting: bool = False,
    snr_exp: float = 1.0,
    stars_exp: float = 0.5,
    min_weight: float = 0.1,
) -> tuple[np.ndarray, np.ndarray]:
    """Stack images sequentially like a classic stacker."""

    global aligner

    rows = read_rows(csv_path)
    if not rows:
        raise RuntimeError("CSV is empty")

    aligner = FastSeestarAligner(debug=True)
    aligner.correct_hot_pixels = correct_hot_pixels
    aligner.hot_pixel_threshold = hot_threshold
    aligner.neighborhood_size = hot_neighborhood

    input_folder = os.path.dirname(rows[0]["path"])
    cand_files = [os.path.basename(r["path"]) for r in rows[:20]]
    tmp_dir = os.path.join(input_folder, "_temp_align_ref")
    os.makedirs(tmp_dir, exist_ok=True)
    ref_img, ref_hdr = aligner._get_reference_image(input_folder, cand_files, tmp_dir)
    if ref_img is None:
        raise RuntimeError("Failed to select reference image")
    aligner.reference_image_data = ref_img
    logger.info(
        "Reference selected: %s", ref_hdr.get("HIERARCH SEESTAR REF SRCFILE", "auto")
    )

    shape_ref = ref_img.shape[:2]
    H, W = shape_ref
    C = ref_img.shape[2] if ref_img.ndim == 3 else 1

    wcs_ref = None
    if ref_hdr is not None:
        try:
            wcs_ref = WCS(ref_hdr)
        except Exception:
            wcs_ref = None

    axis = (0, 1) if ref_img.ndim == 3 else None
    ref_low = np.nanpercentile(ref_img, 25.0, axis=axis)
    ref_high = np.nanpercentile(ref_img, 90.0, axis=axis)

    def sky_val(im: np.ndarray) -> float:
        if im.ndim == 3 and im.shape[2] == 3:
            lum = 0.299 * im[..., 0] + 0.587 * im[..., 1] + 0.114 * im[..., 2]
        else:
            lum = im
        return float(np.nanpercentile(lum, 25.0))

    ref_sky = sky_val(ref_img)

    images: list[np.ndarray] = []
    weights: list[float] = []
    align_success = 0
    align_failure = 0
    wcs_cache: dict[str, WCS | None] = {}

    for idx, row in enumerate(rows, 1):
        path = row["path"]
        img, hdr = _read_image(path)

        if correct_hot_pixels:
            try:
                from seestar.core.hot_pixels import detect_and_correct_hot_pixels

                img = detect_and_correct_hot_pixels(
                    img, hot_threshold, hot_neighborhood
                )
            except Exception:
                pass

        w = 1.0
        if use_weighting:
            if weight_method == "snr":
                w = _calc_snr(img) ** snr_exp
            elif weight_method == "stars":
                w = _calc_star_score(img) ** stars_exp
        w *= float(row.get("weight") or 1.0)
        w = max(float(w), min_weight, 1e-9)

        if norm_method == "linear_fit":
            data = img.astype(np.float32, copy=False)
            low = np.nanpercentile(data, 25.0, axis=axis)
            high = np.nanpercentile(data, 90.0, axis=axis)
            d_src = high - low
            d_ref = ref_high - ref_low
            a = np.where(d_src > 1e-5, d_ref / np.maximum(d_src, 1e-9), 1.0)
            b = ref_low - a * low
            img = data * a + b
        elif norm_method == "sky_mean":
            img = img.astype(np.float32) + (ref_sky - sky_val(img.astype(np.float32)))
        else:
            img = img.astype(np.float32)

        aligned, _, ok = aligner._align_image(
            img, aligner.reference_image_data, os.path.basename(path)
        )
        if not ok and use_solver:
            if path not in wcs_cache:
                wcs = solve_local_plate(path)
                if wcs is None:
                    wcs = get_wcs_from_astap(path)
                if wcs is None:
                    wcs = solve_with_astrometry_local(path)
                if wcs is None and api_key:
                    wcs = solve_with_astrometry_net(path, api_key)
                wcs_cache[path] = wcs
            wcs = wcs_cache.get(path)
            if wcs is not None and wcs_ref is not None:
                try:
                    aligned = warp_image(img, wcs, wcs_ref, shape_ref)
                    ok = True
                except Exception as e:
                    logger.warning("WCS align failed for %s: %s", path, e)
        if not ok:
            align_failure += 1
            _safe_print(f"⚠️ Alignement échoué pour {path}")
            logger.warning("Alignment failed for %s", path)
            continue
        else:
            align_success += 1
            _safe_print(f"✅ Alignement réussi pour {path}")
        images.append(aligned.astype(np.float32))
        weights.append(w)
        logger.info("Loaded %d/%d: %s", idx, len(rows), os.path.basename(path))

    weights_arr = np.asarray(weights, dtype=np.float32)

    _safe_print(
        f"Alignements réussis: {align_success} | Échecs: {align_failure}",
        flush=True,
    )

    if reject_algo == "winsorized_sigma":
        final, _ = _stack_winsorized_sigma(
            images, weights_arr, kappa=kappa, winsor_limits=(winsor, winsor)
        )
    elif reject_algo == "kappa_sigma":
        final, _ = _stack_kappa_sigma(
            images, weights_arr, sigma_low=kappa, sigma_high=kappa
        )
    else:
        final, _ = _stack_mean(images, weights_arr)

    weight_map = np.full((H, W), float(np.sum(weights_arr)), dtype=np.float32)

    bg = np.median(final) if np.isfinite(final).any() else 0.0
    final = final - bg

    return final.astype(np.float32), weight_map


def stream_stack(
    csv_path,
    out_sum,
    out_wht,
    *,
    tile=512,
    kappa=3.0,
    winsor=0.05,
    api_key=None,
    use_solver=True,
    max_mem=None,
    norm_method="none",
    weight_method="none",
    reject_algo="winsorized_sigma",
    correct_hot_pixels=True,
    hot_threshold=3.0,
    hot_neighborhood=5,
    use_weighting=False,
    snr_exp=1.0,
    stars_exp=0.5,
    min_weight=0.1,
    progress_callback=None,
    cleanup_temp_files=True,
    batch_size=0,
):
    global aligner
    rows = read_rows(csv_path)
    aligner = FastSeestarAligner(debug=True)
    aligner.correct_hot_pixels = correct_hot_pixels
    aligner.hot_pixel_threshold = hot_threshold
    aligner.neighborhood_size = hot_neighborhood
    local_align_only = batch_size == 1 and not use_solver
    input_folder = os.path.dirname(rows[0]["path"])
    files_to_scan = [os.path.basename(row["path"]) for row in rows]
    tmp_output_dir = os.path.join(input_folder, "_temp_align_ref")

    os.makedirs(tmp_output_dir, exist_ok=True)

    ref_img, ref_hdr = aligner._get_reference_image(
        input_folder, files_to_scan, tmp_output_dir
    )
    if ref_img is None:
        raise RuntimeError("Aucune référence trouvée pour l'alignement local.")
    aligner.reference_image_data = ref_img
    ref_basename = None
    if ref_hdr is not None:
        ref_basename = ref_hdr.get("HIERARCH SEESTAR REF SRCFILE")
    _safe_print("✅ Image de référence chargée pour alignement local")
    if not rows:
        raise RuntimeError("CSV is empty")

    logger.info("Début du traitement")

    stream_stack._start_time = time.monotonic()

    stream_stack._next_pct = 0.0

    if max_mem is None:
        max_mem_bytes = int(os.getenv("SEESTAR_MAX_MEM", 2_000_000_000))
    else:
        max_mem_bytes = int(float(max_mem) * 1024**3)

    first = rows[0]["path"]
    H, W, C = get_image_shape(first)
    shape_ref = (H, W)
    logger.debug(
        "stream_stack: %d files, first=%s, shape=%dx%dx%d",
        len(rows),
        first,
        H,
        W,
        C,
    )

    wcs_cache: dict[str, object] = {}

    wcs_ref: WCS | None = None

    if use_solver:
        for i, row in enumerate(rows, 1):
            path = row["path"]
            if path in wcs_cache:
                continue
            method = "local"
            wcs = solve_local_plate(path)
            if wcs is None:
                wcs = get_wcs_from_astap(path)
                if wcs is not None:
                    method = "astap"
            if wcs is None:
                wcs = solve_with_astrometry_local(path)
                if wcs is not None:
                    method = "astrometry_local"
            if wcs is None and api_key:
                try:
                    wcs = solve_with_astrometry_net(path, api_key)
                    if wcs is not None:
                        method = "astrometry_net"
                except Exception:
                    wcs = None

            if wcs is None:
                logger.warning("Plate-solve failed for %s", path)
            else:
                if wcs_ref is None:
                    wcs_ref = wcs
                _safe_print(
                    f"Solved {i}/{len(rows)}: {os.path.basename(path)} via {method}"
                )
            wcs_cache[path] = wcs

        if wcs_ref is not None:
            _safe_print("ALIGN OK")

        if wcs_ref is None:
            logger.warning("Reference WCS not resolved; stacking without alignment")
    else:
        for row in rows:
            wcs_cache[row["path"]] = None

    aligned_dir = os.path.join(input_folder, "_aligned_tmp")
    os.makedirs(aligned_dir, exist_ok=True)

    # Align each image once and save it for later
    norm_params = {}
    weights_scalar: list[float] = []
    aligned_paths: list[str] = []
    ref_low = ref_high = None
    ref_sky = None
    for idx, row in enumerate(rows):
        if local_align_only:
            img, _ = _read_image(row["path"])
            if ref_basename and os.path.basename(row["path"]) == ref_basename:
                aligned_img = ref_img.astype(np.float32)
                ok = True
            else:
<<<<<<< HEAD
                aligned_img, _, ok = aligner._align_image(
=======
                aligned_img, ok = aligner._align_image(
>>>>>>> 6793b086
                    img, ref_img, os.path.basename(row["path"])
                )
            if not ok:
                _safe_print(f"⚠️ Alignement échoué pour {row['path']}")
            img = aligned_img
        else:
            img = open_aligned_slice(
                row["path"],
                0,
                H,
                wcs_cache[row["path"]],
                wcs_ref,
                shape_ref,
                use_solver=use_solver,
            )
        if correct_hot_pixels:
            try:
                from seestar.core.hot_pixels import detect_and_correct_hot_pixels

                img = detect_and_correct_hot_pixels(
                    img, hot_threshold, hot_neighborhood
                )
            except Exception:
                pass
        if norm_method == "linear_fit":
            data = img.astype(np.float32, copy=False)
            axis = (0, 1) if data.ndim == 3 else None
            low = np.nanpercentile(data, 25.0, axis=axis)
            high = np.nanpercentile(data, 90.0, axis=axis)
            if idx == 0:
                ref_low = low
                ref_high = high
                norm_params[idx] = (
                    np.ones_like(low, dtype=np.float32),
                    np.zeros_like(low, dtype=np.float32),
                )
            else:
                d_src = high - low
                d_ref = ref_high - ref_low
                a = np.where(d_src > 1e-5, d_ref / np.maximum(d_src, 1e-9), 1.0)
                b = ref_low - a * low
                norm_params[idx] = (a.astype(np.float32), b.astype(np.float32))
        elif norm_method == "sky_mean":

            def sky_val(im: np.ndarray) -> float:
                if im.ndim == 3 and im.shape[2] == 3:
                    lum = 0.299 * im[..., 0] + 0.587 * im[..., 1] + 0.114 * im[..., 2]
                else:
                    lum = im
                return float(np.nanpercentile(lum, 25.0))

            offset = sky_val(img.astype(np.float32, copy=False))
            if idx == 0:
                ref_sky = offset
                norm_params[idx] = 0.0
            else:
                norm_params[idx] = ref_sky - offset

        w = 1.0
        if use_weighting:
            if weight_method == "snr":
                w = _calc_snr(img) ** snr_exp
            elif weight_method == "stars":
                w = _calc_star_score(img) ** stars_exp
        w = max(float(w), min_weight, 1e-9)
        weights_scalar.append(w)

        # Save aligned image for later stacking
        temp_path = os.path.join(aligned_dir, f"aligned_{idx:04d}.npy")
        np.save(temp_path, img.astype(np.float32))
        aligned_paths.append(temp_path)

        # Release the aligned image to keep memory usage low
        del img
        gc.collect()

        if progress_callback:
            try:
                msg = f"Aligné {idx + 1}/{len(rows)}"
                pct = 100.0 * (idx + 1) / len(rows)
                progress_callback(msg, pct)
            except Exception:
                pass

    out_sum = os.path.abspath(str(out_sum)).strip()
    out_wht = os.path.abspath(str(out_wht)).strip()
    cum_sum = open_memmap(out_sum, "w+", dtype=np.float32, shape=(H, W, C))
    cum_sum[:] = 0
    cum_wht = open_memmap(out_wht, "w+", dtype=np.float32, shape=(H, W))
    cum_wht[:] = 1
    logger.debug(
        "allocated accumulators: cum_sum %s, cum_wht %s", cum_sum.shape, cum_wht.shape
    )

    tile_h = int(tile)
    image_count = 0
    for y0 in range(0, H, tile_h):
        y1 = min(y0 + tile_h, H)
        rows_h = y1 - y0
        logger.debug(
            f"RAM avant la tuile {y0}-{y1} : {psutil.virtual_memory().used / 1024**2:.2f} MB"
        )
        per_img_bytes = rows_h * W * C * 4
        group_size = max(1, max_mem_bytes // max(per_img_bytes, 1))

        tile_sum = np.zeros((rows_h, W, C), dtype=np.float32)
        tile_wht = 0.0
        # Load aligned images from disk in manageable batches
        for s in range(0, len(aligned_paths), group_size):
            batch_files = aligned_paths[s : s + group_size]
            batch_imgs = np.empty((len(batch_files), rows_h, W, C), dtype=np.float32)
            weights_arr = np.empty(len(batch_files), dtype=np.float32)
            for j, (idx, p) in enumerate(
                zip(range(s, s + len(batch_files)), batch_files)
            ):
                arr = np.load(p, mmap_mode="r")
                img_slice = arr[y0:y1]
                if correct_hot_pixels:
                    try:
                        from seestar.core.hot_pixels import (
                            detect_and_correct_hot_pixels,
                        )

                        img_slice = detect_and_correct_hot_pixels(
                            img_slice, hot_threshold, hot_neighborhood
                        )
                    except Exception:
                        pass
                weight = float(rows[idx].get("weight") or 1.0) * weights_scalar[idx]
                if img_slice.ndim == 2:
                    img_slice = img_slice[..., None]
                if img_slice.shape[2] != C:
                    if img_slice.shape[2] == 3 and C == 1:
                        img_slice = cv2.cvtColor(img_slice, cv2.COLOR_RGB2GRAY)[
                            ..., None
                        ]
                    elif img_slice.shape[2] == 1 and C == 3:
                        img_slice = np.repeat(img_slice, 3, axis=2)
                    else:
                        raise ValueError(
                            f"Image channel mismatch: expected {C}, got {img_slice.shape[2]}"
                        )
                if norm_method == "linear_fit" and idx in norm_params:
                    a, b = norm_params[idx]
                    img_slice = img_slice.astype(np.float32) * a + b
                elif norm_method == "sky_mean" and idx in norm_params:
                    img_slice = img_slice.astype(np.float32) + norm_params[idx]
                if reject_algo == "winsorized_sigma":
                    img_slice = winsorize(img_slice, kappa, winsor)
                batch_imgs[j] = img_slice
                weights_arr[j] = weight
                del img_slice  # FIX MEMLEAK
                gc.collect()  # FIX MEMLEAK
                image_count += 1
                if image_count % 100 == 0:
                    vm = psutil.virtual_memory()
                    ram_mb = vm.used / (1024**2)
                    cache_mb = getattr(vm, "cached", 0.0) / (1024**2)
                    logger.info(
                        "Loaded %d images | RAM %.1f MB | Cache %.1f MB",
                        image_count,
                        ram_mb,
                        cache_mb,
                    )
                    _safe_print(
                        f"{image_count} images loaded | RAM {ram_mb:.1f}MB | Cache {cache_mb:.1f}MB",
                        flush=True,
                    )

            if reject_algo == "winsorized_sigma":
                stacked_tile, _ = _stack_winsorized_sigma(
                    batch_imgs,
                    weights_arr,
                    kappa=kappa,
                    winsor_limits=(winsor, winsor),
                    max_mem_bytes=max_mem_bytes,
                )
            elif reject_algo == "kappa_sigma":
                stacked_tile, _ = _stack_kappa_sigma(
                    batch_imgs,
                    weights_arr,
                    sigma_low=kappa,
                    sigma_high=kappa,
                )
            else:
                stacked_tile, _ = _stack_mean(
                    batch_imgs,
                    weights_arr,
                )
            # FIX MEMLEAK: clean stacked_tile immediately
            weight_sum = float(np.sum(weights_arr))
            tile_sum += stacked_tile.astype(np.float32) * weight_sum
            tile_wht += weight_sum
            del stacked_tile  # FIX MEMLEAK
            del batch_imgs, weights_arr  # FIX MEMLEAK
            gc.collect()  # FIX MEMLEAK

        cum_sum[y0:y1] = tile_sum
        cum_wht[y0:y1] = (
            tile_wht
            if isinstance(tile_wht, np.ndarray)
            else np.full((rows_h, W), float(tile_wht), dtype=np.float32)
        )
        flush_mmap(cum_sum)
        flush_mmap(cum_wht)
        gc.collect()
        logger.debug(
            f"RAM après la tuile {y0}-{y1} : {psutil.virtual_memory().used / 1024**2:.2f} MB"
        )
        if y0 == 0:
            logger.debug("stacked first tile -> cum_sum slice %s", cum_sum[y0:y1].shape)
        progress = 100.0 * y1 / H
        if progress >= stream_stack._next_pct or y1 == H:
            elapsed = time.monotonic() - stream_stack._start_time
            frac = y1 / H
            eta = (elapsed / frac) * (1 - frac) if frac > 0 else 0.0
            swap_used_mb = psutil.swap_memory().used / (1024**2)
            eta_str = _format_seconds(eta)
            logger.info(
                "Progress %5.1f%% | ETA %s | Swap %.1f MB",
                progress,
                eta_str,
                swap_used_mb,
            )
            # Ligne de texte simple pour la GUI principale (se termine par '%').
            _safe_print(f"{progress:.1f}%", flush=True)
            if progress_callback:
                try:
                    # Mise à jour de la barre de progression
                    progress_callback(f"{progress:.1f}%", progress)
                    # Mise à jour de l'ETA dans la GUI
                    progress_callback(f"ETA_UPDATE:{eta_str}", None)
                except Exception:
                    pass
            stream_stack._next_pct = min(stream_stack._next_pct + 10.0, 100.0)

    if cleanup_temp_files:
        shutil.rmtree(aligned_dir, ignore_errors=True)

    vm_end = psutil.virtual_memory()
    ram_end_mb = vm_end.used / (1024**2)
    cache_end_mb = getattr(vm_end, "cached", 0.0) / (1024**2)
    logger.info(
        "Final RAM %.1f MB | Cache %.1f MB",
        ram_end_mb,
        cache_end_mb,
    )
    _safe_print(
        f"Final RAM {ram_end_mb:.1f}MB | Cache {cache_end_mb:.1f}MB",
        flush=True,
    )

    return cum_sum, cum_wht


def main():
    args = parse_args()

    if args.weight in {"noise_variance", "quality"}:
        args.weight = "snr"
    elif args.weight == "noise_fwhm":
        args.weight = "stars"

    #    if args.batch_size == 1:
    #        args.use_solver = False

    os.makedirs(args.out, exist_ok=True)

    sum_path = os.path.join(args.out, "_cum_sum.npy")
    wht_path = os.path.join(args.out, "_cum_wht.npy")

    cum_sum, cum_wht = stream_stack(
        args.csv,
        sum_path,
        wht_path,
        tile=args.tile,
        kappa=args.kappa,
        winsor=args.winsor,
        api_key=args.api_key,
        use_solver=args.use_solver,
        max_mem=args.max_mem,
        norm_method=args.norm,
        weight_method=args.weight,
        reject_algo=args.reject,
        correct_hot_pixels=args.correct_hot_pixels,
        hot_threshold=args.hot_threshold,
        hot_neighborhood=args.hot_neighborhood,
        use_weighting=args.use_weighting,
        snr_exp=args.snr_exp,
        stars_exp=args.stars_exp,
        min_weight=args.min_weight,
        cleanup_temp_files=args.cleanup_temp_files,
        batch_size=args.batch_size,
    )

    if cum_sum.ndim == 3:
        weight_map = cum_wht.astype(np.float32)
        final = np.divide(
            cum_sum,
            cum_wht[..., None],
            out=np.zeros_like(cum_sum),
            where=cum_wht[..., None] > 1e-9,
        )
    else:
        weight_map = cum_wht.astype(np.float32)
        final = np.divide(
            cum_sum,
            cum_wht,
            out=np.zeros_like(cum_sum),
            where=cum_wht > 1e-9,
        )

    flush_mmap(cum_sum)
    flush_mmap(cum_wht)
    del cum_sum, cum_wht
    gc.collect()

    try:
        if args.cleanup_temp_files:
            os.remove(sum_path)
            os.remove(wht_path)
    except Exception:
        pass

    logger.debug("final image shape before squeeze: %s", final.shape)

    # --- Chromatic balancing step (similar to queue_manager) ---
    if final.ndim == 3 and final.shape[2] == 3:
        try:
            from seestar.enhancement.color_correction import ChromaticBalancer

            chroma = ChromaticBalancer(border_size=25, blur_radius=8)
            max_val = float(np.nanmax(final))
            if max_val > 0:
                scaled = np.clip(final / max_val, 0.0, 1.0)
                corrected = chroma.normalize_stack(scaled)
                final = np.clip(corrected, 0.0, 1.0) * max_val
            else:
                final = chroma.normalize_stack(np.clip(final, 0.0, 1.0))
        except Exception as e:
            logger.warning("ChromaticBalancer failed: %s", e)

    if final.ndim == 3 and final.shape[2] == 3:
        # Write colour data in (C, H, W) order so each channel is stored as a
        # separate FITS plane.  This preserves the RGB information instead of
        # swapping the height and width axes which produced a greyscale image
        # in some FITS viewers.
        fits_data = final.transpose(2, 0, 1)
    elif final.ndim == 3 and final.shape[2] == 1:
        # Single channel image: duplicate the plane so that FITS viewers treat
        # the output as RGB.  Each duplicated channel is stored in its own
        # plane to remain consistent with the RGB case above.
        fits_data = np.repeat(final, 3, axis=2).transpose(2, 0, 1)
    else:
        fits_data = final.squeeze()

    fits.writeto(
        os.path.join(args.out, "final.fits"),
        fits_data.astype(np.float32),
        overwrite=True,
    )
    preview = np.clip(final, 0, 1) ** 0.5
    preview = np.clip(preview * 255, 0, 255).astype(np.uint8)
    if preview.ndim == 3 and preview.shape[2] == 1:
        preview = preview[:, :, 0]
    imageio.imwrite(os.path.join(args.out, "preview.png"), preview)

    weight_path = os.path.join(args.out, "weight_map.npy")
    np.save(weight_path, weight_map.astype(np.float32))

    return 0


if __name__ == "__main__":
    if os.getenv("BORING_TEST"):
        import tempfile
        import shutil

        logging.basicConfig(level=logging.DEBUG, format="%(levelname)s:%(message)s")

        tmp = tempfile.mkdtemp()
        fits.writeto(
            os.path.join(tmp, "c_hw.fits"),
            (np.arange(60, dtype=np.uint16).reshape(3, 4, 5)),
            overwrite=True,
        )
        csv_path = os.path.join(tmp, "plan.csv")
        with open(csv_path, "w") as f:
            f.write("file_path\n" + tmp + "/c_hw.fits\n")
        img, wht = classic_stack(csv_path)
        assert img.shape == (4, 5, 3), img.shape
        shutil.rmtree(tmp)
        sys.exit(0)

    try:
        sys.exit(main())
    except Exception:
        logging.exception("Fatal error in boring_stack")
        sys.exit(1)<|MERGE_RESOLUTION|>--- conflicted
+++ resolved
@@ -901,11 +901,9 @@
                 aligned_img = ref_img.astype(np.float32)
                 ok = True
             else:
-<<<<<<< HEAD
+
                 aligned_img, _, ok = aligner._align_image(
-=======
-                aligned_img, ok = aligner._align_image(
->>>>>>> 6793b086
+
                     img, ref_img, os.path.basename(row["path"])
                 )
             if not ok:
