--- conflicted
+++ resolved
@@ -13,12 +13,9 @@
 from numpy.lib.format import open_memmap
 
 
-<<<<<<< HEAD
 logger = logging.getLogger(__name__)
 
 
-=======
->>>>>>> 3a362c89
 def to_hwc(arr: np.ndarray, hdr: fits.Header | None = None) -> np.ndarray:
     """Return ``arr`` in ``(H, W, C)`` order if necessary."""
     if arr.ndim == 3:
@@ -34,10 +31,7 @@
             and hdr.get("NAXIS2") == arr.shape[1]
         ):
             return arr.transpose(1, 0, 2)
-<<<<<<< HEAD
-=======
-
->>>>>>> 3a362c89
+
     return arr
 
 
@@ -119,13 +113,9 @@
     ext = os.path.splitext(path)[1].lower()
     if ext in {".fit", ".fits"}:
         with fits.open(path, memmap=False) as hd:
-<<<<<<< HEAD
+
             data = to_hwc(hd[0].data, hd[0].header)
-=======
-
-            data = to_hwc(hd[0].data, hd[0].header)
-
->>>>>>> 3a362c89
+
     else:
         data = cv2.imread(path, cv2.IMREAD_UNCHANGED)
         if data is None:
@@ -133,10 +123,7 @@
 
     shape = data.shape
 
-<<<<<<< HEAD
-=======
-
->>>>>>> 3a362c89
+
     if data.ndim == 2:
         h, w = shape
         c = 1
@@ -155,13 +142,9 @@
         # the data without memory mapping avoids this issue while keeping the
         # rest of the logic unchanged.
         with fits.open(path, memmap=False) as hd:
-<<<<<<< HEAD
+
             data = to_hwc(hd[0].data, hd[0].header)[y0:y1]
-=======
-
-            data = to_hwc(hd[0].data, hd[0].header)[y0:y1]
-
->>>>>>> 3a362c89
+
             arr = data.astype(np.float32, copy=False)
     else:
         img = cv2.imread(path, cv2.IMREAD_UNCHANGED)
@@ -237,10 +220,8 @@
 
 def main():
     args = parse_args()
-<<<<<<< HEAD
     logging.basicConfig(level=logging.DEBUG, format="%(levelname)s:%(message)s")
-=======
->>>>>>> 3a362c89
+
     os.makedirs(args.out, exist_ok=True)
 
     sum_path = os.path.join(args.out, "cum_sum.npy")
@@ -281,10 +262,9 @@
     if os.getenv("BORING_TEST"):
         import tempfile
         import shutil
-<<<<<<< HEAD
+
         logging.basicConfig(level=logging.DEBUG, format="%(levelname)s:%(message)s")
-=======
->>>>>>> 3a362c89
+
 
         tmp = tempfile.mkdtemp()
         fits.writeto(
