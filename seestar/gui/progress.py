<<<<<<< HEAD
# --- START OF FILE seestar/gui/progress.py ---
"""
Module pour la gestion de la progression du traitement des images astronomiques.
(Version Révisée: Correction MAJ Text désactivé)
"""

import time
import tkinter as tk
from tkinter import ttk # Explicitly import ttk if needed


class ProgressManager:
    """
    Classe pour gérer la progression et les indications de temps du traitement.
    """

    def __init__(self, progress_bar, status_text, remaining_time_var, elapsed_time_var):
        """
        Initialise le gestionnaire de progression.

        Args:
            progress_bar (ttk.Progressbar): Barre de progression
            status_text (tk.Text): Zone de texte pour les messages de statut
            remaining_time_var (tk.StringVar): Variable pour le temps restant
            elapsed_time_var (tk.StringVar): Variable pour le temps écoulé
        """
        # Input validation
        if not isinstance(progress_bar, ttk.Progressbar): raise TypeError("progress_bar must be ttk.Progressbar")
        if not isinstance(status_text, tk.Text): raise TypeError("status_text must be tk.Text")
        if not isinstance(remaining_time_var, tk.StringVar): raise TypeError("remaining_time_var must be tk.StringVar")
        if not isinstance(elapsed_time_var, tk.StringVar): raise TypeError("elapsed_time_var must be tk.StringVar")

        self.progress_bar = progress_bar
        self.status_text = status_text
        self.remaining_time_var = remaining_time_var
        self.elapsed_time_var = elapsed_time_var
        self.start_time = None # Uses time.monotonic()
        self.timer_id = None
        # Get a reference to the root window (or a widget within it) for using 'after'
        # Ensure we get the actual top-level window
        try:
            self.root = progress_bar.winfo_toplevel()
            # Verify it's a Tk instance, not just a Frame
            if not isinstance(self.root, tk.Tk):
                 # Try going up one more level if possible
                 parent = self.root.master
                 if isinstance(parent, tk.Tk):
                      self.root = parent
                 else: # Fallback or raise error
                      print("Warning: Could not reliably get Tk root in ProgressManager.")
                      self.root = progress_bar # Might still work with after_idle
        except Exception:
            print("Error getting root window in ProgressManager.")
            self.root = progress_bar # Fallback


    def update_progress(self, message, progress=None):
        """
        Met à jour la barre de progression et le texte de statut via after_idle.
        Gère l'état désactivé du widget Text.
        """
        def _update_ui():
            try:
                # Check if widgets still exist before configuring them
                if not self.progress_bar.winfo_exists() or not self.status_text.winfo_exists():
                    # print("Debug: Progress widgets destroyed, skipping update.")
                    return # Stop if widgets are destroyed

                # Update progress bar if value provided
                if progress is not None:
                    try:
                        # Clamp progress value between 0 and 100
                        clamped_progress = max(0.0, min(100.0, float(progress)))
                        self.progress_bar.configure(value=clamped_progress)
                    except (ValueError, tk.TclError):
                        pass # Ignore errors if progress is not a valid number or widget is gone

                # Append message to status text area
                if message:
                    original_state = self.status_text['state']
                    try:
                        # Enable widget temporarily to insert text
                        if original_state == tk.DISABLED:
                            self.status_text.config(state=tk.NORMAL)

                        self.status_text.insert(tk.END, message + "\n")
                        self.status_text.see(tk.END) # Scroll to the end

                    finally:
                        # Restore original state even if insert fails
                        if original_state == tk.DISABLED:
                             # Check again if widget still exists before setting state
                             if self.status_text.winfo_exists():
                                 self.status_text.config(state=tk.DISABLED)

            except tk.TclError as e:
                # Catch errors if widgets are destroyed between check and configure/insert
                # print(f"Debug: TclError during _update_ui: {e}")
                pass
            except Exception as e:
                # Catch any other unexpected error during UI update
                print(f"Error during ProgressManager _update_ui: {e}")
                import traceback
                traceback.print_exc(limit=2)

        # Schedule the UI update to run in the main Tkinter thread
        try:
             # Use after_idle to ensure it runs when Tkinter is ready
             if self.root and hasattr(self.root, 'after_idle'):
                 self.root.after_idle(_update_ui)
             else:
                 print("Warning: ProgressManager cannot schedule UI update (no valid root).")
        except Exception as e:
             # Handle cases where the root window might be destroyed
             print(f"Error scheduling UI update in ProgressManager: {e}")


    def start_timer(self):
        """Démarre le timer pour le temps écoulé."""
        if self.timer_id: # Prevent multiple concurrent timers
             self.stop_timer()
        self.start_time = time.monotonic() # Use monotonic clock for reliable interval measurement
        # Ensure root is valid before starting timer loop
        if self.root and hasattr(self.root, 'after'):
            self.update_timer() # Start the update loop immediately
        else:
            print("Warning: ProgressManager cannot start timer (no valid root).")

    def update_timer(self):
        """Met à jour le timer de temps écoulé (runs periodically in main thread via after)."""
        # Check if start_time is set and root window still exists
        if self.start_time and self.root and hasattr(self.root, 'winfo_exists') and self.root.winfo_exists():
            elapsed = time.monotonic() - self.start_time
            hours, remainder = divmod(int(elapsed), 3600)
            minutes, seconds = divmod(remainder, 60)
            try:
                 self.elapsed_time_var.set(f"{hours:02}:{minutes:02}:{seconds:02}")
            except tk.TclError: # Handle if variable is destroyed
                 self.timer_id = None # Stop timer if variable gone
                 return

            # Schedule the next update
            try:
                 self.timer_id = self.root.after(1000, self.update_timer) # Update every second
            except tk.TclError: # Handle if root destroyed before next 'after'
                 self.timer_id = None
        else:
             self.timer_id = None # Ensure timer stops if start_time is None or window closed

    def stop_timer(self):
        """Arrête le timer."""
        if self.timer_id:
            try:
                # Check if root exists before calling after_cancel
                if self.root and hasattr(self.root, 'winfo_exists') and self.root.winfo_exists():
                    self.root.after_cancel(self.timer_id)
            except tk.TclError: pass # Ignore if root is destroyed or timer invalid
            except Exception as e: # Catch other potential errors
                print(f"Error cancelling timer in ProgressManager: {e}")
            self.timer_id = None
            # Optional: Set final elapsed time here
            # if self.start_time:
            #     elapsed = time.monotonic() - self.start_time
            #     hours, rem = divmod(int(elapsed), 3600); mins, secs = divmod(rem, 60)
            #     try: self.elapsed_time_var.set(f"{hours:02}:{mins:02}:{secs:02}")
            #     except tk.TclError: pass


    def reset(self):
        """Réinitialise la progression et les timers."""
        self.stop_timer() # Ensure timer is stopped before resetting vars
        try:
            # Check widget existence before configuring/deleting
            if hasattr(self,'progress_bar') and self.progress_bar.winfo_exists():
                self.progress_bar.configure(value=0)
            if hasattr(self,'status_text') and self.status_text.winfo_exists():
                # Temporarily enable to delete content
                original_state = self.status_text['state']
                if original_state == tk.DISABLED: self.status_text.config(state=tk.NORMAL)
                self.status_text.delete(1.0, tk.END) # Clear status text
                if original_state == tk.DISABLED: self.status_text.config(state=tk.DISABLED)
            if hasattr(self,'elapsed_time_var'): self.elapsed_time_var.set("00:00:00")
            if hasattr(self,'remaining_time_var'): self.remaining_time_var.set("--:--:--")
        except tk.TclError:
             print("Warning: TclError during ProgressManager reset (widgets likely destroyed).")
        except Exception as e:
             print(f"Error during ProgressManager reset: {e}")
        self.start_time = None # Reset start time explicitly

=======
# --- START OF FILE seestar/gui/progress.py ---
"""
Module pour la gestion de la progression du traitement des images astronomiques.
(Version Révisée: Correction MAJ Text désactivé)
"""

import time
import tkinter as tk
from tkinter import ttk # Explicitly import ttk if needed


class ProgressManager:
    """
    Classe pour gérer la progression et les indications de temps du traitement.
    """

    def __init__(self, progress_bar, status_text, remaining_time_var, elapsed_time_var):
        """
        Initialise le gestionnaire de progression.

        Args:
            progress_bar (ttk.Progressbar): Barre de progression
            status_text (tk.Text): Zone de texte pour les messages de statut
            remaining_time_var (tk.StringVar): Variable pour le temps restant
            elapsed_time_var (tk.StringVar): Variable pour le temps écoulé
        """
        # Input validation
        if not isinstance(progress_bar, ttk.Progressbar): raise TypeError("progress_bar must be ttk.Progressbar")
        if not isinstance(status_text, tk.Text): raise TypeError("status_text must be tk.Text")
        if not isinstance(remaining_time_var, tk.StringVar): raise TypeError("remaining_time_var must be tk.StringVar")
        if not isinstance(elapsed_time_var, tk.StringVar): raise TypeError("elapsed_time_var must be tk.StringVar")

        self.progress_bar = progress_bar
        self.status_text = status_text
        self.remaining_time_var = remaining_time_var
        self.elapsed_time_var = elapsed_time_var
        self.start_time = None # Uses time.monotonic()
        self.timer_id = None
        # Get a reference to the root window (or a widget within it) for using 'after'
        # Ensure we get the actual top-level window
        try:
            self.root = progress_bar.winfo_toplevel()
            # Verify it's a Tk instance, not just a Frame
            if not isinstance(self.root, tk.Tk):
                 # Try going up one more level if possible
                 parent = self.root.master
                 if isinstance(parent, tk.Tk):
                      self.root = parent
                 else: # Fallback or raise error
                      print("Warning: Could not reliably get Tk root in ProgressManager.")
                      self.root = progress_bar # Might still work with after_idle
        except Exception:
            print("Error getting root window in ProgressManager.")
            self.root = progress_bar # Fallback


    def update_progress(self, message, progress=None):
        """
        Met à jour la barre de progression et le texte de statut via after_idle.
        Gère l'état désactivé du widget Text.
        """
        def _update_ui():
            try:
                # Check if widgets still exist before configuring them
                if not self.progress_bar.winfo_exists() or not self.status_text.winfo_exists():
                    # print("Debug: Progress widgets destroyed, skipping update.")
                    return # Stop if widgets are destroyed

                # Update progress bar if value provided
                if progress is not None:
                    try:
                        # Clamp progress value between 0 and 100
                        clamped_progress = max(0.0, min(100.0, float(progress)))
                        self.progress_bar.configure(value=clamped_progress)
                    except (ValueError, tk.TclError):
                        pass # Ignore errors if progress is not a valid number or widget is gone

                # Append message to status text area
                if message:
                    original_state = self.status_text['state']
                    try:
                        # Enable widget temporarily to insert text
                        if original_state == tk.DISABLED:
                            self.status_text.config(state=tk.NORMAL)

                        self.status_text.insert(tk.END, message + "\n")
                        self.status_text.see(tk.END) # Scroll to the end

                    finally:
                        # Restore original state even if insert fails
                        if original_state == tk.DISABLED:
                             # Check again if widget still exists before setting state
                             if self.status_text.winfo_exists():
                                 self.status_text.config(state=tk.DISABLED)

            except tk.TclError as e:
                # Catch errors if widgets are destroyed between check and configure/insert
                # print(f"Debug: TclError during _update_ui: {e}")
                pass
            except Exception as e:
                # Catch any other unexpected error during UI update
                print(f"Error during ProgressManager _update_ui: {e}")
                import traceback
                traceback.print_exc(limit=2)

        # Schedule the UI update to run in the main Tkinter thread
        try:
             # Use after_idle to ensure it runs when Tkinter is ready
             if self.root and hasattr(self.root, 'after_idle'):
                 self.root.after_idle(_update_ui)
             else:
                 print("Warning: ProgressManager cannot schedule UI update (no valid root).")
        except Exception as e:
             # Handle cases where the root window might be destroyed
             print(f"Error scheduling UI update in ProgressManager: {e}")


    def start_timer(self):
        """Démarre le timer pour le temps écoulé."""
        if self.timer_id: # Prevent multiple concurrent timers
             self.stop_timer()
        self.start_time = time.monotonic() # Use monotonic clock for reliable interval measurement
        # Ensure root is valid before starting timer loop
        if self.root and hasattr(self.root, 'after'):
            self.update_timer() # Start the update loop immediately
        else:
            print("Warning: ProgressManager cannot start timer (no valid root).")

    def update_timer(self):
        """Met à jour le timer de temps écoulé (runs periodically in main thread via after)."""
        # Check if start_time is set and root window still exists
        if self.start_time and self.root and hasattr(self.root, 'winfo_exists') and self.root.winfo_exists():
            elapsed = time.monotonic() - self.start_time
            hours, remainder = divmod(int(elapsed), 3600)
            minutes, seconds = divmod(remainder, 60)
            try:
                 self.elapsed_time_var.set(f"{hours:02}:{minutes:02}:{seconds:02}")
            except tk.TclError: # Handle if variable is destroyed
                 self.timer_id = None # Stop timer if variable gone
                 return

            # Schedule the next update
            try:
                 self.timer_id = self.root.after(1000, self.update_timer) # Update every second
            except tk.TclError: # Handle if root destroyed before next 'after'
                 self.timer_id = None
        else:
             self.timer_id = None # Ensure timer stops if start_time is None or window closed

    def stop_timer(self):
        """Arrête le timer."""
        if self.timer_id:
            try:
                # Check if root exists before calling after_cancel
                if self.root and hasattr(self.root, 'winfo_exists') and self.root.winfo_exists():
                    self.root.after_cancel(self.timer_id)
            except tk.TclError: pass # Ignore if root is destroyed or timer invalid
            except Exception as e: # Catch other potential errors
                print(f"Error cancelling timer in ProgressManager: {e}")
            self.timer_id = None
            # Optional: Set final elapsed time here
            # if self.start_time:
            #     elapsed = time.monotonic() - self.start_time
            #     hours, rem = divmod(int(elapsed), 3600); mins, secs = divmod(rem, 60)
            #     try: self.elapsed_time_var.set(f"{hours:02}:{mins:02}:{secs:02}")
            #     except tk.TclError: pass


    def reset(self):
        """Réinitialise la progression et les timers."""
        self.stop_timer() # Ensure timer is stopped before resetting vars
        try:
            # Check widget existence before configuring/deleting
            if hasattr(self,'progress_bar') and self.progress_bar.winfo_exists():
                self.progress_bar.configure(value=0)
            if hasattr(self,'status_text') and self.status_text.winfo_exists():
                # Temporarily enable to delete content
                original_state = self.status_text['state']
                if original_state == tk.DISABLED: self.status_text.config(state=tk.NORMAL)
                self.status_text.delete(1.0, tk.END) # Clear status text
                if original_state == tk.DISABLED: self.status_text.config(state=tk.DISABLED)
            if hasattr(self,'elapsed_time_var'): self.elapsed_time_var.set("00:00:00")
            if hasattr(self,'remaining_time_var'): self.remaining_time_var.set("--:--:--")
        except tk.TclError:
             print("Warning: TclError during ProgressManager reset (widgets likely destroyed).")
        except Exception as e:
             print(f"Error during ProgressManager reset: {e}")
        self.start_time = None # Reset start time explicitly

>>>>>>> acae1359
# --- END OF FILE seestar/gui/progress.py ---<|MERGE_RESOLUTION|>--- conflicted
+++ resolved
@@ -1,382 +1,190 @@
-<<<<<<< HEAD
-# --- START OF FILE seestar/gui/progress.py ---
-"""
-Module pour la gestion de la progression du traitement des images astronomiques.
-(Version Révisée: Correction MAJ Text désactivé)
-"""
-
-import time
-import tkinter as tk
-from tkinter import ttk # Explicitly import ttk if needed
-
-
-class ProgressManager:
-    """
-    Classe pour gérer la progression et les indications de temps du traitement.
-    """
-
-    def __init__(self, progress_bar, status_text, remaining_time_var, elapsed_time_var):
-        """
-        Initialise le gestionnaire de progression.
-
-        Args:
-            progress_bar (ttk.Progressbar): Barre de progression
-            status_text (tk.Text): Zone de texte pour les messages de statut
-            remaining_time_var (tk.StringVar): Variable pour le temps restant
-            elapsed_time_var (tk.StringVar): Variable pour le temps écoulé
-        """
-        # Input validation
-        if not isinstance(progress_bar, ttk.Progressbar): raise TypeError("progress_bar must be ttk.Progressbar")
-        if not isinstance(status_text, tk.Text): raise TypeError("status_text must be tk.Text")
-        if not isinstance(remaining_time_var, tk.StringVar): raise TypeError("remaining_time_var must be tk.StringVar")
-        if not isinstance(elapsed_time_var, tk.StringVar): raise TypeError("elapsed_time_var must be tk.StringVar")
-
-        self.progress_bar = progress_bar
-        self.status_text = status_text
-        self.remaining_time_var = remaining_time_var
-        self.elapsed_time_var = elapsed_time_var
-        self.start_time = None # Uses time.monotonic()
-        self.timer_id = None
-        # Get a reference to the root window (or a widget within it) for using 'after'
-        # Ensure we get the actual top-level window
-        try:
-            self.root = progress_bar.winfo_toplevel()
-            # Verify it's a Tk instance, not just a Frame
-            if not isinstance(self.root, tk.Tk):
-                 # Try going up one more level if possible
-                 parent = self.root.master
-                 if isinstance(parent, tk.Tk):
-                      self.root = parent
-                 else: # Fallback or raise error
-                      print("Warning: Could not reliably get Tk root in ProgressManager.")
-                      self.root = progress_bar # Might still work with after_idle
-        except Exception:
-            print("Error getting root window in ProgressManager.")
-            self.root = progress_bar # Fallback
-
-
-    def update_progress(self, message, progress=None):
-        """
-        Met à jour la barre de progression et le texte de statut via after_idle.
-        Gère l'état désactivé du widget Text.
-        """
-        def _update_ui():
-            try:
-                # Check if widgets still exist before configuring them
-                if not self.progress_bar.winfo_exists() or not self.status_text.winfo_exists():
-                    # print("Debug: Progress widgets destroyed, skipping update.")
-                    return # Stop if widgets are destroyed
-
-                # Update progress bar if value provided
-                if progress is not None:
-                    try:
-                        # Clamp progress value between 0 and 100
-                        clamped_progress = max(0.0, min(100.0, float(progress)))
-                        self.progress_bar.configure(value=clamped_progress)
-                    except (ValueError, tk.TclError):
-                        pass # Ignore errors if progress is not a valid number or widget is gone
-
-                # Append message to status text area
-                if message:
-                    original_state = self.status_text['state']
-                    try:
-                        # Enable widget temporarily to insert text
-                        if original_state == tk.DISABLED:
-                            self.status_text.config(state=tk.NORMAL)
-
-                        self.status_text.insert(tk.END, message + "\n")
-                        self.status_text.see(tk.END) # Scroll to the end
-
-                    finally:
-                        # Restore original state even if insert fails
-                        if original_state == tk.DISABLED:
-                             # Check again if widget still exists before setting state
-                             if self.status_text.winfo_exists():
-                                 self.status_text.config(state=tk.DISABLED)
-
-            except tk.TclError as e:
-                # Catch errors if widgets are destroyed between check and configure/insert
-                # print(f"Debug: TclError during _update_ui: {e}")
-                pass
-            except Exception as e:
-                # Catch any other unexpected error during UI update
-                print(f"Error during ProgressManager _update_ui: {e}")
-                import traceback
-                traceback.print_exc(limit=2)
-
-        # Schedule the UI update to run in the main Tkinter thread
-        try:
-             # Use after_idle to ensure it runs when Tkinter is ready
-             if self.root and hasattr(self.root, 'after_idle'):
-                 self.root.after_idle(_update_ui)
-             else:
-                 print("Warning: ProgressManager cannot schedule UI update (no valid root).")
-        except Exception as e:
-             # Handle cases where the root window might be destroyed
-             print(f"Error scheduling UI update in ProgressManager: {e}")
-
-
-    def start_timer(self):
-        """Démarre le timer pour le temps écoulé."""
-        if self.timer_id: # Prevent multiple concurrent timers
-             self.stop_timer()
-        self.start_time = time.monotonic() # Use monotonic clock for reliable interval measurement
-        # Ensure root is valid before starting timer loop
-        if self.root and hasattr(self.root, 'after'):
-            self.update_timer() # Start the update loop immediately
-        else:
-            print("Warning: ProgressManager cannot start timer (no valid root).")
-
-    def update_timer(self):
-        """Met à jour le timer de temps écoulé (runs periodically in main thread via after)."""
-        # Check if start_time is set and root window still exists
-        if self.start_time and self.root and hasattr(self.root, 'winfo_exists') and self.root.winfo_exists():
-            elapsed = time.monotonic() - self.start_time
-            hours, remainder = divmod(int(elapsed), 3600)
-            minutes, seconds = divmod(remainder, 60)
-            try:
-                 self.elapsed_time_var.set(f"{hours:02}:{minutes:02}:{seconds:02}")
-            except tk.TclError: # Handle if variable is destroyed
-                 self.timer_id = None # Stop timer if variable gone
-                 return
-
-            # Schedule the next update
-            try:
-                 self.timer_id = self.root.after(1000, self.update_timer) # Update every second
-            except tk.TclError: # Handle if root destroyed before next 'after'
-                 self.timer_id = None
-        else:
-             self.timer_id = None # Ensure timer stops if start_time is None or window closed
-
-    def stop_timer(self):
-        """Arrête le timer."""
-        if self.timer_id:
-            try:
-                # Check if root exists before calling after_cancel
-                if self.root and hasattr(self.root, 'winfo_exists') and self.root.winfo_exists():
-                    self.root.after_cancel(self.timer_id)
-            except tk.TclError: pass # Ignore if root is destroyed or timer invalid
-            except Exception as e: # Catch other potential errors
-                print(f"Error cancelling timer in ProgressManager: {e}")
-            self.timer_id = None
-            # Optional: Set final elapsed time here
-            # if self.start_time:
-            #     elapsed = time.monotonic() - self.start_time
-            #     hours, rem = divmod(int(elapsed), 3600); mins, secs = divmod(rem, 60)
-            #     try: self.elapsed_time_var.set(f"{hours:02}:{mins:02}:{secs:02}")
-            #     except tk.TclError: pass
-
-
-    def reset(self):
-        """Réinitialise la progression et les timers."""
-        self.stop_timer() # Ensure timer is stopped before resetting vars
-        try:
-            # Check widget existence before configuring/deleting
-            if hasattr(self,'progress_bar') and self.progress_bar.winfo_exists():
-                self.progress_bar.configure(value=0)
-            if hasattr(self,'status_text') and self.status_text.winfo_exists():
-                # Temporarily enable to delete content
-                original_state = self.status_text['state']
-                if original_state == tk.DISABLED: self.status_text.config(state=tk.NORMAL)
-                self.status_text.delete(1.0, tk.END) # Clear status text
-                if original_state == tk.DISABLED: self.status_text.config(state=tk.DISABLED)
-            if hasattr(self,'elapsed_time_var'): self.elapsed_time_var.set("00:00:00")
-            if hasattr(self,'remaining_time_var'): self.remaining_time_var.set("--:--:--")
-        except tk.TclError:
-             print("Warning: TclError during ProgressManager reset (widgets likely destroyed).")
-        except Exception as e:
-             print(f"Error during ProgressManager reset: {e}")
-        self.start_time = None # Reset start time explicitly
-
-=======
-# --- START OF FILE seestar/gui/progress.py ---
-"""
-Module pour la gestion de la progression du traitement des images astronomiques.
-(Version Révisée: Correction MAJ Text désactivé)
-"""
-
-import time
-import tkinter as tk
-from tkinter import ttk # Explicitly import ttk if needed
-
-
-class ProgressManager:
-    """
-    Classe pour gérer la progression et les indications de temps du traitement.
-    """
-
-    def __init__(self, progress_bar, status_text, remaining_time_var, elapsed_time_var):
-        """
-        Initialise le gestionnaire de progression.
-
-        Args:
-            progress_bar (ttk.Progressbar): Barre de progression
-            status_text (tk.Text): Zone de texte pour les messages de statut
-            remaining_time_var (tk.StringVar): Variable pour le temps restant
-            elapsed_time_var (tk.StringVar): Variable pour le temps écoulé
-        """
-        # Input validation
-        if not isinstance(progress_bar, ttk.Progressbar): raise TypeError("progress_bar must be ttk.Progressbar")
-        if not isinstance(status_text, tk.Text): raise TypeError("status_text must be tk.Text")
-        if not isinstance(remaining_time_var, tk.StringVar): raise TypeError("remaining_time_var must be tk.StringVar")
-        if not isinstance(elapsed_time_var, tk.StringVar): raise TypeError("elapsed_time_var must be tk.StringVar")
-
-        self.progress_bar = progress_bar
-        self.status_text = status_text
-        self.remaining_time_var = remaining_time_var
-        self.elapsed_time_var = elapsed_time_var
-        self.start_time = None # Uses time.monotonic()
-        self.timer_id = None
-        # Get a reference to the root window (or a widget within it) for using 'after'
-        # Ensure we get the actual top-level window
-        try:
-            self.root = progress_bar.winfo_toplevel()
-            # Verify it's a Tk instance, not just a Frame
-            if not isinstance(self.root, tk.Tk):
-                 # Try going up one more level if possible
-                 parent = self.root.master
-                 if isinstance(parent, tk.Tk):
-                      self.root = parent
-                 else: # Fallback or raise error
-                      print("Warning: Could not reliably get Tk root in ProgressManager.")
-                      self.root = progress_bar # Might still work with after_idle
-        except Exception:
-            print("Error getting root window in ProgressManager.")
-            self.root = progress_bar # Fallback
-
-
-    def update_progress(self, message, progress=None):
-        """
-        Met à jour la barre de progression et le texte de statut via after_idle.
-        Gère l'état désactivé du widget Text.
-        """
-        def _update_ui():
-            try:
-                # Check if widgets still exist before configuring them
-                if not self.progress_bar.winfo_exists() or not self.status_text.winfo_exists():
-                    # print("Debug: Progress widgets destroyed, skipping update.")
-                    return # Stop if widgets are destroyed
-
-                # Update progress bar if value provided
-                if progress is not None:
-                    try:
-                        # Clamp progress value between 0 and 100
-                        clamped_progress = max(0.0, min(100.0, float(progress)))
-                        self.progress_bar.configure(value=clamped_progress)
-                    except (ValueError, tk.TclError):
-                        pass # Ignore errors if progress is not a valid number or widget is gone
-
-                # Append message to status text area
-                if message:
-                    original_state = self.status_text['state']
-                    try:
-                        # Enable widget temporarily to insert text
-                        if original_state == tk.DISABLED:
-                            self.status_text.config(state=tk.NORMAL)
-
-                        self.status_text.insert(tk.END, message + "\n")
-                        self.status_text.see(tk.END) # Scroll to the end
-
-                    finally:
-                        # Restore original state even if insert fails
-                        if original_state == tk.DISABLED:
-                             # Check again if widget still exists before setting state
-                             if self.status_text.winfo_exists():
-                                 self.status_text.config(state=tk.DISABLED)
-
-            except tk.TclError as e:
-                # Catch errors if widgets are destroyed between check and configure/insert
-                # print(f"Debug: TclError during _update_ui: {e}")
-                pass
-            except Exception as e:
-                # Catch any other unexpected error during UI update
-                print(f"Error during ProgressManager _update_ui: {e}")
-                import traceback
-                traceback.print_exc(limit=2)
-
-        # Schedule the UI update to run in the main Tkinter thread
-        try:
-             # Use after_idle to ensure it runs when Tkinter is ready
-             if self.root and hasattr(self.root, 'after_idle'):
-                 self.root.after_idle(_update_ui)
-             else:
-                 print("Warning: ProgressManager cannot schedule UI update (no valid root).")
-        except Exception as e:
-             # Handle cases where the root window might be destroyed
-             print(f"Error scheduling UI update in ProgressManager: {e}")
-
-
-    def start_timer(self):
-        """Démarre le timer pour le temps écoulé."""
-        if self.timer_id: # Prevent multiple concurrent timers
-             self.stop_timer()
-        self.start_time = time.monotonic() # Use monotonic clock for reliable interval measurement
-        # Ensure root is valid before starting timer loop
-        if self.root and hasattr(self.root, 'after'):
-            self.update_timer() # Start the update loop immediately
-        else:
-            print("Warning: ProgressManager cannot start timer (no valid root).")
-
-    def update_timer(self):
-        """Met à jour le timer de temps écoulé (runs periodically in main thread via after)."""
-        # Check if start_time is set and root window still exists
-        if self.start_time and self.root and hasattr(self.root, 'winfo_exists') and self.root.winfo_exists():
-            elapsed = time.monotonic() - self.start_time
-            hours, remainder = divmod(int(elapsed), 3600)
-            minutes, seconds = divmod(remainder, 60)
-            try:
-                 self.elapsed_time_var.set(f"{hours:02}:{minutes:02}:{seconds:02}")
-            except tk.TclError: # Handle if variable is destroyed
-                 self.timer_id = None # Stop timer if variable gone
-                 return
-
-            # Schedule the next update
-            try:
-                 self.timer_id = self.root.after(1000, self.update_timer) # Update every second
-            except tk.TclError: # Handle if root destroyed before next 'after'
-                 self.timer_id = None
-        else:
-             self.timer_id = None # Ensure timer stops if start_time is None or window closed
-
-    def stop_timer(self):
-        """Arrête le timer."""
-        if self.timer_id:
-            try:
-                # Check if root exists before calling after_cancel
-                if self.root and hasattr(self.root, 'winfo_exists') and self.root.winfo_exists():
-                    self.root.after_cancel(self.timer_id)
-            except tk.TclError: pass # Ignore if root is destroyed or timer invalid
-            except Exception as e: # Catch other potential errors
-                print(f"Error cancelling timer in ProgressManager: {e}")
-            self.timer_id = None
-            # Optional: Set final elapsed time here
-            # if self.start_time:
-            #     elapsed = time.monotonic() - self.start_time
-            #     hours, rem = divmod(int(elapsed), 3600); mins, secs = divmod(rem, 60)
-            #     try: self.elapsed_time_var.set(f"{hours:02}:{mins:02}:{secs:02}")
-            #     except tk.TclError: pass
-
-
-    def reset(self):
-        """Réinitialise la progression et les timers."""
-        self.stop_timer() # Ensure timer is stopped before resetting vars
-        try:
-            # Check widget existence before configuring/deleting
-            if hasattr(self,'progress_bar') and self.progress_bar.winfo_exists():
-                self.progress_bar.configure(value=0)
-            if hasattr(self,'status_text') and self.status_text.winfo_exists():
-                # Temporarily enable to delete content
-                original_state = self.status_text['state']
-                if original_state == tk.DISABLED: self.status_text.config(state=tk.NORMAL)
-                self.status_text.delete(1.0, tk.END) # Clear status text
-                if original_state == tk.DISABLED: self.status_text.config(state=tk.DISABLED)
-            if hasattr(self,'elapsed_time_var'): self.elapsed_time_var.set("00:00:00")
-            if hasattr(self,'remaining_time_var'): self.remaining_time_var.set("--:--:--")
-        except tk.TclError:
-             print("Warning: TclError during ProgressManager reset (widgets likely destroyed).")
-        except Exception as e:
-             print(f"Error during ProgressManager reset: {e}")
-        self.start_time = None # Reset start time explicitly
-
->>>>>>> acae1359
+# --- START OF FILE seestar/gui/progress.py ---
+"""
+Module pour la gestion de la progression du traitement des images astronomiques.
+(Version Révisée: Correction MAJ Text désactivé)
+"""
+
+import time
+import tkinter as tk
+from tkinter import ttk # Explicitly import ttk if needed
+
+
+class ProgressManager:
+    """
+    Classe pour gérer la progression et les indications de temps du traitement.
+    """
+
+    def __init__(self, progress_bar, status_text, remaining_time_var, elapsed_time_var):
+        """
+        Initialise le gestionnaire de progression.
+
+        Args:
+            progress_bar (ttk.Progressbar): Barre de progression
+            status_text (tk.Text): Zone de texte pour les messages de statut
+            remaining_time_var (tk.StringVar): Variable pour le temps restant
+            elapsed_time_var (tk.StringVar): Variable pour le temps écoulé
+        """
+        # Input validation
+        if not isinstance(progress_bar, ttk.Progressbar): raise TypeError("progress_bar must be ttk.Progressbar")
+        if not isinstance(status_text, tk.Text): raise TypeError("status_text must be tk.Text")
+        if not isinstance(remaining_time_var, tk.StringVar): raise TypeError("remaining_time_var must be tk.StringVar")
+        if not isinstance(elapsed_time_var, tk.StringVar): raise TypeError("elapsed_time_var must be tk.StringVar")
+
+        self.progress_bar = progress_bar
+        self.status_text = status_text
+        self.remaining_time_var = remaining_time_var
+        self.elapsed_time_var = elapsed_time_var
+        self.start_time = None # Uses time.monotonic()
+        self.timer_id = None
+        # Get a reference to the root window (or a widget within it) for using 'after'
+        # Ensure we get the actual top-level window
+        try:
+            self.root = progress_bar.winfo_toplevel()
+            # Verify it's a Tk instance, not just a Frame
+            if not isinstance(self.root, tk.Tk):
+                 # Try going up one more level if possible
+                 parent = self.root.master
+                 if isinstance(parent, tk.Tk):
+                      self.root = parent
+                 else: # Fallback or raise error
+                      print("Warning: Could not reliably get Tk root in ProgressManager.")
+                      self.root = progress_bar # Might still work with after_idle
+        except Exception:
+            print("Error getting root window in ProgressManager.")
+            self.root = progress_bar # Fallback
+
+
+    def update_progress(self, message, progress=None):
+        """
+        Met à jour la barre de progression et le texte de statut via after_idle.
+        Gère l'état désactivé du widget Text.
+        """
+        def _update_ui():
+            try:
+                # Check if widgets still exist before configuring them
+                if not self.progress_bar.winfo_exists() or not self.status_text.winfo_exists():
+                    # print("Debug: Progress widgets destroyed, skipping update.")
+                    return # Stop if widgets are destroyed
+
+                # Update progress bar if value provided
+                if progress is not None:
+                    try:
+                        # Clamp progress value between 0 and 100
+                        clamped_progress = max(0.0, min(100.0, float(progress)))
+                        self.progress_bar.configure(value=clamped_progress)
+                    except (ValueError, tk.TclError):
+                        pass # Ignore errors if progress is not a valid number or widget is gone
+
+                # Append message to status text area
+                if message:
+                    original_state = self.status_text['state']
+                    try:
+                        # Enable widget temporarily to insert text
+                        if original_state == tk.DISABLED:
+                            self.status_text.config(state=tk.NORMAL)
+
+                        self.status_text.insert(tk.END, message + "\n")
+                        self.status_text.see(tk.END) # Scroll to the end
+
+                    finally:
+                        # Restore original state even if insert fails
+                        if original_state == tk.DISABLED:
+                             # Check again if widget still exists before setting state
+                             if self.status_text.winfo_exists():
+                                 self.status_text.config(state=tk.DISABLED)
+
+            except tk.TclError as e:
+                # Catch errors if widgets are destroyed between check and configure/insert
+                # print(f"Debug: TclError during _update_ui: {e}")
+                pass
+            except Exception as e:
+                # Catch any other unexpected error during UI update
+                print(f"Error during ProgressManager _update_ui: {e}")
+                import traceback
+                traceback.print_exc(limit=2)
+
+        # Schedule the UI update to run in the main Tkinter thread
+        try:
+             # Use after_idle to ensure it runs when Tkinter is ready
+             if self.root and hasattr(self.root, 'after_idle'):
+                 self.root.after_idle(_update_ui)
+             else:
+                 print("Warning: ProgressManager cannot schedule UI update (no valid root).")
+        except Exception as e:
+             # Handle cases where the root window might be destroyed
+             print(f"Error scheduling UI update in ProgressManager: {e}")
+
+
+    def start_timer(self):
+        """Démarre le timer pour le temps écoulé."""
+        if self.timer_id: # Prevent multiple concurrent timers
+             self.stop_timer()
+        self.start_time = time.monotonic() # Use monotonic clock for reliable interval measurement
+        # Ensure root is valid before starting timer loop
+        if self.root and hasattr(self.root, 'after'):
+            self.update_timer() # Start the update loop immediately
+        else:
+            print("Warning: ProgressManager cannot start timer (no valid root).")
+
+    def update_timer(self):
+        """Met à jour le timer de temps écoulé (runs periodically in main thread via after)."""
+        # Check if start_time is set and root window still exists
+        if self.start_time and self.root and hasattr(self.root, 'winfo_exists') and self.root.winfo_exists():
+            elapsed = time.monotonic() - self.start_time
+            hours, remainder = divmod(int(elapsed), 3600)
+            minutes, seconds = divmod(remainder, 60)
+            try:
+                 self.elapsed_time_var.set(f"{hours:02}:{minutes:02}:{seconds:02}")
+            except tk.TclError: # Handle if variable is destroyed
+                 self.timer_id = None # Stop timer if variable gone
+                 return
+
+            # Schedule the next update
+            try:
+                 self.timer_id = self.root.after(1000, self.update_timer) # Update every second
+            except tk.TclError: # Handle if root destroyed before next 'after'
+                 self.timer_id = None
+        else:
+             self.timer_id = None # Ensure timer stops if start_time is None or window closed
+
+    def stop_timer(self):
+        """Arrête le timer."""
+        if self.timer_id:
+            try:
+                # Check if root exists before calling after_cancel
+                if self.root and hasattr(self.root, 'winfo_exists') and self.root.winfo_exists():
+                    self.root.after_cancel(self.timer_id)
+            except tk.TclError: pass # Ignore if root is destroyed or timer invalid
+            except Exception as e: # Catch other potential errors
+                print(f"Error cancelling timer in ProgressManager: {e}")
+            self.timer_id = None
+            # Optional: Set final elapsed time here
+            # if self.start_time:
+            #     elapsed = time.monotonic() - self.start_time
+            #     hours, rem = divmod(int(elapsed), 3600); mins, secs = divmod(rem, 60)
+            #     try: self.elapsed_time_var.set(f"{hours:02}:{mins:02}:{secs:02}")
+            #     except tk.TclError: pass
+
+
+    def reset(self):
+        """Réinitialise la progression et les timers."""
+        self.stop_timer() # Ensure timer is stopped before resetting vars
+        try:
+            # Check widget existence before configuring/deleting
+            if hasattr(self,'progress_bar') and self.progress_bar.winfo_exists():
+                self.progress_bar.configure(value=0)
+            if hasattr(self,'status_text') and self.status_text.winfo_exists():
+                # Temporarily enable to delete content
+                original_state = self.status_text['state']
+                if original_state == tk.DISABLED: self.status_text.config(state=tk.NORMAL)
+                self.status_text.delete(1.0, tk.END) # Clear status text
+                if original_state == tk.DISABLED: self.status_text.config(state=tk.DISABLED)
+            if hasattr(self,'elapsed_time_var'): self.elapsed_time_var.set("00:00:00")
+            if hasattr(self,'remaining_time_var'): self.remaining_time_var.set("--:--:--")
+        except tk.TclError:
+             print("Warning: TclError during ProgressManager reset (widgets likely destroyed).")
+        except Exception as e:
+             print(f"Error during ProgressManager reset: {e}")
+        self.start_time = None # Reset start time explicitly
+
 # --- END OF FILE seestar/gui/progress.py ---