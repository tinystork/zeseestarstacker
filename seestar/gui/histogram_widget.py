--- conflicted
+++ resolved
@@ -1,531 +1,521 @@
-"""
-Widget Tkinter intégrant Matplotlib pour afficher un histogramme interactif
-des données d'image astronomique.
-"""
-<<<<<<< HEAD
-import tkinter as tk
-from tkinter import ttk
-import numpy as np
-import os
-import matplotlib
-if os.environ.get("MPLBACKEND") == "Agg":
-    matplotlib.use("Agg")
-else:
-    matplotlib.use('TkAgg')  # Explicitly use TkAgg backend for GUI
-=======
-import os
-import tkinter as tk
-from tkinter import ttk
-import numpy as np
-import matplotlib
-if os.environ.get("MPLBACKEND", "").lower() != "agg":
-    matplotlib.use('TkAgg')
-else:
-    matplotlib.use('Agg')
->>>>>>> 4183cce4
-from matplotlib.backends.backend_tkagg import FigureCanvasTkAgg
-from matplotlib.figure import Figure
-import traceback
-
-class HistogramWidget(ttk.Frame):
-    """
-    Widget d'histogramme interactif utilisant Matplotlib dans Tkinter.
-    Permet le déplacement des lignes de point noir/blanc et le zoom/pan.
-    Version: HistoFix_YScaleFor01_1
-    """
-    def __init__(self, master=None, range_change_callback=None, **kwargs):
-        super().__init__(master, **kwargs)
-        self.range_change_callback = range_change_callback
-
-        self.figure = Figure(figsize=(5, 2.2), dpi=80, facecolor='#353535')
-        self.ax = self.figure.add_subplot(111)
-        self._configure_plot_style()
-
-        self.canvas = FigureCanvasTkAgg(self.figure, master=self)
-        self.canvas_widget = self.canvas.get_tk_widget()
-        self.canvas_widget.pack(fill=tk.BOTH, expand=True)
-
-        self._current_hist_data_details = None
-        self._current_data = None
-        self.auto_zoom_enabled = False
-        self._min_line_val_data_scale = 0.0
-        self._max_line_val_data_scale = 1.0
-        self.data_min_for_current_plot = 0.0
-        self.data_max_for_current_plot = 1.0
-
-        self.line_min_obj = None 
-        self.line_max_obj = None 
-        self.dragging_line_type = None 
-        self._is_panning_active = False
-        self._pan_start_coord_x = None
-        self._pan_initial_xlim = None
-
-        self.canvas.mpl_connect('button_press_event', self._on_press)
-        self.canvas.mpl_connect('button_release_event', self._on_release)
-        self.canvas.mpl_connect('motion_notify_event', self._on_motion)
-        self.canvas.mpl_connect('scroll_event', self._on_scroll)
-
-        self.plot_histogram(None) 
-        print("DEBUG HistogramWidget (HistoFix_YScaleFor01_1): __init__ terminé.")
-
-    def _configure_plot_style(self):
-        self.ax.clear()
-        self.ax.set_facecolor('#2E2E2E')
-        self.ax.tick_params(axis='x', colors='lightgray', labelsize=8)
-        self.ax.tick_params(axis='y', colors='lightgray', labelsize=8)
-        self.ax.tick_params(axis='both', which='major', length=3, width=0.5, pad=2)
-        for spine in ['bottom', 'top', 'left', 'right']:
-            self.ax.spines[spine].set_color('darkgray')
-            self.ax.spines[spine].set_linewidth(0.6)
-        self.ax.yaxis.label.set_color('lightgray'); self.ax.xaxis.label.set_color('lightgray')
-        self.ax.yaxis.label.set_fontsize(8); self.ax.xaxis.label.set_fontsize(8)
-        self.figure.subplots_adjust(left=0.12, right=0.98, bottom=0.18, top=0.95)
-
-    def update_histogram(self, data_for_analysis):
-        print(f"DEBUG HistoWidget.update_histogram: Reçu data_for_analysis.")
-        if data_for_analysis is not None:
-            print(f"  -> data_for_analysis - Shape: {data_for_analysis.shape}, Dtype: {data_for_analysis.dtype}, Range: [{np.nanmin(data_for_analysis):.4g} - {np.nanmax(data_for_analysis):.4g}]")
-        else:
-            print(f"  -> data_for_analysis est None.")
-        self._current_data = data_for_analysis
-        self._current_hist_data_details = self._calculate_hist_data(data_for_analysis)
-        self.plot_histogram(self._current_hist_data_details)
-
-
-
-
-    def _calculate_hist_data(self, data):
-        """
-        Calcule les données de l'histogramme (bins, comptes).
-        S'adapte à la plage des données (0-1 ou ADU).
-        Met à jour self.data_min_for_current_plot et self.data_max_for_current_plot.
-        MODIFIED: Ajoute original_input_shape au dictionnaire retourné.
-        Version: HistoCalc_AddInputShape_1
-        """
-        original_input_shape = data.shape if data is not None else (0,0,0) # Stocker pour le calcul de ylim, assurer 3D pour HWC
-        if data is None or data.size == 0:
-            self.data_min_for_current_plot = 0.0 
-            self.data_max_for_current_plot = 1.0
-            print(f"DEBUG HistoWidget._calculate_hist_data: Données None/vides. Plage plot réinitialisée à [{self.data_min_for_current_plot}, {self.data_max_for_current_plot}]")
-            return None
-
-        num_bins = 256
-        hist_data_dict = {'bins': None, 'hists': [], 'colors': []}
-
-        try:
-            data_float = data.astype(np.float32)
-            finite_data_for_range = data_float[np.isfinite(data_float)]
-
-            if finite_data_for_range.size > 0:
-                calculated_min = np.min(finite_data_for_range)
-                calculated_max = np.max(finite_data_for_range)
-                if calculated_min < 0 and np.all(finite_data_for_range[finite_data_for_range < 0] > -1e-5):
-                    calculated_min = 0.0
-                calculated_min = max(0.0, calculated_min) 
-            else: 
-                calculated_min, calculated_max = 0.0, 1.0 
-            
-            if calculated_max <= calculated_min + 1e-7:
-                if calculated_max < 1.5 and calculated_min > -0.5:
-                     current_plot_min, current_plot_max = 0.0, 1.0001 
-                else: 
-                     current_plot_min = max(0, calculated_min - 0.5) if calculated_min > 0 else 0.0
-                     current_plot_max = current_plot_min + 1.0
-            else:
-                current_plot_min = calculated_min
-                current_plot_max = calculated_max
-            
-            self.data_min_for_current_plot = current_plot_min
-            self.data_max_for_current_plot = current_plot_max + (current_plot_max - current_plot_min) * 0.001 if (current_plot_max - current_plot_min) > 1e-9 else current_plot_max + 1e-5
-            
-            print(f"DEBUG HistoWidget._calculate_hist_data (V_HistoCalc_AddInputShape_1): Plage données pour histo (self.data_min/max_for_current_plot): [{self.data_min_for_current_plot:.4g}, {self.data_max_for_current_plot:.4g}]")
-            
-            hist_range_for_np = (self.data_min_for_current_plot, self.data_max_for_current_plot)
-
-            if data_float.ndim == 3 and data_float.shape[2] == 3: 
-                hist_data_dict['colors'] = ['#FF4444', '#44FF44', '#4466FF'] 
-                valid_bins = None
-                for i in range(3):
-                    ch_data = data_float[..., i].ravel()
-                    fin_data_ch = ch_data[np.isfinite(ch_data)]
-                    if fin_data_ch.size > 0:
-                        hist_counts, bins_edges = np.histogram(np.clip(fin_data_ch, hist_range_for_np[0], hist_range_for_np[1]), bins=num_bins, range=hist_range_for_np)
-                        if valid_bins is None: valid_bins = bins_edges
-                        hist_data_dict['hists'].append(hist_counts)
-                    else: hist_data_dict['hists'].append(np.zeros(num_bins))
-                hist_data_dict['bins'] = valid_bins if valid_bins is not None else np.linspace(hist_range_for_np[0], hist_range_for_np[1], num_bins + 1)
-            
-            elif data_float.ndim == 2: 
-                hist_data_dict['colors'] = ['lightgray']
-                fin_data_flat = data_float.ravel()[np.isfinite(data_float.ravel())]
-                if fin_data_flat.size > 0:
-                     hist_counts, bins_edges = np.histogram(np.clip(fin_data_flat, hist_range_for_np[0], hist_range_for_np[1]), bins=num_bins, range=hist_range_for_np)
-                     hist_data_dict['hists'].append(hist_counts)
-                     hist_data_dict['bins'] = bins_edges
-                else:
-                     hist_data_dict['hists'].append(np.zeros(num_bins))
-                     hist_data_dict['bins'] = np.linspace(hist_range_for_np[0], hist_range_for_np[1], num_bins + 1)
-            else:
-                print(f"Warning HistoWidget._calculate_hist_data: Unsupported data shape: {data_float.shape}"); return None
-
-            # AJOUT: Stocker la shape originale des données pour aider au calcul de Ylim
-            if hist_data_dict is not None:
-                hist_data_dict['input_shape_for_ylim_calc'] = original_input_shape
-
-            return hist_data_dict
-        except Exception as e:
-            print(f"ERREUR HistoWidget._calculate_hist_data: {e}"); traceback.print_exc(limit=2); return None
-
-
-
-
-    def plot_histogram(self, hist_data_details_to_plot):
-        """
-        Redessine UNIQUEMENT les barres de l'histogramme et configure les axes.
-        Ne dessine PAS les lignes BP/WP ici.
-        MODIFIED: Amélioration du calcul de target_top_y_limit pour données [0,1].
-        Version: HistoFix_YScaleFor01_4
-        """
-        print(f"DEBUG HistoWidget.plot_histogram (V_HistoFix_YScaleFor01_4): Tentative de plot des barres.") # Version Log
-        current_plot_min_x = self.data_min_for_current_plot
-        current_plot_max_x = self.data_max_for_current_plot
-        print(f"  -> Utilisant plage X stockée: [{current_plot_min_x:.4g}, {current_plot_max_x:.4g}]")
-
-        xlim_before_plot = self.ax.get_xlim()
-        
-        was_x_zoomed_and_relevant = (
-            abs(xlim_before_plot[0] - current_plot_min_x) > 1e-6 * abs(current_plot_max_x - current_plot_min_x) or \
-            abs(xlim_before_plot[1] - current_plot_max_x) > 1e-6 * abs(current_plot_max_x - current_plot_min_x)
-        )
-        if was_x_zoomed_and_relevant:
-            if not (xlim_before_plot[0] >= current_plot_min_x and xlim_before_plot[1] <= current_plot_max_x and xlim_before_plot[0] < xlim_before_plot[1]):
-                was_x_zoomed_and_relevant = False
-
-        self._configure_plot_style() 
-
-        if hist_data_details_to_plot is None or not hist_data_details_to_plot.get('hists') or hist_data_details_to_plot.get('bins') is None:
-            self.ax.set_xlim(current_plot_min_x, current_plot_max_x)
-            self.ax.set_ylim(1, 10); self.ax.set_yscale('log')
-            self.ax.set_xlabel(f"Niveau ({current_plot_min_x:.1f}-{current_plot_max_x:.1f})"); self.ax.set_ylabel("Nbre Pixels (log)")
-            self.ax.text(0.5, 0.5, "Aucune donnée", color="gray", ha='center', va='center', transform=self.ax.transAxes)
-            print(f"  -> Affichage 'Aucune donnée'. Xlim réglé sur [{current_plot_min_x:.4g}, {current_plot_max_x:.4g}].")
-            self.canvas.draw_idle(); return
-
-        try:
-            bins = hist_data_details_to_plot['bins']; bin_centers = (bins[:-1] + bins[1:]) / 2
-            
-            all_pixel_counts_for_ylim = [] 
-            for i, hist_counts in enumerate(hist_data_details_to_plot['hists']):
-                counts_for_plotting = hist_counts + 1 
-                if counts_for_plotting.size == bin_centers.size:
-                    self.ax.plot(bin_centers, counts_for_plotting, color=hist_data_details_to_plot['colors'][i], alpha=0.85, drawstyle='steps-mid', linewidth=1.0)
-                    all_pixel_counts_for_ylim.extend(hist_counts) 
-                else: print(f"Warn HistoWidget.plot_histogram: Discrépance taille histo pour canal {i}")
-            
-            target_top_y_limit = 100 
-            if all_pixel_counts_for_ylim:
-                 all_pixel_counts_np = np.array(all_pixel_counts_for_ylim)
-                 counts_greater_than_zero = all_pixel_counts_np[all_pixel_counts_np > 0]
-
-                 if counts_greater_than_zero.size > 0:
-                    is_data_01_like_range = (self.data_max_for_current_plot - self.data_min_for_current_plot) <= 2.0 and \
-                                           self.data_min_for_current_plot >= -0.1 and \
-                                           self.data_max_for_current_plot <= 2.015 
-
-                    if is_data_01_like_range:
-                        print(f"  -> Données [0,1]-like détectées pour calcul Ylim (plage X: {self.data_max_for_current_plot - self.data_min_for_current_plot:.3f})")
-                        
-                        p98_counts = np.percentile(counts_greater_than_zero, 98)
-                        max_actual_count = np.max(counts_greater_than_zero)
-                        
-                        target_top_y_limit = p98_counts * 3.0 
-                        target_top_y_limit = max(500, target_top_y_limit) 
-                        target_top_y_limit = min(target_top_y_limit, max_actual_count * 1.2) 
-                        
-                        if p98_counts < 100 and max_actual_count > p98_counts : 
-                            target_top_y_limit = max(target_top_y_limit, max_actual_count * 0.5, 500)
-                        
-                        target_top_y_limit = max(target_top_y_limit, 100) 
-
-                        print(f"    -> Ylim (0-1 data): p98_counts={p98_counts:.0f}, max_actual_count={max_actual_count:.0f}, target_top_y={target_top_y_limit:.0f}")
-                    else: # Données ADU ou plage plus large
-                        percentile_99_5_y = np.percentile(counts_greater_than_zero, 99.5)
-                        target_top_y_limit = max(10, percentile_99_5_y * 1.5)
-                        print(f"    -> Ylim (ADU data): percentile_99_5_y={percentile_99_5_y:.0f}, target_top_y={target_top_y_limit:.0f}")
-                 else: 
-                    print(f"    -> Aucun compte > 0 pour Ylim, utilisation défaut.")
-            
-            current_ylim_bottom = self.ax.get_ylim()[0] if self.ax.get_ylim() else 0.8 # Fallback si ylim non défini
-            target_top_y_limit = max(target_top_y_limit, current_ylim_bottom + 10) 
-            self.ax.set_ylim(bottom=0.8, top=target_top_y_limit); self.ax.set_yscale('log')
-            print(f"  -> Ylim recalculé et appliqué: (0.8, {target_top_y_limit:.2f})")
-
-            self.ax.set_xlabel(f"Niveau ({current_plot_min_x:.2f}-{current_plot_max_x:.2f})"); self.ax.set_ylabel("Nbre Pixels (log)")
-
-            if was_x_zoomed_and_relevant:
-                self.ax.set_xlim(xlim_before_plot)
-                print(f"  -> Zoom X utilisateur restauré. Xlim: {xlim_before_plot}")
-            else:
-                self.ax.set_xlim(current_plot_min_x, current_plot_max_x)
-                print(f"  -> Xlim initialisé à la plage des données: [{current_plot_min_x:.4g}, {current_plot_max_x:.4g}]")
-            
-            self.canvas.draw_idle()
-            if self.auto_zoom_enabled:
-                try:
-                    self.zoom_histogram()
-                except Exception as auto_e:
-                    print(f"ERREUR HistoWidget.auto_zoom: {auto_e}")
-        except Exception as e:
-            print(f"ERREUR HistoWidget.plot_histogram: {e}"); traceback.print_exc(limit=2)
-            try: 
-                self._configure_plot_style()
-                self.ax.set_xlim(0,1); self.ax.set_ylim(1,10); self.ax.set_yscale('log')
-                self.ax.text(0.5, 0.5, "Erreur Histogramme", color="red", ha='center', va='center', transform=self.ax.transAxes)
-                self.canvas.draw_idle()
-            except Exception: pass
-
-
-
-
-
-    def set_range(self, min_val_from_ui, max_val_from_ui):
-        """
-        Met à jour la position des lignes BP/WP et les DESSINE.
-        Les valeurs reçues (min_val_from_ui, max_val_from_ui) sont DANS L'ÉCHELLE 0-1.
-        Version: HistoFix_YScaleFor01_1 (Intègre la logique de HistoFix_YZoomReset_LinesSeparate_1)
-        """
-        plot_data_range = self.data_max_for_current_plot - self.data_min_for_current_plot
-        if plot_data_range < 1e-9: plot_data_range = 1.0
-
-        new_min_line_val = self.data_min_for_current_plot + min_val_from_ui * plot_data_range
-        new_max_line_val = self.data_min_for_current_plot + max_val_from_ui * plot_data_range
-        
-        print(f"DEBUG HistoWidget.set_range (V_HistoFix_YScaleFor01_1): Reçu UI BP={min_val_from_ui:.4f}, WP={max_val_from_ui:.4f}")
-        print(f"  -> Plage histo actuelle: [{self.data_min_for_current_plot:.4g}, {self.data_max_for_current_plot:.4g}]")
-        print(f"  -> Lignes BP/WP converties à l'échelle des données: [{new_min_line_val:.4g}, {new_max_line_val:.4g}]")
-
-        self._min_line_val_data_scale = np.clip(new_min_line_val, self.data_min_for_current_plot, self.data_max_for_current_plot)
-        self._max_line_val_data_scale = np.clip(new_max_line_val, self.data_min_for_current_plot, self.data_max_for_current_plot)
-        
-        min_sep_abs = plot_data_range * 0.001
-        min_sep_abs = max(min_sep_abs, 1e-7 * (self.data_max_for_current_plot if self.data_max_for_current_plot > 0 else 1.0) )
-
-        if self._min_line_val_data_scale >= self._max_line_val_data_scale - min_sep_abs:
-             self._min_line_val_data_scale = max(self.data_min_for_current_plot, self._max_line_val_data_scale - min_sep_abs)
-        self._max_line_val_data_scale = np.clip(self._max_line_val_data_scale, self._min_line_val_data_scale + min_sep_abs, self.data_max_for_current_plot)
-        self._min_line_val_data_scale = np.clip(self._min_line_val_data_scale, self.data_min_for_current_plot, self._max_line_val_data_scale - min_sep_abs)
-
-        if self.line_min_obj:
-            try: self.line_min_obj.remove()
-            except: pass 
-            self.line_min_obj = None
-        if self.line_max_obj:
-            try: self.line_max_obj.remove()
-            except: pass
-            self.line_max_obj = None
-
-        if self.ax and hasattr(self.ax, 'axvline'): 
-            self.line_min_obj = self.ax.axvline(self._min_line_val_data_scale, color='#FFAAAA', linestyle='--', linewidth=1.2, alpha=0.8, picker=5) 
-            self.line_max_obj = self.ax.axvline(self._max_line_val_data_scale, color='#AAAAFF', linestyle='--', linewidth=1.2, alpha=0.8, picker=5) 
-            self.canvas.draw_idle()
-            print(f"  -> Lignes BP/WP (échelle données) DESSINÉES à : [{self._min_line_val_data_scale:.4g}, {self._max_line_val_data_scale:.4g}]")
-
-    def _on_press(self, event):
-        if event.inaxes != self.ax or event.xdata is None: return
-        self.dragging_line_type = None; self._is_panning_active = False
-        if event.button == 1 and self.line_min_obj and self.line_max_obj:
-            x_display_range = self.ax.get_xlim()[1] - self.ax.get_xlim()[0]
-            pick_radius_data_scale = max(0.005 * (self.data_max_for_current_plot - self.data_min_for_current_plot), x_display_range * 0.02)
-            pick_radius_data_scale = max(pick_radius_data_scale, 1e-6 * (self.data_max_for_current_plot if self.data_max_for_current_plot > 0 else 1.0))
-            d_min = abs(event.xdata - self._min_line_val_data_scale)
-            d_max = abs(event.xdata - self._max_line_val_data_scale)
-            if d_min <= pick_radius_data_scale and d_min <= d_max:
-                self.dragging_line_type = 'min'
-            elif d_max <= pick_radius_data_scale:
-                self.dragging_line_type = 'max'
-            if self.dragging_line_type: self.canvas_widget.config(cursor="sb_h_double_arrow")
-        elif event.button == 3:
-             self._is_panning_active = True
-             self._pan_start_coord_x = event.xdata
-             self._pan_initial_xlim = self.ax.get_xlim()
-             self.canvas_widget.config(cursor="fleur")
-
-    def _on_release(self, event):
-        if self.dragging_line_type:
-            self.canvas_widget.config(cursor="")
-            if self.range_change_callback:
-                try: 
-                    bp_to_send = self._min_line_val_data_scale
-                    wp_to_send = self._max_line_val_data_scale
-                    print(f"DEBUG HistoWidget._on_release: Appel callback avec BP_histo={bp_to_send:.4g}, WP_histo={wp_to_send:.4g} (échelle données)")
-                    self.range_change_callback(bp_to_send, wp_to_send)
-                except Exception as cb_err: print(f"Erreur HistoWidget.range_change_callback: {cb_err}")
-            self.dragging_line_type = None
-        if self._is_panning_active:
-             self._is_panning_active = False
-             self.canvas_widget.config(cursor="")
-
-    def _on_motion(self, event):
-        if event.inaxes != self.ax:
-             if not self._is_panning_active and not self.dragging_line_type: self.canvas_widget.config(cursor="")
-             return
-        if event.xdata is None: return
-        min_separation_abs = (self.data_max_for_current_plot - self.data_min_for_current_plot) * 0.001
-        min_separation_abs = max(min_separation_abs, 1e-7 * (self.data_max_for_current_plot if self.data_max_for_current_plot > 0 else 1.0))
-        if self.dragging_line_type:
-            x_val_in_data_scale = np.clip(event.xdata, self.data_min_for_current_plot, self.data_max_for_current_plot)
-            if self.dragging_line_type == 'min':
-                new_min_candidate = min(x_val_in_data_scale, self._max_line_val_data_scale - min_separation_abs)
-                if abs(new_min_candidate - self._min_line_val_data_scale) > 1e-9 * (self.data_max_for_current_plot - self.data_min_for_current_plot): 
-                     self._min_line_val_data_scale = new_min_candidate
-                     if self.line_min_obj: self.line_min_obj.set_xdata([self._min_line_val_data_scale] * 2)
-                     self.canvas.draw_idle() 
-            elif self.dragging_line_type == 'max':
-                new_max_candidate = max(x_val_in_data_scale, self._min_line_val_data_scale + min_separation_abs)
-                if abs(new_max_candidate - self._max_line_val_data_scale) > 1e-9 * (self.data_max_for_current_plot - self.data_min_for_current_plot):
-                     self._max_line_val_data_scale = new_max_candidate
-                     if self.line_max_obj: self.line_max_obj.set_xdata([self._max_line_val_data_scale] * 2)
-                     self.canvas.draw_idle()
-        elif self._is_panning_active:
-            if self._pan_start_coord_x is None: return
-            dx_pan = event.xdata - self._pan_start_coord_x
-            start_lim_pan = self._pan_initial_xlim; current_width_pan = start_lim_pan[1] - start_lim_pan[0]
-            new_min_panned = start_lim_pan[0] - dx_pan; new_max_panned = start_lim_pan[1] - dx_pan
-            if new_min_panned < self.data_min_for_current_plot:
-                 new_min_panned = self.data_min_for_current_plot
-                 new_max_panned = self.data_min_for_current_plot + current_width_pan
-            if new_max_panned > self.data_max_for_current_plot:
-                 new_max_panned = self.data_max_for_current_plot
-                 new_min_panned = self.data_max_for_current_plot - current_width_pan
-            new_min_panned = max(self.data_min_for_current_plot, min(self.data_max_for_current_plot - current_width_pan, new_min_panned)) 
-            new_max_panned = new_min_panned + current_width_pan
-            current_ax_lim = self.ax.get_xlim()
-            if abs(new_min_panned - current_ax_lim[0]) > 1e-9 or abs(new_max_panned - current_ax_lim[1]) > 1e-9:
-                self.ax.set_xlim(new_min_panned, new_max_panned); self.canvas.draw_idle()
-
-    def _on_scroll(self, event):
-        if event.inaxes != self.ax or event.xdata is None: return
-        current_xlim_scroll = self.ax.get_xlim(); x_center_scroll = event.xdata
-        zoom_factor = 1.25 if event.step > 0 else 1/1.25
-        current_width_scroll = current_xlim_scroll[1] - current_xlim_scroll[0]
-        new_zoomed_width = current_width_scroll / zoom_factor
-        min_allowed_plot_width = (self.data_max_for_current_plot - self.data_min_for_current_plot) * 0.001 
-        min_allowed_plot_width = max(min_allowed_plot_width, 1e-7 * (self.data_max_for_current_plot if self.data_max_for_current_plot > 0 else 1.0))
-        max_allowed_plot_width = self.data_max_for_current_plot - self.data_min_for_current_plot
-        new_zoomed_width = np.clip(new_zoomed_width, min_allowed_plot_width, max_allowed_plot_width if max_allowed_plot_width > 0 else 1.0)
-        new_min_zoomed = x_center_scroll - (x_center_scroll - current_xlim_scroll[0]) * (new_zoomed_width / current_width_scroll)
-        new_max_zoomed = new_min_zoomed + new_zoomed_width
-        if new_min_zoomed < self.data_min_for_current_plot:
-             new_min_zoomed = self.data_min_for_current_plot
-             new_max_zoomed = self.data_min_for_current_plot + new_zoomed_width
-        if new_max_zoomed > self.data_max_for_current_plot:
-             new_max_zoomed = self.data_max_for_current_plot
-             new_min_zoomed = self.data_max_for_current_plot - new_zoomed_width
-        new_min_zoomed = max(self.data_min_for_current_plot, new_min_zoomed)
-        new_max_zoomed = min(self.data_max_for_current_plot, new_max_zoomed)
-        if new_zoomed_width < 1e-7: 
-            if (self.data_max_for_current_plot - self.data_min_for_current_plot) > 1e-6:
-                 self.ax.set_xlim(self.data_min_for_current_plot, self.data_max_for_current_plot)
-            else: self.ax.set_xlim(0,1) 
-            self.canvas.draw_idle(); return
-        if abs(new_min_zoomed - current_xlim_scroll[0]) > 1e-9 or abs(new_max_zoomed - current_xlim_scroll[1]) > 1e-9:
-            self.ax.set_xlim(new_min_zoomed, new_max_zoomed); self.canvas.draw_idle()
-
-    def zoom_histogram(self, percentile_max=99.5):
-        try:
-            if self._current_data is None:
-                return
-            data_flat = self._current_data[np.isfinite(self._current_data)].ravel()
-            if data_flat.size == 0:
-                return
-            x_max = np.percentile(data_flat, percentile_max)
-            if not np.isfinite(x_max):
-                return
-            self.ax.set_xlim(0.0, max(0.02, float(x_max)))
-            self.canvas.draw()
-        except Exception as e:
-            print(f"ERREUR HistoWidget.zoom_histogram: {e}")
-
-    def reset_histogram_view(self):
-        try:
-            self.ax.set_xlim(0.0, 1.0)
-            self.canvas.draw()
-        except Exception as e:
-            print(f"ERREUR HistoWidget.reset_histogram_view: {e}")
-
-
-
-
-
-
-    def reset_zoom(self):
-        """
-        Réinitialise le zoom X à la plage complète des données actuelles et
-        réinitialise le zoom Y à une échelle calculée sur les données actuelles.
-        Version: HistoFix_ResetZoom_FixNameError_1
-        """
-        print(f"DEBUG HistoWidget.reset_zoom (V_HistoFix_ResetZoom_FixNameError_1): Réinitialisation zoom. Plage X données: [{self.data_min_for_current_plot:.4g}, {self.data_max_for_current_plot:.4g}]") # Version Log
-        
-        xlim_current_state = self.ax.get_xlim()
-        ylim_current_state = self.ax.get_ylim()
-        needs_redraw_flag = False
-        
-        # Réinitialiser le zoom X à la plage complète des données actuelles
-        if abs(xlim_current_state[0] - self.data_min_for_current_plot) > 1e-6 or \
-           abs(xlim_current_state[1] - self.data_max_for_current_plot) > 1e-6:
-            self.ax.set_xlim(self.data_min_for_current_plot, self.data_max_for_current_plot)
-            needs_redraw_flag = True
-            print(f"  -> Xlim réinitialisé à [{self.data_min_for_current_plot:.4g}, {self.data_max_for_current_plot:.4g}]")
-        
-        # Recalculer le Ylim basé sur les données actuelles de l'histogramme
-        # (Utilise la même logique que plot_histogram pour target_top_y_limit)
-        default_top_y_reset = 100 # Fallback si pas de données d'histogramme
-        
-        if self._current_hist_data_details and self._current_hist_data_details.get('hists'):
-            all_pixel_counts_for_ylim_reset = []
-            for hist_ch_reset in self._current_hist_data_details['hists']:
-                if isinstance(hist_ch_reset, np.ndarray) and hist_ch_reset.size > 0:
-                     all_pixel_counts_for_ylim_reset.extend(hist_ch_reset) 
-            
-            if all_pixel_counts_for_ylim_reset:
-                 all_pixel_counts_np_reset = np.array(all_pixel_counts_for_ylim_reset)
-                 counts_greater_than_zero_reset = all_pixel_counts_np_reset[all_pixel_counts_np_reset > 0]
-
-                 if counts_greater_than_zero_reset.size > 0:
-                    is_data_01_like_range_reset = (self.data_max_for_current_plot - self.data_min_for_current_plot) <= 2.0 and \
-                                                 self.data_min_for_current_plot >= -0.1 and \
-                                                 self.data_max_for_current_plot <= 2.015
-
-                    if is_data_01_like_range_reset:
-                        p98_counts_reset = np.percentile(counts_greater_than_zero_reset, 98)
-                        max_actual_count_reset = np.max(counts_greater_than_zero_reset)
-                        default_top_y_reset = p98_counts_reset * 3.0
-                        default_top_y_reset = max(500, default_top_y_reset)
-                        default_top_y_reset = min(default_top_y_reset, max_actual_count_reset * 1.5)
-                        default_top_y_reset = max(default_top_y_reset, 100)
-                    else: # Données ADU
-                        percentile_99_5_y_reset = np.percentile(counts_greater_than_zero_reset, 99.5)
-                        default_top_y_reset = max(10, percentile_99_5_y_reset * 1.5)
-        
-        default_top_y_reset = max(default_top_y_reset, ylim_current_state[0] + 10) # Assurer Ymax > Ymin
-        target_ylim_reset = (0.8, default_top_y_reset) 
-        
-        if abs(ylim_current_state[0] - target_ylim_reset[0]) > 1e-1 or \
-           abs(ylim_current_state[1] - target_ylim_reset[1]) > 1e-1:
-            self.ax.set_ylim(target_ylim_reset)
-            needs_redraw_flag = True
-            print(f"  -> Ylim réinitialisé à {target_ylim_reset}")
-            
-        if needs_redraw_flag: 
-            self.canvas.draw_idle()
-            print("  -> Histogramme redessiné après reset_zoom.")
-
-
-
-
-
-
-
-
-
-# --- END OF FILE seestar/gui/histogram_widget.py ---
+"""
+Widget Tkinter intégrant Matplotlib pour afficher un histogramme interactif
+des données d'image astronomique.
+"""
+
+import tkinter as tk
+from tkinter import ttk
+import numpy as np
+import os
+import matplotlib
+if os.environ.get("MPLBACKEND") == "Agg":
+    matplotlib.use("Agg")
+else:
+    matplotlib.use('TkAgg')  # Explicitly use TkAgg backend for GUI
+
+from matplotlib.backends.backend_tkagg import FigureCanvasTkAgg
+from matplotlib.figure import Figure
+import traceback
+
+class HistogramWidget(ttk.Frame):
+    """
+    Widget d'histogramme interactif utilisant Matplotlib dans Tkinter.
+    Permet le déplacement des lignes de point noir/blanc et le zoom/pan.
+    Version: HistoFix_YScaleFor01_1
+    """
+    def __init__(self, master=None, range_change_callback=None, **kwargs):
+        super().__init__(master, **kwargs)
+        self.range_change_callback = range_change_callback
+
+        self.figure = Figure(figsize=(5, 2.2), dpi=80, facecolor='#353535')
+        self.ax = self.figure.add_subplot(111)
+        self._configure_plot_style()
+
+        self.canvas = FigureCanvasTkAgg(self.figure, master=self)
+        self.canvas_widget = self.canvas.get_tk_widget()
+        self.canvas_widget.pack(fill=tk.BOTH, expand=True)
+
+        self._current_hist_data_details = None
+        self._current_data = None
+        self.auto_zoom_enabled = False
+        self._min_line_val_data_scale = 0.0
+        self._max_line_val_data_scale = 1.0
+        self.data_min_for_current_plot = 0.0
+        self.data_max_for_current_plot = 1.0
+
+        self.line_min_obj = None 
+        self.line_max_obj = None 
+        self.dragging_line_type = None 
+        self._is_panning_active = False
+        self._pan_start_coord_x = None
+        self._pan_initial_xlim = None
+
+        self.canvas.mpl_connect('button_press_event', self._on_press)
+        self.canvas.mpl_connect('button_release_event', self._on_release)
+        self.canvas.mpl_connect('motion_notify_event', self._on_motion)
+        self.canvas.mpl_connect('scroll_event', self._on_scroll)
+
+        self.plot_histogram(None) 
+        print("DEBUG HistogramWidget (HistoFix_YScaleFor01_1): __init__ terminé.")
+
+    def _configure_plot_style(self):
+        self.ax.clear()
+        self.ax.set_facecolor('#2E2E2E')
+        self.ax.tick_params(axis='x', colors='lightgray', labelsize=8)
+        self.ax.tick_params(axis='y', colors='lightgray', labelsize=8)
+        self.ax.tick_params(axis='both', which='major', length=3, width=0.5, pad=2)
+        for spine in ['bottom', 'top', 'left', 'right']:
+            self.ax.spines[spine].set_color('darkgray')
+            self.ax.spines[spine].set_linewidth(0.6)
+        self.ax.yaxis.label.set_color('lightgray'); self.ax.xaxis.label.set_color('lightgray')
+        self.ax.yaxis.label.set_fontsize(8); self.ax.xaxis.label.set_fontsize(8)
+        self.figure.subplots_adjust(left=0.12, right=0.98, bottom=0.18, top=0.95)
+
+    def update_histogram(self, data_for_analysis):
+        print(f"DEBUG HistoWidget.update_histogram: Reçu data_for_analysis.")
+        if data_for_analysis is not None:
+            print(f"  -> data_for_analysis - Shape: {data_for_analysis.shape}, Dtype: {data_for_analysis.dtype}, Range: [{np.nanmin(data_for_analysis):.4g} - {np.nanmax(data_for_analysis):.4g}]")
+        else:
+            print(f"  -> data_for_analysis est None.")
+        self._current_data = data_for_analysis
+        self._current_hist_data_details = self._calculate_hist_data(data_for_analysis)
+        self.plot_histogram(self._current_hist_data_details)
+
+
+
+
+    def _calculate_hist_data(self, data):
+        """
+        Calcule les données de l'histogramme (bins, comptes).
+        S'adapte à la plage des données (0-1 ou ADU).
+        Met à jour self.data_min_for_current_plot et self.data_max_for_current_plot.
+        MODIFIED: Ajoute original_input_shape au dictionnaire retourné.
+        Version: HistoCalc_AddInputShape_1
+        """
+        original_input_shape = data.shape if data is not None else (0,0,0) # Stocker pour le calcul de ylim, assurer 3D pour HWC
+        if data is None or data.size == 0:
+            self.data_min_for_current_plot = 0.0 
+            self.data_max_for_current_plot = 1.0
+            print(f"DEBUG HistoWidget._calculate_hist_data: Données None/vides. Plage plot réinitialisée à [{self.data_min_for_current_plot}, {self.data_max_for_current_plot}]")
+            return None
+
+        num_bins = 256
+        hist_data_dict = {'bins': None, 'hists': [], 'colors': []}
+
+        try:
+            data_float = data.astype(np.float32)
+            finite_data_for_range = data_float[np.isfinite(data_float)]
+
+            if finite_data_for_range.size > 0:
+                calculated_min = np.min(finite_data_for_range)
+                calculated_max = np.max(finite_data_for_range)
+                if calculated_min < 0 and np.all(finite_data_for_range[finite_data_for_range < 0] > -1e-5):
+                    calculated_min = 0.0
+                calculated_min = max(0.0, calculated_min) 
+            else: 
+                calculated_min, calculated_max = 0.0, 1.0 
+            
+            if calculated_max <= calculated_min + 1e-7:
+                if calculated_max < 1.5 and calculated_min > -0.5:
+                     current_plot_min, current_plot_max = 0.0, 1.0001 
+                else: 
+                     current_plot_min = max(0, calculated_min - 0.5) if calculated_min > 0 else 0.0
+                     current_plot_max = current_plot_min + 1.0
+            else:
+                current_plot_min = calculated_min
+                current_plot_max = calculated_max
+            
+            self.data_min_for_current_plot = current_plot_min
+            self.data_max_for_current_plot = current_plot_max + (current_plot_max - current_plot_min) * 0.001 if (current_plot_max - current_plot_min) > 1e-9 else current_plot_max + 1e-5
+            
+            print(f"DEBUG HistoWidget._calculate_hist_data (V_HistoCalc_AddInputShape_1): Plage données pour histo (self.data_min/max_for_current_plot): [{self.data_min_for_current_plot:.4g}, {self.data_max_for_current_plot:.4g}]")
+            
+            hist_range_for_np = (self.data_min_for_current_plot, self.data_max_for_current_plot)
+
+            if data_float.ndim == 3 and data_float.shape[2] == 3: 
+                hist_data_dict['colors'] = ['#FF4444', '#44FF44', '#4466FF'] 
+                valid_bins = None
+                for i in range(3):
+                    ch_data = data_float[..., i].ravel()
+                    fin_data_ch = ch_data[np.isfinite(ch_data)]
+                    if fin_data_ch.size > 0:
+                        hist_counts, bins_edges = np.histogram(np.clip(fin_data_ch, hist_range_for_np[0], hist_range_for_np[1]), bins=num_bins, range=hist_range_for_np)
+                        if valid_bins is None: valid_bins = bins_edges
+                        hist_data_dict['hists'].append(hist_counts)
+                    else: hist_data_dict['hists'].append(np.zeros(num_bins))
+                hist_data_dict['bins'] = valid_bins if valid_bins is not None else np.linspace(hist_range_for_np[0], hist_range_for_np[1], num_bins + 1)
+            
+            elif data_float.ndim == 2: 
+                hist_data_dict['colors'] = ['lightgray']
+                fin_data_flat = data_float.ravel()[np.isfinite(data_float.ravel())]
+                if fin_data_flat.size > 0:
+                     hist_counts, bins_edges = np.histogram(np.clip(fin_data_flat, hist_range_for_np[0], hist_range_for_np[1]), bins=num_bins, range=hist_range_for_np)
+                     hist_data_dict['hists'].append(hist_counts)
+                     hist_data_dict['bins'] = bins_edges
+                else:
+                     hist_data_dict['hists'].append(np.zeros(num_bins))
+                     hist_data_dict['bins'] = np.linspace(hist_range_for_np[0], hist_range_for_np[1], num_bins + 1)
+            else:
+                print(f"Warning HistoWidget._calculate_hist_data: Unsupported data shape: {data_float.shape}"); return None
+
+            # AJOUT: Stocker la shape originale des données pour aider au calcul de Ylim
+            if hist_data_dict is not None:
+                hist_data_dict['input_shape_for_ylim_calc'] = original_input_shape
+
+            return hist_data_dict
+        except Exception as e:
+            print(f"ERREUR HistoWidget._calculate_hist_data: {e}"); traceback.print_exc(limit=2); return None
+
+
+
+
+    def plot_histogram(self, hist_data_details_to_plot):
+        """
+        Redessine UNIQUEMENT les barres de l'histogramme et configure les axes.
+        Ne dessine PAS les lignes BP/WP ici.
+        MODIFIED: Amélioration du calcul de target_top_y_limit pour données [0,1].
+        Version: HistoFix_YScaleFor01_4
+        """
+        print(f"DEBUG HistoWidget.plot_histogram (V_HistoFix_YScaleFor01_4): Tentative de plot des barres.") # Version Log
+        current_plot_min_x = self.data_min_for_current_plot
+        current_plot_max_x = self.data_max_for_current_plot
+        print(f"  -> Utilisant plage X stockée: [{current_plot_min_x:.4g}, {current_plot_max_x:.4g}]")
+
+        xlim_before_plot = self.ax.get_xlim()
+        
+        was_x_zoomed_and_relevant = (
+            abs(xlim_before_plot[0] - current_plot_min_x) > 1e-6 * abs(current_plot_max_x - current_plot_min_x) or \
+            abs(xlim_before_plot[1] - current_plot_max_x) > 1e-6 * abs(current_plot_max_x - current_plot_min_x)
+        )
+        if was_x_zoomed_and_relevant:
+            if not (xlim_before_plot[0] >= current_plot_min_x and xlim_before_plot[1] <= current_plot_max_x and xlim_before_plot[0] < xlim_before_plot[1]):
+                was_x_zoomed_and_relevant = False
+
+        self._configure_plot_style() 
+
+        if hist_data_details_to_plot is None or not hist_data_details_to_plot.get('hists') or hist_data_details_to_plot.get('bins') is None:
+            self.ax.set_xlim(current_plot_min_x, current_plot_max_x)
+            self.ax.set_ylim(1, 10); self.ax.set_yscale('log')
+            self.ax.set_xlabel(f"Niveau ({current_plot_min_x:.1f}-{current_plot_max_x:.1f})"); self.ax.set_ylabel("Nbre Pixels (log)")
+            self.ax.text(0.5, 0.5, "Aucune donnée", color="gray", ha='center', va='center', transform=self.ax.transAxes)
+            print(f"  -> Affichage 'Aucune donnée'. Xlim réglé sur [{current_plot_min_x:.4g}, {current_plot_max_x:.4g}].")
+            self.canvas.draw_idle(); return
+
+        try:
+            bins = hist_data_details_to_plot['bins']; bin_centers = (bins[:-1] + bins[1:]) / 2
+            
+            all_pixel_counts_for_ylim = [] 
+            for i, hist_counts in enumerate(hist_data_details_to_plot['hists']):
+                counts_for_plotting = hist_counts + 1 
+                if counts_for_plotting.size == bin_centers.size:
+                    self.ax.plot(bin_centers, counts_for_plotting, color=hist_data_details_to_plot['colors'][i], alpha=0.85, drawstyle='steps-mid', linewidth=1.0)
+                    all_pixel_counts_for_ylim.extend(hist_counts) 
+                else: print(f"Warn HistoWidget.plot_histogram: Discrépance taille histo pour canal {i}")
+            
+            target_top_y_limit = 100 
+            if all_pixel_counts_for_ylim:
+                 all_pixel_counts_np = np.array(all_pixel_counts_for_ylim)
+                 counts_greater_than_zero = all_pixel_counts_np[all_pixel_counts_np > 0]
+
+                 if counts_greater_than_zero.size > 0:
+                    is_data_01_like_range = (self.data_max_for_current_plot - self.data_min_for_current_plot) <= 2.0 and \
+                                           self.data_min_for_current_plot >= -0.1 and \
+                                           self.data_max_for_current_plot <= 2.015 
+
+                    if is_data_01_like_range:
+                        print(f"  -> Données [0,1]-like détectées pour calcul Ylim (plage X: {self.data_max_for_current_plot - self.data_min_for_current_plot:.3f})")
+                        
+                        p98_counts = np.percentile(counts_greater_than_zero, 98)
+                        max_actual_count = np.max(counts_greater_than_zero)
+                        
+                        target_top_y_limit = p98_counts * 3.0 
+                        target_top_y_limit = max(500, target_top_y_limit) 
+                        target_top_y_limit = min(target_top_y_limit, max_actual_count * 1.2) 
+                        
+                        if p98_counts < 100 and max_actual_count > p98_counts : 
+                            target_top_y_limit = max(target_top_y_limit, max_actual_count * 0.5, 500)
+                        
+                        target_top_y_limit = max(target_top_y_limit, 100) 
+
+                        print(f"    -> Ylim (0-1 data): p98_counts={p98_counts:.0f}, max_actual_count={max_actual_count:.0f}, target_top_y={target_top_y_limit:.0f}")
+                    else: # Données ADU ou plage plus large
+                        percentile_99_5_y = np.percentile(counts_greater_than_zero, 99.5)
+                        target_top_y_limit = max(10, percentile_99_5_y * 1.5)
+                        print(f"    -> Ylim (ADU data): percentile_99_5_y={percentile_99_5_y:.0f}, target_top_y={target_top_y_limit:.0f}")
+                 else: 
+                    print(f"    -> Aucun compte > 0 pour Ylim, utilisation défaut.")
+            
+            current_ylim_bottom = self.ax.get_ylim()[0] if self.ax.get_ylim() else 0.8 # Fallback si ylim non défini
+            target_top_y_limit = max(target_top_y_limit, current_ylim_bottom + 10) 
+            self.ax.set_ylim(bottom=0.8, top=target_top_y_limit); self.ax.set_yscale('log')
+            print(f"  -> Ylim recalculé et appliqué: (0.8, {target_top_y_limit:.2f})")
+
+            self.ax.set_xlabel(f"Niveau ({current_plot_min_x:.2f}-{current_plot_max_x:.2f})"); self.ax.set_ylabel("Nbre Pixels (log)")
+
+            if was_x_zoomed_and_relevant:
+                self.ax.set_xlim(xlim_before_plot)
+                print(f"  -> Zoom X utilisateur restauré. Xlim: {xlim_before_plot}")
+            else:
+                self.ax.set_xlim(current_plot_min_x, current_plot_max_x)
+                print(f"  -> Xlim initialisé à la plage des données: [{current_plot_min_x:.4g}, {current_plot_max_x:.4g}]")
+            
+            self.canvas.draw_idle()
+            if self.auto_zoom_enabled:
+                try:
+                    self.zoom_histogram()
+                except Exception as auto_e:
+                    print(f"ERREUR HistoWidget.auto_zoom: {auto_e}")
+        except Exception as e:
+            print(f"ERREUR HistoWidget.plot_histogram: {e}"); traceback.print_exc(limit=2)
+            try: 
+                self._configure_plot_style()
+                self.ax.set_xlim(0,1); self.ax.set_ylim(1,10); self.ax.set_yscale('log')
+                self.ax.text(0.5, 0.5, "Erreur Histogramme", color="red", ha='center', va='center', transform=self.ax.transAxes)
+                self.canvas.draw_idle()
+            except Exception: pass
+
+
+
+
+
+    def set_range(self, min_val_from_ui, max_val_from_ui):
+        """
+        Met à jour la position des lignes BP/WP et les DESSINE.
+        Les valeurs reçues (min_val_from_ui, max_val_from_ui) sont DANS L'ÉCHELLE 0-1.
+        Version: HistoFix_YScaleFor01_1 (Intègre la logique de HistoFix_YZoomReset_LinesSeparate_1)
+        """
+        plot_data_range = self.data_max_for_current_plot - self.data_min_for_current_plot
+        if plot_data_range < 1e-9: plot_data_range = 1.0
+
+        new_min_line_val = self.data_min_for_current_plot + min_val_from_ui * plot_data_range
+        new_max_line_val = self.data_min_for_current_plot + max_val_from_ui * plot_data_range
+        
+        print(f"DEBUG HistoWidget.set_range (V_HistoFix_YScaleFor01_1): Reçu UI BP={min_val_from_ui:.4f}, WP={max_val_from_ui:.4f}")
+        print(f"  -> Plage histo actuelle: [{self.data_min_for_current_plot:.4g}, {self.data_max_for_current_plot:.4g}]")
+        print(f"  -> Lignes BP/WP converties à l'échelle des données: [{new_min_line_val:.4g}, {new_max_line_val:.4g}]")
+
+        self._min_line_val_data_scale = np.clip(new_min_line_val, self.data_min_for_current_plot, self.data_max_for_current_plot)
+        self._max_line_val_data_scale = np.clip(new_max_line_val, self.data_min_for_current_plot, self.data_max_for_current_plot)
+        
+        min_sep_abs = plot_data_range * 0.001
+        min_sep_abs = max(min_sep_abs, 1e-7 * (self.data_max_for_current_plot if self.data_max_for_current_plot > 0 else 1.0) )
+
+        if self._min_line_val_data_scale >= self._max_line_val_data_scale - min_sep_abs:
+             self._min_line_val_data_scale = max(self.data_min_for_current_plot, self._max_line_val_data_scale - min_sep_abs)
+        self._max_line_val_data_scale = np.clip(self._max_line_val_data_scale, self._min_line_val_data_scale + min_sep_abs, self.data_max_for_current_plot)
+        self._min_line_val_data_scale = np.clip(self._min_line_val_data_scale, self.data_min_for_current_plot, self._max_line_val_data_scale - min_sep_abs)
+
+        if self.line_min_obj:
+            try: self.line_min_obj.remove()
+            except: pass 
+            self.line_min_obj = None
+        if self.line_max_obj:
+            try: self.line_max_obj.remove()
+            except: pass
+            self.line_max_obj = None
+
+        if self.ax and hasattr(self.ax, 'axvline'): 
+            self.line_min_obj = self.ax.axvline(self._min_line_val_data_scale, color='#FFAAAA', linestyle='--', linewidth=1.2, alpha=0.8, picker=5) 
+            self.line_max_obj = self.ax.axvline(self._max_line_val_data_scale, color='#AAAAFF', linestyle='--', linewidth=1.2, alpha=0.8, picker=5) 
+            self.canvas.draw_idle()
+            print(f"  -> Lignes BP/WP (échelle données) DESSINÉES à : [{self._min_line_val_data_scale:.4g}, {self._max_line_val_data_scale:.4g}]")
+
+    def _on_press(self, event):
+        if event.inaxes != self.ax or event.xdata is None: return
+        self.dragging_line_type = None; self._is_panning_active = False
+        if event.button == 1 and self.line_min_obj and self.line_max_obj:
+            x_display_range = self.ax.get_xlim()[1] - self.ax.get_xlim()[0]
+            pick_radius_data_scale = max(0.005 * (self.data_max_for_current_plot - self.data_min_for_current_plot), x_display_range * 0.02)
+            pick_radius_data_scale = max(pick_radius_data_scale, 1e-6 * (self.data_max_for_current_plot if self.data_max_for_current_plot > 0 else 1.0))
+            d_min = abs(event.xdata - self._min_line_val_data_scale)
+            d_max = abs(event.xdata - self._max_line_val_data_scale)
+            if d_min <= pick_radius_data_scale and d_min <= d_max:
+                self.dragging_line_type = 'min'
+            elif d_max <= pick_radius_data_scale:
+                self.dragging_line_type = 'max'
+            if self.dragging_line_type: self.canvas_widget.config(cursor="sb_h_double_arrow")
+        elif event.button == 3:
+             self._is_panning_active = True
+             self._pan_start_coord_x = event.xdata
+             self._pan_initial_xlim = self.ax.get_xlim()
+             self.canvas_widget.config(cursor="fleur")
+
+    def _on_release(self, event):
+        if self.dragging_line_type:
+            self.canvas_widget.config(cursor="")
+            if self.range_change_callback:
+                try: 
+                    bp_to_send = self._min_line_val_data_scale
+                    wp_to_send = self._max_line_val_data_scale
+                    print(f"DEBUG HistoWidget._on_release: Appel callback avec BP_histo={bp_to_send:.4g}, WP_histo={wp_to_send:.4g} (échelle données)")
+                    self.range_change_callback(bp_to_send, wp_to_send)
+                except Exception as cb_err: print(f"Erreur HistoWidget.range_change_callback: {cb_err}")
+            self.dragging_line_type = None
+        if self._is_panning_active:
+             self._is_panning_active = False
+             self.canvas_widget.config(cursor="")
+
+    def _on_motion(self, event):
+        if event.inaxes != self.ax:
+             if not self._is_panning_active and not self.dragging_line_type: self.canvas_widget.config(cursor="")
+             return
+        if event.xdata is None: return
+        min_separation_abs = (self.data_max_for_current_plot - self.data_min_for_current_plot) * 0.001
+        min_separation_abs = max(min_separation_abs, 1e-7 * (self.data_max_for_current_plot if self.data_max_for_current_plot > 0 else 1.0))
+        if self.dragging_line_type:
+            x_val_in_data_scale = np.clip(event.xdata, self.data_min_for_current_plot, self.data_max_for_current_plot)
+            if self.dragging_line_type == 'min':
+                new_min_candidate = min(x_val_in_data_scale, self._max_line_val_data_scale - min_separation_abs)
+                if abs(new_min_candidate - self._min_line_val_data_scale) > 1e-9 * (self.data_max_for_current_plot - self.data_min_for_current_plot): 
+                     self._min_line_val_data_scale = new_min_candidate
+                     if self.line_min_obj: self.line_min_obj.set_xdata([self._min_line_val_data_scale] * 2)
+                     self.canvas.draw_idle() 
+            elif self.dragging_line_type == 'max':
+                new_max_candidate = max(x_val_in_data_scale, self._min_line_val_data_scale + min_separation_abs)
+                if abs(new_max_candidate - self._max_line_val_data_scale) > 1e-9 * (self.data_max_for_current_plot - self.data_min_for_current_plot):
+                     self._max_line_val_data_scale = new_max_candidate
+                     if self.line_max_obj: self.line_max_obj.set_xdata([self._max_line_val_data_scale] * 2)
+                     self.canvas.draw_idle()
+        elif self._is_panning_active:
+            if self._pan_start_coord_x is None: return
+            dx_pan = event.xdata - self._pan_start_coord_x
+            start_lim_pan = self._pan_initial_xlim; current_width_pan = start_lim_pan[1] - start_lim_pan[0]
+            new_min_panned = start_lim_pan[0] - dx_pan; new_max_panned = start_lim_pan[1] - dx_pan
+            if new_min_panned < self.data_min_for_current_plot:
+                 new_min_panned = self.data_min_for_current_plot
+                 new_max_panned = self.data_min_for_current_plot + current_width_pan
+            if new_max_panned > self.data_max_for_current_plot:
+                 new_max_panned = self.data_max_for_current_plot
+                 new_min_panned = self.data_max_for_current_plot - current_width_pan
+            new_min_panned = max(self.data_min_for_current_plot, min(self.data_max_for_current_plot - current_width_pan, new_min_panned)) 
+            new_max_panned = new_min_panned + current_width_pan
+            current_ax_lim = self.ax.get_xlim()
+            if abs(new_min_panned - current_ax_lim[0]) > 1e-9 or abs(new_max_panned - current_ax_lim[1]) > 1e-9:
+                self.ax.set_xlim(new_min_panned, new_max_panned); self.canvas.draw_idle()
+
+    def _on_scroll(self, event):
+        if event.inaxes != self.ax or event.xdata is None: return
+        current_xlim_scroll = self.ax.get_xlim(); x_center_scroll = event.xdata
+        zoom_factor = 1.25 if event.step > 0 else 1/1.25
+        current_width_scroll = current_xlim_scroll[1] - current_xlim_scroll[0]
+        new_zoomed_width = current_width_scroll / zoom_factor
+        min_allowed_plot_width = (self.data_max_for_current_plot - self.data_min_for_current_plot) * 0.001 
+        min_allowed_plot_width = max(min_allowed_plot_width, 1e-7 * (self.data_max_for_current_plot if self.data_max_for_current_plot > 0 else 1.0))
+        max_allowed_plot_width = self.data_max_for_current_plot - self.data_min_for_current_plot
+        new_zoomed_width = np.clip(new_zoomed_width, min_allowed_plot_width, max_allowed_plot_width if max_allowed_plot_width > 0 else 1.0)
+        new_min_zoomed = x_center_scroll - (x_center_scroll - current_xlim_scroll[0]) * (new_zoomed_width / current_width_scroll)
+        new_max_zoomed = new_min_zoomed + new_zoomed_width
+        if new_min_zoomed < self.data_min_for_current_plot:
+             new_min_zoomed = self.data_min_for_current_plot
+             new_max_zoomed = self.data_min_for_current_plot + new_zoomed_width
+        if new_max_zoomed > self.data_max_for_current_plot:
+             new_max_zoomed = self.data_max_for_current_plot
+             new_min_zoomed = self.data_max_for_current_plot - new_zoomed_width
+        new_min_zoomed = max(self.data_min_for_current_plot, new_min_zoomed)
+        new_max_zoomed = min(self.data_max_for_current_plot, new_max_zoomed)
+        if new_zoomed_width < 1e-7: 
+            if (self.data_max_for_current_plot - self.data_min_for_current_plot) > 1e-6:
+                 self.ax.set_xlim(self.data_min_for_current_plot, self.data_max_for_current_plot)
+            else: self.ax.set_xlim(0,1) 
+            self.canvas.draw_idle(); return
+        if abs(new_min_zoomed - current_xlim_scroll[0]) > 1e-9 or abs(new_max_zoomed - current_xlim_scroll[1]) > 1e-9:
+            self.ax.set_xlim(new_min_zoomed, new_max_zoomed); self.canvas.draw_idle()
+
+    def zoom_histogram(self, percentile_max=99.5):
+        try:
+            if self._current_data is None:
+                return
+            data_flat = self._current_data[np.isfinite(self._current_data)].ravel()
+            if data_flat.size == 0:
+                return
+            x_max = np.percentile(data_flat, percentile_max)
+            if not np.isfinite(x_max):
+                return
+            self.ax.set_xlim(0.0, max(0.02, float(x_max)))
+            self.canvas.draw()
+        except Exception as e:
+            print(f"ERREUR HistoWidget.zoom_histogram: {e}")
+
+    def reset_histogram_view(self):
+        try:
+            self.ax.set_xlim(0.0, 1.0)
+            self.canvas.draw()
+        except Exception as e:
+            print(f"ERREUR HistoWidget.reset_histogram_view: {e}")
+
+
+
+
+
+
+    def reset_zoom(self):
+        """
+        Réinitialise le zoom X à la plage complète des données actuelles et
+        réinitialise le zoom Y à une échelle calculée sur les données actuelles.
+        Version: HistoFix_ResetZoom_FixNameError_1
+        """
+        print(f"DEBUG HistoWidget.reset_zoom (V_HistoFix_ResetZoom_FixNameError_1): Réinitialisation zoom. Plage X données: [{self.data_min_for_current_plot:.4g}, {self.data_max_for_current_plot:.4g}]") # Version Log
+        
+        xlim_current_state = self.ax.get_xlim()
+        ylim_current_state = self.ax.get_ylim()
+        needs_redraw_flag = False
+        
+        # Réinitialiser le zoom X à la plage complète des données actuelles
+        if abs(xlim_current_state[0] - self.data_min_for_current_plot) > 1e-6 or \
+           abs(xlim_current_state[1] - self.data_max_for_current_plot) > 1e-6:
+            self.ax.set_xlim(self.data_min_for_current_plot, self.data_max_for_current_plot)
+            needs_redraw_flag = True
+            print(f"  -> Xlim réinitialisé à [{self.data_min_for_current_plot:.4g}, {self.data_max_for_current_plot:.4g}]")
+        
+        # Recalculer le Ylim basé sur les données actuelles de l'histogramme
+        # (Utilise la même logique que plot_histogram pour target_top_y_limit)
+        default_top_y_reset = 100 # Fallback si pas de données d'histogramme
+        
+        if self._current_hist_data_details and self._current_hist_data_details.get('hists'):
+            all_pixel_counts_for_ylim_reset = []
+            for hist_ch_reset in self._current_hist_data_details['hists']:
+                if isinstance(hist_ch_reset, np.ndarray) and hist_ch_reset.size > 0:
+                     all_pixel_counts_for_ylim_reset.extend(hist_ch_reset) 
+            
+            if all_pixel_counts_for_ylim_reset:
+                 all_pixel_counts_np_reset = np.array(all_pixel_counts_for_ylim_reset)
+                 counts_greater_than_zero_reset = all_pixel_counts_np_reset[all_pixel_counts_np_reset > 0]
+
+                 if counts_greater_than_zero_reset.size > 0:
+                    is_data_01_like_range_reset = (self.data_max_for_current_plot - self.data_min_for_current_plot) <= 2.0 and \
+                                                 self.data_min_for_current_plot >= -0.1 and \
+                                                 self.data_max_for_current_plot <= 2.015
+
+                    if is_data_01_like_range_reset:
+                        p98_counts_reset = np.percentile(counts_greater_than_zero_reset, 98)
+                        max_actual_count_reset = np.max(counts_greater_than_zero_reset)
+                        default_top_y_reset = p98_counts_reset * 3.0
+                        default_top_y_reset = max(500, default_top_y_reset)
+                        default_top_y_reset = min(default_top_y_reset, max_actual_count_reset * 1.5)
+                        default_top_y_reset = max(default_top_y_reset, 100)
+                    else: # Données ADU
+                        percentile_99_5_y_reset = np.percentile(counts_greater_than_zero_reset, 99.5)
+                        default_top_y_reset = max(10, percentile_99_5_y_reset * 1.5)
+        
+        default_top_y_reset = max(default_top_y_reset, ylim_current_state[0] + 10) # Assurer Ymax > Ymin
+        target_ylim_reset = (0.8, default_top_y_reset) 
+        
+        if abs(ylim_current_state[0] - target_ylim_reset[0]) > 1e-1 or \
+           abs(ylim_current_state[1] - target_ylim_reset[1]) > 1e-1:
+            self.ax.set_ylim(target_ylim_reset)
+            needs_redraw_flag = True
+            print(f"  -> Ylim réinitialisé à {target_ylim_reset}")
+            
+        if needs_redraw_flag: 
+            self.canvas.draw_idle()
+            print("  -> Histogramme redessiné après reset_zoom.")
+
+
+
+
+
+
+
+
+
+# --- END OF FILE seestar/gui/histogram_widget.py ---