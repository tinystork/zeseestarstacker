--- conflicted
+++ resolved
@@ -189,11 +189,9 @@
                 show = True
             elif choice == 'ansvr' and not self.ansvr_host_port_var.get().strip():
                 show = True
-<<<<<<< HEAD
+
             elif choice == 'astrometry' and not self.astrometry_solve_field_dir_var.get().strip():
-=======
-            elif choice == 'astrometry':
->>>>>>> b071d551
+
                 show = True
         self.warning_label.configure(
             text='⚠️ Aucun solveur local configuré' if show else ''
@@ -268,7 +266,7 @@
             width=12,
         ).pack(side=tk.RIGHT, padx=(5, 0))
 
-<<<<<<< HEAD
+
         astap_data_sub = ttk.Frame(self.astap_frame)
         astap_data_sub.pack(fill=tk.X, pady=(2, 5))
         ttk.Label(astap_data_sub, text="Data Dir:").pack(side=tk.LEFT)
@@ -283,29 +281,22 @@
         ).pack(side=tk.RIGHT, padx=(5, 0))
 
         self.astrometry_frame = ttk.LabelFrame(
-=======
-        astrom_frame = ttk.LabelFrame(
->>>>>>> b071d551
+
             main_frame,
             text="Astrometry.net",
             padding="10",
         )
-<<<<<<< HEAD
+
         self.astrometry_frame.pack(fill=tk.X, padx=5, pady=5)
 
         api_key_sub = ttk.Frame(self.astrometry_frame)
-=======
-        astrom_frame.pack(fill=tk.X, padx=5, pady=5)
-
-        api_key_sub = ttk.Frame(astrom_frame)
->>>>>>> b071d551
+
         api_key_sub.pack(fill=tk.X, pady=(5, 2))
         ttk.Label(api_key_sub, text="API Key:").pack(side=tk.LEFT)
         ttk.Entry(api_key_sub, textvariable=self.parent_gui.astrometry_api_key_var, show="*").pack(
             side=tk.LEFT, fill=tk.X, expand=True, padx=(5, 0)
         )
 
-<<<<<<< HEAD
         astrometry_dir_sub = ttk.Frame(self.astrometry_frame)
         astrometry_dir_sub.pack(fill=tk.X, pady=(2, 5))
         ttk.Label(astrometry_dir_sub, text="solve-field Dir:").pack(side=tk.LEFT)
@@ -346,35 +337,7 @@
             main_frame,
             foreground="red",
         )
-=======
-        self.ansvr_frame = ttk.LabelFrame(
-            main_frame,
-            text="Ansvr",
-            padding="10",
-        )
-        self.ansvr_frame.pack(fill=tk.X, padx=5, pady=5)
-
-        ansvr_host_sub = ttk.Frame(self.ansvr_frame)
-        ansvr_host_sub.pack(fill=tk.X, pady=(5, 2))
-        ttk.Label(ansvr_host_sub, text="Host:Port:").pack(side=tk.LEFT)
-        ttk.Entry(ansvr_host_sub, textvariable=self.ansvr_host_port_var, width=15).pack(
-            side=tk.LEFT, padx=(5, 0)
-        )
-
-        ttk.Checkbutton(
-            main_frame,
-            text=self.parent_gui.tr(
-                "reproject_batches_label",
-                default="Activer la reprojection entre batchs (nécessite WCS)",
-            ),
-            variable=self.reproject_batches_var,
-        ).pack(anchor=tk.W, pady=(10, 0))
-
-        self.warning_label = ttk.Label(
-            main_frame,
-            foreground="red",
-        )
->>>>>>> b071d551
+
         self.warning_label.pack(anchor=tk.W)
 
         self._update_warning()
@@ -633,10 +596,9 @@
         local_ansvr_path = self.local_ansvr_path_var.get().strip()
         ansvr_host_port = self.ansvr_host_port_var.get().strip()
         reproject_batches = self.reproject_batches_var.get()
-<<<<<<< HEAD
+
         astrometry_dir = self.astrometry_solve_field_dir_var.get().strip()
-=======
->>>>>>> b071d551
+
 
         # Valider que si un solveur est choisi, son chemin principal est rempli
         validation_ok = True
@@ -674,10 +636,9 @@
         self.parent_gui.settings.local_ansvr_path = local_ansvr_path
         self.parent_gui.settings.ansvr_host_port = ansvr_host_port
         self.parent_gui.settings.enable_reprojection_between_batches = reproject_batches
-<<<<<<< HEAD
+
         self.parent_gui.settings.astrometry_solve_field_dir = astrometry_dir
-=======
->>>>>>> b071d551
+
         try:
             self.parent_gui.settings.astrometry_api_key = self.parent_gui.astrometry_api_key_var.get().strip()
         except Exception:
@@ -695,21 +656,18 @@
             pass
 
         print(
-<<<<<<< HEAD
+
             f"  LocalSolverSettingsWindow: Préférence Sauvegardée='{solver_choice}', ASTAP='{astap_path}', Data ASTAP='{astap_data_dir}', Radius ASTAP={astap_radius}, Down={astap_downsample}, Sens={astap_sensitivity}, Cluster={cluster_threshold}, Ansvr Local='{local_ansvr_path}', HostPort='{ansvr_host_port}', Astrometry Dir='{astrometry_dir}', ReprojBatches={reproject_batches}"
-=======
-            f"  LocalSolverSettingsWindow: Préférence Sauvegardée='{solver_choice}', ASTAP='{astap_path}', Data ASTAP='{astap_data_dir}', Radius ASTAP={astap_radius}, Down={astap_downsample}, Sens={astap_sensitivity}, Cluster={cluster_threshold}, Ansvr Local='{local_ansvr_path}', HostPort='{ansvr_host_port}', ReprojBatches={reproject_batches}"
->>>>>>> b071d551
+
         )  # DEBUG
         print("  LocalSolverSettingsWindow: Paramètres mis à jour dans parent_gui.settings.")
         print(f"DEBUG (LocalSolverSettingsWindow _on_ok): Validation OK. Sauvegarde des settings. Préparation fermeture fenêtre.")
         print(f"  -> local_solver_preference: {solver_choice}")
         print(f"  -> local_ansvr_path à sauvegarder: {local_ansvr_path}")
         print(f"  -> ansvr_host_port à sauvegarder: {ansvr_host_port}")
-<<<<<<< HEAD
+
         print(f"  -> astrometry_dir à sauvegarder: {astrometry_dir}")
-=======
->>>>>>> b071d551
+
         print(f"  -> reproject_batches: {reproject_batches}")
         self.grab_release()
         self.destroy()
