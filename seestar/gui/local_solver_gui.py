--- conflicted
+++ resolved
@@ -15,11 +15,9 @@
 
     def tr(self, key, default=None):
         """Shortcut to parent GUI translation."""
-<<<<<<< HEAD
+
         return self.parent_gui.tr(key, default=default)
-=======
-        return self.tr(key, default=default)
->>>>>>> f33a40d6
+
     def __init__(self, parent_gui):
         """
         Initialise la fenêtre de configuration des solveurs locaux.
