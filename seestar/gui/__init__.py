<<<<<<< HEAD
# --- START OF FILE seestar/gui/__init__.py ---
"""
Package gui pour Seestar - fournit l'interface graphique
pour le traitement des images astronomiques.
(Fichiers redondants retirés: processing.py, ui_components.py)
"""

from .main_window import SeestarStackerGUI
# Expose other components if needed directly elsewhere, but usually main_window is enough
from .preview import PreviewManager
from .histogram_widget import HistogramWidget # Added import
from .file_handling import FileHandlingManager
from .progress import ProgressManager
from .settings import SettingsManager

__all__ = [
    'SeestarStackerGUI',
    'PreviewManager',
    'HistogramWidget',      # Added export
    'FileHandlingManager',
    'ProgressManager',
    'SettingsManager',
    ]
=======
# --- START OF FILE seestar/gui/__init__.py ---
"""
Package gui pour Seestar - fournit l'interface graphique
pour le traitement des images astronomiques.
(Fichiers redondants retirés: processing.py, ui_components.py)
"""

from .main_window import SeestarStackerGUI
# Expose other components if needed directly elsewhere, but usually main_window is enough
from .preview import PreviewManager
from .histogram_widget import HistogramWidget # Added import
from .file_handling import FileHandlingManager
from .progress import ProgressManager
from .settings import SettingsManager

__all__ = [
    'SeestarStackerGUI',
    'PreviewManager',
    'HistogramWidget',      # Added export
    'FileHandlingManager',
    'ProgressManager',
    'SettingsManager',
    ]
>>>>>>> acae1359
# --- END OF FILE seestar/gui/__init__.py ---<|MERGE_RESOLUTION|>--- conflicted
+++ resolved
@@ -1,50 +1,24 @@
-<<<<<<< HEAD
-# --- START OF FILE seestar/gui/__init__.py ---
-"""
-Package gui pour Seestar - fournit l'interface graphique
-pour le traitement des images astronomiques.
-(Fichiers redondants retirés: processing.py, ui_components.py)
-"""
-
-from .main_window import SeestarStackerGUI
-# Expose other components if needed directly elsewhere, but usually main_window is enough
-from .preview import PreviewManager
-from .histogram_widget import HistogramWidget # Added import
-from .file_handling import FileHandlingManager
-from .progress import ProgressManager
-from .settings import SettingsManager
-
-__all__ = [
-    'SeestarStackerGUI',
-    'PreviewManager',
-    'HistogramWidget',      # Added export
-    'FileHandlingManager',
-    'ProgressManager',
-    'SettingsManager',
-    ]
-=======
-# --- START OF FILE seestar/gui/__init__.py ---
-"""
-Package gui pour Seestar - fournit l'interface graphique
-pour le traitement des images astronomiques.
-(Fichiers redondants retirés: processing.py, ui_components.py)
-"""
-
-from .main_window import SeestarStackerGUI
-# Expose other components if needed directly elsewhere, but usually main_window is enough
-from .preview import PreviewManager
-from .histogram_widget import HistogramWidget # Added import
-from .file_handling import FileHandlingManager
-from .progress import ProgressManager
-from .settings import SettingsManager
-
-__all__ = [
-    'SeestarStackerGUI',
-    'PreviewManager',
-    'HistogramWidget',      # Added export
-    'FileHandlingManager',
-    'ProgressManager',
-    'SettingsManager',
-    ]
->>>>>>> acae1359
+# --- START OF FILE seestar/gui/__init__.py ---
+"""
+Package gui pour Seestar - fournit l'interface graphique
+pour le traitement des images astronomiques.
+(Fichiers redondants retirés: processing.py, ui_components.py)
+"""
+
+from .main_window import SeestarStackerGUI
+# Expose other components if needed directly elsewhere, but usually main_window is enough
+from .preview import PreviewManager
+from .histogram_widget import HistogramWidget # Added import
+from .file_handling import FileHandlingManager
+from .progress import ProgressManager
+from .settings import SettingsManager
+
+__all__ = [
+    'SeestarStackerGUI',
+    'PreviewManager',
+    'HistogramWidget',      # Added export
+    'FileHandlingManager',
+    'ProgressManager',
+    'SettingsManager',
+    ]
 # --- END OF FILE seestar/gui/__init__.py ---