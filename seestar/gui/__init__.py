--- conflicted
+++ resolved
@@ -1,7 +1,4 @@
-<<<<<<< HEAD
-=======
 
->>>>>>> cb746866
 """Lightweight GUI package init avoiding heavy backend imports for tests.
 
 This module provides lazy accessors for the heavy GUI classes so that
