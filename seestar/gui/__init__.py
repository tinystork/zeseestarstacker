<<<<<<< HEAD
"""Lightweight GUI package init avoiding heavy backend imports for tests.

This module provides lazy accessors for the heavy GUI classes so that
importing :mod:`seestar.gui` in environments without the full GUI stack
remains possible.  Consumers can still do ``from seestar.gui import
SeestarStackerGUI`` and the actual backend will only be imported on first
access.
"""

from importlib import import_module

from . import boring_stack  # Re-export for convenience

_LAZY_IMPORTS = {
    "SeestarStackerGUI": "main_window",
    "PreviewManager": "preview",
    "HistogramWidget": "histogram_widget",
    "FileHandlingManager": "file_handling",
    "ProgressManager": "progress",
    "SettingsManager": "settings",
}

__all__ = ["boring_stack", *sorted(_LAZY_IMPORTS)]


def __getattr__(name):
    module_name = _LAZY_IMPORTS.get(name)
    if module_name:
        module = import_module(f".{module_name}", __name__)
        attr = getattr(module, name)
        globals()[name] = attr  # Cache for subsequent lookups
        return attr
    raise AttributeError(f"module {__name__!r} has no attribute {name!r}")


def __dir__():  # pragma: no cover - helper for interactive use
    return sorted(list(globals().keys()) + list(_LAZY_IMPORTS.keys()))
=======
"""Lightweight GUI package init avoiding heavy backend imports for tests."""

from . import boring_stack  # Re-export for convenience

__all__ = ["boring_stack"]
>>>>>>> d4d1df25
<|MERGE_RESOLUTION|>--- conflicted
+++ resolved
@@ -1,4 +1,4 @@
-<<<<<<< HEAD
+
 """Lightweight GUI package init avoiding heavy backend imports for tests.
 
 This module provides lazy accessors for the heavy GUI classes so that
@@ -35,11 +35,4 @@
 
 
 def __dir__():  # pragma: no cover - helper for interactive use
-    return sorted(list(globals().keys()) + list(_LAZY_IMPORTS.keys()))
-=======
-"""Lightweight GUI package init avoiding heavy backend imports for tests."""
-
-from . import boring_stack  # Re-export for convenience
-
-__all__ = ["boring_stack"]
->>>>>>> d4d1df25
+    return sorted(list(globals().keys()) + list(_LAZY_IMPORTS.keys()))