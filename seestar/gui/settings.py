--- conflicted
+++ resolved
@@ -1,750 +1,431 @@
-<<<<<<< HEAD
-# --- START OF FILE seestar/gui/settings.py ---
-"""
-Module pour la gestion des paramètres de traitement et de prévisualisation.
-(Version Révisée: Ajout des paramètres de pondération qualité)
-"""
-
-import json
-import os
-import tkinter as tk
-import numpy as np
-import traceback
-
-class SettingsManager:
-    """
-    Classe pour gérer les paramètres de traitement, de prévisualisation et de pondération.
-    """
-
-    def __init__(self, settings_file="seestar_settings.json"):
-        """Initialise le gestionnaire de paramètres avec des valeurs par défaut."""
-        self.settings_file = settings_file
-        self.reset_to_defaults()
-
-    def reset_to_defaults(self):
-        """ Réinitialise tous les paramètres à leurs valeurs par défaut. """
-        # Processing Settings
-        self.input_folder = ""
-        self.output_folder = ""
-        self.reference_image_path = ""
-        self.bayer_pattern = "GRBG"
-        self.batch_size = 0 # 0 = auto
-        self.stacking_mode = "kappa-sigma"
-        self.kappa = 2.5
-        self.correct_hot_pixels = True
-        self.hot_pixel_threshold = 3.0
-        self.neighborhood_size = 5
-        self.cleanup_temp = True
-
-        # *** NEW: Quality Weighting Defaults ***
-        self.use_quality_weighting = False # Désactivé par défaut
-        self.weight_by_snr = True          # SNR activé si pondération active
-        self.weight_by_stars = True        # Nb Etoiles activé si pondération active
-        self.snr_exponent = 1.0            # Poids linéaire avec SNR
-        self.stars_exponent = 0.5          # Poids racine carrée du score étoiles
-        self.min_weight = 0.1              # Poids minimum relatif de 10%
-
-        # Preview Settings
-        self.preview_stretch_method = "Asinh"
-        self.preview_black_point = 0.01
-        self.preview_white_point = 0.99
-        self.preview_gamma = 1.0
-        self.preview_r_gain = 1.0
-        self.preview_g_gain = 1.0
-        self.preview_b_gain = 1.0
-
-        # UI Settings
-        self.language = 'en'
-        self.window_geometry = "1200x750"
-
-
-    def update_from_ui(self, gui_instance):
-        """ Met à jour les paramètres depuis les variables Tkinter de l'interface. """
-        if gui_instance is None or not hasattr(gui_instance, 'root') or not gui_instance.root.winfo_exists():
-            print("Warning: Cannot update settings from invalid GUI instance.")
-            return
-        try:
-            # --- Processing Settings ---
-            self.input_folder = getattr(gui_instance, 'input_path', tk.StringVar()).get()
-            self.output_folder = getattr(gui_instance, 'output_path', tk.StringVar()).get()
-            self.reference_image_path = getattr(gui_instance, 'reference_image_path', tk.StringVar()).get()
-            self.stacking_mode = getattr(gui_instance, 'stacking_mode', tk.StringVar(value=self.stacking_mode)).get()
-            self.kappa = getattr(gui_instance, 'kappa', tk.DoubleVar(value=self.kappa)).get()
-            self.batch_size = getattr(gui_instance, 'batch_size', tk.IntVar(value=self.batch_size)).get()
-            self.correct_hot_pixels = getattr(gui_instance, 'correct_hot_pixels', tk.BooleanVar(value=self.correct_hot_pixels)).get()
-            self.hot_pixel_threshold = getattr(gui_instance, 'hot_pixel_threshold', tk.DoubleVar(value=self.hot_pixel_threshold)).get()
-            self.neighborhood_size = getattr(gui_instance, 'neighborhood_size', tk.IntVar(value=self.neighborhood_size)).get()
-            self.cleanup_temp = getattr(gui_instance, 'cleanup_temp_var', tk.BooleanVar(value=self.cleanup_temp)).get()
-            self.bayer_pattern = getattr(gui_instance, 'bayer_pattern', self.bayer_pattern)
-
-            # --- *** NEW: Quality Weighting Settings from UI *** ---
-            # Assume UI will have variables like 'use_weighting_var', 'weight_snr_var', etc.
-            self.use_quality_weighting = getattr(gui_instance, 'use_weighting_var', tk.BooleanVar(value=self.use_quality_weighting)).get()
-            self.weight_by_snr = getattr(gui_instance, 'weight_snr_var', tk.BooleanVar(value=self.weight_by_snr)).get()
-            self.weight_by_stars = getattr(gui_instance, 'weight_stars_var', tk.BooleanVar(value=self.weight_by_stars)).get()
-            # For exponents/min_weight, maybe use Spinboxes -> DoubleVar/IntVar
-            self.snr_exponent = getattr(gui_instance, 'snr_exponent_var', tk.DoubleVar(value=self.snr_exponent)).get()
-            self.stars_exponent = getattr(gui_instance, 'stars_exponent_var', tk.DoubleVar(value=self.stars_exponent)).get()
-            self.min_weight = getattr(gui_instance, 'min_weight_var', tk.DoubleVar(value=self.min_weight)).get()
-            # --- End New ---
-
-            # --- Preview Settings ---
-            self.preview_stretch_method = getattr(gui_instance, 'preview_stretch_method', tk.StringVar(value=self.preview_stretch_method)).get()
-            self.preview_black_point = getattr(gui_instance, 'preview_black_point', tk.DoubleVar(value=self.preview_black_point)).get()
-            self.preview_white_point = getattr(gui_instance, 'preview_white_point', tk.DoubleVar(value=self.preview_white_point)).get()
-            self.preview_gamma = getattr(gui_instance, 'preview_gamma', tk.DoubleVar(value=self.preview_gamma)).get()
-            self.preview_r_gain = getattr(gui_instance, 'preview_r_gain', tk.DoubleVar(value=self.preview_r_gain)).get()
-            self.preview_g_gain = getattr(gui_instance, 'preview_g_gain', tk.DoubleVar(value=self.preview_g_gain)).get()
-            self.preview_b_gain = getattr(gui_instance, 'preview_b_gain', tk.DoubleVar(value=self.preview_b_gain)).get()
-
-            # --- UI Settings ---
-            self.language = getattr(gui_instance, 'language_var', tk.StringVar(value=self.language)).get()
-            current_geo = gui_instance.root.geometry()
-            if isinstance(current_geo, str) and 'x' in current_geo and '+' in current_geo:
-                 self.window_geometry = current_geo
-
-        except AttributeError as ae: print(f"Error updating settings from UI (AttributeError): {ae}")
-        except tk.TclError as te: print(f"Error updating settings from UI (TclError): {te}")
-        except Exception as e: print(f"Unexpected error updating settings from UI: {e}"); traceback.print_exc(limit=2)
-
-
-    def apply_to_ui(self, gui_instance):
-        """ Applique les paramètres chargés/actuels aux variables Tkinter. """
-        if gui_instance is None or not hasattr(gui_instance, 'root') or not gui_instance.root.winfo_exists():
-            print("Warning: Cannot apply settings to invalid GUI instance.")
-            return
-        try:
-            # --- Processing Settings ---
-            getattr(gui_instance, 'input_path', tk.StringVar()).set(self.input_folder or "")
-            getattr(gui_instance, 'output_path', tk.StringVar()).set(self.output_folder or "")
-            getattr(gui_instance, 'reference_image_path', tk.StringVar()).set(self.reference_image_path or "")
-            getattr(gui_instance, 'stacking_mode', tk.StringVar()).set(self.stacking_mode)
-            getattr(gui_instance, 'kappa', tk.DoubleVar()).set(self.kappa)
-            getattr(gui_instance, 'batch_size', tk.IntVar()).set(self.batch_size)
-            getattr(gui_instance, 'correct_hot_pixels', tk.BooleanVar()).set(self.correct_hot_pixels)
-            getattr(gui_instance, 'hot_pixel_threshold', tk.DoubleVar()).set(self.hot_pixel_threshold)
-            getattr(gui_instance, 'neighborhood_size', tk.IntVar()).set(self.neighborhood_size)
-            getattr(gui_instance, 'cleanup_temp_var', tk.BooleanVar()).set(self.cleanup_temp)
-
-            # --- *** NEW: Apply Quality Weighting Settings to UI *** ---
-            getattr(gui_instance, 'use_weighting_var', tk.BooleanVar()).set(self.use_quality_weighting)
-            getattr(gui_instance, 'weight_snr_var', tk.BooleanVar()).set(self.weight_by_snr)
-            getattr(gui_instance, 'weight_stars_var', tk.BooleanVar()).set(self.weight_by_stars)
-            getattr(gui_instance, 'snr_exponent_var', tk.DoubleVar()).set(self.snr_exponent)
-            getattr(gui_instance, 'stars_exponent_var', tk.DoubleVar()).set(self.stars_exponent)
-            getattr(gui_instance, 'min_weight_var', tk.DoubleVar()).set(self.min_weight)
-            # --- End New ---
-
-            # --- Preview Settings ---
-            getattr(gui_instance, 'preview_stretch_method', tk.StringVar()).set(self.preview_stretch_method)
-            getattr(gui_instance, 'preview_black_point', tk.DoubleVar()).set(self.preview_black_point)
-            getattr(gui_instance, 'preview_white_point', tk.DoubleVar()).set(self.preview_white_point)
-            getattr(gui_instance, 'preview_gamma', tk.DoubleVar()).set(self.preview_gamma)
-            getattr(gui_instance, 'preview_r_gain', tk.DoubleVar()).set(self.preview_r_gain)
-            getattr(gui_instance, 'preview_g_gain', tk.DoubleVar()).set(self.preview_g_gain)
-            getattr(gui_instance, 'preview_b_gain', tk.DoubleVar()).set(self.preview_b_gain)
-
-            # --- UI Settings ---
-            getattr(gui_instance, 'language_var', tk.StringVar()).set(self.language)
-
-        except AttributeError as ae: print(f"Error applying settings to UI (AttributeError): {ae}")
-        except tk.TclError as te: print(f"Error applying settings to UI (TclError - widget likely destroyed?): {te}")
-        except Exception as e: print(f"Unexpected error applying settings to UI: {e}"); traceback.print_exc(limit=2)
-
-
-    def validate_settings(self):
-        """Valide et corrige les paramètres si nécessaire. Retourne les messages de correction."""
-        messages = []
-        try:
-             # --- Processing Settings Validation (Identique) ---
-             self.kappa = float(self.kappa)
-             if not (1.0 <= self.kappa <= 5.0): original = self.kappa; self.kappa = np.clip(self.kappa, 1.0, 5.0); messages.append(f"Kappa ({original:.1f}) ajusté à {self.kappa:.1f}")
-             self.batch_size = int(self.batch_size)
-             if self.batch_size < 0: original = self.batch_size; self.batch_size = 0; messages.append(f"Taille Lot ({original}) ajusté à {self.batch_size} (auto)")
-             self.hot_pixel_threshold = float(self.hot_pixel_threshold)
-             if not (0.5 <= self.hot_pixel_threshold <= 10.0): original = self.hot_pixel_threshold; self.hot_pixel_threshold = np.clip(self.hot_pixel_threshold, 0.5, 10.0); messages.append(f"Seuil Px Chauds ({original:.1f}) ajusté à {self.hot_pixel_threshold:.1f}")
-             self.neighborhood_size = int(self.neighborhood_size)
-             if self.neighborhood_size < 3: original = self.neighborhood_size; self.neighborhood_size = 3; messages.append(f"Voisinage Px Chauds ({original}) ajusté à {self.neighborhood_size}")
-             if self.neighborhood_size % 2 == 0: original = self.neighborhood_size; self.neighborhood_size += 1; messages.append(f"Voisinage Px Chauds ({original}) ajusté à {self.neighborhood_size} (impair)")
-
-             # --- *** NEW: Quality Weighting Validation *** ---
-             self.use_quality_weighting = bool(self.use_quality_weighting)
-             self.weight_by_snr = bool(self.weight_by_snr)
-             self.weight_by_stars = bool(self.weight_by_stars)
-             self.snr_exponent = float(self.snr_exponent)
-             self.stars_exponent = float(self.stars_exponent)
-             self.min_weight = float(self.min_weight)
-             # Validate exponents (e.g., > 0)
-             if self.snr_exponent <= 0: original = self.snr_exponent; self.snr_exponent = 1.0; messages.append(f"Exposant SNR ({original:.1f}) ajusté à {self.snr_exponent:.1f}")
-             if self.stars_exponent <= 0: original = self.stars_exponent; self.stars_exponent = 0.5; messages.append(f"Exposant Étoiles ({original:.1f}) ajusté à {self.stars_exponent:.1f}")
-             # Validate min_weight (e.g., 0 < min_weight <= 1)
-             if not (0 < self.min_weight <= 1.0): original = self.min_weight; self.min_weight = np.clip(self.min_weight, 0.01, 1.0); messages.append(f"Poids Min ({original:.2f}) ajusté à {self.min_weight:.2f}")
-             # Ensure at least one metric is selected if weighting is enabled
-             if self.use_quality_weighting and not (self.weight_by_snr or self.weight_by_stars):
-                 self.weight_by_snr = True # Default to SNR if none selected
-                 messages.append("Pondération activée mais aucune métrique choisie. SNR activé par défaut.")
-             # --- End New ---
-
-             # --- Preview Settings Validation (Identique) ---
-             self.preview_black_point = float(self.preview_black_point); self.preview_white_point = float(self.preview_white_point)
-             self.preview_gamma = float(self.preview_gamma)
-             self.preview_r_gain = float(self.preview_r_gain); self.preview_g_gain = float(self.preview_g_gain); self.preview_b_gain = float(self.preview_b_gain)
-             self.preview_black_point = np.clip(self.preview_black_point, 0.0, 1.0)
-             self.preview_white_point = np.clip(self.preview_white_point, 0.0, 1.0)
-             if self.preview_black_point >= self.preview_white_point: self.preview_black_point = max(0.0, self.preview_white_point - 0.001)
-             self.preview_gamma = np.clip(self.preview_gamma, 0.1, 5.0)
-             gain_min, gain_max = 0.1, 10.0
-             self.preview_r_gain = np.clip(self.preview_r_gain, gain_min, gain_max)
-             self.preview_g_gain = np.clip(self.preview_g_gain, gain_min, gain_max)
-             self.preview_b_gain = np.clip(self.preview_b_gain, gain_min, gain_max)
-             valid_methods = ["Linear", "Asinh", "Log"]
-             if self.preview_stretch_method not in valid_methods: self.preview_stretch_method = "Asinh"; messages.append(f"Méthode d'étirement invalide, réinitialisée à 'Asinh'")
-
-        except (ValueError, TypeError) as e:
-             messages.append(f"Paramètre numérique invalide détecté: {e}. Vérifiez les valeurs.")
-             print(f"Warning: Validation error likely due to invalid number input: {e}")
-
-        return messages
-
-
-    def save_settings(self):
-        """ Sauvegarde les paramètres actuels dans le fichier JSON. """
-        settings_data = {
-            'version': "1.2.0", # Keep version consistent
-            # Processing
-            'input_folder': str(self.input_folder),
-            'output_folder': str(self.output_folder),
-            'reference_image_path': str(self.reference_image_path),
-            'bayer_pattern': str(self.bayer_pattern),
-            'stacking_mode': str(self.stacking_mode),
-            'kappa': float(self.kappa),
-            'batch_size': int(self.batch_size),
-            'correct_hot_pixels': bool(self.correct_hot_pixels),
-            'hot_pixel_threshold': float(self.hot_pixel_threshold),
-            'neighborhood_size': int(self.neighborhood_size),
-            'cleanup_temp': bool(self.cleanup_temp),
-            # *** NEW: Quality Weighting Settings ***
-            'use_quality_weighting': bool(self.use_quality_weighting),
-            'weight_by_snr': bool(self.weight_by_snr),
-            'weight_by_stars': bool(self.weight_by_stars),
-            'snr_exponent': float(self.snr_exponent),
-            'stars_exponent': float(self.stars_exponent),
-            'min_weight': float(self.min_weight),
-            # --- End New ---
-            # Preview
-            'preview_stretch_method': str(self.preview_stretch_method),
-            'preview_black_point': float(self.preview_black_point),
-            'preview_white_point': float(self.preview_white_point),
-            'preview_gamma': float(self.preview_gamma),
-            'preview_r_gain': float(self.preview_r_gain),
-            'preview_g_gain': float(self.preview_g_gain),
-            'preview_b_gain': float(self.preview_b_gain),
-            # UI
-            'language': str(self.language),
-            'window_geometry': str(self.window_geometry),
-        }
-        try:
-            with open(self.settings_file, 'w', encoding='utf-8') as f:
-                 json.dump(settings_data, f, indent=4, ensure_ascii=False)
-        except TypeError as te: print(f"Error saving settings: Data not JSON serializable - {te}")
-        except IOError as ioe: print(f"Error saving settings: I/O error writing to {self.settings_file} - {ioe}")
-        except Exception as e: print(f"Unexpected error saving settings: {e}")
-
-
-    def load_settings(self):
-        """ Charge les paramètres depuis le fichier JSON. """
-        if not os.path.exists(self.settings_file):
-            print(f"Settings file not found: {self.settings_file}. Using defaults and creating file.")
-            self.reset_to_defaults()
-            self.save_settings()
-            return False
-        try:
-            with open(self.settings_file, 'r', encoding='utf-8') as f:
-                 settings_data = json.load(f)
-
-            # Load settings, using current values as defaults if key is missing
-            # Processing (Identique)
-            self.input_folder = settings_data.get('input_folder', self.input_folder)
-            self.output_folder = settings_data.get('output_folder', self.output_folder)
-            self.reference_image_path = settings_data.get('reference_image_path', self.reference_image_path)
-            self.bayer_pattern = settings_data.get('bayer_pattern', self.bayer_pattern)
-            self.stacking_mode = settings_data.get('stacking_mode', self.stacking_mode)
-            self.kappa = settings_data.get('kappa', self.kappa)
-            self.batch_size = settings_data.get('batch_size', self.batch_size)
-            self.correct_hot_pixels = settings_data.get('correct_hot_pixels', self.correct_hot_pixels)
-            self.hot_pixel_threshold = settings_data.get('hot_pixel_threshold', self.hot_pixel_threshold)
-            self.neighborhood_size = settings_data.get('neighborhood_size', self.neighborhood_size)
-            self.cleanup_temp = settings_data.get('cleanup_temp', self.cleanup_temp)
-
-            # --- *** NEW: Load Quality Weighting Settings *** ---
-            self.use_quality_weighting = settings_data.get('use_quality_weighting', self.use_quality_weighting)
-            self.weight_by_snr = settings_data.get('weight_by_snr', self.weight_by_snr)
-            self.weight_by_stars = settings_data.get('weight_by_stars', self.weight_by_stars)
-            self.snr_exponent = settings_data.get('snr_exponent', self.snr_exponent)
-            self.stars_exponent = settings_data.get('stars_exponent', self.stars_exponent)
-            self.min_weight = settings_data.get('min_weight', self.min_weight)
-            # --- End New ---
-
-            # Preview (Identique)
-            self.preview_stretch_method = settings_data.get('preview_stretch_method', self.preview_stretch_method)
-            self.preview_black_point = settings_data.get('preview_black_point', self.preview_black_point)
-            self.preview_white_point = settings_data.get('preview_white_point', self.preview_white_point)
-            self.preview_gamma = settings_data.get('preview_gamma', self.preview_gamma)
-            self.preview_r_gain = settings_data.get('preview_r_gain', self.preview_r_gain)
-            self.preview_g_gain = settings_data.get('preview_g_gain', self.preview_g_gain)
-            self.preview_b_gain = settings_data.get('preview_b_gain', self.preview_b_gain)
-
-            # UI (Identique)
-            self.language = settings_data.get('language', self.language)
-            self.window_geometry = settings_data.get('window_geometry', self.window_geometry)
-
-            print(f"Settings loaded from {self.settings_file}")
-            # Validate settings after loading
-            validation_messages = self.validate_settings()
-            if validation_messages:
-                 print("Loaded settings adjusted after validation:")
-                 for msg in validation_messages: print(f"  - {msg}")
-                 self.save_settings() # Save the corrected settings
-
-            return True
-
-        except json.JSONDecodeError as e:
-            print(f"Error decoding settings file {self.settings_file}: {e}. Using defaults.")
-            self.reset_to_defaults(); return False
-        except Exception as e:
-            print(f"Error loading settings: {e}. Using defaults.")
-            traceback.print_exc(limit=2)
-            self.reset_to_defaults(); return False
-=======
-# --- START OF FILE seestar/gui/settings.py ---
-"""
-Module pour la gestion des paramètres de traitement, de prévisualisation,
-de pondération qualité et Drizzle.
-"""
-
-import json
-import os
-import tkinter as tk
-import numpy as np
-import traceback
-
-class SettingsManager:
-    """
-    Classe pour gérer les paramètres de l'application, y compris
-    le traitement, la prévisualisation, la pondération et Drizzle.
-    """
-
-    # Utiliser le nom de fichier standard
-    SETTINGS_FILENAME = "seestar_settings.json"
-
-    def __init__(self, settings_file=SETTINGS_FILENAME):
-        """Initialise le gestionnaire de paramètres avec des valeurs par défaut."""
-        self.settings_file = settings_file
-        self.reset_to_defaults() # Initialiser avec les valeurs par défaut
-
-    def reset_to_defaults(self):
-        """ Réinitialise tous les paramètres à leurs valeurs par défaut. """
-        # Processing Settings
-        self.input_folder = ""
-        self.output_folder = ""
-        self.reference_image_path = ""
-        self.bayer_pattern = "GRBG" # Valeur Seestar typique
-        self.batch_size = 0 # 0 = auto (sera estimé)
-        self.stacking_mode = "kappa-sigma" # Défaut robuste
-        self.kappa = 2.5
-        self.correct_hot_pixels = True
-        self.hot_pixel_threshold = 3.0
-        self.neighborhood_size = 5 # Doit être impair
-        self.cleanup_temp = True
-
-        # Quality Weighting Settings
-        self.use_quality_weighting = False # Désactivé par défaut
-        self.weight_by_snr = True
-        self.weight_by_stars = True
-        self.snr_exponent = 1.0
-        self.stars_exponent = 0.5
-        self.min_weight = 0.1 # Poids minimum relatif
-
-        # --- Drizzle Settings ---
-        self.use_drizzle = False        # Drizzle désactivé par défaut
-        self.drizzle_scale = 2          # Échelle (sera int 2, 3, ou 4)
-        self.drizzle_wht_threshold = 0.7 # Seuil pour masque WHT (70%)
-        self.drizzle_mode = "Final"
-        self.drizzle_kernel = "square"  # Noyau Drizzle ('square', 'gaussian', etc.)
-        self.drizzle_pixfrac = 1.0      # Fraction Pixel Drizzle (0.01 - 1.0)
-
-        # Preview Settings
-        self.preview_stretch_method = "Asinh" # Bon défaut pour l'astro
-        self.preview_black_point = 0.01
-        self.preview_white_point = 0.99
-        self.preview_gamma = 1.0
-        self.preview_r_gain = 1.0
-        self.preview_g_gain = 1.0
-        self.preview_b_gain = 1.0
-
-        # UI Settings
-        self.language = 'en' # Langue par défaut
-        self.window_geometry = "1200x750" # Taille fenêtre par défaut
-
-        # Retourner les défauts peut être utile dans certains cas
-        return self.__dict__
-
-    def update_from_ui(self, gui_instance):
-        """ Met à jour les paramètres depuis les variables Tkinter de l'interface. """
-        if gui_instance is None or not hasattr(gui_instance, 'root') or not gui_instance.root.winfo_exists():
-            print("Warning: Cannot update settings from invalid GUI instance.")
-            return
-        try:
-            # --- Processing Settings ---
-            self.input_folder = getattr(gui_instance, 'input_path', tk.StringVar()).get()
-            self.output_folder = getattr(gui_instance, 'output_path', tk.StringVar()).get()
-            self.reference_image_path = getattr(gui_instance, 'reference_image_path', tk.StringVar()).get()
-            self.stacking_mode = getattr(gui_instance, 'stacking_mode', tk.StringVar(value=self.stacking_mode)).get()
-            self.kappa = getattr(gui_instance, 'kappa', tk.DoubleVar(value=self.kappa)).get()
-            self.batch_size = getattr(gui_instance, 'batch_size', tk.IntVar(value=self.batch_size)).get()
-            self.correct_hot_pixels = getattr(gui_instance, 'correct_hot_pixels', tk.BooleanVar(value=self.correct_hot_pixels)).get()
-            self.hot_pixel_threshold = getattr(gui_instance, 'hot_pixel_threshold', tk.DoubleVar(value=self.hot_pixel_threshold)).get()
-            self.neighborhood_size = getattr(gui_instance, 'neighborhood_size', tk.IntVar(value=self.neighborhood_size)).get()
-            self.cleanup_temp = getattr(gui_instance, 'cleanup_temp_var', tk.BooleanVar(value=self.cleanup_temp)).get()
-            # Note: bayer_pattern n'est pas modifié par l'UI dans cette version
-
-            # --- Quality Weighting Settings ---
-            self.use_quality_weighting = getattr(gui_instance, 'use_weighting_var', tk.BooleanVar(value=self.use_quality_weighting)).get()
-            self.weight_by_snr = getattr(gui_instance, 'weight_snr_var', tk.BooleanVar(value=self.weight_by_snr)).get()
-            self.weight_by_stars = getattr(gui_instance, 'weight_stars_var', tk.BooleanVar(value=self.weight_by_stars)).get()
-            self.snr_exponent = getattr(gui_instance, 'snr_exponent_var', tk.DoubleVar(value=self.snr_exponent)).get()
-            self.stars_exponent = getattr(gui_instance, 'stars_exponent_var', tk.DoubleVar(value=self.stars_exponent)).get()
-            self.min_weight = getattr(gui_instance, 'min_weight_var', tk.DoubleVar(value=self.min_weight)).get()
-
-            # --- Drizzle Settings ---
-            self.use_drizzle = getattr(gui_instance, 'use_drizzle_var', tk.BooleanVar(value=self.use_drizzle)).get()
-            # Lire l'échelle Drizzle (string) et convertir en int
-            scale_str = getattr(gui_instance, 'drizzle_scale_var', tk.StringVar(value=str(self.drizzle_scale))).get()
-            try:
-                self.drizzle_scale = int(float(scale_str)) # Convertir en float puis int
-            except ValueError:
-                print(f"Warning: Invalid Drizzle scale value '{scale_str}' from UI. Using default {self.reset_to_defaults()['drizzle_scale']}.")
-                self.drizzle_scale = self.reset_to_defaults()['drizzle_scale']
-            # Lire le seuil WHT
-            self.drizzle_wht_threshold = getattr(gui_instance, 'drizzle_wht_threshold_var', tk.DoubleVar(value=self.drizzle_wht_threshold)).get()
-            self.drizzle_mode = getattr(gui_instance, 'drizzle_mode_var', tk.StringVar(value=self.drizzle_mode)).get()
-            self.drizzle_kernel = getattr(gui_instance, 'drizzle_kernel_var', tk.StringVar(value=self.drizzle_kernel)).get()
-            self.drizzle_pixfrac = getattr(gui_instance, 'drizzle_pixfrac_var', tk.DoubleVar(value=self.drizzle_pixfrac)).get()
-
-            # --- Preview Settings ---
-            self.preview_stretch_method = getattr(gui_instance, 'preview_stretch_method', tk.StringVar(value=self.preview_stretch_method)).get()
-            self.preview_black_point = getattr(gui_instance, 'preview_black_point', tk.DoubleVar(value=self.preview_black_point)).get()
-            self.preview_white_point = getattr(gui_instance, 'preview_white_point', tk.DoubleVar(value=self.preview_white_point)).get()
-            self.preview_gamma = getattr(gui_instance, 'preview_gamma', tk.DoubleVar(value=self.preview_gamma)).get()
-            self.preview_r_gain = getattr(gui_instance, 'preview_r_gain', tk.DoubleVar(value=self.preview_r_gain)).get()
-            self.preview_g_gain = getattr(gui_instance, 'preview_g_gain', tk.DoubleVar(value=self.preview_g_gain)).get()
-            self.preview_b_gain = getattr(gui_instance, 'preview_b_gain', tk.DoubleVar(value=self.preview_b_gain)).get()
-           
-            
-            # --- UI Settings ---
-            self.language = getattr(gui_instance, 'language_var', tk.StringVar(value=self.language)).get()
-            # Sauvegarder la géométrie seulement si la fenêtre existe
-            if gui_instance.root.winfo_exists():
-                 current_geo = gui_instance.root.geometry()
-                 # Vérifier que la géométrie est valide avant de sauvegarder
-                 if isinstance(current_geo, str) and 'x' in current_geo and '+' in current_geo:
-                      self.window_geometry = current_geo
-
-        except AttributeError as ae: print(f"Error updating settings from UI (AttributeError): {ae}")
-        except tk.TclError as te: print(f"Error updating settings from UI (TclError): {te}")
-        except Exception as e: print(f"Unexpected error updating settings from UI: {e}"); traceback.print_exc(limit=2)
-
-
-    def apply_to_ui(self, gui_instance):
-        """ Applique les paramètres chargés/actuels aux variables Tkinter. """
-        if gui_instance is None or not hasattr(gui_instance, 'root') or not gui_instance.root.winfo_exists():
-            print("Warning: Cannot apply settings to invalid GUI instance.")
-            return
-        try:
-            # --- Processing Settings ---
-            getattr(gui_instance, 'input_path', tk.StringVar()).set(self.input_folder or "")
-            getattr(gui_instance, 'output_path', tk.StringVar()).set(self.output_folder or "")
-            getattr(gui_instance, 'reference_image_path', tk.StringVar()).set(self.reference_image_path or "")
-            getattr(gui_instance, 'stacking_mode', tk.StringVar()).set(self.stacking_mode)
-            getattr(gui_instance, 'kappa', tk.DoubleVar()).set(self.kappa)
-            getattr(gui_instance, 'batch_size', tk.IntVar()).set(self.batch_size)
-            getattr(gui_instance, 'correct_hot_pixels', tk.BooleanVar()).set(self.correct_hot_pixels)
-            getattr(gui_instance, 'hot_pixel_threshold', tk.DoubleVar()).set(self.hot_pixel_threshold)
-            getattr(gui_instance, 'neighborhood_size', tk.IntVar()).set(self.neighborhood_size)
-            getattr(gui_instance, 'cleanup_temp_var', tk.BooleanVar()).set(self.cleanup_temp)
-
-            # --- Quality Weighting Settings ---
-            getattr(gui_instance, 'use_weighting_var', tk.BooleanVar()).set(self.use_quality_weighting)
-            getattr(gui_instance, 'weight_snr_var', tk.BooleanVar()).set(self.weight_by_snr)
-            getattr(gui_instance, 'weight_stars_var', tk.BooleanVar()).set(self.weight_by_stars)
-            getattr(gui_instance, 'snr_exponent_var', tk.DoubleVar()).set(self.snr_exponent)
-            getattr(gui_instance, 'stars_exponent_var', tk.DoubleVar()).set(self.stars_exponent)
-            getattr(gui_instance, 'min_weight_var', tk.DoubleVar()).set(self.min_weight)
-
-            # --- Drizzle Settings ---
-            getattr(gui_instance, 'use_drizzle_var', tk.BooleanVar()).set(self.use_drizzle)
-            # Convertir l'échelle numérique en string pour la variable UI
-            getattr(gui_instance, 'drizzle_scale_var', tk.StringVar()).set(str(self.drizzle_scale))
-            getattr(gui_instance, 'drizzle_wht_threshold_var', tk.DoubleVar()).set(self.drizzle_wht_threshold)
-            getattr(gui_instance, 'drizzle_mode_var', tk.StringVar()).set(self.drizzle_mode)
-            getattr(gui_instance, 'drizzle_kernel_var', tk.StringVar()).set(self.drizzle_kernel)
-            getattr(gui_instance, 'drizzle_pixfrac_var', tk.DoubleVar()).set(self.drizzle_pixfrac)
-
-            # --- Preview Settings ---
-            getattr(gui_instance, 'preview_stretch_method', tk.StringVar()).set(self.preview_stretch_method)
-            getattr(gui_instance, 'preview_black_point', tk.DoubleVar()).set(self.preview_black_point)
-            getattr(gui_instance, 'preview_white_point', tk.DoubleVar()).set(self.preview_white_point)
-            getattr(gui_instance, 'preview_gamma', tk.DoubleVar()).set(self.preview_gamma)
-            getattr(gui_instance, 'preview_r_gain', tk.DoubleVar()).set(self.preview_r_gain)
-            getattr(gui_instance, 'preview_g_gain', tk.DoubleVar()).set(self.preview_g_gain)
-            getattr(gui_instance, 'preview_b_gain', tk.DoubleVar()).set(self.preview_b_gain)
-
-            # --- UI Settings ---
-            getattr(gui_instance, 'language_var', tk.StringVar()).set(self.language)
-            # Appliquer la géométrie seulement si elle est valide
-            if isinstance(self.window_geometry, str) and 'x' in self.window_geometry and '+' in self.window_geometry:
-                try:
-                    gui_instance.root.geometry(self.window_geometry)
-                except tk.TclError: # Ignorer si la géométrie est invalide au moment de l'appliquer
-                    print(f"Warning: Could not apply window geometry '{self.window_geometry}'.")
-
-            # --- Mettre à jour l'état des widgets dépendants ---
-            if hasattr(gui_instance, '_update_weighting_options_state'):
-                gui_instance._update_weighting_options_state()
-            if hasattr(gui_instance, '_update_drizzle_options_state'):
-                gui_instance._update_drizzle_options_state()
-
-        except AttributeError as ae: print(f"Error applying settings to UI (AttributeError): {ae}")
-        except tk.TclError as te: print(f"Error applying settings to UI (TclError - widget likely destroyed?): {te}")
-        except Exception as e: print(f"Unexpected error applying settings to UI: {e}"); traceback.print_exc(limit=2)
-
-
-    def validate_settings(self):
-        """Valide et corrige les paramètres si nécessaire. Retourne les messages de correction."""
-        messages = []
-        defaults = self.reset_to_defaults() # Obtenir les valeurs par défaut pour fallback
-
-        try:
-             # --- Processing Settings Validation ---
-             self.kappa = float(self.kappa)
-             if not (1.0 <= self.kappa <= 5.0): original = self.kappa; self.kappa = np.clip(self.kappa, 1.0, 5.0); messages.append(f"Kappa ({original:.1f}) ajusté à {self.kappa:.1f}")
-             self.batch_size = int(self.batch_size)
-             if self.batch_size < 0: original = self.batch_size; self.batch_size = 0; messages.append(f"Taille Lot ({original}) ajusté à {self.batch_size} (auto)")
-             self.hot_pixel_threshold = float(self.hot_pixel_threshold)
-             if not (0.5 <= self.hot_pixel_threshold <= 10.0): original = self.hot_pixel_threshold; self.hot_pixel_threshold = np.clip(self.hot_pixel_threshold, 0.5, 10.0); messages.append(f"Seuil Px Chauds ({original:.1f}) ajusté à {self.hot_pixel_threshold:.1f}")
-             self.neighborhood_size = int(self.neighborhood_size)
-             if self.neighborhood_size < 3: original = self.neighborhood_size; self.neighborhood_size = 3; messages.append(f"Voisinage Px Chauds ({original}) ajusté à {self.neighborhood_size}")
-             if self.neighborhood_size % 2 == 0: original = self.neighborhood_size; self.neighborhood_size += 1; messages.append(f"Voisinage Px Chauds ({original}) ajusté à {self.neighborhood_size} (impair)")
-
-             # --- Quality Weighting Validation ---
-             self.use_quality_weighting = bool(self.use_quality_weighting)
-             self.weight_by_snr = bool(self.weight_by_snr)
-             self.weight_by_stars = bool(self.weight_by_stars)
-             self.snr_exponent = float(self.snr_exponent)
-             self.stars_exponent = float(self.stars_exponent)
-             self.min_weight = float(self.min_weight)
-             if self.snr_exponent <= 0: original = self.snr_exponent; self.snr_exponent = defaults['snr_exponent']; messages.append(f"Exposant SNR ({original:.1f}) ajusté à {self.snr_exponent:.1f}")
-             if self.stars_exponent <= 0: original = self.stars_exponent; self.stars_exponent = defaults['stars_exponent']; messages.append(f"Exposant Étoiles ({original:.1f}) ajusté à {self.stars_exponent:.1f}")
-             if not (0 < self.min_weight <= 1.0): original = self.min_weight; self.min_weight = np.clip(self.min_weight, 0.01, 1.0); messages.append(f"Poids Min ({original:.2f}) ajusté à {self.min_weight:.2f}")
-             if self.use_quality_weighting and not (self.weight_by_snr or self.weight_by_stars):
-                 self.weight_by_snr = True; messages.append("Pondération activée mais aucune métrique choisie. SNR activé par défaut.")
-
-             # --- Drizzle Settings Validation ---
-             self.use_drizzle = bool(self.use_drizzle)
-             try:
-                 scale_num = int(float(self.drizzle_scale)) # Essayer conversion int
-                 if scale_num not in [2, 3, 4]:
-                     original = self.drizzle_scale; self.drizzle_scale = defaults['drizzle_scale']; messages.append(f"Échelle Drizzle ({original}) invalide, réinitialisée à {self.drizzle_scale}")
-                 else: self.drizzle_scale = scale_num # Stocker comme int si valide
-             except (ValueError, TypeError):
-                 original = self.drizzle_scale; self.drizzle_scale = defaults['drizzle_scale']; messages.append(f"Échelle Drizzle invalide ({original}), réinitialisée à {self.drizzle_scale}")
-             try:
-                 self.drizzle_wht_threshold = float(self.drizzle_wht_threshold)
-                 if not (0.0 < self.drizzle_wht_threshold <= 1.0): # Doit être > 0 et <= 1
-                      original = self.drizzle_wht_threshold; self.drizzle_wht_threshold = np.clip(self.drizzle_wht_threshold, 0.1, 1.0); messages.append(f"Seuil Drizzle WHT ({original:.2f}) ajusté à {self.drizzle_wht_threshold:.2f}")
-             except (ValueError, TypeError):
-                 original = self.drizzle_wht_threshold; self.drizzle_wht_threshold = defaults['drizzle_wht_threshold']; messages.append(f"Seuil Drizzle WHT invalide ({original}), réinitialisé à {self.drizzle_wht_threshold:.2f}")
-            # Drizzle Mode Validation
-                 valid_drizzle_modes = ["Final", "Incremental"]
-                 if not isinstance(self.drizzle_mode, str) or self.drizzle_mode not in valid_drizzle_modes:
-                  original = self.drizzle_mode
-                 self.drizzle_mode = defaults['drizzle_mode'] # Reset to default 'Final'
-                 messages.append(f"Mode Drizzle ({original}) invalide, réinitialisé à '{self.drizzle_mode}'")
-            # --->>> FIN DU BLOC À INSÉRER <<<---
-
-            # Drizzle Kernel and Pixfrac Validation
-             valid_kernels = ['square', 'gaussian', 'point', 'tophat', 'turbo', 'lanczos2', 'lanczos3']
-             if not isinstance(self.drizzle_kernel, str) or self.drizzle_kernel.lower() not in valid_kernels:
-                original = self.drizzle_kernel
-                self.drizzle_kernel = defaults['drizzle_kernel'] # Reset to default 'square'
-                messages.append(f"Noyau Drizzle ('{original}') invalide, réinitialisé à '{self.drizzle_kernel}'")
-             else:
-                # S'assurer qu'il est en minuscule pour la comparaison future
-                self.drizzle_kernel = self.drizzle_kernel.lower()
-
-             try:
-                 self.drizzle_pixfrac = float(self.drizzle_pixfrac)
-                 if not (0.01 <= self.drizzle_pixfrac <= 1.0):
-                      original = self.drizzle_pixfrac
-                      self.drizzle_pixfrac = np.clip(self.drizzle_pixfrac, 0.01, 1.0)
-                      messages.append(f"Pixfrac Drizzle ({original:.2f}) hors limites [0.01, 1.0], ajusté à {self.drizzle_pixfrac:.2f}")
-             except (ValueError, TypeError):
-                 original = self.drizzle_pixfrac
-                 self.drizzle_pixfrac = defaults['drizzle_pixfrac'] # Reset to default 1.0
-                 messages.append(f"Pixfrac Drizzle ('{original}') invalide, réinitialisé à {self.drizzle_pixfrac:.2f}")
-            # --- FIN NOUVEAU BLOC ---
-
-             # --- Preview Settings Validation ---
-             self.preview_black_point = float(self.preview_black_point); self.preview_white_point = float(self.preview_white_point)
-             self.preview_gamma = float(self.preview_gamma)
-             self.preview_r_gain = float(self.preview_r_gain); self.preview_g_gain = float(self.preview_g_gain); self.preview_b_gain = float(self.preview_b_gain)
-             min_preview, max_preview = 0.0, 1.0
-             self.preview_black_point = np.clip(self.preview_black_point, min_preview, max_preview)
-             self.preview_white_point = np.clip(self.preview_white_point, min_preview, max_preview)
-             if self.preview_black_point >= self.preview_white_point: self.preview_black_point = max(min_preview, self.preview_white_point - 0.001)
-             self.preview_gamma = np.clip(self.preview_gamma, 0.1, 5.0)
-             gain_min, gain_max = 0.1, 10.0
-             self.preview_r_gain = np.clip(self.preview_r_gain, gain_min, gain_max)
-             self.preview_g_gain = np.clip(self.preview_g_gain, gain_min, gain_max)
-             self.preview_b_gain = np.clip(self.preview_b_gain, gain_min, gain_max)
-             valid_methods = ["Linear", "Asinh", "Log"]
-             if self.preview_stretch_method not in valid_methods: self.preview_stretch_method = defaults['preview_stretch_method']; messages.append(f"Méthode d'étirement invalide, réinitialisée à '{self.preview_stretch_method}'")
-
-        except (ValueError, TypeError) as e:
-             messages.append(f"Paramètre numérique invalide détecté: {e}. Vérifiez les valeurs.")
-             print(f"Warning: Validation error likely due to invalid number input: {e}")
-             # Optionnel: réinitialiser plus de paramètres aux défauts ici?
-             self.reset_to_defaults()
-
-        return messages
-
-
-    def save_settings(self):
-        """ Sauvegarde les paramètres actuels dans le fichier JSON. """
-        # S'assurer que les types sont corrects pour JSON
-        settings_data = {
-            'version': "1.3.0", # Incrémenter la version si la structure change significativement
-            # Processing
-            'input_folder': str(self.input_folder),
-            'output_folder': str(self.output_folder),
-            'reference_image_path': str(self.reference_image_path),
-            'bayer_pattern': str(self.bayer_pattern),
-            'stacking_mode': str(self.stacking_mode),
-            'kappa': float(self.kappa),
-            'batch_size': int(self.batch_size),
-            'correct_hot_pixels': bool(self.correct_hot_pixels),
-            'hot_pixel_threshold': float(self.hot_pixel_threshold),
-            'neighborhood_size': int(self.neighborhood_size),
-            'cleanup_temp': bool(self.cleanup_temp),
-            # Quality Weighting
-            'use_quality_weighting': bool(self.use_quality_weighting),
-            'weight_by_snr': bool(self.weight_by_snr),
-            'weight_by_stars': bool(self.weight_by_stars),
-            'snr_exponent': float(self.snr_exponent),
-            'stars_exponent': float(self.stars_exponent),
-            'min_weight': float(self.min_weight),
-            # Drizzle
-            'use_drizzle': bool(self.use_drizzle),
-            'drizzle_scale': int(self.drizzle_scale), # Stocker comme int
-            'drizzle_wht_threshold': float(self.drizzle_wht_threshold),
-            'drizzle_mode': str(self.drizzle_mode),
-            'drizzle_kernel': str(self.drizzle_kernel),
-            'drizzle_pixfrac': float(self.drizzle_pixfrac),
-            # Preview
-            'preview_stretch_method': str(self.preview_stretch_method),
-            'preview_black_point': float(self.preview_black_point),
-            'preview_white_point': float(self.preview_white_point),
-            'preview_gamma': float(self.preview_gamma),
-            'preview_r_gain': float(self.preview_r_gain),
-            'preview_g_gain': float(self.preview_g_gain),
-            'preview_b_gain': float(self.preview_b_gain),
-            # UI
-            'language': str(self.language),
-            'window_geometry': str(self.window_geometry),
-        }
-        try:
-            with open(self.settings_file, 'w', encoding='utf-8') as f:
-                 json.dump(settings_data, f, indent=4, ensure_ascii=False)
-        except TypeError as te: print(f"Error saving settings: Data not JSON serializable - {te}")
-        except IOError as ioe: print(f"Error saving settings: I/O error writing to {self.settings_file} - {ioe}")
-        except Exception as e: print(f"Unexpected error saving settings: {e}")
-
-
-    def load_settings(self):
-        """ Charge les paramètres depuis le fichier JSON. """
-        if not os.path.exists(self.settings_file):
-            print(f"Settings file not found: {self.settings_file}. Using defaults and creating file.")
-            self.reset_to_defaults()
-            self.save_settings() # Créer le fichier avec les défauts
-            return False # Indiquer que le fichier n'existait pas
-
-        try:
-            with open(self.settings_file, 'r', encoding='utf-8') as f:
-                 settings_data = json.load(f)
-
-            defaults = self.reset_to_defaults() # Obtenir les défauts pour fallback
-
-            # Load settings, using current values (defaults) as fallback if key is missing
-            # Processing
-            self.input_folder = settings_data.get('input_folder', defaults['input_folder'])
-            self.output_folder = settings_data.get('output_folder', defaults['output_folder'])
-            self.reference_image_path = settings_data.get('reference_image_path', defaults['reference_image_path'])
-            self.bayer_pattern = settings_data.get('bayer_pattern', defaults['bayer_pattern'])
-            self.stacking_mode = settings_data.get('stacking_mode', defaults['stacking_mode'])
-            self.kappa = settings_data.get('kappa', defaults['kappa'])
-            self.batch_size = settings_data.get('batch_size', defaults['batch_size'])
-            self.correct_hot_pixels = settings_data.get('correct_hot_pixels', defaults['correct_hot_pixels'])
-            self.hot_pixel_threshold = settings_data.get('hot_pixel_threshold', defaults['hot_pixel_threshold'])
-            self.neighborhood_size = settings_data.get('neighborhood_size', defaults['neighborhood_size'])
-            self.cleanup_temp = settings_data.get('cleanup_temp', defaults['cleanup_temp'])
-
-            # Quality Weighting
-            self.use_quality_weighting = settings_data.get('use_quality_weighting', defaults['use_quality_weighting'])
-            self.weight_by_snr = settings_data.get('weight_by_snr', defaults['weight_by_snr'])
-            self.weight_by_stars = settings_data.get('weight_by_stars', defaults['weight_by_stars'])
-            self.snr_exponent = settings_data.get('snr_exponent', defaults['snr_exponent'])
-            self.stars_exponent = settings_data.get('stars_exponent', defaults['stars_exponent'])
-            self.min_weight = settings_data.get('min_weight', defaults['min_weight'])
-
-            # --- Drizzle Settings ---
-            self.use_drizzle = settings_data.get('use_drizzle', defaults['use_drizzle'])
-            self.drizzle_scale = settings_data.get('drizzle_scale', defaults['drizzle_scale'])
-            self.drizzle_wht_threshold = settings_data.get('drizzle_wht_threshold', defaults['drizzle_wht_threshold'])
-            self.drizzle_mode = settings_data.get('drizzle_mode', defaults['drizzle_mode'])
-            self.drizzle_kernel = settings_data.get('drizzle_kernel', defaults['drizzle_kernel'])
-            self.drizzle_pixfrac = settings_data.get('drizzle_pixfrac', defaults['drizzle_pixfrac'])
-            
-            # Preview
-            self.preview_stretch_method = settings_data.get('preview_stretch_method', defaults['preview_stretch_method'])
-            self.preview_black_point = settings_data.get('preview_black_point', defaults['preview_black_point'])
-            self.preview_white_point = settings_data.get('preview_white_point', defaults['preview_white_point'])
-            self.preview_gamma = settings_data.get('preview_gamma', defaults['preview_gamma'])
-            self.preview_r_gain = settings_data.get('preview_r_gain', defaults['preview_r_gain'])
-            self.preview_g_gain = settings_data.get('preview_g_gain', defaults['preview_g_gain'])
-            self.preview_b_gain = settings_data.get('preview_b_gain', defaults['preview_b_gain'])
-
-            # UI
-            self.language = settings_data.get('language', defaults['language'])
-            self.window_geometry = settings_data.get('window_geometry', defaults['window_geometry'])
-
-            print(f"Settings loaded from {self.settings_file}")
-            # Validate settings after loading
-            validation_messages = self.validate_settings()
-            if validation_messages:
-                 print("Loaded settings adjusted after validation:")
-                 for msg in validation_messages: print(f"  - {msg}")
-                 self.save_settings() # Save the corrected settings
-
-
-            return True
-
-        except json.JSONDecodeError as e:
-            print(f"Error decoding settings file {self.settings_file}: {e}. Using defaults.")
-            self.reset_to_defaults(); return False
-        except Exception as e:
-            print(f"Error loading settings: {e}. Using defaults.")
-            traceback.print_exc(limit=2)
-            self.reset_to_defaults(); return False
-
->>>>>>> acae1359
+# --- START OF FILE seestar/gui/settings.py ---
+"""
+Module pour la gestion des paramètres de traitement, de prévisualisation,
+de pondération qualité et Drizzle.
+"""
+
+import json
+import os
+import tkinter as tk
+import numpy as np
+import traceback
+
+class SettingsManager:
+    """
+    Classe pour gérer les paramètres de l'application, y compris
+    le traitement, la prévisualisation, la pondération et Drizzle.
+    """
+
+    # Utiliser le nom de fichier standard
+    SETTINGS_FILENAME = "seestar_settings.json"
+
+    def __init__(self, settings_file=SETTINGS_FILENAME):
+        """Initialise le gestionnaire de paramètres avec des valeurs par défaut."""
+        self.settings_file = settings_file
+        self.reset_to_defaults() # Initialiser avec les valeurs par défaut
+
+    def reset_to_defaults(self):
+        """ Réinitialise tous les paramètres à leurs valeurs par défaut. """
+        # Processing Settings
+        self.input_folder = ""
+        self.output_folder = ""
+        self.reference_image_path = ""
+        self.bayer_pattern = "GRBG" # Valeur Seestar typique
+        self.batch_size = 0 # 0 = auto (sera estimé)
+        self.stacking_mode = "kappa-sigma" # Défaut robuste
+        self.kappa = 2.5
+        self.correct_hot_pixels = True
+        self.hot_pixel_threshold = 3.0
+        self.neighborhood_size = 5 # Doit être impair
+        self.cleanup_temp = True
+
+        # Quality Weighting Settings
+        self.use_quality_weighting = False # Désactivé par défaut
+        self.weight_by_snr = True
+        self.weight_by_stars = True
+        self.snr_exponent = 1.0
+        self.stars_exponent = 0.5
+        self.min_weight = 0.1 # Poids minimum relatif
+
+        # --- Drizzle Settings ---
+        self.use_drizzle = False        # Drizzle désactivé par défaut
+        self.drizzle_scale = 2          # Échelle (sera int 2, 3, ou 4)
+        self.drizzle_wht_threshold = 0.7 # Seuil pour masque WHT (70%)
+        self.drizzle_mode = "Final"
+        self.drizzle_kernel = "square"  # Noyau Drizzle ('square', 'gaussian', etc.)
+        self.drizzle_pixfrac = 1.0      # Fraction Pixel Drizzle (0.01 - 1.0)
+
+        # Preview Settings
+        self.preview_stretch_method = "Asinh" # Bon défaut pour l'astro
+        self.preview_black_point = 0.01
+        self.preview_white_point = 0.99
+        self.preview_gamma = 1.0
+        self.preview_r_gain = 1.0
+        self.preview_g_gain = 1.0
+        self.preview_b_gain = 1.0
+
+        # UI Settings
+        self.language = 'en' # Langue par défaut
+        self.window_geometry = "1200x750" # Taille fenêtre par défaut
+
+        # Retourner les défauts peut être utile dans certains cas
+        return self.__dict__
+
+    def update_from_ui(self, gui_instance):
+        """ Met à jour les paramètres depuis les variables Tkinter de l'interface. """
+        if gui_instance is None or not hasattr(gui_instance, 'root') or not gui_instance.root.winfo_exists():
+            print("Warning: Cannot update settings from invalid GUI instance.")
+            return
+        try:
+            # --- Processing Settings ---
+            self.input_folder = getattr(gui_instance, 'input_path', tk.StringVar()).get()
+            self.output_folder = getattr(gui_instance, 'output_path', tk.StringVar()).get()
+            self.reference_image_path = getattr(gui_instance, 'reference_image_path', tk.StringVar()).get()
+            self.stacking_mode = getattr(gui_instance, 'stacking_mode', tk.StringVar(value=self.stacking_mode)).get()
+            self.kappa = getattr(gui_instance, 'kappa', tk.DoubleVar(value=self.kappa)).get()
+            self.batch_size = getattr(gui_instance, 'batch_size', tk.IntVar(value=self.batch_size)).get()
+            self.correct_hot_pixels = getattr(gui_instance, 'correct_hot_pixels', tk.BooleanVar(value=self.correct_hot_pixels)).get()
+            self.hot_pixel_threshold = getattr(gui_instance, 'hot_pixel_threshold', tk.DoubleVar(value=self.hot_pixel_threshold)).get()
+            self.neighborhood_size = getattr(gui_instance, 'neighborhood_size', tk.IntVar(value=self.neighborhood_size)).get()
+            self.cleanup_temp = getattr(gui_instance, 'cleanup_temp_var', tk.BooleanVar(value=self.cleanup_temp)).get()
+            # Note: bayer_pattern n'est pas modifié par l'UI dans cette version
+
+            # --- Quality Weighting Settings ---
+            self.use_quality_weighting = getattr(gui_instance, 'use_weighting_var', tk.BooleanVar(value=self.use_quality_weighting)).get()
+            self.weight_by_snr = getattr(gui_instance, 'weight_snr_var', tk.BooleanVar(value=self.weight_by_snr)).get()
+            self.weight_by_stars = getattr(gui_instance, 'weight_stars_var', tk.BooleanVar(value=self.weight_by_stars)).get()
+            self.snr_exponent = getattr(gui_instance, 'snr_exponent_var', tk.DoubleVar(value=self.snr_exponent)).get()
+            self.stars_exponent = getattr(gui_instance, 'stars_exponent_var', tk.DoubleVar(value=self.stars_exponent)).get()
+            self.min_weight = getattr(gui_instance, 'min_weight_var', tk.DoubleVar(value=self.min_weight)).get()
+
+            # --- Drizzle Settings ---
+            self.use_drizzle = getattr(gui_instance, 'use_drizzle_var', tk.BooleanVar(value=self.use_drizzle)).get()
+            # Lire l'échelle Drizzle (string) et convertir en int
+            scale_str = getattr(gui_instance, 'drizzle_scale_var', tk.StringVar(value=str(self.drizzle_scale))).get()
+            try:
+                self.drizzle_scale = int(float(scale_str)) # Convertir en float puis int
+            except ValueError:
+                print(f"Warning: Invalid Drizzle scale value '{scale_str}' from UI. Using default {self.reset_to_defaults()['drizzle_scale']}.")
+                self.drizzle_scale = self.reset_to_defaults()['drizzle_scale']
+            # Lire le seuil WHT
+            self.drizzle_wht_threshold = getattr(gui_instance, 'drizzle_wht_threshold_var', tk.DoubleVar(value=self.drizzle_wht_threshold)).get()
+            self.drizzle_mode = getattr(gui_instance, 'drizzle_mode_var', tk.StringVar(value=self.drizzle_mode)).get()
+            self.drizzle_kernel = getattr(gui_instance, 'drizzle_kernel_var', tk.StringVar(value=self.drizzle_kernel)).get()
+            self.drizzle_pixfrac = getattr(gui_instance, 'drizzle_pixfrac_var', tk.DoubleVar(value=self.drizzle_pixfrac)).get()
+
+            # --- Preview Settings ---
+            self.preview_stretch_method = getattr(gui_instance, 'preview_stretch_method', tk.StringVar(value=self.preview_stretch_method)).get()
+            self.preview_black_point = getattr(gui_instance, 'preview_black_point', tk.DoubleVar(value=self.preview_black_point)).get()
+            self.preview_white_point = getattr(gui_instance, 'preview_white_point', tk.DoubleVar(value=self.preview_white_point)).get()
+            self.preview_gamma = getattr(gui_instance, 'preview_gamma', tk.DoubleVar(value=self.preview_gamma)).get()
+            self.preview_r_gain = getattr(gui_instance, 'preview_r_gain', tk.DoubleVar(value=self.preview_r_gain)).get()
+            self.preview_g_gain = getattr(gui_instance, 'preview_g_gain', tk.DoubleVar(value=self.preview_g_gain)).get()
+            self.preview_b_gain = getattr(gui_instance, 'preview_b_gain', tk.DoubleVar(value=self.preview_b_gain)).get()
+           
+            
+            # --- UI Settings ---
+            self.language = getattr(gui_instance, 'language_var', tk.StringVar(value=self.language)).get()
+            # Sauvegarder la géométrie seulement si la fenêtre existe
+            if gui_instance.root.winfo_exists():
+                 current_geo = gui_instance.root.geometry()
+                 # Vérifier que la géométrie est valide avant de sauvegarder
+                 if isinstance(current_geo, str) and 'x' in current_geo and '+' in current_geo:
+                      self.window_geometry = current_geo
+
+        except AttributeError as ae: print(f"Error updating settings from UI (AttributeError): {ae}")
+        except tk.TclError as te: print(f"Error updating settings from UI (TclError): {te}")
+        except Exception as e: print(f"Unexpected error updating settings from UI: {e}"); traceback.print_exc(limit=2)
+
+
+    def apply_to_ui(self, gui_instance):
+        """ Applique les paramètres chargés/actuels aux variables Tkinter. """
+        if gui_instance is None or not hasattr(gui_instance, 'root') or not gui_instance.root.winfo_exists():
+            print("Warning: Cannot apply settings to invalid GUI instance.")
+            return
+        try:
+            # --- Processing Settings ---
+            getattr(gui_instance, 'input_path', tk.StringVar()).set(self.input_folder or "")
+            getattr(gui_instance, 'output_path', tk.StringVar()).set(self.output_folder or "")
+            getattr(gui_instance, 'reference_image_path', tk.StringVar()).set(self.reference_image_path or "")
+            getattr(gui_instance, 'stacking_mode', tk.StringVar()).set(self.stacking_mode)
+            getattr(gui_instance, 'kappa', tk.DoubleVar()).set(self.kappa)
+            getattr(gui_instance, 'batch_size', tk.IntVar()).set(self.batch_size)
+            getattr(gui_instance, 'correct_hot_pixels', tk.BooleanVar()).set(self.correct_hot_pixels)
+            getattr(gui_instance, 'hot_pixel_threshold', tk.DoubleVar()).set(self.hot_pixel_threshold)
+            getattr(gui_instance, 'neighborhood_size', tk.IntVar()).set(self.neighborhood_size)
+            getattr(gui_instance, 'cleanup_temp_var', tk.BooleanVar()).set(self.cleanup_temp)
+
+            # --- Quality Weighting Settings ---
+            getattr(gui_instance, 'use_weighting_var', tk.BooleanVar()).set(self.use_quality_weighting)
+            getattr(gui_instance, 'weight_snr_var', tk.BooleanVar()).set(self.weight_by_snr)
+            getattr(gui_instance, 'weight_stars_var', tk.BooleanVar()).set(self.weight_by_stars)
+            getattr(gui_instance, 'snr_exponent_var', tk.DoubleVar()).set(self.snr_exponent)
+            getattr(gui_instance, 'stars_exponent_var', tk.DoubleVar()).set(self.stars_exponent)
+            getattr(gui_instance, 'min_weight_var', tk.DoubleVar()).set(self.min_weight)
+
+            # --- Drizzle Settings ---
+            getattr(gui_instance, 'use_drizzle_var', tk.BooleanVar()).set(self.use_drizzle)
+            # Convertir l'échelle numérique en string pour la variable UI
+            getattr(gui_instance, 'drizzle_scale_var', tk.StringVar()).set(str(self.drizzle_scale))
+            getattr(gui_instance, 'drizzle_wht_threshold_var', tk.DoubleVar()).set(self.drizzle_wht_threshold)
+            getattr(gui_instance, 'drizzle_mode_var', tk.StringVar()).set(self.drizzle_mode)
+            getattr(gui_instance, 'drizzle_kernel_var', tk.StringVar()).set(self.drizzle_kernel)
+            getattr(gui_instance, 'drizzle_pixfrac_var', tk.DoubleVar()).set(self.drizzle_pixfrac)
+
+            # --- Preview Settings ---
+            getattr(gui_instance, 'preview_stretch_method', tk.StringVar()).set(self.preview_stretch_method)
+            getattr(gui_instance, 'preview_black_point', tk.DoubleVar()).set(self.preview_black_point)
+            getattr(gui_instance, 'preview_white_point', tk.DoubleVar()).set(self.preview_white_point)
+            getattr(gui_instance, 'preview_gamma', tk.DoubleVar()).set(self.preview_gamma)
+            getattr(gui_instance, 'preview_r_gain', tk.DoubleVar()).set(self.preview_r_gain)
+            getattr(gui_instance, 'preview_g_gain', tk.DoubleVar()).set(self.preview_g_gain)
+            getattr(gui_instance, 'preview_b_gain', tk.DoubleVar()).set(self.preview_b_gain)
+
+            # --- UI Settings ---
+            getattr(gui_instance, 'language_var', tk.StringVar()).set(self.language)
+            # Appliquer la géométrie seulement si elle est valide
+            if isinstance(self.window_geometry, str) and 'x' in self.window_geometry and '+' in self.window_geometry:
+                try:
+                    gui_instance.root.geometry(self.window_geometry)
+                except tk.TclError: # Ignorer si la géométrie est invalide au moment de l'appliquer
+                    print(f"Warning: Could not apply window geometry '{self.window_geometry}'.")
+
+            # --- Mettre à jour l'état des widgets dépendants ---
+            if hasattr(gui_instance, '_update_weighting_options_state'):
+                gui_instance._update_weighting_options_state()
+            if hasattr(gui_instance, '_update_drizzle_options_state'):
+                gui_instance._update_drizzle_options_state()
+
+        except AttributeError as ae: print(f"Error applying settings to UI (AttributeError): {ae}")
+        except tk.TclError as te: print(f"Error applying settings to UI (TclError - widget likely destroyed?): {te}")
+        except Exception as e: print(f"Unexpected error applying settings to UI: {e}"); traceback.print_exc(limit=2)
+
+
+    def validate_settings(self):
+        """Valide et corrige les paramètres si nécessaire. Retourne les messages de correction."""
+        messages = []
+        defaults = self.reset_to_defaults() # Obtenir les valeurs par défaut pour fallback
+
+        try:
+             # --- Processing Settings Validation ---
+             self.kappa = float(self.kappa)
+             if not (1.0 <= self.kappa <= 5.0): original = self.kappa; self.kappa = np.clip(self.kappa, 1.0, 5.0); messages.append(f"Kappa ({original:.1f}) ajusté à {self.kappa:.1f}")
+             self.batch_size = int(self.batch_size)
+             if self.batch_size < 0: original = self.batch_size; self.batch_size = 0; messages.append(f"Taille Lot ({original}) ajusté à {self.batch_size} (auto)")
+             self.hot_pixel_threshold = float(self.hot_pixel_threshold)
+             if not (0.5 <= self.hot_pixel_threshold <= 10.0): original = self.hot_pixel_threshold; self.hot_pixel_threshold = np.clip(self.hot_pixel_threshold, 0.5, 10.0); messages.append(f"Seuil Px Chauds ({original:.1f}) ajusté à {self.hot_pixel_threshold:.1f}")
+             self.neighborhood_size = int(self.neighborhood_size)
+             if self.neighborhood_size < 3: original = self.neighborhood_size; self.neighborhood_size = 3; messages.append(f"Voisinage Px Chauds ({original}) ajusté à {self.neighborhood_size}")
+             if self.neighborhood_size % 2 == 0: original = self.neighborhood_size; self.neighborhood_size += 1; messages.append(f"Voisinage Px Chauds ({original}) ajusté à {self.neighborhood_size} (impair)")
+
+             # --- Quality Weighting Validation ---
+             self.use_quality_weighting = bool(self.use_quality_weighting)
+             self.weight_by_snr = bool(self.weight_by_snr)
+             self.weight_by_stars = bool(self.weight_by_stars)
+             self.snr_exponent = float(self.snr_exponent)
+             self.stars_exponent = float(self.stars_exponent)
+             self.min_weight = float(self.min_weight)
+             if self.snr_exponent <= 0: original = self.snr_exponent; self.snr_exponent = defaults['snr_exponent']; messages.append(f"Exposant SNR ({original:.1f}) ajusté à {self.snr_exponent:.1f}")
+             if self.stars_exponent <= 0: original = self.stars_exponent; self.stars_exponent = defaults['stars_exponent']; messages.append(f"Exposant Étoiles ({original:.1f}) ajusté à {self.stars_exponent:.1f}")
+             if not (0 < self.min_weight <= 1.0): original = self.min_weight; self.min_weight = np.clip(self.min_weight, 0.01, 1.0); messages.append(f"Poids Min ({original:.2f}) ajusté à {self.min_weight:.2f}")
+             if self.use_quality_weighting and not (self.weight_by_snr or self.weight_by_stars):
+                 self.weight_by_snr = True; messages.append("Pondération activée mais aucune métrique choisie. SNR activé par défaut.")
+
+             # --- Drizzle Settings Validation ---
+             self.use_drizzle = bool(self.use_drizzle)
+             try:
+                 scale_num = int(float(self.drizzle_scale)) # Essayer conversion int
+                 if scale_num not in [2, 3, 4]:
+                     original = self.drizzle_scale; self.drizzle_scale = defaults['drizzle_scale']; messages.append(f"Échelle Drizzle ({original}) invalide, réinitialisée à {self.drizzle_scale}")
+                 else: self.drizzle_scale = scale_num # Stocker comme int si valide
+             except (ValueError, TypeError):
+                 original = self.drizzle_scale; self.drizzle_scale = defaults['drizzle_scale']; messages.append(f"Échelle Drizzle invalide ({original}), réinitialisée à {self.drizzle_scale}")
+             try:
+                 self.drizzle_wht_threshold = float(self.drizzle_wht_threshold)
+                 if not (0.0 < self.drizzle_wht_threshold <= 1.0): # Doit être > 0 et <= 1
+                      original = self.drizzle_wht_threshold; self.drizzle_wht_threshold = np.clip(self.drizzle_wht_threshold, 0.1, 1.0); messages.append(f"Seuil Drizzle WHT ({original:.2f}) ajusté à {self.drizzle_wht_threshold:.2f}")
+             except (ValueError, TypeError):
+                 original = self.drizzle_wht_threshold; self.drizzle_wht_threshold = defaults['drizzle_wht_threshold']; messages.append(f"Seuil Drizzle WHT invalide ({original}), réinitialisé à {self.drizzle_wht_threshold:.2f}")
+            # Drizzle Mode Validation
+                 valid_drizzle_modes = ["Final", "Incremental"]
+                 if not isinstance(self.drizzle_mode, str) or self.drizzle_mode not in valid_drizzle_modes:
+                  original = self.drizzle_mode
+                 self.drizzle_mode = defaults['drizzle_mode'] # Reset to default 'Final'
+                 messages.append(f"Mode Drizzle ({original}) invalide, réinitialisé à '{self.drizzle_mode}'")
+            # --->>> FIN DU BLOC À INSÉRER <<<---
+
+            # Drizzle Kernel and Pixfrac Validation
+             valid_kernels = ['square', 'gaussian', 'point', 'tophat', 'turbo', 'lanczos2', 'lanczos3']
+             if not isinstance(self.drizzle_kernel, str) or self.drizzle_kernel.lower() not in valid_kernels:
+                original = self.drizzle_kernel
+                self.drizzle_kernel = defaults['drizzle_kernel'] # Reset to default 'square'
+                messages.append(f"Noyau Drizzle ('{original}') invalide, réinitialisé à '{self.drizzle_kernel}'")
+             else:
+                # S'assurer qu'il est en minuscule pour la comparaison future
+                self.drizzle_kernel = self.drizzle_kernel.lower()
+
+             try:
+                 self.drizzle_pixfrac = float(self.drizzle_pixfrac)
+                 if not (0.01 <= self.drizzle_pixfrac <= 1.0):
+                      original = self.drizzle_pixfrac
+                      self.drizzle_pixfrac = np.clip(self.drizzle_pixfrac, 0.01, 1.0)
+                      messages.append(f"Pixfrac Drizzle ({original:.2f}) hors limites [0.01, 1.0], ajusté à {self.drizzle_pixfrac:.2f}")
+             except (ValueError, TypeError):
+                 original = self.drizzle_pixfrac
+                 self.drizzle_pixfrac = defaults['drizzle_pixfrac'] # Reset to default 1.0
+                 messages.append(f"Pixfrac Drizzle ('{original}') invalide, réinitialisé à {self.drizzle_pixfrac:.2f}")
+            # --- FIN NOUVEAU BLOC ---
+
+             # --- Preview Settings Validation ---
+             self.preview_black_point = float(self.preview_black_point); self.preview_white_point = float(self.preview_white_point)
+             self.preview_gamma = float(self.preview_gamma)
+             self.preview_r_gain = float(self.preview_r_gain); self.preview_g_gain = float(self.preview_g_gain); self.preview_b_gain = float(self.preview_b_gain)
+             min_preview, max_preview = 0.0, 1.0
+             self.preview_black_point = np.clip(self.preview_black_point, min_preview, max_preview)
+             self.preview_white_point = np.clip(self.preview_white_point, min_preview, max_preview)
+             if self.preview_black_point >= self.preview_white_point: self.preview_black_point = max(min_preview, self.preview_white_point - 0.001)
+             self.preview_gamma = np.clip(self.preview_gamma, 0.1, 5.0)
+             gain_min, gain_max = 0.1, 10.0
+             self.preview_r_gain = np.clip(self.preview_r_gain, gain_min, gain_max)
+             self.preview_g_gain = np.clip(self.preview_g_gain, gain_min, gain_max)
+             self.preview_b_gain = np.clip(self.preview_b_gain, gain_min, gain_max)
+             valid_methods = ["Linear", "Asinh", "Log"]
+             if self.preview_stretch_method not in valid_methods: self.preview_stretch_method = defaults['preview_stretch_method']; messages.append(f"Méthode d'étirement invalide, réinitialisée à '{self.preview_stretch_method}'")
+
+        except (ValueError, TypeError) as e:
+             messages.append(f"Paramètre numérique invalide détecté: {e}. Vérifiez les valeurs.")
+             print(f"Warning: Validation error likely due to invalid number input: {e}")
+             # Optionnel: réinitialiser plus de paramètres aux défauts ici?
+             self.reset_to_defaults()
+
+        return messages
+
+
+    def save_settings(self):
+        """ Sauvegarde les paramètres actuels dans le fichier JSON. """
+        # S'assurer que les types sont corrects pour JSON
+        settings_data = {
+            'version': "1.3.0", # Incrémenter la version si la structure change significativement
+            # Processing
+            'input_folder': str(self.input_folder),
+            'output_folder': str(self.output_folder),
+            'reference_image_path': str(self.reference_image_path),
+            'bayer_pattern': str(self.bayer_pattern),
+            'stacking_mode': str(self.stacking_mode),
+            'kappa': float(self.kappa),
+            'batch_size': int(self.batch_size),
+            'correct_hot_pixels': bool(self.correct_hot_pixels),
+            'hot_pixel_threshold': float(self.hot_pixel_threshold),
+            'neighborhood_size': int(self.neighborhood_size),
+            'cleanup_temp': bool(self.cleanup_temp),
+            # Quality Weighting
+            'use_quality_weighting': bool(self.use_quality_weighting),
+            'weight_by_snr': bool(self.weight_by_snr),
+            'weight_by_stars': bool(self.weight_by_stars),
+            'snr_exponent': float(self.snr_exponent),
+            'stars_exponent': float(self.stars_exponent),
+            'min_weight': float(self.min_weight),
+            # Drizzle
+            'use_drizzle': bool(self.use_drizzle),
+            'drizzle_scale': int(self.drizzle_scale), # Stocker comme int
+            'drizzle_wht_threshold': float(self.drizzle_wht_threshold),
+            'drizzle_mode': str(self.drizzle_mode),
+            'drizzle_kernel': str(self.drizzle_kernel),
+            'drizzle_pixfrac': float(self.drizzle_pixfrac),
+            # Preview
+            'preview_stretch_method': str(self.preview_stretch_method),
+            'preview_black_point': float(self.preview_black_point),
+            'preview_white_point': float(self.preview_white_point),
+            'preview_gamma': float(self.preview_gamma),
+            'preview_r_gain': float(self.preview_r_gain),
+            'preview_g_gain': float(self.preview_g_gain),
+            'preview_b_gain': float(self.preview_b_gain),
+            # UI
+            'language': str(self.language),
+            'window_geometry': str(self.window_geometry),
+        }
+        try:
+            with open(self.settings_file, 'w', encoding='utf-8') as f:
+                 json.dump(settings_data, f, indent=4, ensure_ascii=False)
+        except TypeError as te: print(f"Error saving settings: Data not JSON serializable - {te}")
+        except IOError as ioe: print(f"Error saving settings: I/O error writing to {self.settings_file} - {ioe}")
+        except Exception as e: print(f"Unexpected error saving settings: {e}")
+
+
+    def load_settings(self):
+        """ Charge les paramètres depuis le fichier JSON. """
+        if not os.path.exists(self.settings_file):
+            print(f"Settings file not found: {self.settings_file}. Using defaults and creating file.")
+            self.reset_to_defaults()
+            self.save_settings() # Créer le fichier avec les défauts
+            return False # Indiquer que le fichier n'existait pas
+
+        try:
+            with open(self.settings_file, 'r', encoding='utf-8') as f:
+                 settings_data = json.load(f)
+
+            defaults = self.reset_to_defaults() # Obtenir les défauts pour fallback
+
+            # Load settings, using current values (defaults) as fallback if key is missing
+            # Processing
+            self.input_folder = settings_data.get('input_folder', defaults['input_folder'])
+            self.output_folder = settings_data.get('output_folder', defaults['output_folder'])
+            self.reference_image_path = settings_data.get('reference_image_path', defaults['reference_image_path'])
+            self.bayer_pattern = settings_data.get('bayer_pattern', defaults['bayer_pattern'])
+            self.stacking_mode = settings_data.get('stacking_mode', defaults['stacking_mode'])
+            self.kappa = settings_data.get('kappa', defaults['kappa'])
+            self.batch_size = settings_data.get('batch_size', defaults['batch_size'])
+            self.correct_hot_pixels = settings_data.get('correct_hot_pixels', defaults['correct_hot_pixels'])
+            self.hot_pixel_threshold = settings_data.get('hot_pixel_threshold', defaults['hot_pixel_threshold'])
+            self.neighborhood_size = settings_data.get('neighborhood_size', defaults['neighborhood_size'])
+            self.cleanup_temp = settings_data.get('cleanup_temp', defaults['cleanup_temp'])
+
+            # Quality Weighting
+            self.use_quality_weighting = settings_data.get('use_quality_weighting', defaults['use_quality_weighting'])
+            self.weight_by_snr = settings_data.get('weight_by_snr', defaults['weight_by_snr'])
+            self.weight_by_stars = settings_data.get('weight_by_stars', defaults['weight_by_stars'])
+            self.snr_exponent = settings_data.get('snr_exponent', defaults['snr_exponent'])
+            self.stars_exponent = settings_data.get('stars_exponent', defaults['stars_exponent'])
+            self.min_weight = settings_data.get('min_weight', defaults['min_weight'])
+
+            # --- Drizzle Settings ---
+            self.use_drizzle = settings_data.get('use_drizzle', defaults['use_drizzle'])
+            self.drizzle_scale = settings_data.get('drizzle_scale', defaults['drizzle_scale'])
+            self.drizzle_wht_threshold = settings_data.get('drizzle_wht_threshold', defaults['drizzle_wht_threshold'])
+            self.drizzle_mode = settings_data.get('drizzle_mode', defaults['drizzle_mode'])
+            self.drizzle_kernel = settings_data.get('drizzle_kernel', defaults['drizzle_kernel'])
+            self.drizzle_pixfrac = settings_data.get('drizzle_pixfrac', defaults['drizzle_pixfrac'])
+            
+            # Preview
+            self.preview_stretch_method = settings_data.get('preview_stretch_method', defaults['preview_stretch_method'])
+            self.preview_black_point = settings_data.get('preview_black_point', defaults['preview_black_point'])
+            self.preview_white_point = settings_data.get('preview_white_point', defaults['preview_white_point'])
+            self.preview_gamma = settings_data.get('preview_gamma', defaults['preview_gamma'])
+            self.preview_r_gain = settings_data.get('preview_r_gain', defaults['preview_r_gain'])
+            self.preview_g_gain = settings_data.get('preview_g_gain', defaults['preview_g_gain'])
+            self.preview_b_gain = settings_data.get('preview_b_gain', defaults['preview_b_gain'])
+
+            # UI
+            self.language = settings_data.get('language', defaults['language'])
+            self.window_geometry = settings_data.get('window_geometry', defaults['window_geometry'])
+
+            print(f"Settings loaded from {self.settings_file}")
+            # Validate settings after loading
+            validation_messages = self.validate_settings()
+            if validation_messages:
+                 print("Loaded settings adjusted after validation:")
+                 for msg in validation_messages: print(f"  - {msg}")
+                 self.save_settings() # Save the corrected settings
+
+
+            return True
+
+        except json.JSONDecodeError as e:
+            print(f"Error decoding settings file {self.settings_file}: {e}. Using defaults.")
+            self.reset_to_defaults(); return False
+        except Exception as e:
+            print(f"Error loading settings: {e}. Using defaults.")
+            traceback.print_exc(limit=2)
+            self.reset_to_defaults(); return False
+
 # --- END OF FILE seestar/gui/settings.py ---