# --- START OF FILE seestar/queuep/queue_manager.py ---
"""
Module de gestion de file d'attente pour le traitement des images astronomiques.
Gère l'alignement et l'empilement incrémental par LOTS dans un thread séparé.
(Version Révisée 9: Imports strictement nécessaires au niveau module)
"""
print("DEBUG QM: Début chargement module queue_manager.py")

# --- Standard Library Imports ---
import gc
import math
import os
from queue import Queue, Empty # Essentiel pour la classe
import shutil
import threading              # Essentiel pour la classe (Lock)
import time
import traceback
import warnings

print("DEBUG QM: Imports standard OK.")

# --- Third-Party Library Imports ---
from ..core.background import subtract_background_2d, _PHOTOUTILS_AVAILABLE as _PHOTOUTILS_BG_SUB_AVAILABLE
import astroalign as aa
import cv2
import numpy as np
from astropy.coordinates import SkyCoord
from astropy import units as u
from astropy.io import fits
from astropy.stats import sigma_clipped_stats
from astropy.wcs import WCS, FITSFixedWarning
from ccdproc import CCDData, combine as ccdproc_combine
from ..enhancement.stack_enhancement import apply_edge_crop
print("DEBUG QM: Imports tiers (numpy, cv2, astropy, ccdproc) OK.")

# --- Optional Third-Party Imports (with availability flags) ---
try:
    import cupy
    _cupy_installed = True
    print("DEBUG QM: Import CuPy OK.")
except ImportError:
    _cupy_installed = False
    print("DEBUG QM: Import CuPy échoué (normal si non installé).")

try:
    # On importe juste Drizzle ici, car la CLASSE est utilisée dans les méthodes
    from drizzle.resample import Drizzle
    _OO_DRIZZLE_AVAILABLE = True
    print("DEBUG QM: Import drizzle.resample.Drizzle OK.")
except ImportError as e_driz_cls:
    _OO_DRIZZLE_AVAILABLE = False
    Drizzle = None # Définir comme None si indisponible
    print(f"ERROR QM: Échec import drizzle.resample.Drizzle: {e_driz_cls}")


# --- Core/Internal Imports (Needed for __init__ or core logic) ---
try: from ..core.hot_pixels import detect_and_correct_hot_pixels
except ImportError as e: print(f"ERREUR QM: Échec import detect_and_correct_hot_pixels: {e}"); raise
try: from ..core.image_processing import (load_and_validate_fits, debayer_image, save_fits_image, save_preview_image)
except ImportError as e: print(f"ERREUR QM: Échec import image_processing: {e}"); raise
try: from ..core.utils import estimate_batch_size
except ImportError as e: print(f"ERREUR QM: Échec import utils: {e}"); raise
try: from ..enhancement.color_correction import ChromaticBalancer
except ImportError as e_cb: print(f"ERREUR QM: Échec import ChromaticBalancer: {e_cb}"); raise

# --- Imports INTERNES à déplacer en IMPORTS TARDIFS (si utilisés uniquement dans des méthodes spécifiques) ---
# Ces modules/fonctions sont gérés par des appels conditionnels ou try/except dans les méthodes où ils sont utilisés.
# from ..enhancement.drizzle_integration import _load_drizzle_temp_file, DrizzleProcessor, _create_wcs_from_header 
# from ..enhancement.astrometry_solver import solve_image_wcs 
# from ..enhancement.mosaic_processor import process_mosaic_from_aligned_files 
# from ..enhancement.stack_enhancement import StackEnhancer # Cette classe n'est pas utilisée ici

# --- Configuration des Avertissements ---
warnings.filterwarnings('ignore', category=FITSFixedWarning)
print("DEBUG QM: Configuration warnings OK.")
# --- FIN Imports ---


# --- Internal Project Imports (Core Modules ABSOLUMENT nécessaires pour la classe/init) ---
# Core Alignment (Instancié dans __init__)
try:
    from ..core.alignment import SeestarAligner
    print("DEBUG QM: Import SeestarAligner OK.")
except ImportError as e: print(f"ERREUR QM: Échec import SeestarAligner: {e}"); raise
# Core Hot Pixels (Utilisé dans _worker -> _process_file)
try:
    from ..core.hot_pixels import detect_and_correct_hot_pixels
    print("DEBUG QM: Import detect_and_correct_hot_pixels OK.")
except ImportError as e: print(f"ERREUR QM: Échec import detect_and_correct_hot_pixels: {e}"); raise
# Core Image Processing (Utilisé PARTOUT)
try:
    from ..core.image_processing import (
        load_and_validate_fits,
        debayer_image,
        save_fits_image,
        save_preview_image
    )
    print("DEBUG QM: Imports image_processing OK.")
except ImportError as e: print(f"ERREUR QM: Échec import image_processing: {e}"); raise
# --- IMPORT POUR L'ALIGNEUR LOCAL ---
try:
    from ..core import SeestarLocalAligner # Devrait être FastSeestarAligner aliasé
    _LOCAL_ALIGNER_AVAILABLE = True
    print("DEBUG QM: Import SeestarLocalAligner (local CV) OK.")
except ImportError:
    _LOCAL_ALIGNER_AVAILABLE = False
    SeestarLocalAligner = None # Définir pour que le code ne plante pas à l'instanciation
    print("WARN QM: SeestarLocalAligner (local CV) non importable. Alignement mosaïque local désactivé.")
# ---  ---



# Core Utils (Utilisé PARTOUT)
try:
    from ..core.utils import check_cupy_cuda, estimate_batch_size
    print("DEBUG QM: Imports utils OK.")
except ImportError as e: print(f"ERREUR QM: Échec import utils: {e}"); raise
# Enhancement Color Correction (Instancié dans __init__)
try:
    from ..enhancement.color_correction import ChromaticBalancer
    print("DEBUG QM: Import ChromaticBalancer OK.")
except ImportError as e: print(f"ERREUR QM: Échec import ChromaticBalancer: {e}"); raise

try:
    from ..enhancement.stack_enhancement import feather_by_weight_map # NOUVEL IMPORT
    _FEATHERING_AVAILABLE = True
    print("DEBUG QM: Import feather_by_weight_map depuis stack_enhancement OK.")
except ImportError as e_feather:
    _FEATHERING_AVAILABLE = False
    print(f"ERREUR QM: Échec import feather_by_weight_map depuis stack_enhancement: {e_feather}")
    # Définir une fonction factice pour que le code ne plante pas si l'import échoue
    # lors des appels ultérieurs, bien qu'on vérifiera _FEATHERING_AVAILABLE.
    def feather_by_weight_map(img, wht, blur_px=256, eps=1e-6):
        print("ERREUR: Fonction feather_by_weight_map non disponible (échec import).")
        return img # Retourner l'image originale
try:
    from ..enhancement.stack_enhancement import apply_low_wht_mask # NOUVEL IMPORT
    _LOW_WHT_MASK_AVAILABLE = True
    print("DEBUG QM: Import apply_low_wht_mask depuis stack_enhancement OK.")
except ImportError as e_low_wht:
    _LOW_WHT_MASK_AVAILABLE = False
    print(f"ERREUR QM: Échec import apply_low_wht_mask: {e_low_wht}")
    def apply_low_wht_mask(img, wht, percentile=5, soften_px=128, progress_callback=None): # Factice
        if progress_callback: progress_callback("   [LowWHTMask] ERREUR: Fonction apply_low_wht_mask non disponible (échec import).", None)
        else: print("ERREUR: Fonction apply_low_wht_mask non disponible (échec import).")
        return img
# --- Optional Third-Party Imports (Post-processing related) ---
# Ces imports sont tentés globalement. Des flags indiquent leur disponibilité.
_PHOTOUTILS_BG_SUB_AVAILABLE = False
try:
    from ..core.background import subtract_background_2d
    _PHOTOUTILS_BG_SUB_AVAILABLE = True
    print("DEBUG QM: Import subtract_background_2d (Photutils) OK.")
except ImportError as e:
    subtract_background_2d = None # Fonction factice
    print(f"WARN QM: Échec import subtract_background_2d (Photutils): {e}")

_BN_AVAILABLE = False # Neutralisation de fond globale
try:
    from ..tools.stretch import neutralize_background_automatic
    _BN_AVAILABLE = True
    print("DEBUG QM: Import neutralize_background_automatic OK.")
except ImportError as e:
    neutralize_background_automatic = None # Fonction factice
    print(f"WARN QM: Échec import neutralize_background_automatic: {e}")

_SCNR_AVAILABLE = False # SCNR Final
try:
    from ..enhancement.color_correction import apply_scnr
    _SCNR_AVAILABLE = True
    print("DEBUG QM: Import apply_scnr OK.")
except ImportError as e:
    apply_scnr = None # Fonction factice
    print(f"WARN QM: Échec import apply_scnr: {e}")

_CROP_AVAILABLE = False # Rognage Final
try:
    from ..enhancement.stack_enhancement import apply_edge_crop
    _CROP_AVAILABLE = True
    print("DEBUG QM: Import apply_edge_crop OK.")
except ImportError as e:
    apply_edge_crop = None # Fonction factice
    print(f"WARN QM: Échec import apply_edge_crop: {e}")

# --- Imports INTERNES à déplacer en IMPORTS TARDIFS ---
# Ces modules seront importés seulement quand les méthodes spécifiques sont appelées
# pour éviter les dépendances circulaires au chargement initial.

from ..enhancement.drizzle_integration import _load_drizzle_temp_file, DrizzleProcessor, _create_wcs_from_header # Déplacé vers _worker, etc.
from ..enhancement.astrometry_solver import solve_image_wcs # Déplacé vers _worker/_process_file
from ..enhancement.mosaic_processor import process_mosaic_from_aligned_files # Déplacé vers _worker
from ..enhancement.stack_enhancement import StackEnhancer # Importé tardivement si nécessaire dans _save_final_stack ou ailleurs


# --- Configuration des Avertissements ---
warnings.filterwarnings('ignore', category=FITSFixedWarning)
print("DEBUG QM: Configuration warnings OK.")
# --- FIN Imports ---


class SeestarQueuedStacker:
    """
    Classe pour l'empilement des images Seestar avec file d'attente et traitement par lots.
    Gère l'alignement et l'empilement dans un thread séparé.
    Ajout de la pondération basée sur la qualité (SNR, Nombre d'étoiles).
    """
    print("DEBUG QM: Lecture de la définition de la classe SeestarQueuedStacker...")





# --- DANS LA CLASSE SeestarQueuedStacker DANS seestar/queuep/queue_manager.py ---

    def __init__(self):
        print("\n==== DÉBUT INITIALISATION SeestarQueuedStacker (AVEC LocalAligner) ====") # Modifié
        
        # --- 1. Attributs Critiques et Simples ---
        print("  -> Initialisation attributs simples et flags...")
        self.processing_active = False; self.stop_processing = False; self.processing_error = None
        self.is_mosaic_run = False; self.drizzle_active_session = False # Sera défini dans start_processing
        self.perform_cleanup = True; self.use_quality_weighting = True 
        self.correct_hot_pixels = True; self.apply_chroma_correction = True
        self.apply_final_scnr = False 
        # Callbacks
        self.progress_callback = None; self.preview_callback = None
        # Queue & Threading
        self.queue = Queue(); self.folders_lock = threading.Lock(); self.processing_thread = None
        # File & Folder Management
        self.processed_files = set(); self.additional_folders = []; self.current_folder = None
        self.output_folder = None; self.unaligned_folder = None; self.drizzle_temp_dir = None
        self.drizzle_batch_output_dir = None; self.final_stacked_path = None
        # Astrometry & WCS Refs
        self.api_key = None; self.reference_wcs_object = None; self.reference_header_for_wcs = None
        self.reference_pixel_scale_arcsec = None; self.drizzle_output_wcs = None; self.drizzle_output_shape_hw = None
        
        ### Attributs pour SUM / W (Memmap) ###
        self.sum_memmap_path = None 
        self.wht_memmap_path = None 
        self.cumulative_sum_memmap = None  
        self.cumulative_wht_memmap = None  
        self.memmap_shape = None           
        self.memmap_dtype_sum = np.float32 
        self.memmap_dtype_wht = np.float32 
        print("  -> Attributs SUM/W (memmap) initialisés à None.")
        
        # Paramètres de pondération initialisés
        self.use_quality_weighting = False 
        self.weight_by_snr = True          
        self.weight_by_stars = True        
        self.snr_exponent = 1.0
        self.stars_exponent = 0.5
        self.min_weight = 0.01
        self.apply_feathering = False
        self.feather_blur_px = 256
        
        self.current_batch_data = [] 
        self.current_stack_header = None 
        self.images_in_cumulative_stack = 0 
        self.total_exposure_seconds = 0.0 
        self.intermediate_drizzle_batch_files = [] # Important de l'avoir ici

        # Processing Parameters (valeurs par défaut)
        self.stacking_mode = "kappa-sigma"; self.kappa = 2.5; self.batch_size = 10
        self.hot_pixel_threshold = 3.0; self.neighborhood_size = 5; self.bayer_pattern = "GRBG"
        self.drizzle_mode = "Final"; self.drizzle_scale = 2.0; self.drizzle_wht_threshold = 0.7
        self.drizzle_kernel = "square"; self.drizzle_pixfrac = 1.0 # Note: pixfrac pour Drizzle
        # snr_exponent, stars_exponent, min_weight sont déjà définis plus haut
        self.final_scnr_target_channel = 'green'; self.final_scnr_amount = 0.8; self.final_scnr_preserve_luminosity = True
        
        # Statistics
        self.files_in_queue = 0; self.processed_files_count = 0; self.aligned_files_count = 0
        self.stacked_batches_count = 0; self.total_batches_estimated = 0
        self.failed_align_count = 0; self.failed_stack_count = 0; self.skipped_files_count = 0
        self.photutils_bn_applied_in_session = False
        self.bn_globale_applied_in_session = False
        self.cb_applied_in_session = False
        self.feathering_applied_in_session = False # Ajouté pour la cohérence
        self.low_wht_mask_applied_in_session = False # Ajouté pour la cohérence
        self.scnr_applied_in_session = False
        self.crop_applied_in_session = False
        self.photutils_params_used_in_session = {}
        print("  -> Attributs simples et paramètres par défaut initialisés.")
        
        # --- Attributs pour l'aligneur local ---
        self.local_aligner_instance = None
        # Flag pour choisir entre Astrometry.net (si False) et FastAligner (si True et disponible) pour la mosaïque.
        # Peut être exposé à l'utilisateur plus tard.
        self.is_local_alignment_preferred_for_mosaic = True 
        print(f"  -> Mosaïque: Préférence pour alignement local: {self.is_local_alignment_preferred_for_mosaic}")
        # --- Fin attributs aligneur local ---

        # --- 2. Instanciations de Classes ---
        try:
            print("  -> Instanciation ChromaticBalancer...")
            self.chroma_balancer = ChromaticBalancer(border_size=50, blur_radius=15) # Utiliser des valeurs par défaut raisonnables
            print("     ✓ ChromaticBalancer OK.")
        except Exception as e_cb: 
            print(f"  -> ERREUR ChromaticBalancer: {e_cb}")
            self.chroma_balancer = None
            # raise # Optionnel: relancer si critique, ou juste continuer sans
            
        try:
            print("  -> Instanciation SeestarAligner (pour alignement général astroalign)...")
            self.aligner = SeestarAligner() # Pour l'alignement individuel des images sur la référence principale
            print("     ✓ SeestarAligner (astroalign) OK.")
        except Exception as e_align: 
            print(f"  -> ERREUR SeestarAligner (astroalign): {e_align}")
            self.aligner = None
            raise # L'aligneur principal est critique
        
        # --- Instanciation du SeestarLocalAligner (FastSeestarAligner) ---
        # _LOCAL_ALIGNER_AVAILABLE est une variable globale définie en haut du module queue_manager.py
        # lors de la tentative d'import de SeestarLocalAligner.
        # SeestarLocalAligner (l'alias de la classe) est aussi défini globalement.
        if _LOCAL_ALIGNER_AVAILABLE and SeestarLocalAligner is not None:
            try:
                print("  -> Instanciation SeestarLocalAligner (pour mosaïque locale si préférée)...")
                # Mettre debug=True pour avoir les logs détaillés du FastAligner lui-même
                self.local_aligner_instance = SeestarLocalAligner(debug=True) 
                print("     ✓ SeestarLocalAligner instancié.")
                # Passer le progress_callback si on veut que FastAligner logue via le GUI
                # if self.progress_callback and hasattr(self.local_aligner_instance, 'set_progress_callback'):
                #     self.local_aligner_instance.set_progress_callback(self.progress_callback)
            except Exception as e_local_align_inst:
                print(f"  -> ERREUR lors de l'instanciation de SeestarLocalAligner: {e_local_align_inst}")
                traceback.print_exc(limit=1)
                self.local_aligner_instance = None
                # On ne modifie PAS _LOCAL_ALIGNER_AVAILABLE ici. Son statut est fixé à l'import.
                # L'échec de l'instanciation sera géré par la vérification de `self.local_aligner_instance is not None`.
                print("     WARN QM: Instanciation de SeestarLocalAligner a échoué. Il ne sera pas utilisable.")
        else:
            print("  -> SeestarLocalAligner n'est pas disponible (import échoué ou classe non définie), instanciation ignorée.")
            self.local_aligner_instance = None # S'assurer qu'il est None
        # --- FIN Instanciation ---

        print("==== FIN INITIALISATION SeestarQueuedStacker (AVEC LocalAligner) ====\n")






######################################################################################################################################################




# --- DANS LA CLASSE SeestarQueuedStacker DANS seestar/queuep/queue_manager.py ---

    def initialize(self, output_dir, reference_image_shape):
        """
        Prépare les dossiers, réinitialise l'état, et CRÉE/INITIALISE
        les fichiers memmap pour SUM et WHT.

        Args:
            output_dir (str): Chemin du dossier de sortie principal.
            reference_image_shape (tuple): Shape (H, W, C=3) de l'image de référence
                                           (et donc des accumulateurs SUM/WHT).
        """
        print(f"DEBUG QM [initialize SUM/W]: Début avec output_dir='{output_dir}', shape={reference_image_shape}")

        # --- Nettoyage et création dossiers (comme avant) ---
        try:
            self.output_folder = os.path.abspath(output_dir)
            self.unaligned_folder = os.path.join(self.output_folder, "unaligned_files")
            self.drizzle_temp_dir = os.path.join(self.output_folder, "drizzle_temp_inputs")
            self.drizzle_batch_output_dir = os.path.join(self.output_folder, "drizzle_batch_outputs")
            
            ### NOUVEAU : Définir chemins memmap ###
            # Placer les fichiers .npy dans un sous-dossier pour la clarté
            memmap_dir = os.path.join(self.output_folder, "memmap_accumulators")
            self.sum_memmap_path = os.path.join(memmap_dir, "cumulative_SUM.npy")
            self.wht_memmap_path = os.path.join(memmap_dir, "cumulative_WHT.npy")
            print(f"DEBUG QM [initialize SUM/W]: Chemins Memmap définis -> SUM='{self.sum_memmap_path}', WHT='{self.wht_memmap_path}'")
            ### FIN NOUVEAU ###

            os.makedirs(self.output_folder, exist_ok=True)
            os.makedirs(self.unaligned_folder, exist_ok=True)
            os.makedirs(self.drizzle_temp_dir, exist_ok=True)
            os.makedirs(self.drizzle_batch_output_dir, exist_ok=True)
            os.makedirs(memmap_dir, exist_ok=True) # Créer le dossier memmap

            # Nettoyage ancien (si activé)
            # Pas besoin de nettoyer les fichiers memmap ici, on va les écraser avec mode 'w+'
            if self.perform_cleanup:
                if os.path.isdir(self.drizzle_temp_dir):
                    try: shutil.rmtree(self.drizzle_temp_dir); os.makedirs(self.drizzle_temp_dir) # Recréer après suppression
                    except Exception as e: self.update_progress(f"⚠️ Erreur nettoyage ancien dossier temp Drizzle: {e}")
                if os.path.isdir(self.drizzle_batch_output_dir):
                    try: shutil.rmtree(self.drizzle_batch_output_dir); os.makedirs(self.drizzle_batch_output_dir) # Recréer
                    except Exception as e: self.update_progress(f"⚠️ Erreur nettoyage ancien dossier sorties batch Drizzle: {e}")
                # On ne supprime pas explicitement les .npy, open_memmap('w+') va écraser

            self.update_progress(f"🗄️ Dossiers prêts (y compris memmap).")

        except OSError as e:
            self.update_progress(f"❌ Erreur critique création dossiers: {e}", 0)
            print(f"ERREUR QM [initialize SUM/W]: Échec création dossiers.") # Debug
            return False

        # --- Validation Shape Référence ---
        if not isinstance(reference_image_shape, tuple) or len(reference_image_shape) != 3 or reference_image_shape[2] != 3:
            self.update_progress(f"❌ Erreur interne: Shape référence invalide pour memmap ({reference_image_shape}). Attendue (H, W, 3).")
            print(f"ERREUR QM [initialize SUM/W]: Shape référence invalide.") # Debug
            return False
        self.memmap_shape = reference_image_shape # Stocker la shape (H, W, C)
        wht_shape = reference_image_shape[:2] # Shape pour WHT (H, W)
        print(f"DEBUG QM [initialize SUM/W]: Shape Memmap SUM={self.memmap_shape}, WHT={wht_shape}") # Debug

        # --- Création et Initialisation des Fichiers Memmap ---
        print(f"DEBUG QM [initialize SUM/W]: Tentative création/ouverture fichiers memmap (mode 'w+')...")
        try:
            # Note: mode='w+' crée ou écrase le fichier.
            # Utiliser np.float32 pour SUM, car float64 prendrait 2x plus de place
            # et la somme de floats 0-1 ne devrait pas dépasser les limites de float32 facilement.
            # Si des problèmes de précision apparaissent, on pourra passer à float64.
            self.cumulative_sum_memmap = np.lib.format.open_memmap(
                self.sum_memmap_path, mode='w+', dtype=self.memmap_dtype_sum, shape=self.memmap_shape
            )
            self.cumulative_sum_memmap[:] = 0.0 # Initialiser à zéro
            print(f"DEBUG QM [initialize SUM/W]: Memmap SUM créé/ouvert et initialisé à zéro.") # Debug

            self.cumulative_wht_memmap = np.lib.format.open_memmap(
                self.wht_memmap_path, mode='w+', dtype=self.memmap_dtype_wht, shape=wht_shape # Shape H,W et uint16
            )
            self.cumulative_wht_memmap[:] = 0 # Initialiser à zéro
            print(f"DEBUG QM [initialize SUM/W]: Memmap WHT créé/ouvert et initialisé à zéro.") # Debug

        except (IOError, OSError, ValueError, TypeError) as e_memmap:
            self.update_progress(f"❌ Erreur création/initialisation fichier memmap: {e_memmap}")
            print(f"ERREUR QM [initialize SUM/W]: Échec memmap : {e_memmap}") # Debug
            traceback.print_exc(limit=2)
            # Nettoyer les références si erreur
            self.cumulative_sum_memmap = None
            self.cumulative_wht_memmap = None
            self.sum_memmap_path = None
            self.wht_memmap_path = None
            return False
            
        # --- Réinitialisations Autres (comme avant, mais sans les anciens accumulateurs mémoire) ---
        print("DEBUG QM [initialize SUM/W]: Réinitialisation des autres états...") # Debug
        self.reference_wcs_object = None; self.intermediate_drizzle_batch_files = []; self.drizzle_output_wcs = None
        self.drizzle_output_shape_hw = None; # cumulative_drizzle_data/wht sont supprimés
        self.drizzle_kernel = "square"; self.drizzle_pixfrac = 1.0; self.processed_files.clear()
        with self.folders_lock: self.additional_folders = []
        self.current_batch_data = []; self.current_stack_header = None; self.images_in_cumulative_stack = 0
        self.total_exposure_seconds = 0.0; self.final_stacked_path = None; self.processing_error = None
        self.files_in_queue = 0; self.processed_files_count = 0; self.aligned_files_count = 0
        self.stacked_batches_count = 0; self.total_batches_estimated = 0
        self.failed_align_count = 0; self.failed_stack_count = 0; self.skipped_files_count = 0
        self.drizzle_active_session = False; self.reference_header_for_wcs = None

        # Vider la queue
        while not self.queue.empty():
            try: self.queue.get_nowait(); self.queue.task_done()
            except Exception: break

        if hasattr(self, 'aligner'): self.aligner.stop_processing = False
        print("DEBUG QM [initialize SUM/W]: Initialisation terminée avec succès.") # Debug
        return True




########################################################################################################################################################


    def update_progress(self, message, progress=None):
        message = str(message)
        if self.progress_callback:
            try: self.progress_callback(message, progress)
            except Exception as e: print(f"Error in progress callback: {e}")
        else:
            if progress is not None: print(f"[{int(progress)}%] {message}")
            else: print(message)

########################################################################################################################################################
    


########################################################################################################################################################





# --- DANS LA CLASSE SeestarQueuedStacker DANS seestar/queuep/queue_manager.py ---

    def _worker(self):
        """
        Thread principal pour le traitement des images.
        MODIFIÉ (V4 - Mosaïque Locale): Stocke l'image originale du panneau et la matrice M
                                      pour l'alignement local.
        """
        print("\n" + "=" * 10 + " DEBUG QM [_worker V4 - Mosaïque Locale M]: Initialisation du worker " + "=" * 10)

        # --- Initialisation des variables (identique à V3) ---
        self.processing_active = True; self.processing_error = None; start_time_session = time.monotonic()
        reference_image_data_for_global_alignment = None; reference_header_for_global_alignment = None
        mosaic_ref_panel_image_data = None; mosaic_ref_panel_header = None; mosaic_ref_panel_wcs_absolute = None
        current_batch_items_with_masks_for_stack_batch = []
        self.intermediate_drizzle_batch_files = []
        all_aligned_files_with_info_for_mosaic = []
        use_local_aligner_for_this_mosaic_run = (
            self.is_mosaic_run and 
            self.is_local_alignment_preferred_for_mosaic and 
            _LOCAL_ALIGNER_AVAILABLE and 
            self.local_aligner_instance is not None
        )
        print(f"DEBUG QM [_worker V4]: Mode -> is_mosaic_run={self.is_mosaic_run} "
              f"(Utilisation Aligneur Local: {use_local_aligner_for_this_mosaic_run}), "
              f"drizzle_active_session={self.drizzle_active_session}, drizzle_mode='{self.drizzle_mode}'")

        try:
            # --- 3.A Préparation de l’image de référence (Logique identique à V3) ---
            self.update_progress("⭐ Préparation de l'image de référence principale et/ou du premier panneau mosaïque...")
            if not self.current_folder or not os.path.isdir(self.current_folder): raise RuntimeError(f"Dossier d'entrée initial invalide : {self.current_folder}")
            initial_files_in_first_folder = sorted([f for f in os.listdir(self.current_folder) if f.lower().endswith((".fit", ".fits"))])
            if not initial_files_in_first_folder and not self.additional_folders: raise RuntimeError("Aucun fichier FITS initial pour référence principale/premier panneau.")
            self.aligner.correct_hot_pixels = self.correct_hot_pixels; self.aligner.hot_pixel_threshold = self.hot_pixel_threshold
            self.aligner.neighborhood_size = self.neighborhood_size; self.aligner.bayer_pattern = self.bayer_pattern
            print(f"DEBUG QM [_worker V4]: Appel _get_reference_image pour référence alignement général (astroalign)...")
            reference_image_data_for_global_alignment, reference_header_for_global_alignment = self.aligner._get_reference_image(self.current_folder, initial_files_in_first_folder)
            if reference_image_data_for_global_alignment is None or reference_header_for_global_alignment is None: raise RuntimeError("Échec obtention référence pour alignement général (astroalign).")
            self.reference_header_for_wcs = reference_header_for_global_alignment.copy()
            # Sauvegarder le header original du fichier qui a servi de référence globale
            if reference_header_for_global_alignment.get('_SOURCE_PATH'): # Si _get_reference_image a stocké le chemin source
                 self.reference_header_for_wcs['_REFSRCPTH'] = (reference_header_for_global_alignment.get('_SOURCE_PATH'), "Source file for global reference")
            self.aligner._save_reference_image(reference_image_data_for_global_alignment, reference_header_for_global_alignment, self.output_folder)
            print("DEBUG QM [_worker V4]: Image de référence pour alignement général (astroalign) prête et sauvegardée.")

            if use_local_aligner_for_this_mosaic_run:
                self.update_progress("⭐ Mosaïque Locale: Traitement du panneau de référence...")
                mosaic_ref_panel_image_data = reference_image_data_for_global_alignment 
                mosaic_ref_panel_header = reference_header_for_global_alignment.copy() # Utiliser une copie
                # Stocker le chemin source du panneau de référence dans son propre header
                if reference_header_for_global_alignment.get('_SOURCE_PATH'):
                    mosaic_ref_panel_header['_PANEL_REF_SRC'] = (reference_header_for_global_alignment.get('_SOURCE_PATH'), "Source file of this mosaic reference panel")

                self.update_progress("   -> Mosaïque Locale: Résolution astrométrique du panneau de référence...")
                try: from ..enhancement.astrometry_solver import solve_image_wcs as solve_image_wcs_func
                except ImportError: solve_image_wcs_func = None
                if solve_image_wcs_func:
                    mosaic_ref_panel_wcs_absolute = solve_image_wcs_func(mosaic_ref_panel_image_data, mosaic_ref_panel_header, self.api_key,scale_est_arcsec_per_pix=self.reference_pixel_scale_arcsec,progress_callback=self.update_progress)
                else: self.update_progress("   -> ERREUR: solve_image_wcs non disponible."); mosaic_ref_panel_wcs_absolute = None
                if mosaic_ref_panel_wcs_absolute is None: raise RuntimeError("Mosaïque Locale: Échec plate-solving du panneau de référence.")
                print(f"DEBUG QM [_worker V4]: Mosaïque Locale: Panneau de référence résolu. WCS Absolu prêt.")
                self.reference_wcs_object = mosaic_ref_panel_wcs_absolute
                mat_identite = np.array([[1.0, 0.0, 0.0], [0.0, 1.0, 0.0]], dtype=np.float32)
                valid_mask_ref_panel = np.ones(mosaic_ref_panel_image_data.shape[:2], dtype=bool)
                all_aligned_files_with_info_for_mosaic.append(
                    (mosaic_ref_panel_image_data.copy(),      
                     mosaic_ref_panel_header.copy(),   
                     mosaic_ref_panel_wcs_absolute,    
                     mat_identite,                     
                     valid_mask_ref_panel)             
                )
                self.aligned_files_count += 1 # Compter le panneau de référence
                print(f"DEBUG QM [_worker V4]: Mosaïque Locale: Panneau de référence (original pré-traité) ajouté à la liste.")
            
            elif self.drizzle_active_session or (self.is_mosaic_run and not use_local_aligner_for_this_mosaic_run):
                self.update_progress("   -> Résolution astrométrique de la référence principale (pour Drizzle standard / Mosaïque Astrometry)...")
                try: from ..enhancement.astrometry_solver import solve_image_wcs as solve_image_wcs_func
                except ImportError: solve_image_wcs_func = None
                if solve_image_wcs_func: self.reference_wcs_object = solve_image_wcs_func(reference_image_data_for_global_alignment, self.reference_header_for_wcs, self.api_key, scale_est_arcsec_per_pix=self.reference_pixel_scale_arcsec, progress_callback=self.update_progress)
                else: self.update_progress("   -> ERREUR: Fonction solve_image_wcs non disponible."); self.reference_wcs_object = None
                if self.reference_wcs_object is None: raise RuntimeError("Échec plate-solving de la référence principale (Drizzle/Mosaïque Astrometry).")
                print(f"DEBUG QM [_worker V4]: WCS de référence principale obtenu (Astrometry).")

            self.update_progress("⭐ Référence(s) prête(s).", 5); self._recalculate_total_batches()
            self.update_progress(f"▶️ Démarrage boucle (En file: {self.files_in_queue} | Lots Estimés: {self.total_batches_estimated if self.total_batches_estimated > 0 else '?'})")

            # --- 3.B Boucle principale de traitement de la file d'attente ---
            # is_first_panel_for_local_align_skipped = not use_local_aligner_for_this_mosaic_run
            # Remplacé par une logique plus robuste de vérification du chemin
            path_of_processed_ref_panel = mosaic_ref_panel_header.get('_SOURCE_PATH', None) if use_local_aligner_for_this_mosaic_run and mosaic_ref_panel_header else None


            while not self.stop_processing:
                file_path = None; 
                aligned_data_item = None; header_item = None; quality_scores_item = None
                wcs_object_indiv_item = None; valid_pixel_mask_item = None
                
                try:
                    file_path = self.queue.get(timeout=1.0)
                    file_name_for_log = os.path.basename(file_path)
                    
                    if use_local_aligner_for_this_mosaic_run:
                        print(f"DEBUG QM [_worker V4]: Traitement Mosaïque Locale pour fichier: {file_name_for_log}")
                        
                        # Vérifier si le fichier courant est le panneau de référence déjà traité
                        if path_of_processed_ref_panel and os.path.normpath(file_path) == os.path.normpath(path_of_processed_ref_panel):
                            print(f"DEBUG QM [_worker V4]: Fichier {file_name_for_log} EST le panneau de référence (déjà ajouté). Consommé de la queue.")
                            self.processed_files_count += 1 # Déjà compté comme aligned lors de l'ajout initial
                            self.queue.task_done()
                            path_of_processed_ref_panel = None # Ne skipper qu'une fois
                            continue 

                        self.update_progress(f"   -> Mosaïque Locale: Alignement local de {file_name_for_log} sur panneau de référence...")
                        current_panel_data_loaded = load_and_validate_fits(file_path)
                        if current_panel_data_loaded is None: raise ValueError(f"Échec chargement {file_name_for_log} pour align. local.")
                        current_panel_header = fits.getheader(file_path)
                        current_panel_header['_SOURCE_PATH'] = file_path 

                        current_panel_data_processed = current_panel_data_loaded.astype(np.float32)
                        if current_panel_data_processed.ndim == 2:
                            bayer_pat = current_panel_header.get('BAYERPAT', self.bayer_pattern if hasattr(self, 'bayer_pattern') else None)
                            if bayer_pat and isinstance(bayer_pat, str) and bayer_pat.upper() in ["GRBG", "RGGB", "GBRG", "BGGR"]:
                                try: current_panel_data_processed = debayer_image(current_panel_data_processed, bayer_pat.upper())
                                except Exception as e_deb: print(f"WARN QM: Debayering échoué pour panneau local {file_name_for_log}: {e_deb}")
                        if self.correct_hot_pixels:
                            try: current_panel_data_processed = detect_and_correct_hot_pixels(current_panel_data_processed, self.hot_pixel_threshold, self.neighborhood_size)
                            except Exception as e_hp: print(f"WARN QM: Correction HP échouée pour panneau local {file_name_for_log}: {e_hp}")

                        if hasattr(self.local_aligner_instance, 'set_progress_callback') and callable(self.progress_callback) : # Vérifier si l'attribut existe et est callable
                             self.local_aligner_instance.set_progress_callback(self.progress_callback)
                        
                        _aligned_img_temp, M_transform, align_success = self.local_aligner_instance._align_image(
                            current_panel_data_processed, mosaic_ref_panel_image_data, file_name_for_log
                        )
                        
                        self.processed_files_count += 1
                        if align_success and M_transform is not None:
                            self.aligned_files_count += 1
                            valid_mask_this_panel = np.ones(current_panel_data_processed.shape[:2], dtype=bool)
                            all_aligned_files_with_info_for_mosaic.append(
                                (current_panel_data_processed.copy(), 
                                 current_panel_header.copy(),   
                                 mosaic_ref_panel_wcs_absolute, 
                                 M_transform.copy(),            
                                 valid_mask_this_panel)      
                            )
                            print(f"DEBUG QM [_worker V4]: Mosaïque Locale: Panneau {file_name_for_log} aligné (M stockée) et ajouté.")
                        else:
                            self.update_progress(f"   -> Mosaïque Locale: Échec alignement local (M non trouvée) pour {file_name_for_log}. Ignoré.")
                            self.failed_align_count +=1
                        
                        del current_panel_data_loaded, current_panel_header, current_panel_data_processed, _aligned_img_temp, M_transform
                    
                    else: # Cas NON-Mosaïque Locale
                        aligned_data_item, header_item, quality_scores_item, wcs_object_indiv_item, valid_pixel_mask_item = (
                            self._process_file(file_path, reference_image_data_for_global_alignment)
                        )
                        self.processed_files_count += 1
                        if aligned_data_item is not None and valid_pixel_mask_item is not None:
                            self.aligned_files_count += 1; current_item_tuple = (aligned_data_item, header_item, quality_scores_item, wcs_object_indiv_item, valid_pixel_mask_item)
                            if self.is_mosaic_run: all_aligned_files_with_info_for_mosaic.append(current_item_tuple); print(f"DEBUG QM [_worker V4]: Item {self.aligned_files_count} ajouté pour MOSAÏQUE (Astrometry).")
                            else:
                                current_batch_items_with_masks_for_stack_batch.append(current_item_tuple); print(f"DEBUG QM [_worker V4]: Item {self.aligned_files_count} ajouté au lot source (taille: {len(current_batch_items_with_masks_for_stack_batch)}).")
                                if len(current_batch_items_with_masks_for_stack_batch) >= self.batch_size: 
                                    print(f"DEBUG QM [_worker V4]: Lot source plein ({len(current_batch_items_with_masks_for_stack_batch)}). Traitement...")
                                    if self.drizzle_active_session:
                                        print(f"DEBUG QM [_worker V4]: Traitement Drizzle lot source (Mode: {self.drizzle_mode})."); batch_data_for_drizzle_processing = []
                                        for item_driz in current_batch_items_with_masks_for_stack_batch:
                                            if item_driz[0] is not None and self.reference_wcs_object is not None: batch_data_for_drizzle_processing.append( (item_driz[0], item_driz[1], self.reference_wcs_object) )
                                            elif item_driz[0] is not None and self.reference_wcs_object is None: print(f"WARN QM [_worker V4]: WCS réf global absent pour Drizzle."); batch_data_for_drizzle_processing.append( (item_driz[0], item_driz[1], item_driz[3]) )
                                        if batch_data_for_drizzle_processing:
                                            if self.drizzle_output_wcs is None: 
                                                ref_shape_hw_driz = self.memmap_shape[:2] if self.memmap_shape else reference_image_data_for_global_alignment.shape[:2]
                                                if self.reference_wcs_object: (self.drizzle_output_wcs, self.drizzle_output_shape_hw) = self._create_drizzle_output_wcs(self.reference_wcs_object, ref_shape_hw_driz, self.drizzle_scale)
                                                else: self.processing_error = "WCS Ref Drizzle absent"; self.stop_processing = True; break
                                            if self.drizzle_output_wcs:
                                                self.stacked_batches_count += 1; print(f"DEBUG QM [_worker V4]: Appel _process_and_save_drizzle_batch lot Drizzle #{self.stacked_batches_count}")
                                                sci_p, wht_ps_list = self._process_and_save_drizzle_batch(batch_data_for_drizzle_processing, self.drizzle_output_wcs, self.drizzle_output_shape_hw, self.stacked_batches_count)
                                                if sci_p and wht_ps_list: self.intermediate_drizzle_batch_files.append((sci_p, wht_ps_list)); print(f"DEBUG QM [_worker V4]: Lot Drizzle #{self.stacked_batches_count} sauvegardé.")
                                                else: self.failed_stack_count += len(batch_data_for_drizzle_processing); print(f"WARN QM [_worker V4]: Échec _process_and_save_drizzle_batch lot Drizzle #{self.stacked_batches_count}")
                                        else: print(f"WARN QM [_worker V4]: Aucune donnée valide pour _process_and_save_drizzle_batch lot Drizzle.")
                                    elif not self.drizzle_active_session: 
                                        print(f"DEBUG QM [_worker V4]: Traitement Classique (SUM/W) lot source."); self.stacked_batches_count += 1
                                        self._process_completed_batch(current_batch_items_with_masks_for_stack_batch, self.stacked_batches_count, self.total_batches_estimated)
                                    current_batch_items_with_masks_for_stack_batch = []
                        else: print(f"DEBUG QM [_worker V4]: Fichier {file_name_for_log} skippé (_process_file retourné None).")
                    self.queue.task_done()
                
                except Empty: 
                    self.update_progress("ⓘ File d'attente vide. Vérification dernier lot et dossiers supplémentaires...")
                    if not (self.is_mosaic_run and not use_local_aligner_for_this_mosaic_run) and current_batch_items_with_masks_for_stack_batch:
                        print(f"DEBUG QM [_worker V4/Empty]: Traitement dernier lot source partiel ({len(current_batch_items_with_masks_for_stack_batch)}).")
                        if self.drizzle_active_session: 
                            print(f"DEBUG QM [_worker V4/Empty]: Traitement Drizzle DERNIER lot source (Mode: {self.drizzle_mode})."); batch_data_for_drizzle_processing = []
                            for item_driz in current_batch_items_with_masks_for_stack_batch:
                                if item_driz[0] is not None and self.reference_wcs_object is not None: batch_data_for_drizzle_processing.append( (item_driz[0], item_driz[1], self.reference_wcs_object) )
                                elif item_driz[0] is not None and self.reference_wcs_object is None : print(f"WARN QM [_worker V4/Empty]: WCS réf global absent pour Drizzle (dernier lot)."); batch_data_for_drizzle_processing.append( (item_driz[0], item_driz[1], item_driz[3]) )
                            if batch_data_for_drizzle_processing:
                                if self.drizzle_output_wcs is None: 
                                    ref_shape_hw_driz = self.memmap_shape[:2] if self.memmap_shape else reference_image_data_for_global_alignment.shape[:2]
                                    if self.reference_wcs_object: (self.drizzle_output_wcs, self.drizzle_output_shape_hw) = self._create_drizzle_output_wcs(self.reference_wcs_object, ref_shape_hw_driz, self.drizzle_scale)
                                    else: self.processing_error = "WCS Ref Drizzle absent (Empty/Final)"; self.stop_processing = True; break
                                if self.drizzle_output_wcs:
                                    self.stacked_batches_count += 1; print(f"DEBUG QM [_worker V4/Empty]: Appel _process_and_save_drizzle_batch DERNIER lot Drizzle #{self.stacked_batches_count}")
                                    sci_p, wht_ps_list = self._process_and_save_drizzle_batch(batch_data_for_drizzle_processing, self.drizzle_output_wcs, self.drizzle_output_shape_hw, self.stacked_batches_count)
                                    if sci_p and wht_ps_list: self.intermediate_drizzle_batch_files.append((sci_p, wht_ps_list)); print(f"DEBUG QM [_worker V4/Empty]: DERNIER Lot Drizzle #{self.stacked_batches_count} sauvegardé.")
                                    else: self.failed_stack_count += len(batch_data_for_drizzle_processing); print(f"WARN QM [_worker V4/Empty]: Échec _process_and_save_drizzle_batch DERNIER lot Drizzle.")
                            else: print(f"WARN QM [_worker V4/Empty]: Aucune donnée valide pour _process_and_save_drizzle_batch DERNIER lot Drizzle.")
                        elif not self.drizzle_active_session: 
                            print(f"DEBUG QM [_worker V4/Empty]: Traitement Classique (SUM/W) DERNIER lot source."); self.stacked_batches_count += 1
                            self._process_completed_batch(current_batch_items_with_masks_for_stack_batch, self.stacked_batches_count, self.total_batches_estimated)
                        current_batch_items_with_masks_for_stack_batch = []
                    folder_to_process_next = None 
                    with self.folders_lock:
                        if self.additional_folders: folder_to_process_next = self.additional_folders.pop(0); self.update_progress(f"folder_count_update:{len(self.additional_folders)}")
                    if folder_to_process_next:
                        self.current_folder = folder_to_process_next; self.update_progress(f"📂 Passage au dossier supplémentaire : {os.path.basename(folder_to_process_next)}")
                        self._add_files_to_queue(folder_to_process_next); self._recalculate_total_batches()
                    else: self.update_progress("✅ Fin de la file d'attente et des dossiers supplémentaires."); break 
                
                except Exception as e_inner_loop: 
                    error_msg_loop = f"Erreur boucle worker: {type(e_inner_loop).__name__}: {e_inner_loop}"; print(f"ERREUR QM [_worker V4]: {error_msg_loop}"); traceback.print_exc(limit=2)
                    self.update_progress(f"⚠️ {error_msg_loop}"); self.failed_stack_count += 1
                    if self.queue.unfinished_tasks > 0: self.queue.task_done()
                finally: 
                    del aligned_data_item, header_item, quality_scores_item, wcs_object_indiv_item, valid_pixel_mask_item
                    if self.processed_files_count % 10 == 0: gc.collect()
            # --- Fin de la boucle while principale ---

            # --- 3.C Traitement final après la boucle ---
            print("DEBUG QM [_worker V4]: Sortie de la boucle principale. Début logique de finalisation...")
            print(f"  ÉTAT FINAL AVANT BLOC if/elif/else: stop_processing={self.stop_processing}, "
                  f"is_mosaic_run={self.is_mosaic_run} (Local Pref: {self.is_local_alignment_preferred_for_mosaic}, Local Avail: {use_local_aligner_for_this_mosaic_run}), "
                  f"drizzle_active_session={self.drizzle_active_session}, drizzle_mode='{self.drizzle_mode}'")
            print(f"  Nombre d'items pour mosaïque collectés: {len(all_aligned_files_with_info_for_mosaic)}")
            print(f"  Nombre de fichiers intermédiaires Drizzle (non-mosaïque) collectés: {len(self.intermediate_drizzle_batch_files)}")

            if self.stop_processing: 
                print("DEBUG QM [_worker V4]: Entrée dans branche 'self.stop_processing == True'")
                self.update_progress("🛑 Traitement interrompu avant sauvegarde finale.")
                if not self.is_mosaic_run and self.images_in_cumulative_stack > 0 and not (self.drizzle_active_session and self.drizzle_mode == "Incremental"): 
                    self.update_progress("   -> Tentative sauvegarde stack partiel (SUM/W Classique)...")
                    self._save_final_stack(output_filename_suffix="_sumw_stopped_partial", stopped_early=True)
                elif self.drizzle_active_session and self.intermediate_drizzle_batch_files and self.drizzle_mode in ["Final", "Incremental"]:
                     self.update_progress("   -> Drizzle interrompu. Pas de combinaison des lots intermédiaires.")
                     self.final_stacked_path = None
                else: self.final_stacked_path = None
            
            elif self.is_mosaic_run:
                print("DEBUG QM [_worker V4]: Entrée dans branche 'self.is_mosaic_run == True'")
                print(f"DEBUG QM [_worker V4]: Préparation pour finalisation Mosaïque avec {len(all_aligned_files_with_info_for_mosaic)} items.")
                if not all_aligned_files_with_info_for_mosaic:
                    self.update_progress("   -> ERREUR Mosaïque: Aucun panneau (aligné localement ou via Astrometry) à assembler.")
                    self.processing_error = "Aucun panneau pour mosaïque"
                else:
                    self.update_progress("🏁 Finalisation du traitement Mosaïque...")
                    try: from ..enhancement.mosaic_processor import process_mosaic_from_aligned_files
                    except ImportError: process_mosaic_from_aligned_files = None
                    if process_mosaic_from_aligned_files:
                        final_mosaic_data, final_mosaic_header = process_mosaic_from_aligned_files(all_aligned_files_with_info_for_mosaic, self, self.update_progress)
                        if final_mosaic_data is not None and final_mosaic_header is not None:
                            mosaic_filename = os.path.join(self.output_folder, "stack_final_mosaic_drizzle.fit") 
                            self.update_progress(f"   -> Sauvegarde de la mosaïque finale : {os.path.basename(mosaic_filename)}")
                            save_fits_image(final_mosaic_data, mosaic_filename, final_mosaic_header, overwrite=True)
                            self.final_stacked_path = mosaic_filename; self.last_saved_data_for_preview = final_mosaic_data.copy()
                            self.update_progress("   -> Mosaïque finale sauvegardée.")
                        else: self.update_progress("   -> ERREUR: L'assemblage final de la mosaïque a échoué."); self.processing_error = "Échec assemblage mosaïque"
                    else: self.update_progress("   -> ERREUR CRITIQUE: process_mosaic_from_aligned_files non importable."); self.processing_error = "Module mosaïque manquant"

            elif self.drizzle_active_session and (self.drizzle_mode == "Final" or self.drizzle_mode == "Incremental"): 
                print(f"DEBUG QM [_worker V4]: Entrée dans branche 'DRIZZLE (Mode: {self.drizzle_mode})'")
                self.update_progress(f"🏁 Finalisation Drizzle (Mode {self.drizzle_mode})...")
                if self.intermediate_drizzle_batch_files:
                    print(f"DEBUG QM [_worker V4]: Combinaison de {len(self.intermediate_drizzle_batch_files)} lots Drizzle intermédiaires.")
                    final_sci_drizzle_combined, final_wht_drizzle_combined = self._combine_intermediate_drizzle_batches(self.intermediate_drizzle_batch_files, self.drizzle_output_wcs, self.drizzle_output_shape_hw)
                    if final_sci_drizzle_combined is not None and final_wht_drizzle_combined is not None:
                        print(f"DEBUG QM [_worker V4]: Drizzle (Mode {self.drizzle_mode}) - Combinaison des lots réussie.")
                        self.current_stack_header = self._update_header_for_drizzle_final()
                        drizzle_suffix = "_drizzle_final" if self.drizzle_mode == "Final" else "_drizzle_incr_combined"
                        print(f"DEBUG QM [_worker V4]: Appel _save_final_stack pour Drizzle (Mode {self.drizzle_mode}) avec suffixe '{drizzle_suffix}'.")
                        self._save_final_stack(output_filename_suffix=drizzle_suffix, stopped_early=False, drizzle_final_sci_data=final_sci_drizzle_combined, drizzle_final_wht_data=final_wht_drizzle_combined)
                    else: self.update_progress(f"   -> ERREUR: Échec combinaison finale des lots Drizzle (Mode {self.drizzle_mode})."); self.processing_error = f"Échec combinaison Drizzle {self.drizzle_mode}"; self.final_stacked_path = None
                else: self.update_progress(f"   -> Aucun lot Drizzle intermédiaire à combiner pour Drizzle (Mode {self.drizzle_mode})."); self.final_stacked_path = None

            elif not self.is_mosaic_run and not self.drizzle_active_session: 
                print("DEBUG QM [_worker V4]: Entrée dans branche 'STACKING CLASSIQUE (SUM/W)'")
                self.update_progress("🏁 Finalisation du stacking classique (SUM/W)...")
                if self.images_in_cumulative_stack > 0 or (self.cumulative_sum_memmap is not None and np.any(self.cumulative_sum_memmap)):
                    print(f"DEBUG QM [_worker V4]: Appel à _save_final_stack pour SUM/W classique. Images accumulées: {self.images_in_cumulative_stack}")
                    self._save_final_stack(output_filename_suffix="_classic_sumw", stopped_early=False)
                else: self.update_progress("   -> Aucune image accumulée pour le stacking classique."); self.final_stacked_path = None
            else: 
                print(f"ERREUR QM [_worker V4]: État de finalisation non reconnu. Pas de sauvegarde finale."); self.update_progress("❌ Erreur interne: État finalisation non géré."); self.processing_error = "État finalisation non géré"; self.final_stacked_path = None

        except RuntimeError as rte: 
             error_msg_runtime = f"Erreur exécution critique: {rte}"; print(f"ERREUR QM [_worker V4]: {error_msg_runtime}"); self.update_progress(f"❌ {error_msg_runtime}"); self.processing_error = str(rte)
        except Exception as e_global: 
            error_msg_global = f"Erreur critique worker: {type(e_global).__name__}: {e_global}"; print(f"ERREUR QM [_worker V4]: {error_msg_global}"); self.update_progress(f"❌ {error_msg_global}"); traceback.print_exc(limit=3); self.processing_error = error_msg_global
        
        finally: 
            print("DEBUG QM [_worker V4]: Entrée dans le bloc FINALLY du worker (version de test radical).") 
            self._close_memmaps()
            if self.perform_cleanup:
                print("DEBUG QM [_worker V4]: Début du bloc de nettoyage perform_cleanup (version de test radical).") 
                self.update_progress("🧹 Nettoyage final des fichiers temporaires...")
                self.cleanup_unaligned_files(); self.cleanup_temp_reference(); self._cleanup_drizzle_temp_files(); self._cleanup_drizzle_batch_outputs(); self._cleanup_mosaic_panel_stacks_temp()
                print("DEBUG QM [_worker V4]: Appels _cleanup effectués dans le bloc finally de _worker (version de test radical).") 
                memmap_dir_final = os.path.join(self.output_folder, "memmap_accumulators")
                if self.sum_memmap_path and os.path.exists(self.sum_memmap_path): 
                    try: os.remove(self.sum_memmap_path); print("   -> SUM.npy (worker V4 finally) supprimé.") 
                    except Exception as e: print(f"   WARN: Erreur suppression SUM.npy: {e}")
                if self.wht_memmap_path and os.path.exists(self.wht_memmap_path): 
                    try: os.remove(self.wht_memmap_path); print("   -> WHT.npy (worker V4 finally) supprimé.") 
                    except Exception as e: print(f"   WARN: Erreur suppression WHT.npy: {e}")
                try:
                    if os.path.isdir(memmap_dir_final) and not os.listdir(memmap_dir_final): os.rmdir(memmap_dir_final); print(f"   -> Dossier memmap vide (worker V4 finally) supprimé.")
                except Exception: pass
            else: self.update_progress("ⓘ Fichiers temporaires et memmap conservés.")
            print("   -> Vidage listes internes et GC...")
            current_batch_items_with_masks_for_stack_batch = []; all_aligned_files_with_info_for_mosaic = []; self.intermediate_drizzle_batch_files = []
            gc.collect()
            self.processing_active = False; print("DEBUG QM [_worker V4]: Flag processing_active mis à False.")
            self.update_progress("🚪 Thread de traitement principal terminé.")






##########################################################################################################################################################

    def _update_preview(self, force_update=False):
        """Safely calls the preview callback, including stack count and batch info."""
        if self.preview_callback is None or self.current_stack_data is None: return
        try:
            data_copy = self.current_stack_data.copy()
            header_copy = self.current_stack_header.copy() if self.current_stack_header else None
            img_count = self.images_in_cumulative_stack; total_imgs_est = self.files_in_queue
            current_batch = self.stacked_batches_count; total_batches_est = self.total_batches_estimated
            stack_name = f"Stack ({img_count}/{total_imgs_est} Img | Batch {current_batch}/{total_batches_est if total_batches_est > 0 else '?'})"
            self.preview_callback(data_copy, header_copy, stack_name, img_count, total_imgs_est, current_batch, total_batches_est)
        except Exception as e: print(f"Error in preview callback: {e}"); traceback.print_exc(limit=2)

###########################################################################################################################################################




# --- DANS LA CLASSE SeestarQueuedStacker DANS seestar/queuep/queue_manager.py ---

    def _update_preview_sum_w(self, downsample_factor=2):
        """
        Met à jour l'aperçu en utilisant les accumulateurs SUM et WHT.
        Calcule l'image moyenne, applique optionnellement le Low WHT Mask,
        normalise, sous-échantillonne et envoie au callback GUI.
        """
        print("DEBUG QM [_update_preview_sum_w]: Tentative de mise à jour de l'aperçu SUM/W...")

        if self.preview_callback is None:
            print("DEBUG QM [_update_preview_sum_w]: Callback preview non défini. Sortie.")
            return
        if self.cumulative_sum_memmap is None or self.cumulative_wht_memmap is None:
            print("DEBUG QM [_update_preview_sum_w]: Memmaps SUM ou WHT non initialisés. Sortie.")
            return

        try:
            print("DEBUG QM [_update_preview_sum_w]: Lecture des données depuis memmap...")
            # Lire en float64 pour la division pour maintenir la précision autant que possible
            current_sum = np.array(self.cumulative_sum_memmap, dtype=np.float64) # Shape (H, W, C)
            current_wht_map = np.array(self.cumulative_wht_memmap, dtype=np.float64) # Shape (H, W)
            print(f"DEBUG QM [_update_preview_sum_w]: Données lues. SUM shape={current_sum.shape}, WHT shape={current_wht_map.shape}")

            # Calcul de l'image moyenne (SUM / WHT)
            epsilon = 1e-9 # Pour éviter division par zéro
            wht_for_division = np.maximum(current_wht_map, epsilon)
            # Broadcaster wht_for_division (H,W) pour correspondre à current_sum (H,W,C)
            wht_broadcasted = wht_for_division[..., np.newaxis] 
            
            avg_img_fullres = None
            with np.errstate(divide='ignore', invalid='ignore'):
                avg_img_fullres = current_sum / wht_broadcasted
            avg_img_fullres = np.nan_to_num(avg_img_fullres, nan=0.0, posinf=0.0, neginf=0.0)
            print(f"DEBUG QM [_update_preview_sum_w]: Image moyenne SUM/W calculée. Shape={avg_img_fullres.shape}")
            print(f"  Range avant normalisation 0-1: [{np.nanmin(avg_img_fullres):.4g}, {np.nanmax(avg_img_fullres):.4g}]")

            # --- NOUVEAU : Application du Low WHT Mask pour l'aperçu ---
            # Utiliser les settings stockés sur self (qui viennent de l'UI via SettingsManager)
            if hasattr(self, 'apply_low_wht_mask') and self.apply_low_wht_mask:
                if _LOW_WHT_MASK_AVAILABLE:
                    print("DEBUG QM [_update_preview_sum_w]: Application du Low WHT Mask pour l'aperçu...")
                    pct_low_wht = getattr(self, 'low_wht_percentile', 5)
                    soften_val_low_wht = getattr(self, 'low_wht_soften_px', 128)
                    
                    # La fonction apply_low_wht_mask attend une image déjà normalisée 0-1
                    # Donc, normalisons d'abord avg_img_fullres avant de l'appliquer.
                    temp_min_val = np.nanmin(avg_img_fullres)
                    temp_max_val = np.nanmax(avg_img_fullres)
                    avg_img_normalized_before_mask = avg_img_fullres # Par défaut
                    if temp_max_val > temp_min_val:
                        avg_img_normalized_before_mask = (avg_img_fullres - temp_min_val) / (temp_max_val - temp_min_val)
                    else:
                        avg_img_normalized_before_mask = np.zeros_like(avg_img_fullres)
                    avg_img_normalized_before_mask = np.clip(avg_img_normalized_before_mask, 0.0, 1.0).astype(np.float32)

                    avg_img_fullres = apply_low_wht_mask(
                        avg_img_normalized_before_mask, # Passer l'image normalisée 0-1
                        current_wht_map.astype(np.float32), # Passer la carte de poids originale (H,W)
                        percentile=pct_low_wht,
                        soften_px=soften_val_low_wht,
                        progress_callback=self.update_progress # Passer le callback pour les logs internes
                    )
                    # apply_low_wht_mask retourne déjà une image clippée 0-1 et en float32
                    print(f"DEBUG QM [_update_preview_sum_w]: Low WHT Mask appliqué à l'aperçu. Shape retournée: {avg_img_fullres.shape}")
                    print(f"  Range après Low WHT Mask (devrait être 0-1): [{np.nanmin(avg_img_fullres):.3f}, {np.nanmax(avg_img_fullres):.3f}]")
                else:
                    print("WARN QM [_update_preview_sum_w]: Low WHT Mask activé mais fonction non disponible (échec import). Aperçu non modifié.")
            else:
                print("DEBUG QM [_update_preview_sum_w]: Low WHT Mask non activé pour l'aperçu.")
            # --- FIN NOUVEAU ---

            # Normalisation finale 0-1 (nécessaire si Low WHT Mask n'a pas été appliqué,
            # ou pour re-normaliser si Low WHT Mask a modifié la plage de manière inattendue,
            # bien qu'il soit censé retourner 0-1). Une double normalisation ne nuit pas ici
            # car la première (avant mask) était pour la fonction mask, celle-ci est pour l'affichage.
            min_val_final = np.nanmin(avg_img_fullres)
            max_val_final = np.nanmax(avg_img_fullres)
            preview_data_normalized = avg_img_fullres # Par défaut si déjà 0-1
            if max_val_final > min_val_final:
                 preview_data_normalized = (avg_img_fullres - min_val_final) / (max_val_final - min_val_final)
            elif np.any(np.isfinite(avg_img_fullres)): # Image constante non nulle
                 preview_data_normalized = np.full_like(avg_img_fullres, 0.5) # Image grise
            else: # Image vide ou tout NaN/Inf
                 preview_data_normalized = np.zeros_like(avg_img_fullres)
            
            preview_data_normalized = np.clip(preview_data_normalized, 0.0, 1.0).astype(np.float32)
            print(f"DEBUG QM [_update_preview_sum_w]: Image APERÇU normalisée finale 0-1. Range: [{np.nanmin(preview_data_normalized):.3f}, {np.nanmax(preview_data_normalized):.3f}]")

            # Sous-échantillonnage pour l'affichage
            preview_data_to_send = preview_data_normalized
            if downsample_factor > 1:
                 try:
                     h, w = preview_data_normalized.shape[:2] # Fonctionne pour N&B (H,W) et Couleur (H,W,C)
                     new_h, new_w = h // downsample_factor, w // downsample_factor
                     if new_h > 10 and new_w > 10: # Éviter de réduire à une taille trop petite
                         # cv2.resize attend (W, H) pour dsize
                         preview_data_to_send = cv2.resize(preview_data_normalized, (new_w, new_h), interpolation=cv2.INTER_AREA)
                         print(f"DEBUG QM [_update_preview_sum_w]: Aperçu sous-échantillonné à {preview_data_to_send.shape}")
                 except Exception as e_resize:
                     print(f"ERREUR QM [_update_preview_sum_w]: Échec réduction taille APERÇU: {e_resize}")
                     # Continuer avec l'image pleine résolution si le resize échoue
            
            # Préparation du header et du nom pour le callback
            header_copy = self.current_stack_header.copy() if self.current_stack_header else fits.Header()
            # Ajouter/Mettre à jour les infos de l'aperçu dans le header
            header_copy['PREV_SRC'] = ('SUM/W Accumulators', 'Source data for this preview')
            if hasattr(self, 'apply_low_wht_mask') and self.apply_low_wht_mask:
                header_copy['PREV_LWM'] = (True, 'Low WHT Mask applied to this preview')
                header_copy['PREV_LWMP'] = (getattr(self, 'low_wht_percentile', 5), 'Low WHT Mask Percentile for preview')
                header_copy['PREV_LWMS'] = (getattr(self, 'low_wht_soften_px', 128), 'Low WHT Mask SoftenPx for preview')
            
            img_count = self.images_in_cumulative_stack
            total_imgs_est = self.files_in_queue
            current_batch_num = self.stacked_batches_count
            total_batches_est = self.total_batches_estimated
            stack_name_parts = ["Aperçu SUM/W"]
            if hasattr(self, 'apply_low_wht_mask') and self.apply_low_wht_mask:
                stack_name_parts.append("LWMask")
            stack_name_parts.append(f"({img_count}/{total_imgs_est} Img | Lot {current_batch_num}/{total_batches_est if total_batches_est > 0 else '?'})")
            stack_name = " ".join(stack_name_parts)

            print(f"DEBUG QM [_update_preview_sum_w]: Appel du callback preview avec image APERÇU shape {preview_data_to_send.shape}...")
            self.preview_callback(
                preview_data_to_send, 
                header_copy, 
                stack_name, 
                img_count, 
                total_imgs_est, 
                current_batch_num, 
                total_batches_est
            )
            print("DEBUG QM [_update_preview_sum_w]: Callback preview terminé.")

        except MemoryError as mem_err:
             print(f"ERREUR QM [_update_preview_sum_w]: ERREUR MÉMOIRE - {mem_err}")
             self.update_progress(f"❌ ERREUR MÉMOIRE pendant la mise à jour de l'aperçu SUM/W.")
             traceback.print_exc(limit=1)
        except Exception as e:
            print(f"ERREUR QM [_update_preview_sum_w]: Exception inattendue - {e}")
            self.update_progress(f"❌ Erreur inattendue pendant la mise à jour de l'aperçu SUM/W: {e}")
            traceback.print_exc(limit=2)




#############################################################################################################################################################


    def _update_preview_incremental_drizzle(self):
        """
        Met à jour l'aperçu spécifiquement pour le mode Drizzle Incrémental.
        Envoie les données drizzlées cumulatives et le header mis à jour.
        """
        if self.preview_callback is None or self.cumulative_drizzle_data is None:
            # Ne rien faire si pas de callback ou pas de données drizzle cumulatives
            return

        try:
            # Utiliser les données et le header cumulatifs Drizzle
            data_to_send = self.cumulative_drizzle_data.copy()
            header_to_send = self.current_stack_header.copy() if self.current_stack_header else fits.Header()

            # Informations pour l'affichage dans l'aperçu
            img_count = self.images_in_cumulative_stack # Compteur mis à jour dans _process_incremental_drizzle_batch
            total_imgs_est = self.files_in_queue       # Estimation globale
            current_batch = self.stacked_batches_count # Le lot qui vient d'être traité
            total_batches_est = self.total_batches_estimated

            # Créer un nom pour l'aperçu
            stack_name = f"Drizzle Incr ({img_count}/{total_imgs_est} Img | Lot {current_batch}/{total_batches_est if total_batches_est > 0 else '?'})"

            # Appeler le callback du GUI
            self.preview_callback(
                data_to_send,
                header_to_send,
                stack_name,
                img_count,
                total_imgs_est,
                current_batch,
                total_batches_est
            )
            # print(f"DEBUG: Preview updated with Incremental Drizzle data (Shape: {data_to_send.shape})") # Optionnel

        except AttributeError:
             # Cas où cumulative_drizzle_data ou current_stack_header pourrait être None entre-temps
             print("Warning: Attribut manquant pour l'aperçu Drizzle incrémental.")
        except Exception as e:
            print(f"Error in _update_preview_incremental_drizzle: {e}")
            traceback.print_exc(limit=2)



#########################################################################################################################################################




    def _create_drizzle_output_wcs(self, ref_wcs, ref_shape_2d, scale_factor):
        """
        Crée le WCS et la shape (H,W) pour l'image Drizzle de sortie.
        Inspiré de full_drizzle.py corrigé pour conserver le même centre ciel.

        Args
        ----
        ref_wcs : astropy.wcs.WCS
            WCS de référence (doit être céleste et avoir pixel_shape).
        ref_shape_2d : tuple(int, int)
            (H, W) de l'image de référence.
        scale_factor : float
            Facteur d'échantillonnage Drizzle (>1 = sur-échantillonner).

        Returns
        -------
        (output_wcs, output_shape_hw)  où output_shape_hw = (H, W)
        """
        # ------------------ 0. Vérifications ------------------
        if not ref_wcs or not ref_wcs.is_celestial:
            raise ValueError("Référence WCS invalide ou non céleste pour Drizzle.")
        if ref_wcs.pixel_shape is None:
            raise ValueError("Référence WCS n'a pas de pixel_shape défini.")
        if len(ref_shape_2d) != 2:
            raise ValueError(f"Référence shape 2D (H,W) attendu, reçu {ref_shape_2d}")

        # ------------------ 1. Dimensions de sortie ------------------
        h_in,  w_in  = ref_shape_2d          # entrée (H,W)
        out_h = int(round(h_in * scale_factor))
        out_w = int(round(w_in * scale_factor))
        out_h = max(1, out_h); out_w = max(1, out_w)  # sécurité
        out_shape_hw = (out_h, out_w)        # (H,W) pour NumPy
<<<<<<< HEAD

        print(f"[DrizzleWCS] Scale={scale_factor}  -->  shape in={ref_shape_2d}  ->  out={out_shape_hw}")

=======

        print(f"[DrizzleWCS] Scale={scale_factor}  -->  shape in={ref_shape_2d}  ->  out={out_shape_hw}")

>>>>>>> 4ddcd58b
        # ------------------ 2. Copier le WCS ------------------
        out_wcs = ref_wcs.deepcopy()

        # ------------------ 3. Ajuster l'échelle pixel ------------------
        scale_done = False
        try:
            # a) Matrice CD prioritaire
            if hasattr(out_wcs.wcs, 'cd') and out_wcs.wcs.cd is not None and np.any(out_wcs.wcs.cd):
                out_wcs.wcs.cd = ref_wcs.wcs.cd / scale_factor
                scale_done = True
                print("[DrizzleWCS] CD matrix divisée par", scale_factor)
            # b) Sinon CDELT (+ PC identité si absent)
            elif hasattr(out_wcs.wcs, 'cdelt') and out_wcs.wcs.cdelt is not None and np.any(out_wcs.wcs.cdelt):
                out_wcs.wcs.cdelt = ref_wcs.wcs.cdelt / scale_factor
                if not getattr(out_wcs.wcs, 'pc', None) is not None:
                    out_wcs.wcs.pc = np.identity(2)
                scale_done = True
                print("[DrizzleWCS] CDELT vector divisé par", scale_factor)
            else:
                raise ValueError("Input WCS lacks valid CD matrix and CDELT vector.")
        except Exception as e:
            raise ValueError(f"Failed to adjust pixel scale in output WCS: {e}")

        if not scale_done:
            raise ValueError("Could not adjust WCS scale.")

        # ------------------ 4. Recaler CRPIX ------------------
        # → garder le même point du ciel au même pixel relatif :
        #    CRPIX_out = CRPIX_in * scale_factor  (1‑based convention FITS)
        new_crpix = np.round(np.asarray(ref_wcs.wcs.crpix, dtype=float) * scale_factor, 6)
        out_wcs.wcs.crpix = new_crpix.tolist()
        print(f"[DrizzleWCS] CRPIX in={ref_wcs.wcs.crpix}  ->  out={out_wcs.wcs.crpix}")

        # ------------------ 5. Mettre à jour la taille interne ------------------
        out_wcs.pixel_shape = (out_w, out_h)   # (W,H) pour Astropy
        try:                                   # certains attributs privés selon versions
            out_wcs._naxis1 = out_w
            out_wcs._naxis2 = out_h
        except AttributeError:
            pass

        print(f"[DrizzleWCS] Output WCS OK  (shape={out_shape_hw})")
        return out_wcs, out_shape_hw





###########################################################################################################################################################



    def _calculate_final_mosaic_grid(self, all_input_wcs_list):
        """
        Calcule le WCS et la Shape optimaux pour la mosaïque finale en se basant
        sur l'étendue couverte par tous les WCS d'entrée.

        Args:
            all_input_wcs_list (list): Liste des objets astropy.wcs.WCS
                                       provenant de toutes les images d'entrée alignées.
                                       IMPORTANT: Chaque WCS doit avoir .pixel_shape défini !

        Returns:
            tuple: (output_wcs, output_shape_hw) ou (None, None) si échec.
        """
        num_wcs = len(all_input_wcs_list)
        print(f"DEBUG (Backend _calculate_final_mosaic_grid): Appel avec {num_wcs} WCS d'entrée.")
        self.update_progress(f"📐 Calcul de la grille de sortie mosaïque ({num_wcs} WCS)...")

        if num_wcs == 0:
            print("ERREUR (Backend _calculate_final_mosaic_grid): Aucune information WCS fournie.")
            return None, None

        # --- Validation des WCS d'entrée ---
        valid_wcs_list = []
        for i, wcs_in in enumerate(all_input_wcs_list):
            if wcs_in is None or not wcs_in.is_celestial:
                print(f"   - WARNING: WCS {i+1} invalide ou non céleste. Ignoré.")
                continue
            if wcs_in.pixel_shape is None:
                print(f"   - WARNING: WCS {i+1} n'a pas de pixel_shape défini. Ignoré.")
                # Tenter de l'ajouter si possible (basé sur NAXIS du header de référence?)
                # C'est risqué ici, il vaut mieux s'assurer qu'il est défini AVANT
                continue
            valid_wcs_list.append(wcs_in)

        if not valid_wcs_list:
            print("ERREUR (Backend _calculate_final_mosaic_grid): Aucun WCS d'entrée valide trouvé.")
            return None, None
        print(f"   -> {len(valid_wcs_list)} WCS valides retenus pour le calcul.")

        try:
            # --- 1. Calculer le "footprint" (empreinte) de chaque image sur le ciel ---
            #    Le footprint est la projection des 4 coins de l'image dans les coordonnées célestes.
            all_footprints_sky = []
            print("   -> Calcul des footprints célestes...")
            for wcs_in in valid_wcs_list:
                # wcs_in.pixel_shape est (nx, ny)
                nx, ny = wcs_in.pixel_shape
                # Calculer le footprint en coordonnées pixel (0-based corners)
                # Ordre: (0,0), (nx-1, 0), (nx-1, ny-1), (0, ny-1)
                pixel_corners = np.array([
                    [0, 0], [nx - 1, 0], [nx - 1, ny - 1], [0, ny - 1]
                ], dtype=np.float64)
                # Projeter ces coins sur le ciel
                sky_corners = wcs_in.pixel_to_world(pixel_corners[:, 0], pixel_corners[:, 1])
                all_footprints_sky.append(sky_corners)

            # --- 2. Déterminer l'étendue totale de la mosaïque ---
            #    Trouver les RA/Dec min/max de tous les coins projetés.
            #    Attention à la discontinuité du RA à 0h/24h (ou 0/360 deg).
            #    SkyCoord gère cela mieux.
            print("   -> Détermination de l'étendue totale...")
            all_corners_flat = SkyCoord(ra=np.concatenate([fp.ra.deg for fp in all_footprints_sky]),
                                        dec=np.concatenate([fp.dec.deg for fp in all_footprints_sky]),
                                        unit='deg', frame='icrs') # Assumer ICRS

            # Trouver le centre approximatif pour aider à gérer le wrap RA
            central_ra = np.median(all_corners_flat.ra.wrap_at(180*u.deg).deg)
            central_dec = np.median(all_corners_flat.dec.deg)
            print(f"      - Centre Approx (RA, Dec): ({central_ra:.4f}, {central_dec:.4f}) deg")

            # Calculer l'étendue en RA/Dec en tenant compte du wrap
            # On utilise wrap_at(180) pour le RA
            ra_values_wrapped = all_corners_flat.ra.wrap_at(180 * u.deg).deg
            min_ra_wrap, max_ra_wrap = np.min(ra_values_wrapped), np.max(ra_values_wrapped)
            min_dec, max_dec = np.min(all_corners_flat.dec.deg), np.max(all_corners_flat.dec.deg)

            # La taille angulaire en RA dépend de la déclinaison
            delta_ra_deg = (max_ra_wrap - min_ra_wrap) * np.cos(np.radians(central_dec))
            delta_dec_deg = max_dec - min_dec
            print(f"      - Étendue Approx (RA * cos(Dec), Dec): ({delta_ra_deg:.4f}, {delta_dec_deg:.4f}) deg")

            # --- 3. Définir le WCS de Sortie ---
            #    Utiliser le centre calculé, la même projection que la référence,
            #    et la nouvelle échelle de pixel.
            print("   -> Création du WCS de sortie...")
            ref_wcs = valid_wcs_list[0] # Utiliser le premier WCS valide comme base
            output_wcs = WCS(naxis=2)
            output_wcs.wcs.ctype = ref_wcs.wcs.ctype # Garder la projection (ex: TAN)
            output_wcs.wcs.crval = [central_ra, central_dec] # Centrer sur la mosaïque
            output_wcs.wcs.cunit = ref_wcs.wcs.cunit # Garder les unités (deg)

            # Calculer la nouvelle échelle de pixel (en degrés/pixel)
            # Utiliser la moyenne des échelles d'entrée ou l'échelle de référence
            ref_scale_matrix = ref_wcs.pixel_scale_matrix
            # Prendre la moyenne des valeurs absolues diagonales comme échelle approx
            avg_input_scale = np.mean(np.abs(np.diag(ref_scale_matrix)))
            output_pixel_scale = avg_input_scale / self.drizzle_scale
            print(f"      - Échelle Pixel Entrée (Moy): {avg_input_scale * 3600:.3f} arcsec/pix")
            print(f"      - Échelle Pixel Sortie Cible: {output_pixel_scale * 3600:.3f} arcsec/pix")

            # Appliquer la nouvelle échelle (CD matrix, en assumant pas de rotation/skew complexe)
            # Mettre le signe correct pour le RA (- pour axe X vers l'Est)
            output_wcs.wcs.cd = np.array([[-output_pixel_scale, 0.0],
                                          [0.0, output_pixel_scale]])

            # --- 4. Calculer la Shape de Sortie ---
            #    Projeter l'étendue totale (les coins extrêmes) sur la nouvelle grille WCS
            #    pour déterminer les dimensions en pixels nécessaires.
            print("   -> Calcul de la shape de sortie...")
            # Créer les coordonnées des coins englobants de la mosaïque
            # (On prend les min/max RA/Dec, attention au wrap RA)
            # C'est plus sûr de projeter *tous* les coins d'entrée dans le système de sortie
            all_output_pixels_x = []
            all_output_pixels_y = []
            for sky_corners in all_footprints_sky:
                pixels_out_x, pixels_out_y = output_wcs.world_to_pixel(sky_corners)
                all_output_pixels_x.extend(pixels_out_x)
                all_output_pixels_y.extend(pixels_out_y)

            # Trouver les min/max des coordonnées pixel de sortie
            x_min_out, x_max_out = np.min(all_output_pixels_x), np.max(all_output_pixels_x)
            y_min_out, y_max_out = np.min(all_output_pixels_y), np.max(all_output_pixels_y)

            # Calculer la largeur et la hauteur (ajouter 1 car indices 0-based)
            # Utiliser ceil pour s'assurer qu'on couvre tout
            out_width = int(np.ceil(x_max_out - x_min_out + 1))
            out_height = int(np.ceil(y_max_out - y_min_out + 1))
            # Assurer une taille minimale
            out_width = max(10, out_width)
            out_height = max(10, out_height)
            output_shape_hw = (out_height, out_width) # Ordre H, W
            print(f"      - Dimensions Pixels Calculées (W, H): ({out_width}, {out_height})")

            # --- 5. Finaliser le WCS de Sortie ---
            #    Ajuster CRPIX pour qu'il corresponde au nouveau centre pixel
            #    dans le système de coordonnées de sortie (0-based index).
            #    Le pixel (0,0) de la sortie correspond à (x_min_out, y_min_out)
            #    dans le système intermédiaire calculé par world_to_pixel.
            #    CRPIX (1-based) = (coord_centre_interm - coord_min_interm + 1)
            #    Calculer le pixel central dans le système 'output_pixels'
            center_x_out, center_y_out = output_wcs.world_to_pixel(SkyCoord(ra=central_ra*u.deg, dec=central_dec*u.deg))
            # Calculer CRPIX
            output_wcs.wcs.crpix = [
                center_x_out - x_min_out + 1.0, # CRPIX1
                center_y_out - y_min_out + 1.0  # CRPIX2
            ]
            # Définir la shape pour Astropy WCS (W, H)
            output_wcs.pixel_shape = (out_width, out_height)
            # Mettre à jour NAXIS internes
            try: output_wcs._naxis1 = out_width; output_wcs._naxis2 = out_height
            except AttributeError: pass

            print(f"      - WCS Finalisé: CRPIX={output_wcs.wcs.crpix}, PixelShape={output_wcs.pixel_shape}")
            print(f"DEBUG (Backend _calculate_final_mosaic_grid): Calcul grille mosaïque réussi.")
            return output_wcs, output_shape_hw # Retourne WCS et shape (H, W)

        except Exception as e:
            print(f"ERREUR (Backend _calculate_final_mosaic_grid): Échec calcul grille mosaïque: {e}")
            traceback.print_exc(limit=3)
            return None, None




###########################################################################################################################################################

    def _recalculate_total_batches(self):
        """Estimates the total number of batches based on files_in_queue."""
        if self.batch_size > 0: self.total_batches_estimated = math.ceil(self.files_in_queue / self.batch_size)
        else: self.update_progress(f"⚠️ Taille de lot invalide ({self.batch_size}), impossible d'estimer le nombre total de lots."); self.total_batches_estimated = 0




################################################################################################################################################





    def _calculate_quality_metrics(self, image_data):
        """Calculates SNR and Star Count, WITH ADDED LOGGING.""" # Docstring updated
        scores = {'snr': 0.0, 'stars': 0.0}
        # --- Added: Get filename for logging ---
        # We need the filename here. Since it's not passed directly, we'll have to
        # rely on it being logged just before this function is called in _process_file.
        # This isn't ideal, but avoids major refactoring for diagnostics.
        # The log message in _process_file before calling this will provide context.
        # --- End Added ---

        if image_data is None: return scores # Should not happen if called correctly

        # --- Calculate SNR ---
        snr = 0.0
        try:
            if image_data.ndim == 3 and image_data.shape[2] == 3:
                # Use luminance for SNR calculation
                data_for_snr = 0.299 * image_data[..., 0] + 0.587 * image_data[..., 1] + 0.114 * image_data[..., 2]
            elif image_data.ndim == 2:
                data_for_snr = image_data
            else:
                # self.update_progress(f"⚠️ Format non supporté pour SNR (fichier ?)") # Logged before
                raise ValueError("Unsupported image format for SNR")

            finite_data = data_for_snr[np.isfinite(data_for_snr)]
            if finite_data.size < 50: # Need enough pixels
                 # self.update_progress(f"⚠️ Pas assez de pixels finis pour SNR (fichier ?)") # Logged before
                 raise ValueError("Not enough finite pixels for SNR")

            signal = np.median(finite_data)
            mad = np.median(np.abs(finite_data - signal)) # Median Absolute Deviation
            noise_std = max(mad * 1.4826, 1e-9) # Approx std dev from MAD, avoid zero
            snr = signal / noise_std
            scores['snr'] = np.clip(snr, 0.0, 1000.0) # Clip SNR to a reasonable range

        except Exception as e:
             # Error message will be logged before returning from _process_file
             # self.update_progress(f"⚠️ Erreur calcul SNR (fichier ?): {e}")
             scores['snr'] = 0.0

      
        # --- Calculate Star Count ---
        num_stars = 0
        try:
            transform, (source_list, _target_list) = aa.find_transform(image_data, image_data)
            num_stars = len(source_list)
            max_stars_for_score = 200.0
            scores['stars'] = np.clip(num_stars / max_stars_for_score, 0.0, 1.0)

        except (aa.MaxIterError, ValueError) as star_err: # Handles specific astroalign errors
            self.update_progress(f"      Quality Scores -> Warning: Failed finding stars ({type(star_err).__name__}). Stars score set to 0.")
            scores = {'snr': scores.get('snr', 0.0), 'stars': 0.0} # Explicitly set scores
            return scores # Return immediately

        except Exception as e: # Handles any other unexpected error
            self.update_progress(f"      Quality Scores -> Error calculating stars: {e}. Stars score set to 0.")
            scores = {'snr': scores.get('snr', 0.0), 'stars': 0.0} # Explicitly set scores
            return scores # Return immediately

        # --- This section is ONLY reached if the 'try' block succeeds ---
        self.update_progress(f"      Quality Scores -> SNR: {scores['snr']:.2f}, Stars: {scores['stars']:.3f} ({num_stars} raw)")
        return scores # Return the successfully calculated scores



##################################################################################################################


    def set_progress_callback(self, callback):
        """Définit la fonction de rappel pour les mises à jour de progression."""
        # print("DEBUG QM: Appel de set_progress_callback.") # Optionnel
        self.progress_callback = callback
        # Passer le callback à l'aligneur astroalign s'il existe
        if hasattr(self, 'aligner') and self.aligner is not None and hasattr(self.aligner, 'set_progress_callback') and callable(callback):
            try:
                # print("DEBUG QM: Tentative de configuration callback sur aligner (astroalign)...")
                self.aligner.set_progress_callback(callback)
                # print("DEBUG QM: Callback aligner (astroalign) configuré.")
            except Exception as e_align_cb: 
                print(f"Warning QM: Could not set progress callback on aligner (astroalign): {e_align_cb}")
        # Passer le callback à l'aligneur local s'il existe
        if hasattr(self, 'local_aligner_instance') and self.local_aligner_instance is not None and \
           hasattr(self.local_aligner_instance, 'set_progress_callback') and callable(callback):
            try:
                # print("DEBUG QM: Tentative de configuration callback sur local_aligner_instance...")
                self.local_aligner_instance.set_progress_callback(callback)
                # print("DEBUG QM: Callback local_aligner_instance configuré.")
            except Exception as e_local_cb:
                print(f"Warning QM: Could not set progress callback on local_aligner_instance: {e_local_cb}")

################################################################################################################################################




    def set_preview_callback(self, callback):
        """Définit la fonction de rappel pour les mises à jour de l'aperçu."""
        print("DEBUG QM: Appel de set_preview_callback (VERSION ULTRA PROPRE).") 
        self.preview_callback = callback
        
################################################################################################################################################





# --- DANS LA CLASSE SeestarQueuedStacker DANS seestar/queuep/queue_manager.py ---

 
        """
        Thread principal pour le traitement des images.
        MODIFIÉ (V4 - Mosaïque Locale): Stocke l'image originale du panneau et la matrice M
                                      pour l'alignement local.
        """
        print("\n" + "=" * 10 + " DEBUG QM [_worker V4 - Mosaïque Locale M]: Initialisation du worker " + "=" * 10) # MODIFIED PRINT

        # --- Initialisation des variables (identique à V3) ---
        self.processing_active = True; self.processing_error = None; start_time_session = time.monotonic()
        reference_image_data_for_global_alignment = None; reference_header_for_global_alignment = None
        mosaic_ref_panel_image_data = None; mosaic_ref_panel_header = None; mosaic_ref_panel_wcs_absolute = None
        current_batch_items_with_masks_for_stack_batch = []
        self.intermediate_drizzle_batch_files = []
        all_aligned_files_with_info_for_mosaic = []
        use_local_aligner_for_this_mosaic_run = (
            self.is_mosaic_run and 
            self.is_local_alignment_preferred_for_mosaic and 
            _LOCAL_ALIGNER_AVAILABLE and 
            self.local_aligner_instance is not None
        )
        print(f"DEBUG QM [_worker V4]: Mode -> is_mosaic_run={self.is_mosaic_run} "
              f"(Utilisation Aligneur Local: {use_local_aligner_for_this_mosaic_run}), "
              f"drizzle_active_session={self.drizzle_active_session}, drizzle_mode='{self.drizzle_mode}'")

        try:
            # --- 3.A Préparation de l’image de référence (Logique identique à V3) ---
            self.update_progress("⭐ Préparation de l'image de référence principale et/ou du premier panneau mosaïque...")
            # ... (code identique pour obtenir reference_image_data_for_global_alignment, etc.)
            if not self.current_folder or not os.path.isdir(self.current_folder): raise RuntimeError(f"Dossier d'entrée initial invalide : {self.current_folder}")
            initial_files_in_first_folder = sorted([f for f in os.listdir(self.current_folder) if f.lower().endswith((".fit", ".fits"))])
            if not initial_files_in_first_folder and not self.additional_folders: raise RuntimeError("Aucun fichier FITS initial pour référence principale/premier panneau.")
            self.aligner.correct_hot_pixels = self.correct_hot_pixels; self.aligner.hot_pixel_threshold = self.hot_pixel_threshold
            self.aligner.neighborhood_size = self.neighborhood_size; self.aligner.bayer_pattern = self.bayer_pattern
            print(f"DEBUG QM [_worker V4]: Appel _get_reference_image pour référence alignement général (astroalign)...")
            reference_image_data_for_global_alignment, reference_header_for_global_alignment = self.aligner._get_reference_image(self.current_folder, initial_files_in_first_folder)
            if reference_image_data_for_global_alignment is None or reference_header_for_global_alignment is None: raise RuntimeError("Échec obtention référence pour alignement général (astroalign).")
            self.reference_header_for_wcs = reference_header_for_global_alignment.copy()
            self.aligner._save_reference_image(reference_image_data_for_global_alignment, reference_header_for_global_alignment, self.output_folder)
            print("DEBUG QM [_worker V4]: Image de référence pour alignement général (astroalign) prête et sauvegardée.")

            if use_local_aligner_for_this_mosaic_run:
                self.update_progress("⭐ Mosaïque Locale: Traitement du panneau de référence...")
                mosaic_ref_panel_image_data = reference_image_data_for_global_alignment 
                mosaic_ref_panel_header = reference_header_for_global_alignment
                self.update_progress("   -> Mosaïque Locale: Résolution astrométrique du panneau de référence...")
                try: from ..enhancement.astrometry_solver import solve_image_wcs as solve_image_wcs_func
                except ImportError: solve_image_wcs_func = None
                if solve_image_wcs_func:
                    mosaic_ref_panel_wcs_absolute = solve_image_wcs_func(mosaic_ref_panel_image_data, mosaic_ref_panel_header, self.api_key,scale_est_arcsec_per_pix=self.reference_pixel_scale_arcsec,progress_callback=self.update_progress)
                else: self.update_progress("   -> ERREUR: solve_image_wcs non disponible."); mosaic_ref_panel_wcs_absolute = None
                if mosaic_ref_panel_wcs_absolute is None: raise RuntimeError("Mosaïque Locale: Échec plate-solving du panneau de référence.")
                print(f"DEBUG QM [_worker V4]: Mosaïque Locale: Panneau de référence résolu. WCS Absolu prêt.")
                self.reference_wcs_object = mosaic_ref_panel_wcs_absolute
                mat_identite = np.array([[1.0, 0.0, 0.0], [0.0, 1.0, 0.0]], dtype=np.float32)
                valid_mask_ref_panel = np.ones(mosaic_ref_panel_image_data.shape[:2], dtype=bool)
                # <--- MODIFIÉ : Stocker l'image originale (déjà pré-traitée) du panneau de référence ---
                all_aligned_files_with_info_for_mosaic.append(
                    (mosaic_ref_panel_image_data.copy(),      # Image originale pré-traitée du panneau réf
                     mosaic_ref_panel_header.copy(),   
                     mosaic_ref_panel_wcs_absolute,    
                     mat_identite,                     
                     valid_mask_ref_panel)             
                )
                self.aligned_files_count += 1
                print(f"DEBUG QM [_worker V4]: Mosaïque Locale: Panneau de référence (original pré-traité) ajouté à la liste.")
            
            elif self.drizzle_active_session or (self.is_mosaic_run and not use_local_aligner_for_this_mosaic_run):
                # ... (logique plate-solve pour Drizzle standard / Mosaïque Astrometry identique à V3) ...
                self.update_progress("   -> Résolution astrométrique de la référence principale (pour Drizzle standard / Mosaïque Astrometry)...")
                try: from ..enhancement.astrometry_solver import solve_image_wcs as solve_image_wcs_func
                except ImportError: solve_image_wcs_func = None
                if solve_image_wcs_func: self.reference_wcs_object = solve_image_wcs_func(reference_image_data_for_global_alignment, self.reference_header_for_wcs, self.api_key, scale_est_arcsec_per_pix=self.reference_pixel_scale_arcsec, progress_callback=self.update_progress)
                else: self.update_progress("   -> ERREUR: Fonction solve_image_wcs non disponible."); self.reference_wcs_object = None
                if self.reference_wcs_object is None: raise RuntimeError("Échec plate-solving de la référence principale (Drizzle/Mosaïque Astrometry).")
                print(f"DEBUG QM [_worker V4]: WCS de référence principale obtenu (Astrometry).")

            self.update_progress("⭐ Référence(s) prête(s).", 5); self._recalculate_total_batches()
            self.update_progress(f"▶️ Démarrage boucle (En file: {self.files_in_queue} | Lots Estimés: {self.total_batches_estimated if self.total_batches_estimated > 0 else '?'})")

            is_first_panel_for_local_align_skipped = not use_local_aligner_for_this_mosaic_run

            while not self.stop_processing:
                file_path = None; # ... initialisations ...
                aligned_data_item = None; header_item = None; quality_scores_item = None
                wcs_object_indiv_item = None; valid_pixel_mask_item = None
                
                try:
                    file_path = self.queue.get(timeout=1.0)
                    file_name_for_log = os.path.basename(file_path)
                    
                    if use_local_aligner_for_this_mosaic_run:
                        print(f"DEBUG QM [_worker V4]: Traitement Mosaïque Locale pour fichier: {file_name_for_log}")
                        current_panel_is_ref = False
                        if mosaic_ref_panel_header is not None: # Assurer que le panneau de réf a été traité
                            # Identification plus robuste du panneau de référence par son chemin d'origine si possible
                            # On suppose que _get_reference_image a utilisé un fichier de initial_files_in_first_folder
                            # et que son chemin pourrait être stocké dans le header (ex: via une clé _SOURCE_PATH)
                            # ou que le premier fichier est toujours le panneau de réf.
                            # Pour ce test, on va se fier à ce que le premier item de la liste ait déjà été ajouté.
                            # Et que le file_path actuel ne doit pas être celui-là.
                            # Pour l'instant, on garde la logique de comparaison de header mais elle peut être faillible.
                            # Le mieux serait de connaître le chemin exact du fichier utilisé comme panneau de référence.
                            path_of_ref_panel_from_header = mosaic_ref_panel_header.get('_SOURCE_PATH', None) # Clé hypothétique
                            if path_of_ref_panel_from_header and os.path.normpath(file_path) == os.path.normpath(path_of_ref_panel_from_header):
                                current_panel_is_ref = True
                            elif not path_of_ref_panel_from_header and not is_first_panel_for_local_align_skipped:
                                # Si on n'a pas le chemin et qu'on n'a pas encore skippé le premier, on suppose que c'est lui
                                # (Moins robuste)
                                temp_hdr = fits.getheader(file_path)
                                if temp_hdr.get('DATE-OBS') == mosaic_ref_panel_header.get('DATE-OBS'): current_panel_is_ref = True
                        
                        if current_panel_is_ref and not is_first_panel_for_local_align_skipped:
                            print(f"DEBUG QM [_worker V4]: Fichier {file_name_for_log} identifié comme panneau de référence (déjà ajouté). Consommé.")
                            self.processed_files_count += 1; self.queue.task_done()
                            is_first_panel_for_local_align_skipped = True; continue 

                        self.update_progress(f"   -> Mosaïque Locale: Alignement local de {file_name_for_log} sur panneau de référence...")
                        current_panel_data_loaded = load_and_validate_fits(file_path)
                        if current_panel_data_loaded is None: raise ValueError(f"Échec chargement {file_name_for_log} pour align. local.")
                        current_panel_header = fits.getheader(file_path)
                        # Stocker le chemin source dans le header pour identification future si besoin
                        current_panel_header['_SOURCE_PATH'] = file_path 

                        current_panel_data_processed = current_panel_data_loaded.astype(np.float32)
                        # ... (pré-traitement debayer, hp pour current_panel_data_processed identique à V3)
                        if current_panel_data_processed.ndim == 2:
                            bayer_pat = current_panel_header.get('BAYERPAT', self.bayer_pattern if hasattr(self, 'bayer_pattern') else None)
                            if bayer_pat and isinstance(bayer_pat, str) and bayer_pat.upper() in ["GRBG", "RGGB", "GBRG", "BGGR"]:
                                try: current_panel_data_processed = debayer_image(current_panel_data_processed, bayer_pat.upper())
                                except Exception as e_deb: print(f"WARN QM: Debayering échoué pour panneau local {file_name_for_log}: {e_deb}")
                        if self.correct_hot_pixels:
                            try: current_panel_data_processed = detect_and_correct_hot_pixels(current_panel_data_processed, self.hot_pixel_threshold, self.neighborhood_size)
                            except Exception as e_hp: print(f"WARN QM: Correction HP échouée pour panneau local {file_name_for_log}: {e_hp}")

                        if self.local_aligner_instance.set_progress_callback is not None : self.local_aligner_instance.set_progress_callback(self.progress_callback)
                        
                        # FastSeestarAligner retourne (aligned_image, M_matrix, success_bool)
                        # On a besoin de l'image originale et de M pour la mosaïque Drizzle.
                        # L'image "aligned" retournée ici par FastSeestarAligner est l'image source warpée.
                        # Nous allons stocker l'image SOURCE (current_panel_data_processed) et la matrice M.
                        _aligned_img_temp, M_transform, align_success = self.local_aligner_instance._align_image(
                            current_panel_data_processed,  # Image source à aligner
                            mosaic_ref_panel_image_data,   # Image du panneau de référence (pré-traité)
                            file_name_for_log
                        )
                        # On ignore _aligned_img_temp pour le stockage mosaïque, on garde l'original + M

                        self.processed_files_count += 1
                        if align_success and M_transform is not None:
                            self.aligned_files_count += 1
                            # Stocker: (données_originales_pré-traitées, header_original, WCS_absolu_DU_REF_PANEL, Matrice_M_vers_panneau_ref, masque=tout_valide)
                            # Le WCS associé à current_panel_data_processed est implicitement celui du panneau de référence
                            # une fois la matrice M appliquée. Pour Drizzle, on aura besoin de l'image originale
                            # et d'une manière de la projeter sur la grille finale via M et le WCS du panneau de référence.
                            valid_mask_this_panel = np.ones(current_panel_data_processed.shape[:2], dtype=bool) # Originale est toute valide
                            all_aligned_files_with_info_for_mosaic.append(
                                (current_panel_data_processed.copy(), # <--- Image originale pré-traitée
                                 current_panel_header.copy(),   
                                 mosaic_ref_panel_wcs_absolute, # Le WCS sur lequel M s'applique pour atteindre le référentiel
                                 M_transform.copy(),            # <--- Matrice M
                                 valid_mask_this_panel)      
                            )
                            print(f"DEBUG QM [_worker V4]: Mosaïque Locale: Panneau {file_name_for_log} aligné (M stockée) et ajouté.")
                        else:
                            self.update_progress(f"   -> Mosaïque Locale: Échec alignement local (M non trouvée) pour {file_name_for_log}. Ignoré.")
                            self.failed_align_count +=1
                        
                        del current_panel_data_loaded, current_panel_header, current_panel_data_processed, _aligned_img_temp, M_transform
                    
                    else: # Cas NON-Mosaïque Locale
                        aligned_data_item, header_item, quality_scores_item, wcs_object_indiv_item, valid_pixel_mask_item = (
                            self._process_file(file_path, reference_image_data_for_global_alignment)
                        )
                        # ... (reste de la logique _process_file et gestion de lot identique à V3) ...
                        self.processed_files_count += 1
                        if aligned_data_item is not None and valid_pixel_mask_item is not None:
                            self.aligned_files_count += 1; current_item_tuple = (aligned_data_item, header_item, quality_scores_item, wcs_object_indiv_item, valid_pixel_mask_item)
                            if self.is_mosaic_run: all_aligned_files_with_info_for_mosaic.append(current_item_tuple); print(f"DEBUG QM [_worker V4]: Item {self.aligned_files_count} ajouté pour MOSAÏQUE (Astrometry).")
                            else:
                                current_batch_items_with_masks_for_stack_batch.append(current_item_tuple); print(f"DEBUG QM [_worker V4]: Item {self.aligned_files_count} ajouté au lot source (taille: {len(current_batch_items_with_masks_for_stack_batch)}).")
                                if len(current_batch_items_with_masks_for_stack_batch) >= self.batch_size: # Lot plein
                                    print(f"DEBUG QM [_worker V4]: Lot source plein ({len(current_batch_items_with_masks_for_stack_batch)}). Traitement...")
                                    if self.drizzle_active_session:
                                        print(f"DEBUG QM [_worker V4]: Traitement Drizzle lot source (Mode: {self.drizzle_mode})."); batch_data_for_drizzle_processing = []
                                        for item_driz in current_batch_items_with_masks_for_stack_batch:
                                            if item_driz[0] is not None and self.reference_wcs_object is not None: batch_data_for_drizzle_processing.append( (item_driz[0], item_driz[1], self.reference_wcs_object) )
                                            elif item_driz[0] is not None and self.reference_wcs_object is None: print(f"WARN QM [_worker V4]: WCS réf global absent pour Drizzle."); batch_data_for_drizzle_processing.append( (item_driz[0], item_driz[1], item_driz[3]) )
                                        if batch_data_for_drizzle_processing:
                                            if self.drizzle_output_wcs is None: 
                                                ref_shape_hw_driz = self.memmap_shape[:2] if self.memmap_shape else reference_image_data_for_global_alignment.shape[:2]
                                                if self.reference_wcs_object: (self.drizzle_output_wcs, self.drizzle_output_shape_hw) = self._create_drizzle_output_wcs(self.reference_wcs_object, ref_shape_hw_driz, self.drizzle_scale)
                                                else: self.processing_error = "WCS Ref Drizzle absent"; self.stop_processing = True; break
                                            if self.drizzle_output_wcs:
                                                self.stacked_batches_count += 1; print(f"DEBUG QM [_worker V4]: Appel _process_and_save_drizzle_batch lot Drizzle #{self.stacked_batches_count}")
                                                sci_p, wht_ps_list = self._process_and_save_drizzle_batch(batch_data_for_drizzle_processing, self.drizzle_output_wcs, self.drizzle_output_shape_hw, self.stacked_batches_count)
                                                if sci_p and wht_ps_list: self.intermediate_drizzle_batch_files.append((sci_p, wht_ps_list)); print(f"DEBUG QM [_worker V4]: Lot Drizzle #{self.stacked_batches_count} sauvegardé.")
                                                else: self.failed_stack_count += len(batch_data_for_drizzle_processing); print(f"WARN QM [_worker V4]: Échec _process_and_save_drizzle_batch lot Drizzle #{self.stacked_batches_count}")
                                        else: print(f"WARN QM [_worker V4]: Aucune donnée valide pour _process_and_save_drizzle_batch lot Drizzle.")
                                    elif not self.drizzle_active_session: 
                                        print(f"DEBUG QM [_worker V4]: Traitement Classique (SUM/W) lot source."); self.stacked_batches_count += 1
                                        self._process_completed_batch(current_batch_items_with_masks_for_stack_batch, self.stacked_batches_count, self.total_batches_estimated)
                                    current_batch_items_with_masks_for_stack_batch = []
                        else: print(f"DEBUG QM [_worker V4]: Fichier {file_name_for_log} skippé (_process_file retourné None).")
                    self.queue.task_done()
                
                except Empty: # Queue vide
                    self.update_progress("ⓘ File d'attente vide. Vérification dernier lot et dossiers supplémentaires...")
                    if not (self.is_mosaic_run and not use_local_aligner_for_this_mosaic_run) and current_batch_items_with_masks_for_stack_batch:
                        print(f"DEBUG QM [_worker V4/Empty]: Traitement dernier lot source partiel ({len(current_batch_items_with_masks_for_stack_batch)}).")
                        # ... (copier/coller la logique de gestion du dernier lot de V3 ici, pour Drizzle ou Classique)
                        if self.drizzle_active_session: 
                            print(f"DEBUG QM [_worker V4/Empty]: Traitement Drizzle DERNIER lot source (Mode: {self.drizzle_mode})."); batch_data_for_drizzle_processing = []
                            for item_driz in current_batch_items_with_masks_for_stack_batch:
                                if item_driz[0] is not None and self.reference_wcs_object is not None: batch_data_for_drizzle_processing.append( (item_driz[0], item_driz[1], self.reference_wcs_object) )
                                elif item_driz[0] is not None and self.reference_wcs_object is None : print(f"WARN QM [_worker V4/Empty]: WCS réf global absent pour Drizzle (dernier lot)."); batch_data_for_drizzle_processing.append( (item_driz[0], item_driz[1], item_driz[3]) )
                            if batch_data_for_drizzle_processing:
                                if self.drizzle_output_wcs is None: 
                                    ref_shape_hw_driz = self.memmap_shape[:2] if self.memmap_shape else reference_image_data_for_global_alignment.shape[:2]
                                    if self.reference_wcs_object: (self.drizzle_output_wcs, self.drizzle_output_shape_hw) = self._create_drizzle_output_wcs(self.reference_wcs_object, ref_shape_hw_driz, self.drizzle_scale)
                                    else: self.processing_error = "WCS Ref Drizzle absent (Empty/Final)"; self.stop_processing = True; break
                                if self.drizzle_output_wcs:
                                    self.stacked_batches_count += 1; print(f"DEBUG QM [_worker V4/Empty]: Appel _process_and_save_drizzle_batch DERNIER lot Drizzle #{self.stacked_batches_count}")
                                    sci_p, wht_ps_list = self._process_and_save_drizzle_batch(batch_data_for_drizzle_processing, self.drizzle_output_wcs, self.drizzle_output_shape_hw, self.stacked_batches_count)
                                    if sci_p and wht_ps_list: self.intermediate_drizzle_batch_files.append((sci_p, wht_ps_list)); print(f"DEBUG QM [_worker V4/Empty]: DERNIER Lot Drizzle #{self.stacked_batches_count} sauvegardé.")
                                    else: self.failed_stack_count += len(batch_data_for_drizzle_processing); print(f"WARN QM [_worker V4/Empty]: Échec _process_and_save_drizzle_batch DERNIER lot Drizzle.")
                            else: print(f"WARN QM [_worker V4/Empty]: Aucune donnée valide pour _process_and_save_drizzle_batch DERNIER lot Drizzle.")
                        elif not self.drizzle_active_session: 
                            print(f"DEBUG QM [_worker V4/Empty]: Traitement Classique (SUM/W) DERNIER lot source."); self.stacked_batches_count += 1
                            self._process_completed_batch(current_batch_items_with_masks_for_stack_batch, self.stacked_batches_count, self.total_batches_estimated)
                        current_batch_items_with_masks_for_stack_batch = []
                    folder_to_process_next = None # ... (logique dossiers additionnels inchangée) ...
                    with self.folders_lock:
                        if self.additional_folders: folder_to_process_next = self.additional_folders.pop(0); self.update_progress(f"folder_count_update:{len(self.additional_folders)}")
                    if folder_to_process_next:
                        self.current_folder = folder_to_process_next; self.update_progress(f"📂 Passage au dossier supplémentaire : {os.path.basename(folder_to_process_next)}")
                        self._add_files_to_queue(folder_to_process_next); self._recalculate_total_batches()
                    else: self.update_progress("✅ Fin de la file d'attente et des dossiers supplémentaires."); break # Sortir boucle while
                
                except Exception as e_inner_loop: # ... (gestion erreur inchangée) ...
                    error_msg_loop = f"Erreur boucle worker: {type(e_inner_loop).__name__}: {e_inner_loop}"; print(f"ERREUR QM [_worker V4]: {error_msg_loop}"); traceback.print_exc(limit=2)
                    self.update_progress(f"⚠️ {error_msg_loop}"); self.failed_stack_count += 1
                    if self.queue.unfinished_tasks > 0: self.queue.task_done()
                finally: # ... (nettoyage mémoire inchangé) ...
                    del aligned_data_item, header_item, quality_scores_item, wcs_object_indiv_item, valid_pixel_mask_item
                    if self.processed_files_count % 10 == 0: gc.collect() # Peut-être un peu plus fréquent
            # --- Fin de la boucle while principale ---

            # --- 3.C Traitement final après la boucle (logique if/elif/else inchangée par rapport à V3 de _worker) ---
            print("DEBUG QM [_worker V4]: Sortie de la boucle principale. Début logique de finalisation...")
            # ... (copier/coller le bloc de finalisation de la V3 de _worker ici) ...
            # ... (il commence par le print "ÉTAT FINAL AVANT BLOC if/elif/else" et va jusqu'à la fin du bloc `try` principal)
            print(f"  ÉTAT FINAL AVANT BLOC if/elif/else: stop_processing={self.stop_processing}, "
                  f"is_mosaic_run={self.is_mosaic_run} (Local Pref: {self.is_local_alignment_preferred_for_mosaic}, Local Avail: {use_local_aligner_for_this_mosaic_run}), "
                  f"drizzle_active_session={self.drizzle_active_session}, drizzle_mode='{self.drizzle_mode}'")
            print(f"  Nombre d'items pour mosaïque collectés: {len(all_aligned_files_with_info_for_mosaic)}")
            print(f"  Nombre de fichiers intermédiaires Drizzle (non-mosaïque) collectés: {len(self.intermediate_drizzle_batch_files)}")

            if self.stop_processing: 
                print("DEBUG QM [_worker V4]: Entrée dans branche 'self.stop_processing == True'")
                self.update_progress("🛑 Traitement interrompu avant sauvegarde finale.")
                if not self.is_mosaic_run and self.images_in_cumulative_stack > 0 and not (self.drizzle_active_session and self.drizzle_mode == "Incremental"): 
                    self.update_progress("   -> Tentative sauvegarde stack partiel (SUM/W Classique)...")
                    self._save_final_stack(output_filename_suffix="_sumw_stopped_partial", stopped_early=True)
                elif self.drizzle_active_session and self.intermediate_drizzle_batch_files and self.drizzle_mode in ["Final", "Incremental"]:
                     self.update_progress("   -> Drizzle interrompu. Pas de combinaison des lots intermédiaires.")
                     self.final_stacked_path = None
                else: self.final_stacked_path = None
            
            elif self.is_mosaic_run:
                print("DEBUG QM [_worker V4]: Entrée dans branche 'self.is_mosaic_run == True'")
                print(f"DEBUG QM [_worker V4]: Préparation pour finalisation Mosaïque avec {len(all_aligned_files_with_info_for_mosaic)} items.")
                if not all_aligned_files_with_info_for_mosaic:
                    self.update_progress("   -> ERREUR Mosaïque: Aucun panneau (aligné localement ou via Astrometry) à assembler.")
                    self.processing_error = "Aucun panneau pour mosaïque"
                else:
                    self.update_progress("🏁 Finalisation du traitement Mosaïque...")
                    try: from ..enhancement.mosaic_processor import process_mosaic_from_aligned_files
                    except ImportError: process_mosaic_from_aligned_files = None
                    if process_mosaic_from_aligned_files:
                        final_mosaic_data, final_mosaic_header = process_mosaic_from_aligned_files(all_aligned_files_with_info_for_mosaic, self, self.update_progress)
                        if final_mosaic_data is not None and final_mosaic_header is not None:
                            mosaic_filename = os.path.join(self.output_folder, "stack_final_mosaic_drizzle.fit") 
                            self.update_progress(f"   -> Sauvegarde de la mosaïque finale : {os.path.basename(mosaic_filename)}")
                            save_fits_image(final_mosaic_data, mosaic_filename, final_mosaic_header, overwrite=True)
                            self.final_stacked_path = mosaic_filename; self.last_saved_data_for_preview = final_mosaic_data.copy()
                            self.update_progress("   -> Mosaïque finale sauvegardée.")
                        else: self.update_progress("   -> ERREUR: L'assemblage final de la mosaïque a échoué."); self.processing_error = "Échec assemblage mosaïque"
                    else: self.update_progress("   -> ERREUR CRITIQUE: process_mosaic_from_aligned_files non importable."); self.processing_error = "Module mosaïque manquant"

            elif self.drizzle_active_session and (self.drizzle_mode == "Final" or self.drizzle_mode == "Incremental"): 
                print(f"DEBUG QM [_worker V4]: Entrée dans branche 'DRIZZLE (Mode: {self.drizzle_mode})'")
                self.update_progress(f"🏁 Finalisation Drizzle (Mode {self.drizzle_mode})...")
                if self.intermediate_drizzle_batch_files:
                    print(f"DEBUG QM [_worker V4]: Combinaison de {len(self.intermediate_drizzle_batch_files)} lots Drizzle intermédiaires.")
                    final_sci_drizzle_combined, final_wht_drizzle_combined = self._combine_intermediate_drizzle_batches(self.intermediate_drizzle_batch_files, self.drizzle_output_wcs, self.drizzle_output_shape_hw)
                    if final_sci_drizzle_combined is not None and final_wht_drizzle_combined is not None:
                        print(f"DEBUG QM [_worker V4]: Drizzle (Mode {self.drizzle_mode}) - Combinaison des lots réussie.")
                        self.current_stack_header = self._update_header_for_drizzle_final()
                        drizzle_suffix = "_drizzle_final" if self.drizzle_mode == "Final" else "_drizzle_incr_combined"
                        print(f"DEBUG QM [_worker V4]: Appel _save_final_stack pour Drizzle (Mode {self.drizzle_mode}) avec suffixe '{drizzle_suffix}'.")
                        self._save_final_stack(output_filename_suffix=drizzle_suffix, stopped_early=False, drizzle_final_sci_data=final_sci_drizzle_combined, drizzle_final_wht_data=final_wht_drizzle_combined)
                    else: self.update_progress(f"   -> ERREUR: Échec combinaison finale des lots Drizzle (Mode {self.drizzle_mode})."); self.processing_error = f"Échec combinaison Drizzle {self.drizzle_mode}"; self.final_stacked_path = None
                else: self.update_progress(f"   -> Aucun lot Drizzle intermédiaire à combiner pour Drizzle (Mode {self.drizzle_mode})."); self.final_stacked_path = None

            elif not self.is_mosaic_run and not self.drizzle_active_session: 
                print("DEBUG QM [_worker V4]: Entrée dans branche 'STACKING CLASSIQUE (SUM/W)'")
                self.update_progress("🏁 Finalisation du stacking classique (SUM/W)...")
                if self.images_in_cumulative_stack > 0 or (self.cumulative_sum_memmap is not None and np.any(self.cumulative_sum_memmap)):
                    print(f"DEBUG QM [_worker V4]: Appel à _save_final_stack pour SUM/W classique. Images accumulées: {self.images_in_cumulative_stack}")
                    self._save_final_stack(output_filename_suffix="_classic_sumw", stopped_early=False)
                else: self.update_progress("   -> Aucune image accumulée pour le stacking classique."); self.final_stacked_path = None
            else: 
                print(f"ERREUR QM [_worker V4]: État de finalisation non reconnu. Pas de sauvegarde finale."); self.update_progress("❌ Erreur interne: État finalisation non géré."); self.processing_error = "État finalisation non géré"; self.final_stacked_path = None


        except RuntimeError as rte: # ... (inchangé)
             error_msg_runtime = f"Erreur exécution critique: {rte}"; print(f"ERREUR QM [_worker V4]: {error_msg_runtime}"); self.update_progress(f"❌ {error_msg_runtime}"); self.processing_error = str(rte)
        except Exception as e_global: # ... (inchangé)
            error_msg_global = f"Erreur critique worker: {type(e_global).__name__}: {e_global}"; print(f"ERREUR QM [_worker V4]: {error_msg_global}"); self.update_progress(f"❌ {error_msg_global}"); traceback.print_exc(limit=3); self.processing_error = error_msg_global
        
        finally: # ... (inchangé, sauf les prints V4)
            print("DEBUG QM [_worker V4]: Entrée dans le bloc FINALLY du worker.")
            self._close_memmaps()
            if self.perform_cleanup:
                self.update_progress("🧹 Nettoyage final des fichiers temporaires...")
                self.cleanup_unaligned_files()
                self.cleanup_temp_reference()
                self._cleanup_drizzle_temp_files()
                self._cleanup_drizzle_batch_outputs()
                self._cleanup_mosaic_panel_stacks_temp()
                #memmap_dir_final = os.path.join(self.output_folder, "memmap_accumulators")
                #if self.sum_memmap_path and os.path.exists(self.sum_memmap_path): 
                #    try: os.remove(self.sum_memmap_path); print("   -> SUM.npy (worker V4 finally) supprimé.")
                #    except Exception as e: print(f"   WARN: Erreur suppression SUM.npy: {e}")
                #if self.wht_memmap_path and os.path.exists(self.wht_memmap_path):
                #    try: os.remove(self.wht_memmap_path); print("   -> WHT.npy (worker V4 finally) supprimé.") 
                #    except Exception as e: print(f"   WARN: Erreur suppression WHT.npy: {e}")
                #try:
                #    if os.path.isdir(memmap_dir_final) and not os.listdir(memmap_dir_final): os.rmdir(memmap_dir_final); print(f"   -> Dossier memmap vide (worker V4 finally) supprimé.")
                #except Exception: pass
            else: self.update_progress("ⓘ Fichiers temporaires et memmap conservés.")
            print("   -> Vidage listes internes et GC...")
            current_batch_items_with_masks_for_stack_batch = []; all_aligned_files_with_info_for_mosaic = []; self.intermediate_drizzle_batch_files = []
            gc.collect()
            self.processing_active = False; print("DEBUG QM [_worker V4]: Flag processing_active mis à False.")
            self.update_progress("🚪 Thread de traitement principal terminé.")






############################################################################################################################







    def _calculate_local_mosaic_output_grid(self, 
                                            panel_info_list_for_grid: list, 
                                            anchor_wcs: WCS):
        """
        Calcule le WCS et la Shape optimaux pour la mosaïque finale basée sur l'alignement local.

        Args:
            panel_info_list_for_grid (list): Liste de dictionnaires ou tuples, où chaque item contient
                                             au moins {'image_shape_hw': (H,W), 'transform_M_to_anchor': np.ndarray(2,3)}.
                                             Le premier item doit être le panneau de référence avec M=identité.
            anchor_wcs (astropy.wcs.WCS): WCS absolu résolu du panneau de référence.

        Returns:
            tuple: (output_wcs_mosaic, output_shape_mosaic_hw) ou (None, None) si échec.
        """
        num_panels = len(panel_info_list_for_grid)
        print(f"DEBUG QM [_calculate_local_mosaic_output_grid]: Début pour {num_panels} panneaux, anchor_wcs fourni: {'Oui' if anchor_wcs else 'Non'}")
        self.update_progress(f"📐 Calcul grille mosaïque locale ({num_panels} panneaux)...")

        if num_panels == 0 or not anchor_wcs or not anchor_wcs.is_celestial:
            print("ERREUR QM [_calculate_local_mosaic_output_grid]: Infos panneaux ou WCS d'ancrage invalide.")
            return None, None

        all_sky_corners_list = [] # Liste pour stocker les SkyCoord de tous les coins

        for i, panel_info in enumerate(panel_info_list_for_grid):
            try:
                # S'assurer que panel_info a la structure attendue
                # Dans _worker V4, on stocke: (img_data_orig, header, wcs_ref_abs, M_matrix, mask)
                # Donc ici, panel_info serait ce tuple.
                img_data_orig = panel_info[0]
                # header_orig = panel_info[1] # Non utilisé directement ici
                # wcs_ref_abs_for_this_panel = panel_info[2] # Devrait être == anchor_wcs
                transform_M = panel_info[3] # La matrice M
                
                if img_data_orig is None or transform_M is None:
                    print(f"WARN QM [_calculate_local_mosaic_output_grid]: Données image ou matrice M manquante pour panneau {i}. Ignoré.")
                    continue

                original_h, original_w = img_data_orig.shape[:2]
                
                # 1. Coins de l'image originale du panneau (en pixels, 0-based)
                #    Format pour cv2.transform: (1, N, 2) ou (N, 1, 2)
                pixel_corners_orig = np.array([
                    [0.0, 0.0],            # Coin Haut-Gauche
                    [original_w - 1.0, 0.0], # Coin Haut-Droite
                    [original_w - 1.0, original_h - 1.0], # Coin Bas-Droite
                    [0.0, original_h - 1.0]  # Coin Bas-Gauche
                ], dtype=np.float32).reshape(-1, 1, 2) # Shape (4, 1, 2)

                # 2. Appliquer la matrice M pour transformer ces coins dans le repère du panneau d'ancrage
                #    M est (2,3). cv2.transform gère cela.
                corners_in_anchor_pixels = cv2.transform(pixel_corners_orig, transform_M)
                # Le résultat est (4, 1, 2), on le reshape en (4, 2)
                corners_in_anchor_pixels = corners_in_anchor_pixels.reshape(-1, 2)
                
                if self.is_mosaic_run and i < 2: # Log pour les premiers panneaux
                     print(f"  Panneau {i}: Shape Orig (H,W)=({original_h},{original_w})")
                     print(f"    Matrice M:\n{transform_M}")
                     print(f"    Coins originaux (pixels):\n{pixel_corners_orig.reshape(-1,2)}")
                     print(f"    Coins transformés (pixels dans repère ancre):\n{corners_in_anchor_pixels}")

                # 3. Convertir ces pixels (du repère de l'ancre) en coordonnées célestes via anchor_wcs
                #    anchor_wcs.all_pix2world attend X, Y séparément
                sky_corners_panel = anchor_wcs.all_pix2world(
                    corners_in_anchor_pixels[:, 0], # Coords X
                    corners_in_anchor_pixels[:, 1], # Coords Y
                    0                               # Origine 0-based
                )
                all_sky_corners_list.append(sky_corners_panel)
                if self.is_mosaic_run and i < 2:
                    print(f"    Coins Ciel (RA, Dec deg):")
                    for sc_idx in range(len(sky_corners_panel)):
                        print(f"      {sky_corners_panel.ra.deg[sc_idx]:.5f}, {sky_corners_panel.dec.deg[sc_idx]:.5f}")

            except Exception as e_panel_calc:
                print(f"ERREUR QM [_calculate_local_mosaic_output_grid]: Erreur calcul coins pour panneau {i}: {e_panel_calc}")
                traceback.print_exc(limit=1)
                # On continue pour essayer de calculer avec les panneaux valides
                continue
        
        if not all_sky_corners_list:
            print("ERREUR QM [_calculate_local_mosaic_output_grid]: Aucun coin céleste n'a pu être calculé.")
            return None, None
        
        # --- Maintenant, la logique est similaire à l'ancienne _calculate_final_mosaic_grid ---
        # --- mais basée sur all_sky_corners_list ---
        try:
            print(f"DEBUG QM [_calculate_local_mosaic_output_grid]: {len(all_sky_corners_list)} jeux de coins célestes collectés.")
            # Aplatir la liste de SkyCoord en une seule
            all_corners_flat_skycoord = SkyCoord(
                ra=np.concatenate([sc.ra.deg for sc in all_sky_corners_list]),
                dec=np.concatenate([sc.dec.deg for sc in all_sky_corners_list]),
                unit='deg', frame='icrs' # ou le frame de anchor_wcs
            )

            # Calcul du centre (CRVAL)
            # Utiliser wrap_at pour gérer la discontinuité RA
            central_ra_deg = np.median(all_corners_flat_skycoord.ra.wrap_at(180 * u.deg).deg)
            # Remettre dans la plage 0-360 si nécessaire (ou laisser wrap_at gérer)
            # central_ra_deg = central_ra_deg % 360
            central_dec_deg = np.median(all_corners_flat_skycoord.dec.deg)
            print(f"  Centre Mosaïque Calculé (RA, Dec deg): ({central_ra_deg:.5f}, {central_dec_deg:.5f})")

            # Création du WCS de sortie
            output_wcs = WCS(naxis=2)
            output_wcs.wcs.ctype = anchor_wcs.wcs.ctype # Garder la projection
            output_wcs.wcs.crval = [central_ra_deg, central_dec_deg]
            output_wcs.wcs.cunit = anchor_wcs.wcs.cunit

            # Échelle de pixel de sortie (divisée par le facteur Drizzle)
            # Prendre l'échelle de l'ancre comme référence
            if anchor_wcs.pixel_scale_matrix is not None:
                anchor_pix_scale_deg = np.mean(np.abs(np.diag(anchor_wcs.pixel_scale_matrix)))
            elif hasattr(anchor_wcs.wcs, 'cdelt') and anchor_wcs.wcs.cdelt is not None:
                anchor_pix_scale_deg = np.mean(np.abs(anchor_wcs.wcs.cdelt))
            else: # Fallback très approximatif
                print("WARN QM: Impossible de déterminer l'échelle pixel de l'ancre WCS. Utilisation d'une valeur par défaut.")
                fov_estim_deg = 2.0 # Supposer un champ de vue pour estimer l'échelle
                img_width_estim_pix = anchor_wcs.pixel_shape[0] if anchor_wcs.pixel_shape else 1000
                anchor_pix_scale_deg = fov_estim_deg / img_width_estim_pix

            output_pixel_scale_deg = anchor_pix_scale_deg / self.drizzle_scale # self.drizzle_scale est un attribut
            print(f"  Échelle Pixel Ancre: {anchor_pix_scale_deg*3600:.3f} arcsec/pix. Échelle Sortie Mosaïque: {output_pixel_scale_deg*3600:.3f} arcsec/pix (scale={self.drizzle_scale}x)")

            # Assigner la CD matrix (supposant pas de rotation/skew complexe dans la sortie finale)
            # Le signe de cd1_1 est souvent négatif pour RA croissant vers la gauche.
            output_wcs.wcs.cd = np.array([[-output_pixel_scale_deg, 0.0],
                                          [0.0, output_pixel_scale_deg]])

            # Projeter tous les coins célestes sur cette nouvelle grille WCS pour trouver l'étendue en pixels
            output_pixels_x, output_pixels_y = output_wcs.all_world2pix(all_corners_flat_skycoord, 0)
            
            x_min_out, x_max_out = np.min(output_pixels_x), np.max(output_pixels_x)
            y_min_out, y_max_out = np.min(output_pixels_y), np.max(output_pixels_y)

            # Calculer la largeur et hauteur finales en pixels
            out_width_pix = int(np.ceil(x_max_out - x_min_out + 1))
            out_height_pix = int(np.ceil(y_max_out - y_min_out + 1))
            out_width_pix = max(10, out_width_pix); out_height_pix = max(10, out_height_pix) # Taille minimale
            output_shape_final_hw = (out_height_pix, out_width_pix) # (H, W)
            print(f"  Dimensions Pixels Mosaïque Finale (W,H): ({out_width_pix}, {out_height_pix})")

            # Ajuster CRPIX pour que crval soit au centre de la nouvelle origine pixel
            # Le centre du ciel (crval) doit correspondre au pixel (crpix)
            # Les pixels (x_min_out, y_min_out) deviennent (0,0) dans le tableau final.
            # Donc crpix1 = (crval_x_en_pixels_intermediaires - x_min_out) + 1 (pour 1-based FITS)
            crval_x_pix_intermed, crval_y_pix_intermed = output_wcs.all_world2pix(central_ra_deg, central_dec_deg, 0)
            
            output_wcs.wcs.crpix = [
                crval_x_pix_intermed - x_min_out + 1.0,
                crval_y_pix_intermed - y_min_out + 1.0
            ]
            output_wcs.pixel_shape = (out_width_pix, out_height_pix) # (W, H) pour astropy
            try: output_wcs._naxis1 = out_width_pix; output_wcs._naxis2 = out_height_pix
            except AttributeError: pass

            print(f"  WCS Mosaïque Finale OK: CRPIX={output_wcs.wcs.crpix}, PixelShape={output_wcs.pixel_shape}")
            return output_wcs, output_shape_final_hw

        except Exception as e_grid:
            print(f"ERREUR QM [_calculate_local_mosaic_output_grid]: Échec calcul final grille/WCS: {e_grid}")
            traceback.print_exc(limit=2)
            return None, None

# --- FIN DE LA MÉTHODE _calculate_local_mosaic_output_grid ---






##############################################################################################################################


    def _update_header_for_drizzle_final(self):
        """
        Crée et retourne un header FITS pour le stack final en mode Drizzle "Final".
        """
        print("DEBUG QM [_update_header_for_drizzle_final]: Création du header pour Drizzle Final...")
        
        final_header = fits.Header()

        # 1. Copier les informations de base du header de référence (si disponible)
        if self.reference_header_for_wcs:
            print("DEBUG QM [_update_header_for_drizzle_final]: Copie des clés depuis reference_header_for_wcs...")
            # Liste des clés FITS standard et utiles à copier depuis une brute/référence
            keys_to_copy_from_ref = [
                'INSTRUME', 'TELESCOP', 'OBSERVER', 'OBJECT', 
                'DATE-OBS', 'TIME-OBS', # Ou juste DATE-OBS si TIME-OBS n'est pas toujours là
                'EXPTIME',  # L'exposition d'une brute individuelle
                'FILTER', 'BAYERPAT', 'XBAYROFF', 'YBAYROFF',
                'GAIN', 'OFFSET', 'CCD-TEMP', 'READMODE',
                'FOCALLEN', 'APERTURE', 'PIXSIZE', 'XPIXSZ', 'YPIXSZ', # Infos optiques
                'SITELAT', 'SITELONG', 'SITEELEV' # Infos site
            ]
            for key in keys_to_copy_from_ref:
                if key in self.reference_header_for_wcs:
                    try:
                        # Essayer de copier avec le commentaire
                        final_header[key] = (self.reference_header_for_wcs[key], 
                                             self.reference_header_for_wcs.comments[key])
                    except KeyError: # Si pas de commentaire, copier juste la valeur
                        final_header[key] = self.reference_header_for_wcs[key]
                    except Exception as e_copy:
                        print(f"DEBUG QM [_update_header_for_drizzle_final]: Erreur copie clé '{key}': {e_copy}")
        else:
            print("DEBUG QM [_update_header_for_drizzle_final]: reference_header_for_wcs non disponible.")

        # 2. Ajouter/Mettre à jour les informations spécifiques au Drizzle Final
        final_header['STACKTYP'] = (f'Drizzle Final ({self.drizzle_scale:.0f}x)', 'Stacking method with Drizzle')
        final_header['DRZSCALE'] = (self.drizzle_scale, 'Drizzle final scale factor')
        final_header['DRZKERNEL'] = (self.drizzle_kernel, 'Drizzle kernel used')
        final_header['DRZPIXFR'] = (self.drizzle_pixfrac, 'Drizzle pixfrac used')
        final_header['DRZMODE'] = ('Final', 'Drizzle combination mode') # Spécifique pour ce header

        # NIMAGES et TOTEXP seront mis à jour dans _save_final_stack avec les valeurs finales
        # mais on peut mettre une estimation ici si self.aligned_files_count est déjà pertinent
        if hasattr(self, 'aligned_files_count') and self.aligned_files_count > 0:
            final_header['NINPUTS'] = (self.aligned_files_count, 'Number of aligned images input to Drizzle')
            # Pour TOTEXP, il faudrait multiplier aligned_files_count par l'EXPTIME moyen
            # Laissons _save_final_stack gérer le TOTEXP final pour plus de précision.

        # 3. Informations générales
        final_header['CREATOR'] = ('SeestarStacker (Queued)', 'Processing Software')
        final_header['HISTORY'] = 'Final Drizzle image created by SeestarStacker'
        if self.correct_hot_pixels:
            final_header['HISTORY'] = 'Hot pixel correction applied to input frames'
        if self.use_quality_weighting: # Le Drizzle actuel ne prend pas en compte ces poids directement
            final_header['HISTORY'] = 'Quality weighting parameters were set, but Drizzle uses its own weighting.'
        
        # Le WCS sera ajouté par _save_final_stack à partir du self.drizzle_output_wcs

        print("DEBUG QM [_update_header_for_drizzle_final]: Header pour Drizzle Final créé.")
        return final_header





############################################################################################################################




# --- DANS LA CLASSE SeestarQueuedStacker DANS seestar/queuep/queue_manager.py ---

    def _cleanup_mosaic_panel_stacks_temp(self):
        """
        Supprime le dossier contenant les stacks de panneaux temporaires
        (utilisé par l'ancienne logique de mosaïque ou si des fichiers y sont créés).
        """
        # --- VÉRIFICATION AJOUTÉE ---
        if self.output_folder is None: 
            print("WARN QM [_cleanup_mosaic_panel_stacks_temp]: self.output_folder non défini, nettoyage annulé.")
            return
        # --- FIN VÉRIFICATION ---

        panel_stacks_dir = os.path.join(self.output_folder, "mosaic_panel_stacks_temp")
        
        # Vérifier si le dossier existe avant d'essayer de le supprimer
        if os.path.isdir(panel_stacks_dir): # Utiliser os.path.isdir pour vérifier
            try:
                shutil.rmtree(panel_stacks_dir)
                self.update_progress(f"🧹 Dossier stacks panneaux temp. supprimé: {os.path.basename(panel_stacks_dir)}")
                print(f"DEBUG QM [_cleanup_mosaic_panel_stacks_temp]: Dossier {panel_stacks_dir} supprimé.")
            except FileNotFoundError:
                # Devrait être attrapé par isdir, mais sécurité
                print(f"DEBUG QM [_cleanup_mosaic_panel_stacks_temp]: Dossier {panel_stacks_dir} non trouvé (déjà supprimé ou jamais créé).")
                pass # Le dossier n'existe pas, rien à faire
            except OSError as e: # Capturer les erreurs d'OS (permissions, etc.)
                self.update_progress(f"⚠️ Erreur suppression dossier stacks panneaux temp. ({os.path.basename(panel_stacks_dir)}): {e}")
                print(f"ERREUR QM [_cleanup_mosaic_panel_stacks_temp]: Erreur OSError lors de la suppression de {panel_stacks_dir}: {e}")
            except Exception as e_generic: # Capturer toute autre exception
                self.update_progress(f"⚠️ Erreur inattendue suppression dossier stacks panneaux temp.: {e_generic}")
                print(f"ERREUR QM [_cleanup_mosaic_panel_stacks_temp]: Erreur Exception lors de la suppression de {panel_stacks_dir}: {e_generic}")
        else:
            # Log optionnel si le dossier n'existait pas
            # print(f"DEBUG QM [_cleanup_mosaic_panel_stacks_temp]: Dossier {panel_stacks_dir} non trouvé, aucun nettoyage nécessaire.")
            pass





###################################################################################################################




    def _finalize_mosaic_processing(self, aligned_files_info_list):
        """
        Effectue la combinaison finale Drizzle pour le mode mosaïque.
        MAJ: Corrige import et UnboundLocalError.
        """
        num_files_to_mosaic = len(aligned_files_info_list)
        print(f"DEBUG (Backend _finalize_mosaic_processing): Début finalisation pour {num_files_to_mosaic} images.")
        self.update_progress(f"🖼️ Préparation assemblage mosaïque final ({num_files_to_mosaic} images)...")

        # ... (Vérifications initiales num_files, Drizzle disponible - inchangées) ...
        if num_files_to_mosaic < 2: self.update_progress("⚠️ Moins de 2 images."); self.final_stacked_path = None; self.processing_error = "..."; return
        if not _OO_DRIZZLE_AVAILABLE or Drizzle is None: error_msg = "..."; self.update_progress(f"❌ {error_msg}"); self.processing_error = error_msg; self.final_stacked_path = None; return

# --- Calcul Grille Finale ---
        print("DEBUG (Backend _finalize_mosaic_processing): Appel _calculate_final_mosaic_grid...")
        input_wcs_list = [item[1] for item in aligned_files_info_list if item[1] is not None]
        mosaic_output_wcs, mosaic_output_shape_hw = self._calculate_final_mosaic_grid(input_wcs_list)
        if mosaic_output_wcs is None or mosaic_output_shape_hw is None:
            error_msg = "Échec calcul grille sortie."
            self.update_progress(f"❌ {error_msg}")
            self.processing_error = error_msg
            self.final_stacked_path = None
            return
        print(f"DEBUG (Backend _finalize_mosaic_processing): Grille Mosaïque -> Shape={mosaic_output_shape_hw} (H,W)")

        # --- Initialiser Drizzle Final ---
        num_output_channels = 3
        final_drizzlers = []
        final_output_sci_list = []
        final_output_wht_list = []
        initialized = False
        try:
            print(f"  -> Initialisation Drizzle final pour {num_output_channels} canaux...")
            for _ in range(num_output_channels):
                out_img_ch = np.zeros(mosaic_output_shape_hw, dtype=np.float32)
                out_wht_ch = np.zeros(mosaic_output_shape_hw, dtype=np.float32)
                final_output_sci_list.append(out_img_ch)
                final_output_wht_list.append(out_wht_ch)
                driz_ch = Drizzle(out_img=out_img_ch, out_wht=out_wht_ch, out_shape=mosaic_output_shape_hw, out_wcs=mosaic_output_wcs, kernel=self.drizzle_kernel, fillval="0.0")
                final_drizzlers.append(driz_ch)
            initialized = True
            print("  -> Initialisation Drizzle final OK.")
        except Exception as init_err:
            print(f"  -> ERREUR init Drizzle Mosaïque: {init_err}")
            traceback.print_exc(limit=1)
            return

        if not initialized:
            return  # Sécurité

        # --- Boucle Drizzle sur les fichiers temporaires ---
        print(f"  -> Démarrage boucle Drizzle finale sur {num_files_to_mosaic} fichiers...")
        processed_count = 0
        # Utiliser enumerate pour obtenir l'index et le tuple (chemin, wcs)
        for i, (temp_fpath, wcs_in) in enumerate(aligned_files_info_list):
            if self.stop_processing:
                self.update_progress("🛑 Arrêt pendant assemblage final.")
                break
            if (i + 1) % 10 == 0 or i == 0 or i == len(aligned_files_info_list) - 1:
                print(f"    Adding Final Drizzle Input {i+1}/{num_files_to_mosaic}")

            # --- CORRECTION : Initialiser les variables locales à None ---
            img_data_hxwxc = None
            header_in = None
            pixmap = None
            wcs_to_use = None
            # --- FIN CORRECTION ---

            try:
                # Charger données et WCS (utilise la fonction importée)
                img_data_hxwxc, wcs_in_loaded, header_in = _load_drizzle_temp_file(temp_fpath)  # Appel Corrigé
                wcs_to_use = wcs_in_loaded if wcs_in_loaded else wcs_in  # Utiliser le WCS chargé ou celui de la liste

                if img_data_hxwxc is None or wcs_to_use is None:
                    print(f"    - Skip Input {i+1} (échec chargement/WCS)")
                    continue

                # Calcul Pixmap
                input_shape_hw = img_data_hxwxc.shape[:2]
                y_in, x_in = np.indices(input_shape_hw)
                world_coords = wcs_to_use.all_pix2world(x_in.flatten(), y_in.flatten(), 0)
                x_out, y_out = mosaic_output_wcs.all_world2pix(world_coords[0], world_coords[1], 0)
                pixmap = np.dstack((x_out.reshape(input_shape_hw), y_out.reshape(input_shape_hw))).astype(np.float32)

                # Ajout Drizzle
                exptime = 1.0  # ... (calcul exptime comme avant) ...
                if header_in and 'EXPTIME' in header_in:
                    try:
                        exptime = max(1e-6, float(header_in['EXPTIME']))
                    except (ValueError, TypeError):
                        pass

                for c in range(num_output_channels):
                    channel_data_2d = img_data_hxwxc[:, :, c].astype(np.float32)
                    finite_mask = np.isfinite(channel_data_2d)
                    channel_data_2d[~finite_mask] = 0.0
                    final_drizzlers[c].add_image(data=channel_data_2d, pixmap=pixmap, exptime=exptime, in_units='counts', pixfrac=self.drizzle_pixfrac)
                    processed_count += 1

            except Exception as e_add:
                print(f"    - ERREUR traitement/ajout input {i+1}: {e_add}")
                traceback.print_exc(limit=1)
            # --- CORRECTION : finally DANS la boucle ---
            finally:
                # Nettoyer les variables locales même si erreur DANS l'itération
                del img_data_hxwxc, wcs_in, header_in, pixmap, wcs_to_use
                if (i + 1) % 5 == 0:
                    gc.collect()
            # --- FIN CORRECTION ---
        # --- Fin Boucle Drizzle ---

        print(f"  -> Boucle assemblage terminée. {processed_count}/{num_files_to_mosaic} fichiers ajoutés.")
        if processed_count == 0:
            error_msg = "Aucun fichier traité avec succès."
            self.update_progress(f"❌ ERREUR: {error_msg}")
            self.processing_error = error_msg
            self.final_stacked_path = None
            return

        # --- Assemblage et Stockage Résultat ---
        try:
            print("  -> Assemblage final des canaux (Mosaïque)...")
            # ... (logique stack/save identique à l'étape précédente) ...
            final_mosaic_sci = np.stack(final_output_sci_list, axis=-1)
            final_mosaic_wht = np.stack(final_output_wht_list, axis=-1)
            print(f"  -> Combinaison terminée. Shape SCI: {final_mosaic_sci.shape}")
            self.current_stack_data = final_mosaic_sci
            self.current_stack_header = fits.Header()
            if mosaic_output_wcs:
                self.current_stack_header.update(mosaic_output_wcs.to_header(relax=True))
            if self.reference_header_for_wcs:
                keys_to_copy = ['INSTRUME', 'TELESCOP', ...]  # Veuillez compléter la liste des clés à copier
                [self.current_stack_header.set(k, self.reference_header_for_wcs[k]) for k in keys_to_copy if k in self.reference_header_for_wcs]
            self.current_stack_header['STACKTYP'] = (...)  # Veuillez compléter la valeur
            self.current_stack_header['DRZSCALE'] = (...)  # Veuillez compléter la valeur
            self.current_stack_header['DRZKERNEL'] = (...)  # Veuillez compléter la valeur
            self.current_stack_header['DRZPIXFR'] = (...)  # Veuillez compléter la valeur
            self.images_in_cumulative_stack = processed_count  # Utiliser le compte réel
            self.total_exposure_seconds = 0.0  # Recalcul approx
            if self.reference_header_for_wcs:
                single_exp = float(self.reference_header_for_wcs.get('EXPTIME', 10.0))
                self.total_exposure_seconds = processed_count * single_exp
            if final_mosaic_wht is not None:
                del final_mosaic_wht
                gc.collect()
            min_v, max_v = np.nanmin(self.current_stack_data), np.nanmax(self.current_stack_data)
            if max_v > min_v:
                self.current_stack_data = (self.current_stack_data - min_v) / (max_v - min_v)
            else:
                self.current_stack_data = np.zeros_like(self.current_stack_data)
            self.current_stack_data = np.clip(self.current_stack_data, 0.0, 1.0).astype(np.float32)
            self._save_final_stack(output_filename_suffix="_mosaic")

        except Exception as e:
            error_msg = f"Erreur finalisation/sauvegarde mosaïque: {e}"
            self.update_progress(f"❌ {error_msg}")
            traceback.print_exc(limit=3)
            self.processing_error = error_msg
            self.final_stacked_path = None

        print("DEBUG (Backend _finalize_mosaic_processing): Fin.")


##################################################################################################################

    def _cleanup_drizzle_batch_outputs(self):
        """Supprime le dossier contenant les fichiers Drizzle intermédiaires par lot."""
        # AJOUT D'UNE VÉRIFICATION : Ne rien faire si self.output_folder n'est pas encore défini.
        if self.output_folder is None:
            print("WARN QM [_cleanup_drizzle_batch_outputs]: self.output_folder non défini, nettoyage annulé.")
            return

        batch_output_dir = os.path.join(self.output_folder, "drizzle_batch_outputs")
        if batch_output_dir and os.path.isdir(batch_output_dir): # Vérifier aussi si le chemin construit est valide
            try:
                shutil.rmtree(batch_output_dir)
                self.update_progress(f"🧹 Dossier Drizzle intermédiaires par lot supprimé: {os.path.basename(batch_output_dir)}")
            except Exception as e:
                self.update_progress(f"⚠️ Erreur suppression dossier Drizzle intermédiaires ({os.path.basename(batch_output_dir)}): {e}")
        # else: # Log optionnel si le dossier n'existait pas ou chemin invalide
            # if self.output_folder: # Pour éviter de logguer si c'est juste output_folder qui est None
            #    print(f"DEBUG QM [_cleanup_drizzle_batch_outputs]: Dossier {batch_output_dir} non trouvé ou invalide pour nettoyage.")



####################################################################################################################



    def _calculate_weights(self, batch_scores):
        num_images = len(batch_scores);
        if num_images == 0: return np.array([])
        raw_weights = np.ones(num_images, dtype=np.float32)
        for i, scores in enumerate(batch_scores):
            weight = 1.0
            if self.weight_by_snr: weight *= max(scores.get('snr', 0.0), 0.0) ** self.snr_exponent
            if self.weight_by_stars: weight *= max(scores.get('stars', 0.0), 0.0) ** self.stars_exponent
            raw_weights[i] = max(weight, 1e-9)
        sum_weights = np.sum(raw_weights)
        if sum_weights > 1e-9: normalized_weights = raw_weights * (num_images / sum_weights)
        else: normalized_weights = np.ones(num_images, dtype=np.float32)
        normalized_weights = np.maximum(normalized_weights, self.min_weight)
        sum_weights_final = np.sum(normalized_weights)
        if sum_weights_final > 1e-9: normalized_weights = normalized_weights * (num_images / sum_weights_final)
        else: normalized_weights = np.ones(num_images, dtype=np.float32)
        return normalized_weights




############################################################################################################################





    def _process_file(self, file_path, reference_image_data):
        """
        Traite un seul fichier image : chargement, validation, pré-traitement,
        alignement, calcul qualité, et retourne WCS généré et un MASQUE DE PIXELS VALIDES.

        Args:
            file_path (str): Chemin complet du fichier FITS à traiter.
            reference_image_data (np.ndarray): Données de l'image de référence.

        Returns:
            tuple: (aligned_data, header, quality_scores, generated_wcs_object, valid_pixel_mask_2d)
                   aligned_data: HWC float32, 0-1
                   valid_pixel_mask_2d: HW bool, True où aligned_data a des pixels valides (non remplissage)
                   Retourne (None, None, scores, None, None) en cas d'échec.
        """
        file_name = os.path.basename(file_path)
        quality_scores = {'snr': 0.0, 'stars': 0.0} # Initialisation par défaut
        print(f"DEBUG QM [_process_file]: Début traitement '{file_name}'")
        header = None
        prepared_img = None
        wcs_generated = None
        aligned_img = None # Initialiser pour le bloc finally
        valid_pixel_mask_2d = None # Initialiser

        try:
            # 1. Charger et valider
            print(f"  -> [1/7] Chargement/Validation FITS pour '{file_name}'...")
            img_data = load_and_validate_fits(file_path)
            if img_data is None: raise ValueError("Échec chargement/validation FITS.")
            header = fits.getheader(file_path)
            print(f"     - Chargement OK. Shape initiale: {img_data.shape}, Dtype: {img_data.dtype}")

            # 2. Vérification variance
            print(f"  -> [2/7] Vérification variance pour '{file_name}'...")
            std_dev = np.std(img_data)
            variance_threshold = 0.0015 # Seuil (peut nécessiter ajustement)
            if std_dev < variance_threshold:
                raise ValueError(f"Faible variance: {std_dev:.4f} (seuil: {variance_threshold}). Image probablement vide/noire.")
            print(f"     - Variance OK (std: {std_dev:.4f}).")

            # 3. Pré-traitement (Debayer, WB Auto si applicable, Correction HP)
            print(f"  -> [3/7] Pré-traitement (Debayer, WB, HP) pour '{file_name}'...")
            prepared_img = img_data.astype(np.float32) # Travailler sur float32
            is_color_after_preprocessing = False # Flag pour savoir si on a une image couleur

            # Debayering
            if prepared_img.ndim == 2:
                bayer_pattern_from_header = header.get('BAYERPAT', self.bayer_pattern)
                pattern_upper = bayer_pattern_from_header.upper() if isinstance(bayer_pattern_from_header, str) else self.bayer_pattern.upper()
                
                if pattern_upper in ["GRBG", "RGGB", "GBRG", "BGGR"]:
                    print(f"     - Debayering (Pattern: {pattern_upper})...")
                    try:
                        prepared_img = debayer_image(prepared_img, pattern_upper)
                        is_color_after_preprocessing = True
                        print(f"       - Debayering OK. Nouvelle shape: {prepared_img.shape}")
                    except ValueError as de:
                        self.update_progress(f"   ⚠️ Erreur debayering {file_name}: {de}. Traitement en N&B.")
                        print(f"       - Échec Debayering: {de}. Image reste N&B.")
                else:
                    print(f"     - Image N&B ou pattern Bayer ('{bayer_pattern_from_header}') non reconnu. Pas de debayering.")
            elif prepared_img.ndim == 3 and prepared_img.shape[2] == 3:
                is_color_after_preprocessing = True
                print(f"     - Image déjà couleur (Shape: {prepared_img.shape}). Pas de debayering.")
            else:
                raise ValueError(f"Shape d'image inattendue après chargement: {prepared_img.shape}. Impossible de pré-traiter.")

            # Balance des Blancs Automatique (seulement si couleur et si activé globalement, bien que non configurable ici)
            # Cette WB est basique et vise à aider l'alignement/qualité. La WB finale est sur l'aperçu.
            if is_color_after_preprocessing:
                print(f"     - Tentative de WB auto basique pour pré-traitement...")
                try:
                    # Calcul simple des facteurs basé sur les médianes pour aider l'alignement
                    r_ch, g_ch, b_ch = prepared_img[...,0], prepared_img[...,1], prepared_img[...,2]
                    med_r, med_g, med_b = np.median(r_ch), np.median(g_ch), np.median(b_ch)
                    if med_g > 1e-6: # Éviter division par zéro
                        gain_r = np.clip(med_g / max(med_r, 1e-6), 0.5, 2.0)
                        gain_b = np.clip(med_g / max(med_b, 1e-6), 0.5, 2.0)
                        prepared_img[...,0] *= gain_r
                        prepared_img[...,2] *= gain_b
                        prepared_img = np.clip(prepared_img, 0.0, 1.0)
                        print(f"       - WB auto basique appliquée (Gains R:{gain_r:.2f}, B:{gain_b:.2f}).")
                except Exception as wb_err:
                    print(f"       - ERREUR WB auto basique: {wb_err}. Image non modifiée par WB.")

            # Correction des Pixels Chauds
            if self.correct_hot_pixels:
                print(f"     - Correction des pixels chauds (Seuil: {self.hot_pixel_threshold}, Voisinage: {self.neighborhood_size})...")
                try:
                    prepared_img = detect_and_correct_hot_pixels(prepared_img, self.hot_pixel_threshold, self.neighborhood_size)
                    print(f"       - Correction HP OK.")
                except Exception as hp_err:
                    self.update_progress(f"   ⚠️ Erreur correction HP pour {file_name}: {hp_err}.")
                    print(f"       - ERREUR Correction HP: {hp_err}.")
            
            prepared_img = prepared_img.astype(np.float32) # Assurer float32 après toutes les manips
            print(f"     - Pré-traitement terminé. Shape finale: {prepared_img.shape}")

            # 4. Génération WCS (depuis header original)
            print(f"  -> [4/7] Génération WCS pour '{file_name}'...")
            wcs_generated = None
            if header:
                try:
                    # Essayer WCS(header) directement (plus robuste si standard)
                    with warnings.catch_warnings():
                        warnings.simplefilter('ignore', FITSFixedWarning) # Ignorer warnings FITS non standard
                        wcs_from_hdr = WCS(header, naxis=2) # Toujours 2 axes pour le plan image
                    if wcs_from_hdr and wcs_from_hdr.is_celestial:
                        wcs_generated = wcs_from_hdr
                        print(f"     - WCS obtenu directement depuis le header.")
                except Exception: # Si WCS(header) échoue, essayer notre fonction custom
                    pass # On essaiera _create_wcs_from_header ensuite

                if wcs_generated is None: # Si WCS(header) a échoué ou n'était pas céleste
                    print(f"     - Tentative de génération WCS custom depuis header...")
                    # --- Import tardif ---
                    try: from ..enhancement.drizzle_integration import _create_wcs_from_header
                    except ImportError: _create_wcs_from_header = None
                    if _create_wcs_from_header:
                        wcs_generated = _create_wcs_from_header(header)
                        if wcs_generated and wcs_generated.is_celestial:
                            print(f"       - WCS custom généré avec succès.")
                        else: print(f"       - Échec génération WCS custom ou WCS non céleste.")
                    else: print(f"       - ERREUR: _create_wcs_from_header non importable.")
                
                # Attacher pixel_shape au WCS si possible
                if wcs_generated and wcs_generated.is_celestial:
                    naxis1_h = header.get('NAXIS1', header.get('IMAGEW', None)) # Essayer aussi IMAGEW
                    naxis2_h = header.get('NAXIS2', header.get('IMAGEH', None)) # Essayer aussi IMAGEH
                    if naxis1_h and naxis2_h:
                        try:
                            wcs_generated.pixel_shape = (int(naxis1_h), int(naxis2_h)) # (W, H) pour astropy
                            print(f"       - pixel_shape ({wcs_generated.pixel_shape}) attaché au WCS généré.")
                        except ValueError: print(f"       - WARNING: NAXIS1/2 non entiers ('{naxis1_h}','{naxis2_h}') pour pixel_shape.")
                    elif wcs_generated.pixel_shape is None: # Si toujours None
                        print(f"       - WARNING: Impossible de déterminer pixel_shape pour WCS généré de {file_name}.")
                else: # Échec total WCS
                    print(f"     - ERREUR: Aucun WCS valide (header ou généré) pour {file_name}.")
                    if self.is_mosaic_run or self.drizzle_active_session: # WCS est critique pour ces modes
                        raise ValueError("WCS requis pour Drizzle/Mosaïque mais non obtenu.")
            else: # Pas de header
                print(f"     - WARNING: Header original manquant pour {file_name}. Impossible de générer WCS.")
                if self.is_mosaic_run or self.drizzle_active_session:
                    raise ValueError("Header manquant, WCS requis pour Drizzle/Mosaïque.")

            # 5. Alignement Astroalign
            print(f"  -> [5/7] Alignement Astroalign pour '{file_name}'...")
            if reference_image_data is None: raise RuntimeError("Image de référence non disponible pour alignement.")
            aligned_img, align_success = self.aligner._align_image(prepared_img, reference_image_data, file_name)
            if not align_success or aligned_img is None:
                raise RuntimeError(f"Échec Alignement Astroalign pour {file_name}.")
            print(f"     - Alignement Astroalign OK. Shape alignée: {aligned_img.shape}")

            # --- NOUVEAU : Création du valid_pixel_mask ---
            # astroalign remplit les zones hors de l'image source avec 0.0 par défaut.
            # Un masque est True où les données sont valides (non-remplissage).
            # Si l'image est couleur (H,W,C), on peut baser le masque sur la luminance ou un canal (ex: Vert).
            # Si N&B (H,W), on l'utilise directement.
            print(f"  -> [6/7] Création du masque de pixels valides pour '{file_name}'...")
            if aligned_img.ndim == 3 and aligned_img.shape[2] == 3:
                # Pour une image couleur, on peut prendre la somme des canaux, ou la luminance.
                # Si un pixel est (0,0,0) après alignement, il vient probablement du remplissage.
                # Un seuil très bas pour éviter les vrais pixels noirs de l'objet.
                luminance_aligned = 0.299 * aligned_img[..., 0] + 0.587 * aligned_img[..., 1] + 0.114 * aligned_img[..., 2]
                valid_pixel_mask_2d = (luminance_aligned > 1e-5).astype(bool) # Seuil très bas
            elif aligned_img.ndim == 2:
                valid_pixel_mask_2d = (aligned_img > 1e-5).astype(bool)
            else:
                print(f"     - ERREUR: Shape d'image alignée inattendue ({aligned_img.shape}) pour création masque. Masque mis à None.")
                valid_pixel_mask_2d = None # Ne devrait pas arriver
            
            if valid_pixel_mask_2d is not None:
                print(f"     - Masque de pixels valides (2D HxW) créé. Shape: {valid_pixel_mask_2d.shape}, True Pixels: {np.sum(valid_pixel_mask_2d)}")
            # --- FIN NOUVEAU ---



            # 7. Calcul des scores de qualité (sur image alignée)
            print(f"  -> [7/7] Calcul des scores qualité pour '{file_name}'...")
            if self.use_quality_weighting:
                quality_scores = self._calculate_quality_metrics(aligned_img) # Log interne
                print(f"     - Scores Qualité: SNR={quality_scores.get('snr',0):.2f}, Stars={quality_scores.get('stars',0):.3f}")

                # ========================= NOUVELLE SECTION AJOUTÉE =========================
                # Définir un seuil pour le score "stars". 
                # Un score de 0.05 correspondrait à 10 étoiles si max_stars_for_score = 200.
                # Ajustez cette valeur si nécessaire.
                min_star_score_threshold = 0.025 # Exemple: au moins 5 étoiles si max_stars_for_score=200
                                                 # (0.025 * 200 = 5)

                current_star_score = quality_scores.get('stars', 0.0)
                if current_star_score < min_star_score_threshold:
                    # Si le score d'étoiles est trop bas, lever une ValueError
                    # pour que l'image soit traitée par le bloc except plus bas
                    # (et donc potentiellement déplacée vers unaligned_files).
                    error_message = (f"Score d'étoiles ({current_star_score:.3f}) trop bas "
                                     f"(seuil: {min_star_score_threshold:.3f}). Image considérée comme inalignable/vide.")
                    print(f"     - REJET (Qualité): {error_message}") # Log spécifique
                    raise ValueError(error_message)
                # ======================= FIN DE LA NOUVELLE SECTION =======================
            else:
                print(f"     - Pondération qualité désactivée, scores non calculés (par défaut).")

            print(f"DEBUG QM [_process_file]: Traitement de '{file_name}' terminé avec succès.")
            # Retourner l'image alignée, header original, scores, WCS généré, et le nouveau masque
            return aligned_img, header, quality_scores, wcs_generated, valid_pixel_mask_2d

        except (ValueError, RuntimeError) as proc_err: # Erreurs "normales" ou attendues du flux
            self.update_progress(f"   ⚠️ Fichier '{file_name}' ignoré: {proc_err}")
            self.skipped_files_count += 1
            # Essayer de déplacer vers un dossier "skipped" si le fichier existe toujours
            if file_path and os.path.exists(file_path) and self.unaligned_folder: # unaligned_folder est le dossier skipped
                try:
                    skipped_path = os.path.join(self.unaligned_folder, f"skipped_processing_{file_name}")
                    shutil.move(file_path, skipped_path)
                    print(f"     - Fichier '{file_name}' déplacé vers skipped: {os.path.basename(skipped_path)}")
                except Exception as move_err:
                    print(f"     - ERREUR déplacement fichier skipped '{file_name}': {move_err}")
            return None, header, quality_scores, None, None # Header peut être utile pour logs, scores par défaut

        except Exception as e: # Erreurs inattendues critiques
            self.update_progress(f"❌ Erreur critique traitement fichier {file_name}: {e}")
            print(f"ERREUR QM [_process_file]: Exception inattendue pour '{file_name}':")
            traceback.print_exc(limit=3)
            self.skipped_files_count += 1 # Compter comme skipped/error
            # Essayer de déplacer vers un dossier "error"
            if file_path and os.path.exists(file_path) and self.unaligned_folder:
                try:
                    error_path = os.path.join(self.unaligned_folder, f"error_processing_{file_name}")
                    shutil.move(file_path, error_path)
                    print(f"     - Fichier '{file_name}' déplacé vers error: {os.path.basename(error_path)}")
                except Exception as move_err:
                    print(f"     - ERREUR déplacement fichier error '{file_name}': {move_err}")
            return None, header, quality_scores, None, None

        finally:
            # Nettoyage mémoire pour cette image
            del img_data, prepared_img, aligned_img # valid_pixel_mask_2d est petit
            # wcs_generated et header sont retournés ou None
            # quality_scores est retourné
            gc.collect()





#############################################################################################################################





    def _process_completed_batch(self, batch_items_to_stack, current_batch_num, total_batches_est):
        """
        [MODE CLASSIQUE - SUM/W] Traite un lot d'images complété pour l'empilement classique.
        Cette méthode est appelée par _worker lorsque current_batch_items_with_masks_for_stack_batch
        atteint la taille self.batch_size (ou pour le dernier lot partiel).

        Elle appelle _stack_batch pour obtenir l'image moyenne du lot et sa carte de couverture,
        puis appelle _combine_batch_result pour accumuler ces résultats dans les memmaps globaux.

        Args:
            batch_items_to_stack (list): Liste des items du lot à traiter.
                                         Chaque item est un tuple:
                                         (aligned_data_HWC_or_HW, header_orig, scores_dict,
                                          wcs_generated_obj, valid_pixel_mask_2d_HW_bool).
            current_batch_num (int): Le numéro séquentiel de ce lot.
            total_batches_est (int): Le nombre total de lots estimé pour la session.
        """
        # Log d'entrée de la méthode avec les informations sur le lot
        num_items_in_this_batch = len(batch_items_to_stack) if batch_items_to_stack else 0
        print(f"DEBUG QM [_process_completed_batch]: Début pour lot CLASSIQUE #{current_batch_num} "
              f"avec {num_items_in_this_batch} items.")

        # Vérification si le lot est vide (ne devrait pas arriver si _worker gère bien)
        if not batch_items_to_stack: # batch_items_to_stack est maintenant un paramètre défini
            self.update_progress(f"⚠️ Tentative de traiter un lot vide (Lot #{current_batch_num}) "
                                 "dans _process_completed_batch. Ignoré.", None)
            print("DEBUG QM [_process_completed_batch]: Sortie précoce (lot vide reçu).")
            return

        # Informations pour les messages de progression
        batch_size_actual_for_log = len(batch_items_to_stack)
        progress_info_log = (f"(Lot {current_batch_num}/"
                             f"{total_batches_est if total_batches_est > 0 else '?'})")

        self.update_progress(f"⚙️ Traitement classique du batch {progress_info_log} "
                             f"({batch_size_actual_for_log} images)...")

        # --- Appel à _stack_batch ---
        # _stack_batch attend :
        #   (self, batch_items_with_masks, current_batch_num=0, total_batches_est=0)
        # Il retourne :
        #   (stacked_image_np, stack_info_header, batch_coverage_map_2d)

        print(f"DEBUG QM [_process_completed_batch]: Appel à _stack_batch pour lot #{current_batch_num}...")
        stacked_batch_data_np, stack_info_header, batch_coverage_map_2d = self._stack_batch(
            batch_items_to_stack, # La liste complète des items pour ce lot
            current_batch_num,
            total_batches_est
        )

        # Vérifier le résultat de _stack_batch
        if stacked_batch_data_np is not None and batch_coverage_map_2d is not None:
            print(f"DEBUG QM [_process_completed_batch]: _stack_batch pour lot #{current_batch_num} réussi. "
                  f"Shape image lot: {stacked_batch_data_np.shape}, "
                  f"Shape carte couverture lot: {batch_coverage_map_2d.shape}")
            
            # --- Combiner le résultat du batch dans les accumulateurs SUM/WHT globaux ---
            # _combine_batch_result attend :
            #   (self, stacked_batch_data_np, stack_info_header, batch_coverage_map_2d)
            print(f"DEBUG QM [_process_completed_batch]: Appel à _combine_batch_result pour lot #{current_batch_num}...")
            self._combine_batch_result(
                stacked_batch_data_np,
                stack_info_header,
                batch_coverage_map_2d # La carte de couverture 2D du lot
            )
            
            # Mise à jour de l'aperçu SUM/W après accumulation de ce lot
            # (Seulement si on n'est pas en mode Drizzle, car Drizzle Incrémental a son propre update)
            # Cette condition est redondante ici car _process_completed_batch n'est appelée
            # que si not self.drizzle_active_session.
            if not self.drizzle_active_session:
                print("DEBUG QM [_process_completed_batch]: Appel à _update_preview_sum_w après accumulation lot classique...")
                self._update_preview_sum_w() # Met à jour l'aperçu avec les données SUM/W actuelles
            
        else: # _stack_batch a échoué ou n'a rien retourné de valide
            # Le nombre d'images du lot qui a échoué à l'étape _stack_batch
            num_failed_in_stack_batch = len(batch_items_to_stack)
            self.failed_stack_count += num_failed_in_stack_batch
            self.update_progress(f"❌ Échec combinaison (dans _stack_batch) du lot {progress_info_log}. "
                                 f"{num_failed_in_stack_batch} images ignorées pour accumulation.", None)
            print(f"ERREUR QM [_process_completed_batch]: _stack_batch a échoué pour lot #{current_batch_num}.")

        # Le nettoyage de current_batch_items_with_masks_for_stack_batch se fait dans _worker
        # après l'appel à cette fonction.
        gc.collect() # Forcer un garbage collect après avoir traité un lot
        print(f"DEBUG QM [_process_completed_batch]: Fin pour lot CLASSIQUE #{current_batch_num}.")







##############################################################################################################################################






    def _process_incremental_drizzle_batch(self, batch_temp_filepaths, current_batch_num=0, total_batches_est=0):
        """
        [MODE SUM/W - DRIZZLE INCR] Traite un batch pour le Drizzle Incrémental :
        1. Appelle DrizzleProcessor sur les fichiers temporaires du lot pour obtenir SCI et WHT du lot.
        2. Accumule (SCI_lot * WHT_lot) dans cumulative_sum_memmap.
        3. Accumule WHT_lot dans cumulative_wht_memmap.
        4. Nettoie les fichiers temporaires du lot.
        """
        print(f"DEBUG QM [_process_incremental_drizzle_batch SUM/W]: Début traitement Drizzle Incr. Lot #{current_batch_num}...") # Debug

        if not batch_temp_filepaths:
            self.update_progress(f"⚠️ Tentative de traiter un batch Drizzle incrémental vide (Lot #{current_batch_num}).")
            print("DEBUG QM [_process_incremental_drizzle_batch SUM/W]: Sortie précoce (lot vide).") # Debug
            return

        num_files_in_batch = len(batch_temp_filepaths)
        progress_info = f"(Lot {current_batch_num}/{total_batches_est if total_batches_est > 0 else '?'})"
        self.update_progress(f"💧 Traitement Drizzle incrémental du batch {progress_info} ({num_files_in_batch} fichiers)...")

        # --- Vérifications Memmap ---
        if self.cumulative_sum_memmap is None or self.cumulative_wht_memmap is None or self.memmap_shape is None:
             self.update_progress("❌ Erreur critique: Accumulateurs Memmap SUM/WHT non initialisés pour Drizzle Incr.")
             print("ERREUR QM [_process_incremental_drizzle_batch SUM/W]: Memmap non initialisé.") # Debug
             self.processing_error = "Memmap non initialisé (Drizzle Incr)"
             self.stop_processing = True
             return

        # --- 1. Appeler Drizzle sur le lot courant ---
        drizzle_result_batch_sci = None # Image science normalisée (Counts/Sec ou équivalent)
        wht_map_batch = None          # Carte de poids du lot
        drizzle_proc = None           # Référence à l'instance DrizzleProcessor

        try:
            # --- Import Tardif (sécurité, même si déjà fait dans _worker) ---
            try: from ..enhancement.drizzle_integration import DrizzleProcessor
            except ImportError: raise RuntimeError("DrizzleProcessor non importable.")

            print("DEBUG QM [_process_incremental_drizzle_batch SUM/W]: Instanciation DrizzleProcessor...") # Debug
            drizzle_proc = DrizzleProcessor(
                scale_factor=self.drizzle_scale,
                pixfrac=self.drizzle_pixfrac,
                kernel=self.drizzle_kernel
            )

            # --- Déterminer la grille de sortie si pas encore fait ---
            # (Normalement fait au début du worker, mais sécurité)
            if self.drizzle_output_wcs is None or self.drizzle_output_shape_hw is None:
                 print("DEBUG QM [_process_incremental_drizzle_batch SUM/W]: Grille Drizzle non définie, tentative de création...") # Debug
                 if self.reference_wcs_object is None or self.memmap_shape is None:
                     raise RuntimeError("WCS ou Shape référence manquant pour créer grille Drizzle.")
                 # Utiliser la shape H,W du memmap (qui vient de la réf)
                 ref_shape_for_grid_hw = self.memmap_shape[:2]
                 self.drizzle_output_wcs, self.drizzle_output_shape_hw = self._create_drizzle_output_wcs(
                     self.reference_wcs_object, ref_shape_for_grid_hw, self.drizzle_scale
                 )
                 print(f"DEBUG QM [_process_incremental_drizzle_batch SUM/W]: Grille Drizzle créée : {self.drizzle_output_shape_hw}") # Debug

            # --- Vérifier compatibilité shape sortie memmap vs grille Drizzle ---
            # WHT memmap est (H,W), SUM est (H,W,C)
            # La sortie Drizzle sera (H,W,C) pour SCI et WHT après stack des canaux
            if self.drizzle_output_shape_hw != self.memmap_shape[:2]:
                 raise RuntimeError(f"Incompatibilité Shape Drizzle ({self.drizzle_output_shape_hw}) et Memmap ({self.memmap_shape[:2]})")

            print(f"DEBUG QM [_process_incremental_drizzle_batch SUM/W]: Appel DrizzleProcessor.apply_drizzle pour lot #{current_batch_num}...") # Debug
            # Utiliser le WCS et Shape de sortie définis pour Drizzle
            drizzle_result_batch_sci, wht_map_batch = drizzle_proc.apply_drizzle(
                batch_temp_filepaths,
                output_wcs=self.drizzle_output_wcs,
                output_shape_2d_hw=self.drizzle_output_shape_hw
            )

            if drizzle_result_batch_sci is None:
                 raise RuntimeError(f"Échec Drizzle sur le lot {progress_info}.")
            if wht_map_batch is None:
                 # Note: apply_drizzle devrait toujours retourner un wht map s'il retourne sci
                 print(f"AVERTISSEMENT QM [_process_incremental_drizzle_batch SUM/W]: Carte WHT non retournée pour le lot {progress_info}. Tentative avec poids=1.")
                 wht_map_batch = np.ones_like(drizzle_result_batch_sci, dtype=np.float32) # Fallback très simple

            self.update_progress(f"   -> Drizzle lot {progress_info} terminé (Shape SCI: {drizzle_result_batch_sci.shape}, WHT: {wht_map_batch.shape})")
            print(f"DEBUG QM [_process_incremental_drizzle_batch SUM/W]: Drizzle lot OK. SCI Range: [{np.nanmin(drizzle_result_batch_sci):.3f}, {np.nanmax(drizzle_result_batch_sci):.3f}], WHT Range: [{np.nanmin(wht_map_batch):.1f}, {np.nanmax(wht_map_batch):.1f}]") # Debug

        except Exception as e:
            self.update_progress(f"❌ Erreur Drizzle sur lot {progress_info}: {e}")
            print(f"ERREUR QM [_process_incremental_drizzle_batch SUM/W]: Échec Drizzle lot: {e}") # Debug
            traceback.print_exc(limit=2)
            self._cleanup_batch_temp_files(batch_temp_filepaths)
            self.failed_stack_count += num_files_in_batch
            return # Ne pas tenter d'accumuler

        # --- 2. Accumuler dans SUM et WHT ---
        try:
            self.update_progress(f"   -> Accumulation Drizzle lot {progress_info} (SUM/W)...")
            print("DEBUG QM [_process_incremental_drizzle_batch SUM/W]: Début accumulation memmap...") # Debug

            # S'assurer que les données sont en float32/64
            sci_batch_float = drizzle_result_batch_sci.astype(np.float64) # Utiliser float64 pour multiplication
            wht_batch_float = wht_map_batch.astype(np.float64)

            # Nettoyer les poids (doivent être >= 0)
            wht_batch_float[~np.isfinite(wht_batch_float)] = 0.0
            wht_batch_float = np.maximum(wht_batch_float, 0.0)

            # Calculer le signal pondéré pour ce lot: SCI * WHT
            weighted_signal_batch = sci_batch_float * wht_batch_float
            print(f"DEBUG QM [_process_incremental_drizzle_batch SUM/W]: Signal pondéré calculé. Range: [{np.nanmin(weighted_signal_batch):.3f}, {np.nanmax(weighted_signal_batch):.3f}]") # Debug

            # --- Accumulation SUM ---
            print("DEBUG QM [_process_incremental_drizzle_batch SUM/W]: Addition à cumulative_sum_memmap...") # Debug
            self.cumulative_sum_memmap[:] += weighted_signal_batch.astype(self.memmap_dtype_sum)
            if hasattr(self.cumulative_sum_memmap, 'flush'): self.cumulative_sum_memmap.flush()
            print("DEBUG QM [_process_incremental_drizzle_batch SUM/W]: Addition SUM terminée et flushée.") # Debug

            # --- Accumulation WHT ---
            # La carte de poids WHT est HxWxC, mais notre WHT memmap est HxW.
            # On doit sommer les poids des 3 canaux pour obtenir le poids total par pixel.
            # Ou utiliser le poids d'un seul canal si on suppose qu'ils sont similaires ?
            # Plus sûr: Sommer les poids des canaux.
            wht_batch_sum_channels = np.sum(wht_batch_float, axis=2)
            print(f"DEBUG QM [_process_incremental_drizzle_batch SUM/W]: Addition à cumulative_wht_memmap (somme des canaux WHT)...") # Debug
            self.cumulative_wht_memmap[:] += wht_batch_sum_channels.astype(self.memmap_dtype_wht)
            if hasattr(self.cumulative_wht_memmap, 'flush'): self.cumulative_wht_memmap.flush()
            print(f"DEBUG QM [_process_incremental_drizzle_batch SUM/W]: Addition WHT terminée et flushée.") # Debug

            # --- Mise à jour compteurs globaux ---
            # Pour Drizzle, le nombre d'images ajoutées est num_files_in_batch
            self.images_in_cumulative_stack += num_files_in_batch
            # Exposition : essayer de lire depuis le premier header du lot temp
            try:
                 first_hdr_batch = fits.getheader(batch_temp_filepaths[0])
                 exp_time_batch = float(first_hdr_batch.get('EXPTIME', 0.0))
                 self.total_exposure_seconds += num_files_in_batch * exp_time_batch
            except Exception: pass
            print(f"DEBUG QM [_process_incremental_drizzle_batch SUM/W]: Compteurs mis à jour: images={self.images_in_cumulative_stack}, exp={self.total_exposure_seconds:.1f}") # Debug


            # --- Mise à jour Header Cumulatif (Minimale ici) ---
            if self.current_stack_header is None: # Initialiser si premier lot Drizzle
                self.current_stack_header = fits.Header()
                # Copier infos Drizzle depuis l'output WCS si possible
                if self.drizzle_output_wcs:
                     try: self.current_stack_header.update(self.drizzle_output_wcs.to_header(relax=True))
                     except Exception as e_hdr: print(f"WARN: Erreur copie WCS header: {e_hdr}")
                # Copier quelques infos de base
                if self.reference_header_for_wcs:
                    keys_to_copy = ['INSTRUME', 'TELESCOP', 'OBJECT', 'FILTER', 'DATE-OBS']
                    for key in keys_to_copy:
                         if key in self.reference_header_for_wcs: self.current_stack_header[key] = self.reference_header_for_wcs[key]
                self.current_stack_header['STACKTYP'] = (f'Drizzle Incr SUM/W ({self.drizzle_scale:.0f}x)', 'Incremental Drizzle SUM/W')
                self.current_stack_header['DRZSCALE'] = (self.drizzle_scale, 'Drizzle scale factor')
                self.current_stack_header['DRZKERNEL'] = (self.drizzle_kernel, 'Drizzle kernel used')
                self.current_stack_header['DRZPIXFR'] = (self.drizzle_pixfrac, 'Drizzle pixfrac used')
                self.current_stack_header['CREATOR'] = ('SeestarStacker (SUM/W)', 'Processing Software')
                self.current_stack_header['HISTORY'] = 'Drizzle SUM/W Accumulation Initialized'
                if self.correct_hot_pixels: self.current_stack_header['HISTORY'] = 'Hot pixel correction applied'

            # Mettre à jour NIMAGES/TOTEXP
            self.current_stack_header['NIMAGES'] = (self.images_in_cumulative_stack, 'Images accumulated in Drizzle SUM/W')
            self.current_stack_header['TOTEXP'] = (round(self.total_exposure_seconds, 2), '[s] Approx exposure accumulated')

            self.update_progress(f"   -> Accumulation lot {progress_info} terminée.")

            # --- Mettre à jour l'aperçu ---
            # Utilise une nouvelle méthode qui lira SUM/W et fera la division
            print("DEBUG QM [_process_incremental_drizzle_batch SUM/W]: Appel _update_preview_sum_w...") # Debug
            self._update_preview_sum_w() # Nouvelle méthode d'aperçu pour SUM/W

        except MemoryError as mem_err:
             print(f"ERREUR QM [_process_incremental_drizzle_batch SUM/W]: ERREUR MÉMOIRE - {mem_err}") # Debug
             self.update_progress(f"❌ ERREUR MÉMOIRE lors de l'accumulation du batch Drizzle.")
             traceback.print_exc(limit=1)
             self.processing_error = "Erreur Mémoire Accumulation Drizzle"
             self.stop_processing = True
        except Exception as e:
            print(f"ERREUR QM [_process_incremental_drizzle_batch SUM/W]: Exception inattendue accumulation - {e}") # Debug
            self.update_progress(f"❌ Erreur combinaison Drizzle lot {progress_info}: {e}")
            traceback.print_exc(limit=2)
            self.failed_stack_count += num_files_in_batch

        # --- 3. Nettoyer les fichiers temporaires du lot ---
        if self.perform_cleanup:
             print(f"DEBUG QM [_process_incremental_drizzle_batch SUM/W]: Nettoyage fichiers temp lot #{current_batch_num}...") # Debug
             self._cleanup_batch_temp_files(batch_temp_filepaths)
        else:
             print(f"DEBUG QM [_process_incremental_drizzle_batch SUM/W]: Fichiers temp lot #{current_batch_num} conservés.") # Debug
             self.update_progress(f"   -> Fichiers temporaires du lot {progress_info} conservés.")
        
        print(f"DEBUG QM [_process_incremental_drizzle_batch SUM/W]: Fin traitement lot #{current_batch_num}.") # Debug








#################################################################################################################################################



    def _combine_drizzle_chunks(self, chunk_sci_files, chunk_wht_files):
        """
        Combine les fichiers chunks Drizzle (science et poids) sauvegardés sur disque.
        Lit les fichiers et effectue une moyenne pondérée.

        Args:
            chunk_sci_files (list): Liste des chemins vers les fichiers FITS science des chunks.
            chunk_wht_files (list): Liste des chemins vers les fichiers FITS poids des chunks.

        Returns:
            tuple: (final_sci_image, final_wht_map) ou (None, None) si échec.
                   Les tableaux retournés sont au format HxWxC, float32.
        """
        if not chunk_sci_files or not chunk_wht_files or len(chunk_sci_files) != len(chunk_wht_files):
            self.update_progress("❌ Erreur interne: Listes de fichiers chunks invalides ou incohérentes.")
            return None, None
        num_chunks = len(chunk_sci_files)
        if num_chunks == 0: self.update_progress("ⓘ Aucun chunk Drizzle à combiner."); return None, None

        self.update_progress(f"⚙️ Combinaison finale de {num_chunks} chunks Drizzle...")
        start_time = time.time()

        numerator_sum = None; denominator_sum = None
        output_shape = None; output_header = None
        first_chunk_processed_successfully = False

        try:
            # --- Boucle sur les chunks pour lire et accumuler ---
            for i, (sci_path, wht_path) in enumerate(zip(chunk_sci_files, chunk_wht_files)):
                if self.stop_processing: self.update_progress("🛑 Arrêt demandé pendant combinaison chunks."); return None, None
                self.update_progress(f"   -> Lecture et accumulation chunk {i+1}/{num_chunks}...")
                sci_chunk, wht_chunk = None, None
                sci_chunk_cxhxw, wht_chunk_cxhxw = None, None

                try:
                    # Lire Science Chunk
                    with fits.open(sci_path, memmap=False) as hdul_sci:
                        if not hdul_sci or hdul_sci[0].data is None: raise IOError(f"Chunk science invalide: {sci_path}")
                        sci_chunk_cxhxw = hdul_sci[0].data
                        if sci_chunk_cxhxw.ndim != 3 or sci_chunk_cxhxw.shape[0] != 3: raise ValueError(f"Chunk science {sci_path} non CxHxW.")
                        sci_chunk = np.moveaxis(sci_chunk_cxhxw, 0, -1).astype(np.float32)
                        if i == 0: output_header = hdul_sci[0].header # Garder header

                    # Lire Poids Chunk
                    with fits.open(wht_path, memmap=False) as hdul_wht:
                        if not hdul_wht or hdul_wht[0].data is None: raise IOError(f"Chunk poids invalide: {wht_path}")
                        wht_chunk_cxhxw = hdul_wht[0].data
                        if wht_chunk_cxhxw.ndim != 3 or wht_chunk_cxhxw.shape[0] != 3: raise ValueError(f"Chunk poids {wht_path} non CxHxW.")
                        wht_chunk = np.moveaxis(wht_chunk_cxhxw, 0, -1).astype(np.float32)

                    # Initialiser les accumulateurs
                    if numerator_sum is None:
                        output_shape = sci_chunk.shape
                        if output_shape is None: raise ValueError("Shape du premier chunk est None.")
                        numerator_sum = np.zeros(output_shape, dtype=np.float64) # float64 pour somme
                        denominator_sum = np.zeros(output_shape, dtype=np.float64)
                        print(f"      - Initialisation accumulateurs (Shape: {output_shape})")
                        first_chunk_processed_successfully = True

                    # Vérifier Shapes
                    if sci_chunk.shape != output_shape or wht_chunk.shape != output_shape:
                        self.update_progress(f"      -> ⚠️ Shape incohérente chunk {i+1}. Ignoré.")
                        continue

                    # --- Accumulation ---
                    sci_chunk_clean = np.nan_to_num(sci_chunk, nan=0.0)
                    wht_chunk_clean = np.nan_to_num(wht_chunk, nan=0.0)
                    wht_chunk_clean = np.maximum(wht_chunk_clean, 0.0)
                    numerator_sum += sci_chunk_clean * wht_chunk_clean
                    denominator_sum += wht_chunk_clean
                    # --- Fin Accumulation ---

                except (FileNotFoundError, IOError, ValueError) as read_err:
                     self.update_progress(f"      -> ❌ ERREUR lecture/validation chunk {i+1}: {read_err}. Ignoré.")
                     if i == 0: first_chunk_processed_successfully = False; continue
                finally:
                     del sci_chunk, wht_chunk, sci_chunk_cxhxw, wht_chunk_cxhxw
                     if (i + 1) % 5 == 0: gc.collect()
            # --- Fin Boucle Chunks ---

            if not first_chunk_processed_successfully or numerator_sum is None:
                raise RuntimeError("Aucun chunk valide n'a pu être lu pour initialiser la combinaison.")

            # --- Calcul final ---
            self.update_progress("   -> Calcul de l'image finale combinée...")
            epsilon = 1e-12
            final_sci_combined = np.zeros_like(numerator_sum, dtype=np.float32)
            valid_mask = denominator_sum > epsilon
            with np.errstate(divide='ignore', invalid='ignore'):
                final_sci_combined[valid_mask] = (numerator_sum[valid_mask] / denominator_sum[valid_mask])
            final_sci_combined = np.nan_to_num(final_sci_combined, nan=0.0, posinf=0.0, neginf=0.0).astype(np.float32)
            final_wht_combined = denominator_sum.astype(np.float32)
            # --- Fin Calcul ---

        except MemoryError: self.update_progress("❌ ERREUR MÉMOIRE pendant combinaison chunks."); traceback.print_exc(limit=1); return None, None
        except Exception as e: self.update_progress(f"❌ Erreur inattendue pendant combinaison chunks: {e}"); traceback.print_exc(limit=2); return None, None

        if final_sci_combined is None or final_wht_combined is None: self.update_progress("❌ Combinaison chunks n'a produit aucun résultat."); return None, None

        end_time = time.time()
        self.update_progress(f"✅ Combinaison chunks terminée en {end_time - start_time:.2f}s.")
        return final_sci_combined, final_wht_combined


###############################################################################################################################################





    def _combine_batch_result(self, stacked_batch_data_np, stack_info_header, batch_coverage_map_2d):
        """
        [MODE SUM/W - CLASSIQUE] Accumule le résultat d'un batch classique
        (image moyenne du lot et sa carte de couverture/poids 2D)
        dans les accumulateurs memmap globaux SUM et WHT.

        Args:
            stacked_batch_data_np (np.ndarray): Image MOYENNE du lot (HWC ou HW, float32, 0-1).
            stack_info_header (fits.Header): En-tête info du lot (contient NIMAGES physiques).
            batch_coverage_map_2d (np.ndarray): Carte de poids/couverture 2D (HW, float32)
                                                pour ce lot spécifique.
        """
        print(f"DEBUG QM [_combine_batch_result SUM/W]: Début accumulation lot classique avec carte de couverture 2D.")
        if batch_coverage_map_2d is not None:
            print(f"  -> Reçu de _stack_batch -> batch_coverage_map_2d - Shape: {batch_coverage_map_2d.shape}, "
                  f"Range: [{np.min(batch_coverage_map_2d):.2f}-{np.max(batch_coverage_map_2d):.2f}], "
                  f"Sum: {np.sum(batch_coverage_map_2d):.2f}")
        else:
            print(f"  -> Reçu de _stack_batch -> batch_coverage_map_2d est None.")


        # --- Vérifications initiales ---
        if stacked_batch_data_np is None or stack_info_header is None or batch_coverage_map_2d is None:
            self.update_progress("⚠️ Erreur interne: Données batch/couverture invalides pour accumulation SUM/W.")
            print("DEBUG QM [_combine_batch_result SUM/W]: Sortie précoce (données batch/couverture invalides).")
            return

        if self.cumulative_sum_memmap is None or self.cumulative_wht_memmap is None or self.memmap_shape is None:
             self.update_progress("❌ Erreur critique: Accumulateurs Memmap SUM/WHT non initialisés.")
             print("ERREUR QM [_combine_batch_result SUM/W]: Memmap non initialisé.")
             self.processing_error = "Memmap non initialisé"; self.stop_processing = True
             return

        # Vérifier la cohérence des shapes
        # stacked_batch_data_np peut être HWC ou HW. memmap_shape est HWC.
        # batch_coverage_map_2d doit être HW.
        expected_shape_hw = self.memmap_shape[:2]
        
        if batch_coverage_map_2d.shape != expected_shape_hw:
            self.update_progress(f"❌ Incompatibilité shape carte couverture lot: Attendu {expected_shape_hw}, Reçu {batch_coverage_map_2d.shape}. Accumulation échouée.")
            print(f"ERREUR QM [_combine_batch_result SUM/W]: Incompatibilité shape carte couverture lot.")
            try: batch_n_error = int(stack_info_header.get('NIMAGES', 1)); self.failed_stack_count += batch_n_error
            except: self.failed_stack_count += 1 # Au moins une image
            return

        # S'assurer que stacked_batch_data_np a la bonne dimension pour la multiplication (HWC ou HW)
        is_color_batch_data = (stacked_batch_data_np.ndim == 3 and stacked_batch_data_np.shape[2] == 3)
        if is_color_batch_data and stacked_batch_data_np.shape != self.memmap_shape:
            self.update_progress(f"❌ Incompatibilité shape image lot (couleur): Attendu {self.memmap_shape}, Reçu {stacked_batch_data_np.shape}. Accumulation échouée.")
            print(f"ERREUR QM [_combine_batch_result SUM/W]: Incompatibilité shape image lot (couleur).")
            try: batch_n_error = int(stack_info_header.get('NIMAGES', 1)); self.failed_stack_count += batch_n_error
            except: self.failed_stack_count += 1
            return
        elif not is_color_batch_data and stacked_batch_data_np.ndim == 2 and stacked_batch_data_np.shape != expected_shape_hw:
            self.update_progress(f"❌ Incompatibilité shape image lot (N&B): Attendu {expected_shape_hw}, Reçu {stacked_batch_data_np.shape}. Accumulation échouée.")
            print(f"ERREUR QM [_combine_batch_result SUM/W]: Incompatibilité shape image lot (N&B).")
            try: batch_n_error = int(stack_info_header.get('NIMAGES', 1)); self.failed_stack_count += batch_n_error
            except: self.failed_stack_count += 1
            return
        elif not is_color_batch_data and stacked_batch_data_np.ndim != 2 : # Cas N&B mais pas 2D
             self.update_progress(f"❌ Shape image lot N&B inattendue: {stacked_batch_data_np.shape}. Accumulation échouée.")
             print(f"ERREUR QM [_combine_batch_result SUM/W]: Shape image lot N&B inattendue.")
             try: batch_n_error = int(stack_info_header.get('NIMAGES', 1)); self.failed_stack_count += batch_n_error
             except: self.failed_stack_count += 1
             return


        try:
            num_physical_images_in_batch = int(stack_info_header.get('NIMAGES', 1))
            batch_exposure = float(stack_info_header.get('TOTEXP', 0.0))

            # Vérifier si la carte de couverture a des poids significatifs
            if np.sum(batch_coverage_map_2d) < 1e-6 and num_physical_images_in_batch > 0:
                self.update_progress(f"⚠️ Lot avec {num_physical_images_in_batch} images mais somme de couverture quasi nulle. Lot ignoré pour accumulation.")
                print(f"DEBUG QM [_combine_batch_result SUM/W]: Sortie précoce (somme couverture quasi nulle).")
                self.failed_stack_count += num_physical_images_in_batch # Compter ces images comme échec d'empilement
                return

            # Préparer les données pour l'accumulation (types et shapes)
            # stacked_batch_data_np est déjà float32, 0-1
            # batch_coverage_map_2d est déjà float32
            
            # Calculer le signal total à ajouter à SUM: ImageMoyenneDuLot * SaCarteDeCouverturePondérée
            # Si stacked_batch_data_np est HWC et batch_coverage_map_2d est HW, il faut broadcaster.
            signal_to_add_to_sum_float64 = None # Utiliser float64 pour la multiplication et l'accumulation
            if is_color_batch_data: # Image couleur HWC
                signal_to_add_to_sum_float64 = stacked_batch_data_np.astype(np.float64) * batch_coverage_map_2d.astype(np.float64)[..., np.newaxis]
            else: # Image N&B HW
                # Si SUM memmap est HWC (ce qui est le cas avec memmap_shape), il faut adapter
                if self.memmap_shape[2] == 3: # Si l'accumulateur global est couleur
                    # On met l'image N&B dans les 3 canaux de l'accumulateur
                    temp_hwc = np.stack([stacked_batch_data_np]*3, axis=-1)
                    signal_to_add_to_sum_float64 = temp_hwc.astype(np.float64) * batch_coverage_map_2d.astype(np.float64)[..., np.newaxis]
                else: # Si l'accumulateur global est N&B (ne devrait pas arriver avec memmap_shape HWC)
                    signal_to_add_to_sum_float64 = stacked_batch_data_np.astype(np.float64) * batch_coverage_map_2d.astype(np.float64)

            print(f"DEBUG QM [_combine_batch_result SUM/W]: Accumulation pour {num_physical_images_in_batch} images physiques.")
            print(f"  -> signal_to_add_to_sum_float64 - Shape: {signal_to_add_to_sum_float64.shape}, "
                  f"Range: [{np.min(signal_to_add_to_sum_float64):.2f} - {np.max(signal_to_add_to_sum_float64):.2f}]")

            # --- Accumulation dans les memmaps ---
            self.cumulative_sum_memmap[:] += signal_to_add_to_sum_float64.astype(self.memmap_dtype_sum)
            if hasattr(self.cumulative_sum_memmap, 'flush'): self.cumulative_sum_memmap.flush()
            print("DEBUG QM [_combine_batch_result SUM/W]: Addition SUM terminée et flushée.")

            # batch_coverage_map_2d est déjà HW et float32 (dtype de self.memmap_dtype_wht)
            self.cumulative_wht_memmap[:] += batch_coverage_map_2d # Pas besoin de astype si déjà float32
            if hasattr(self.cumulative_wht_memmap, 'flush'): self.cumulative_wht_memmap.flush()
            print("DEBUG QM [_combine_batch_result SUM/W]: Addition WHT terminée et flushée.")

            # Mise à jour des compteurs globaux
            self.images_in_cumulative_stack += num_physical_images_in_batch # Compte les images physiques
            self.total_exposure_seconds += batch_exposure
            print(f"DEBUG QM [_combine_batch_result SUM/W]: Compteurs mis à jour: images_in_cumulative_stack={self.images_in_cumulative_stack}, total_exposure_seconds={self.total_exposure_seconds:.1f}")

            # --- Mise à jour Header Cumulatif (comme avant) ---
            if self.current_stack_header is None:
                self.current_stack_header = fits.Header()
                first_header_from_batch = stack_info_header
                keys_to_copy = ['INSTRUME', 'TELESCOP', 'OBJECT', 'FILTER', 'DATE-OBS', 'GAIN', 'OFFSET', 'CCD-TEMP', 'RA', 'DEC', 'SITELAT', 'SITELONG', 'FOCALLEN', 'BAYERPAT']
                for key_iter in keys_to_copy:
                    if first_header_from_batch and key_iter in first_header_from_batch:
                        try: self.current_stack_header[key_iter] = (first_header_from_batch[key_iter], first_header_from_batch.comments[key_iter] if key_iter in first_header_from_batch.comments else '')
                        except Exception: self.current_stack_header[key_iter] = first_header_from_batch[key_iter]
                self.current_stack_header['STACKTYP'] = (f'Classic SUM/W ({self.stacking_mode})', 'Stacking method')
                self.current_stack_header['CREATOR'] = ('SeestarStacker (SUM/W)', 'Processing Software')
                if self.correct_hot_pixels: self.current_stack_header['HISTORY'] = 'Hot pixel correction applied'
                if self.use_quality_weighting: self.current_stack_header['HISTORY'] = 'Quality weighting (SNR/Stars) with per-pixel coverage for SUM/W'
                else: self.current_stack_header['HISTORY'] = 'Uniform weighting (by image count) with per-pixel coverage for SUM/W'
                self.current_stack_header['HISTORY'] = 'SUM/W Accumulation Initialized'

            self.current_stack_header['NIMAGES'] = (self.images_in_cumulative_stack, 'Physical images processed for stack')
            self.current_stack_header['TOTEXP'] = (round(self.total_exposure_seconds, 2), '[s] Approx total exposure time')
            
            # Mettre à jour SUMWGHTS avec la somme des poids max de WHT (approximation de l'exposition pondérée)
            # self.cumulative_wht_memmap est HW, float32
            current_total_wht_center = np.max(self.cumulative_wht_memmap) if self.cumulative_wht_memmap.size > 0 else 0.0
            self.current_stack_header['SUMWGHTS'] = (float(current_total_wht_center), 'Approx. max sum of weights in WHT map')

            print("DEBUG QM [_combine_batch_result SUM/W]: Accumulation batch classique terminée.")

        except MemoryError as mem_err:
             print(f"ERREUR QM [_combine_batch_result SUM/W]: ERREUR MÉMOIRE - {mem_err}")
             self.update_progress(f"❌ ERREUR MÉMOIRE lors de l'accumulation du batch classique.")
             traceback.print_exc(limit=1); self.processing_error = "Erreur Mémoire Accumulation"; self.stop_processing = True
        except Exception as e:
            print(f"ERREUR QM [_combine_batch_result SUM/W]: Exception inattendue - {e}")
            self.update_progress(f"❌ Erreur pendant l'accumulation du résultat du batch: {e}")
            traceback.print_exc(limit=3)
            try: batch_n_error_acc = int(stack_info_header.get('NIMAGES', 1)) # Nombre d'images du lot qui a échoué
            except: batch_n_error_acc = 1
            self.failed_stack_count += batch_n_error_acc





################################################################################################################################################
    def _save_intermediate_stack(self):
        if self.current_stack_data is None or self.output_folder is None: return
        stack_path = os.path.join(self.output_folder, "stack_cumulative.fit"); preview_path = os.path.join(self.output_folder, "stack_cumulative.png")
        try:
            header_to_save = self.current_stack_header.copy() if self.current_stack_header else fits.Header()
            try:
                if 'HISTORY' in header_to_save:
                    history_entries = list(header_to_save['HISTORY']); filtered_history = [h for h in history_entries if 'Intermediate save' not in str(h)]
                    while 'HISTORY' in header_to_save: del header_to_save['HISTORY']
                    for entry in filtered_history: header_to_save.add_history(entry)
            except Exception: pass
            header_to_save.add_history(f'Intermediate save after combining {self.images_in_cumulative_stack} images')
            save_fits_image(self.current_stack_data, stack_path, header_to_save, overwrite=True)
            save_preview_image(self.current_stack_data, preview_path, apply_stretch=True)
        except Exception as e: print(f"⚠️ Erreur sauvegarde stack intermédiaire: {e}")

################################################################################################################################################






    def _stack_batch(self, batch_items_with_masks, current_batch_num=0, total_batches_est=0):
        """
        Combine un lot d'images alignées en utilisant ccdproc.combine.
        Calcule et applique les poids qualité scalaires si activé.
        NOUVEAU: Calcule et retourne une carte de couverture/poids 2D pour le lot.

        Args:
            batch_items_with_masks (list): Liste de tuples:
                [(aligned_data, header, scores, wcs_obj, valid_pixel_mask_2d), ...].
                - aligned_data: HWC ou HW, float32, 0-1.
                - valid_pixel_mask_2d: HW bool, True où aligned_data a des pixels valides.
            current_batch_num (int): Numéro du lot pour les logs.
            total_batches_est (int): Estimation totale des lots pour les logs.

        Returns:
            tuple: (stacked_image_np, stack_info_header, batch_coverage_map_2d)
                   ou (None, None, None) en cas d'échec.
                   batch_coverage_map_2d: Carte HxW float32 des poids/couverture pour ce lot.
        """
        if not batch_items_with_masks:
            self.update_progress(f"❌ Erreur interne: _stack_batch reçu un lot vide (batch_items_with_masks).")
            return None, None, None

        num_physical_images_in_batch_initial = len(batch_items_with_masks)
        progress_info = f"(Lot {current_batch_num}/{total_batches_est if total_batches_est > 0 else '?'})"
        self.update_progress(f"✨ Combinaison ccdproc du batch {progress_info} ({num_physical_images_in_batch_initial} images physiques initiales)...")
        print(f"DEBUG QM [_stack_batch]: Début pour lot #{current_batch_num} avec {num_physical_images_in_batch_initial} items.")

        # --- 1. Filtrer les items valides et extraire les composants ---
        # Un item est valide si image, header, scores, et valid_pixel_mask sont non None
        # et si la shape de l'image est cohérente.
        
        valid_images_for_ccdproc = [] # Liste des arrays image (HWC ou HW)
        valid_headers_for_ccdproc = []
        valid_scores_for_quality_weights = []
        valid_pixel_masks_for_coverage = [] # Liste des masques 2D (HW bool)

        ref_shape_check = None # Shape de la première image valide (HWC ou HW)
        is_color_batch = False # Sera déterminé par la première image valide

        for idx, item_tuple in enumerate(batch_items_with_masks):
            if len(item_tuple) != 5: # S'assurer qu'on a bien les 5 éléments
                self.update_progress(f"   -> Item {idx+1} du lot {current_batch_num} ignoré (format de tuple incorrect).")
                continue

            img_np, hdr, score, _wcs_obj, mask_2d = item_tuple # Déballer

            if img_np is None or hdr is None or score is None or mask_2d is None:
                self.update_progress(f"   -> Item {idx+1} (img/hdr/score/mask None) du lot {current_batch_num} ignoré.")
                continue

            # Déterminer la shape de référence et si le lot est couleur avec le premier item valide
            if ref_shape_check is None:
                ref_shape_check = img_np.shape
                is_color_batch = (img_np.ndim == 3 and img_np.shape[2] == 3)
                print(f"     - Référence shape pour lot: {ref_shape_check}, Couleur: {is_color_batch}")

            # Vérifier la cohérence des dimensions avec la référence
            is_current_item_valid_shape = False
            if is_color_batch:
                if img_np.ndim == 3 and img_np.shape == ref_shape_check and mask_2d.shape == ref_shape_check[:2]:
                    is_current_item_valid_shape = True
            else: # N&B
                if img_np.ndim == 2 and img_np.shape == ref_shape_check and mask_2d.shape == ref_shape_check:
                    is_current_item_valid_shape = True
            
            if is_current_item_valid_shape:
                valid_images_for_ccdproc.append(img_np)
                valid_headers_for_ccdproc.append(hdr)
                valid_scores_for_quality_weights.append(score)
                valid_pixel_masks_for_coverage.append(mask_2d)
            else:
                self.update_progress(f"   -> Item {idx+1} du lot {current_batch_num} ignoré (shape image {img_np.shape} ou masque {mask_2d.shape} incompatible avec réf {ref_shape_check}).")

        num_valid_images_for_processing = len(valid_images_for_ccdproc)
        print(f"DEBUG QM [_stack_batch]: {num_valid_images_for_processing}/{num_physical_images_in_batch_initial} images valides pour traitement dans ce lot.")

        if num_valid_images_for_processing == 0:
            self.update_progress(f"❌ Aucune image valide trouvée dans le lot {current_batch_num} après filtrage. Lot ignoré.")
            return None, None, None
        
        # La shape 2D pour la carte de couverture (H, W)
        shape_2d_for_coverage_map = ref_shape_check[:2] if is_color_batch else ref_shape_check

        # --- 2. Calculer les poids scalaires qualité pour les images VALIDES ---
        weight_scalars_for_ccdproc = None # Sera un array NumPy ou None
        sum_of_quality_weights_applied = float(num_valid_images_for_processing) # Défaut si pas de pondération
        quality_weighting_was_effectively_applied = False

        if self.use_quality_weighting:
            self.update_progress(f"   -> Calcul des poids qualité pour {num_valid_images_for_processing} images valides...")
            try:
                calculated_weights = self._calculate_weights(valid_scores_for_quality_weights) # Renvoie déjà un array NumPy
                if calculated_weights is not None and calculated_weights.size == num_valid_images_for_processing:
                    weight_scalars_for_ccdproc = calculated_weights
                    sum_of_quality_weights_applied = np.sum(weight_scalars_for_ccdproc)
                    quality_weighting_was_effectively_applied = True
                    self.update_progress(f"   -> Poids qualité (scalaires) calculés. Somme: {sum_of_quality_weights_applied:.2f}. Range: [{np.min(weight_scalars_for_ccdproc):.2f}-{np.max(weight_scalars_for_ccdproc):.2f}]")
                else:
                    self.update_progress(f"   ⚠️ Erreur calcul poids scalaires. Utilisation poids uniformes (1.0).")
                    # sum_of_quality_weights_applied reste num_valid_images_for_processing
            except Exception as w_err:
                self.update_progress(f"   ⚠️ Erreur pendant calcul poids scalaires: {w_err}. Utilisation poids uniformes (1.0).")
                # sum_of_quality_weights_applied reste num_valid_images_for_processing
        else:
            self.update_progress(f"   -> Pondération Qualité (scalaire) désactivée. Poids uniformes (1.0) seront utilisés par ccdproc.")
            # sum_of_quality_weights_applied reste num_valid_images_for_processing


        # --- 3. Préparer les CCDData pour ccdproc.combine ---
        ccd_list_all_channels = [] # Pour couleur: [[chR_img1,...], [chG_img1,...], [chB_img1,...]]
                                   # Pour N&B: sera juste une liste de CCDData N&B

        if is_color_batch:
            for _ in range(3): ccd_list_all_channels.append([]) # Initialiser listes pour R, G, B
            for i in range(num_valid_images_for_processing):
                img_np = valid_images_for_ccdproc[i]
                hdr = valid_headers_for_ccdproc[i]
                exposure = float(hdr.get('EXPTIME', 1.0)) # EXPTIME par image
                for c in range(3): # Pour chaque canal R, G, B
                    channel_data_2d = img_np[..., c]
                    channel_data_2d_clean = np.nan_to_num(channel_data_2d, nan=0.0, posinf=0.0, neginf=0.0)
                    ccd = CCDData(channel_data_2d_clean, unit='adu', meta=hdr.copy()) # Utiliser le header original
                    ccd.meta['EXPOSURE'] = exposure # S'assurer que EXPOSURE est dans meta pour ccdproc
                    ccd_list_all_channels[c].append(ccd)
        else: # Grayscale
            ccd_list_grayscale_for_combine = []
            for i in range(num_valid_images_for_processing):
                img_np = valid_images_for_ccdproc[i]
                hdr = valid_headers_for_ccdproc[i]
                exposure = float(hdr.get('EXPTIME', 1.0))
                img_np_clean = np.nan_to_num(img_np, nan=0.0, posinf=0.0, neginf=0.0)
                ccd = CCDData(img_np_clean, unit='adu', meta=hdr.copy())
                ccd.meta['EXPOSURE'] = exposure
                ccd_list_grayscale_for_combine.append(ccd)
            ccd_list_all_channels.append(ccd_list_grayscale_for_combine) # Mettre dans la structure attendue

        # --- 4. Stack images avec ccdproc.combine (comme avant) ---
        stacked_batch_data_np = None # Résultat HWC ou HW
        stack_method_used_for_header = self.stacking_mode
        kappa_val_for_header = float(self.kappa) # Assurer float

        try:
            if is_color_batch:
                self.update_progress(f"   -> Combinaison couleur par canal avec ccdproc.combine ({num_valid_images_for_processing} images/canal)...")
                stacked_channels_list = []
                
                for c in range(3): # Pour R, G, B
                    channel_name = ['R', 'G', 'B'][c]
                    current_ccd_list_for_channel = ccd_list_all_channels[c]
                    if not current_ccd_list_for_channel: raise ValueError(f"Aucune CCDData pour canal {channel_name}.")
                    
                    combine_kwargs = {'mem_limit': 2e9} # Limite mémoire ccdproc
                    if stack_method_used_for_header == 'mean': combine_kwargs['method'] = 'average'
                    elif stack_method_used_for_header == 'median': combine_kwargs['method'] = 'median'
                    elif stack_method_used_for_header in ['kappa-sigma', 'winsorized-sigma']:
                        combine_kwargs.update({
                            'method': 'average', 'sigma_clip': True,
                            'sigma_clip_low_thresh': kappa_val_for_header,
                            'sigma_clip_high_thresh': kappa_val_for_header
                        })
                        if stack_method_used_for_header == 'winsorized-sigma': # Note pour l'utilisateur
                            self.update_progress(f"   ℹ️ Mode 'winsorized' traité comme kappa-sigma ({kappa_val_for_header:.1f}) par ccdproc.combine")
                    else: combine_kwargs['method'] = 'average' # Fallback
                    
                    if weight_scalars_for_ccdproc is not None: # Si des poids scalaires ont été calculés
                         combine_kwargs['weights'] = weight_scalars_for_ccdproc
                    
                    print(f"      -> ccdproc.combine Canal {channel_name}. Méthode: {combine_kwargs.get('method')}, Poids scalaires: {'Oui' if 'weights' in combine_kwargs else 'Non'}")
                    combined_ccd_channel = ccdproc_combine(current_ccd_list_for_channel, **combine_kwargs)
                    stacked_channels_list.append(combined_ccd_channel.data.astype(np.float32))
                
                if len(stacked_channels_list) != 3: raise RuntimeError("ccdproc couleur n'a pas produit 3 canaux.")
                stacked_batch_data_np = np.stack(stacked_channels_list, axis=-1) # Reconstruire HWC
            
            else: # Grayscale
                current_ccd_list_for_channel = ccd_list_all_channels[0] # Il n'y a qu'une liste
                if not current_ccd_list_for_channel: raise ValueError("Aucune CCDData N&B à combiner.")
                self.update_progress(f"   -> Combinaison N&B avec ccdproc.combine ({len(current_ccd_list_for_channel)} images)...")
                combine_kwargs = {'mem_limit': 2e9}
                # ... (logique kwargs identique à la couleur)
                if stack_method_used_for_header == 'mean': combine_kwargs['method'] = 'average'
                elif stack_method_used_for_header == 'median': combine_kwargs['method'] = 'median'
                elif stack_method_used_for_header in ['kappa-sigma', 'winsorized-sigma']:
                    combine_kwargs.update({'method': 'average', 'sigma_clip': True, 'sigma_clip_low_thresh': kappa_val_for_header, 'sigma_clip_high_thresh': kappa_val_for_header})
                    if stack_method_used_for_header == 'winsorized-sigma': self.update_progress(f"   ℹ️ Mode 'winsorized' traité comme kappa-sigma ({kappa_val_for_header:.1f})")
                else: combine_kwargs['method'] = 'average'
                if weight_scalars_for_ccdproc is not None: combine_kwargs['weights'] = weight_scalars_for_ccdproc
                print(f"      -> ccdproc.combine N&B. Méthode: {combine_kwargs.get('method')}, Poids scalaires: {'Oui' if 'weights' in combine_kwargs else 'Non'}")
                combined_ccd_grayscale = ccdproc_combine(current_ccd_list_for_channel, **combine_kwargs)
                stacked_batch_data_np = combined_ccd_grayscale.data.astype(np.float32) # HW

            # --- Normalisation 0-1 de l'image moyenne du lot ---
            min_val_batch, max_val_batch = np.nanmin(stacked_batch_data_np), np.nanmax(stacked_batch_data_np)
            if np.isfinite(min_val_batch) and np.isfinite(max_val_batch) and max_val_batch > min_val_batch:
                stacked_batch_data_np = (stacked_batch_data_np - min_val_batch) / (max_val_batch - min_val_batch)
            elif np.isfinite(max_val_batch) and max_val_batch == min_val_batch: # Image constante
                 stacked_batch_data_np = np.full_like(stacked_batch_data_np, 0.5) # Gris
            else: # Tout NaN/Inf
                 stacked_batch_data_np = np.zeros_like(stacked_batch_data_np) # Noir
            stacked_batch_data_np = np.clip(stacked_batch_data_np, 0.0, 1.0).astype(np.float32)
            print(f"     - Image moyenne du lot normalisée 0-1. Shape: {stacked_batch_data_np.shape}")

        except MemoryError as mem_err:
            print(f"\n❌ ERREUR MÉMOIRE Combinaison Lot {progress_info}: {mem_err}"); traceback.print_exc(limit=1)
            self.update_progress(f"❌ ERREUR Mémoire ccdproc Lot {progress_info}. Lot ignoré.")
            gc.collect(); return None, None, None # Retourner None pour la carte de poids aussi
        except Exception as stack_err:
            print(f"\n❌ ERREUR ccdproc.combine Lot {progress_info}: {stack_err}"); traceback.print_exc(limit=3)
            self.update_progress(f"❌ ERREUR ccdproc.combine Lot {progress_info}. Lot ignoré.")
            gc.collect(); return None, None, None

        # --- 5. NOUVEAU : Calculer batch_coverage_map_2d (HxW, float32) ---
        print(f"   -> Calcul de la carte de poids/couverture 2D pour le lot #{current_batch_num}...")
        batch_coverage_map_2d = np.zeros(shape_2d_for_coverage_map, dtype=np.float32)
        
        for i in range(num_valid_images_for_processing):
            valid_pixel_mask_for_img = valid_pixel_masks_for_coverage[i] # C'est un masque booléen HW
            
            # Déterminer le poids scalaire à appliquer à ce masque
            current_image_scalar_weight = 1.0 # Défaut si pas de pondération
            if weight_scalars_for_ccdproc is not None: # Si la pondération qualité a été calculée
                current_image_scalar_weight = weight_scalars_for_ccdproc[i]
            
            # Ajouter le masque pondéré à la carte de couverture du lot
            # valid_pixel_mask_for_img.astype(np.float32) convertit True->1.0, False->0.0
            batch_coverage_map_2d += valid_pixel_mask_for_img.astype(np.float32) * current_image_scalar_weight
        
        print(f"     - Carte de poids/couverture 2D du lot calculée. Shape: {batch_coverage_map_2d.shape}, Range: [{np.min(batch_coverage_map_2d):.2f}-{np.max(batch_coverage_map_2d):.2f}]")

        # --- 6. Création de l'en-tête d'information (comme avant, mais utilise num_valid_images_for_processing) ---
        stack_info_header = fits.Header()
        stack_info_header['NIMAGES'] = (num_valid_images_for_processing, 'Valid images combined in this batch') # ASCII
        final_method_str_for_hdr = stack_method_used_for_header # Peut être "kappa-sigma(K)"
        if stack_method_used_for_header in ['kappa-sigma', 'winsorized-sigma']: final_method_str_for_hdr = f"kappa-sigma({kappa_val_for_header:.1f})"
        stack_info_header['STACKMETH'] = (final_method_str_for_hdr, 'CCDProc method for this batch')
        if 'kappa-sigma' in final_method_str_for_hdr: stack_info_header['KAPPA'] = (kappa_val_for_header, 'Kappa value for clipping')
        
        stack_info_header['WGHT_APP'] = (quality_weighting_was_effectively_applied, 'Quality weights (scalar) used by ccdproc_combine')
        if quality_weighting_was_effectively_applied:
            w_metrics_str_list = []
            if self.weight_by_snr: w_metrics_str_list.append(f"SNR^{self.snr_exponent:.1f}")
            if self.weight_by_stars: w_metrics_str_list.append(f"Stars^{self.stars_exponent:.1f}")
            stack_info_header['WGHT_MET'] = (",".join(w_metrics_str_list) if w_metrics_str_list else "None_Active", 'Metrics configured for scalar weighting')
            stack_info_header['SUMSCLW'] = (float(sum_of_quality_weights_applied), 'Sum of scalar quality weights in this batch')
        else:
            stack_info_header['SUMSCLW'] = (float(num_valid_images_for_processing), 'Effective num images (uniform scalar weight=1)')
        
        batch_total_exposure = 0.0
        for hdr_iter in valid_headers_for_ccdproc: # Utiliser les headers des images valides
            if hdr_iter and 'EXPTIME' in hdr_iter:
                try: batch_total_exposure += float(hdr_iter['EXPTIME'])
                except (ValueError, TypeError): pass
        stack_info_header['TOTEXP'] = (round(batch_total_exposure, 2), '[s] Sum of exposure times for images in this batch')

        self.update_progress(f"✅ Combinaison lot {progress_info} terminée (Shape: {stacked_batch_data_np.shape}).")
        
        # Retourner l'image stackée, le header d'info, et la NOUVELLE carte de couverture 2D du lot
        return stacked_batch_data_np, stack_info_header, batch_coverage_map_2d








#########################################################################################################################################



    def _combine_intermediate_drizzle_batches(self, intermediate_files_list, output_wcs, output_shape_2d_hw):
        """
        Combine les résultats Drizzle intermédiaires (par lot) sauvegardés sur disque.
        Utilise la classe Drizzle pour la combinaison pondérée par les cartes de poids.
        Adapté de full_drizzle.py/combine_batches.

        Args:
            intermediate_files_list (list): Liste de tuples [(sci_path, [wht_r_fpath, wht_g_fpath, wht_b_fpath]), ...].
            output_wcs (astropy.wcs.WCS): WCS final pour l'image combinée.
            output_shape_2d_hw (tuple): Shape (H, W) finale pour l'image combinée.

        Returns:
            tuple: (final_sci_image_hxwxc, final_wht_map_hxwxc) ou (None, None) si échec.
                   Les tableaux retournés sont en float32.
        """
        num_batches_to_combine = len(intermediate_files_list)
        if num_batches_to_combine == 0:
            self.update_progress("ⓘ Aucun lot Drizzle intermédiaire à combiner.")
            return None, None

        self.update_progress(f"💧 Combinaison finale de {num_batches_to_combine} lots Drizzle intermédiaires...")
        print(f"DEBUG QM [_combine_intermediate_drizzle_batches]: Début combinaison {num_batches_to_combine} lots.")
        print(f"  -> WCS Sortie Cible: {'Oui' if output_wcs else 'Non'}, Shape Sortie Cible: {output_shape_2d_hw}")
        combine_start_time = time.time()

        # --- Initialiser les objets Drizzle FINAUX ---
        num_output_channels = 3
        # channel_names = ['R', 'G', 'B']
        final_drizzlers = []
        final_output_images = [] 
        final_output_weights = [] 

        try:
            self.update_progress(f"   -> Initialisation Drizzle final (Shape: {output_shape_2d_hw})...")
            for _ in range(num_output_channels):
                final_output_images.append(np.zeros(output_shape_2d_hw, dtype=np.float32))
                final_output_weights.append(np.zeros(output_shape_2d_hw, dtype=np.float32))
            
            for i in range(num_output_channels):
                # =================== MODIFICATION IMPORTANTE ICI (déjà faite à l'étape 2) ===================
                # S'assurer que out_wcs et out_shape sont bien passés
                driz_ch = Drizzle(
                    kernel=self.drizzle_kernel,
                    fillval="0.0",
                    out_img=final_output_images[i],   # Tableau NumPy (H,W) avec la shape de SORTIE
                    out_wht=final_output_weights[i]  # Tableau NumPy (H,W) avec la shape de SORTIE
                    # PAS DE out_wcs ni out_shape ici pour stsci.drizzle.resample.Drizzle __init__
                )
                # =========================================================================================
                final_drizzlers.append(driz_ch)
            self.update_progress(f"   -> Objets Drizzle finaux initialisés.")
            print(f"DEBUG QM [_combine_intermediate_drizzle_batches]: Objets Drizzle finaux prêts.")

        except Exception as init_err:
            self.update_progress(f"   - ERREUR: Échec init Drizzle final: {init_err}"); traceback.print_exc(limit=1)
            print(f"ERREUR QM [_combine_intermediate_drizzle_batches]: Échec init Drizzle final: {init_err}")
            return None, None

        # --- Boucle sur les fichiers intermédiaires par lot ---
        total_contributing_ninputs = 0 # Pour suivre le nombre total d'images sources
        batches_combined_count = 0
        for i, (sci_fpath, wht_fpaths) in enumerate(intermediate_files_list):
            if self.stop_processing: self.update_progress("🛑 Arrêt demandé pendant combinaison lots Drizzle."); break
            self.update_progress(f"   -> Ajout lot intermédiaire {i+1}/{num_batches_to_combine}...")
            print(f"DEBUG QM [_combine_intermediate_drizzle_batches]: Traitement lot {i+1}: SCI='{os.path.basename(sci_fpath)}'")

            if len(wht_fpaths) != num_output_channels: 
                self.update_progress(f"      -> ERREUR: Nombre incorrect de cartes poids ({len(wht_fpaths)}) pour lot {i+1}. Attendu {num_output_channels}. Ignoré."); 
                print(f"ERREUR QM [_combine_intermediate_drizzle_batches]: Nombre de fichiers WHT incorrect pour {os.path.basename(sci_fpath)}")
                continue
            
            sci_data_chw = None; intermed_wcs = None; wht_maps_list = None; sci_header = None; combine_pixmap = None
            try:
                # Lire Science (CxHxW)
                with fits.open(sci_fpath, memmap=False) as hdul_sci:
                    if not hdul_sci or hdul_sci[0].data is None: raise IOError(f"Chunk science invalide ou vide: {sci_fpath}")
                    sci_data_chw = hdul_sci[0].data.astype(np.float32)
                    sci_header = hdul_sci[0].header
                    try: total_contributing_ninputs += int(sci_header.get('NINPUTS', 0)) # Sommer les NINPUTS des lots
                    except (ValueError, TypeError): pass 
                    
                    with warnings.catch_warnings(): 
                        warnings.simplefilter("ignore")
                        intermed_wcs = WCS(sci_header, naxis=2) # WCS du lot intermédiaire
                    if not intermed_wcs.is_celestial: raise ValueError("WCS intermédiaire non céleste.")
                    if sci_data_chw.ndim != 3 or sci_data_chw.shape[0] != num_output_channels: 
                        raise ValueError(f"Shape science lot {os.path.basename(sci_fpath)} invalide: {sci_data_chw.shape}, attendu CxHxW avec C={num_output_channels}")
                print(f"    -> SCI lot lu: {sci_data_chw.shape}. Range: [{np.min(sci_data_chw):.3f}, {np.max(sci_data_chw):.3f}]")

                # Lire Poids (HxW par canal)
                wht_maps_list = []
                valid_weights_for_this_batch = True
                for ch_idx, wht_fpath in enumerate(wht_fpaths):
                    try:
                        with fits.open(wht_fpath, memmap=False) as hdul_wht: 
                            wht_map_2d = hdul_wht[0].data.astype(np.float32)
                        if wht_map_2d.shape != sci_data_chw.shape[1:]: 
                            raise ValueError(f"Shape poids {wht_map_2d.shape} != science HxW {sci_data_chw.shape[1:]} pour canal {ch_idx}")
                        wht_map_2d[~np.isfinite(wht_map_2d)] = 0.0
                        wht_map_2d = np.maximum(wht_map_2d, 0.0) # Assurer non-négatif
                        wht_maps_list.append(wht_map_2d)
                        print(f"      - WHT Canal {ch_idx} lu: {wht_map_2d.shape}. Range: [{np.min(wht_map_2d):.2f}, {np.max(wht_map_2d):.2f}]")
                    except Exception as e_wht_read: 
                        self.update_progress(f"      -> ERREUR lecture poids {os.path.basename(wht_fpath)}: {e_wht_read}. Lot ignoré."); 
                        print(f"ERREUR QM [_combine_intermediate_drizzle_batches]: Échec lecture WHT {os.path.basename(wht_fpath)}")
                        valid_weights_for_this_batch = False; break
                if not valid_weights_for_this_batch: continue

                # Calcul Pixmap pour la combinaison (WCS intermédiaire vers WCS final)
                intermed_shape_hw = sci_data_chw.shape[1:] # H,W
                y_intermed, x_intermed = np.indices(intermed_shape_hw)
                try:
                    world_coords_intermed = intermed_wcs.all_pix2world(x_intermed.flatten(), y_intermed.flatten(), 0)
                    x_final, y_final = output_wcs.all_world2pix(world_coords_intermed[0], world_coords_intermed[1], 0)
                    combine_pixmap = np.dstack((x_final.reshape(intermed_shape_hw), y_final.reshape(intermed_shape_hw))).astype(np.float32)
                    print(f"    -> Pixmap de combinaison calculé.")
                except Exception as combine_map_err: 
                    self.update_progress(f"      -> ERREUR création pixmap combinaison: {combine_map_err}. Lot ignoré."); 
                    print(f"ERREUR QM [_combine_intermediate_drizzle_batches]: Échec pixmap combinaison pour {os.path.basename(sci_fpath)}")
                    continue
                
                # Ajout à Drizzle (par canal)
                if combine_pixmap is not None:
                    for ch_index in range(num_output_channels):
                        channel_data_sci_2d = sci_data_chw[ch_index, :, :] # Sélection du canal science (HxW)
                        channel_data_wht_2d = wht_maps_list[ch_index]       # Carte de poids HxW pour ce canal
                        
                        # Nettoyer données science (même si déjà fait avant sauvegarde, par sécurité)
                        channel_data_sci_2d[~np.isfinite(channel_data_sci_2d)] = 0.0
                        
                        # add_image attend 'data' (2D), 'pixmap' (H,W,2), 'weight_map' (2D)
                        final_drizzlers[ch_index].add_image(
                            data=channel_data_sci_2d,    # Image 2D du canal
                            pixmap=combine_pixmap,       # Pixmap de transformation
                            weight_map=channel_data_wht_2d, # Carte de poids 2D du canal
                            exptime=1.0,                 # Temps de pose (normalisé à 1 car données déjà en counts/s)
                            pixfrac=self.drizzle_pixfrac,  # Pixfrac de la session
                            in_units='cps'               # Unités des données science (counts per second)
                        )
                    batches_combined_count += 1
                    print(f"    -> Lot {i+1} ajouté aux Drizzlers finaux.")
                else: 
                    self.update_progress(f"      -> Warning: Pixmap combinaison est None pour lot {i+1}. Ignoré.")
            
            except FileNotFoundError: 
                self.update_progress(f"   - ERREUR: Fichier intermédiaire lot {i+1} non trouvé. Ignoré."); 
                print(f"ERREUR QM [_combine_intermediate_drizzle_batches]: Fichier non trouvé: {sci_fpath} ou ses poids")
                continue
            except (IOError, ValueError) as e_io_val: 
                self.update_progress(f"   - ERREUR lecture/validation lot intermédiaire {i+1}: {e_io_val}. Ignoré."); 
                print(f"ERREUR QM [_combine_intermediate_drizzle_batches]: Échec lecture/validation lot {i+1}: {e_io_val}")
                traceback.print_exc(limit=1)
                continue
            except Exception as e_lot: 
                self.update_progress(f"   - ERREUR traitement lot intermédiaire {i+1}: {e_lot}"); 
                print(f"ERREUR QM [_combine_intermediate_drizzle_batches]: Échec traitement lot {i+1}: {e_lot}")
                traceback.print_exc(limit=1); continue
            finally:
                del sci_data_chw, intermed_wcs, wht_maps_list, sci_header, combine_pixmap
                if (i + 1) % 5 == 0: gc.collect()
        # --- Fin boucle sur les lots intermédiaires ---

        combine_end_time = time.time()
        self.update_progress(f"💧 Combinaison finale Drizzle terminée ({batches_combined_count}/{num_batches_to_combine} lots combinés en {combine_end_time - combine_start_time:.2f}s).")
        print(f"DEBUG QM [_combine_intermediate_drizzle_batches]: Fin boucle combinaison. {batches_combined_count} lots combinés.")

        if batches_combined_count == 0:
            self.update_progress("❌ Aucun lot Drizzle intermédiaire n'a pu être combiné.")
            del final_drizzlers, final_output_images, final_output_weights; gc.collect()
            return None, None

        # --- Récupérer et assembler les résultats finaux ---
        try:
            # final_output_images et final_output_weights contiennent maintenant les données par canal
            final_sci_image_hxwxc = np.stack(final_output_images, axis=-1).astype(np.float32) # HxWxC
            final_wht_map_hxwxc = np.stack(final_output_weights, axis=-1).astype(np.float32) # HxWxC

            # Nettoyer les résultats finaux (sécurité)
            final_sci_image_hxwxc[~np.isfinite(final_sci_image_hxwxc)] = 0.0
            final_wht_map_hxwxc[~np.isfinite(final_wht_map_hxwxc)] = 0.0
            final_wht_map_hxwxc = np.maximum(final_wht_map_hxwxc, 0.0) # Assurer non-négatif pour les poids

            self.update_progress(f"   -> Assemblage final Drizzle terminé (Shape Sci: {final_sci_image_hxwxc.shape}, Shape WHT: {final_wht_map_hxwxc.shape})")
            print(f"DEBUG QM [_combine_intermediate_drizzle_batches]: Assemblage final OK. SCI Range: [{np.min(final_sci_image_hxwxc):.3f}, {np.max(final_sci_image_hxwxc):.3f}], WHT Range: [{np.min(final_wht_map_hxwxc):.2f}, {np.max(final_wht_map_hxwxc):.2f}]")

            # Mettre à jour le compteur total d'images basé sur les headers intermédiaires
            # Ceci est important pour le header FITS final
            self.images_in_cumulative_stack = total_contributing_ninputs
            print(f"DEBUG QM [_combine_intermediate_drizzle_batches]: images_in_cumulative_stack (depuis NINPUTS lots) = {self.images_in_cumulative_stack}")

            return final_sci_image_hxwxc, final_wht_map_hxwxc

        except Exception as e_final_asm:
            self.update_progress(f"   - ERREUR pendant assemblage final Drizzle: {e_final_asm}")
            print(f"ERREUR QM [_combine_intermediate_drizzle_batches]: Échec assemblage final: {e_final_asm}")
            traceback.print_exc(limit=1)
            return None, None
        finally:
            del final_drizzlers, final_output_images, final_output_weights
            gc.collect()

############################################################################################################################################





# --- DANS LA CLASSE SeestarQueuedStacker DANS seestar/queuep/queue_manager.py ---

    def _save_final_stack(self, output_filename_suffix: str = "", stopped_early: bool = False,
                          drizzle_final_sci_data=None, drizzle_final_wht_data=None):
        """
        Calcule l'image finale, applique les post-traitements et sauvegarde.
        Utilise drizzle_final_sci/wht_data si fournis (pour Drizzle Final/Incrémental).
        Sinon (Stacking Classique), lit depuis les memmaps SUM/W.
        MODIFIÉ: Condition pour utiliser les données Drizzle fournies étendue au mode Incrémental.
        """
        print("\n" + "=" * 80)
        print("DEBUG QM [_save_final_stack V3 - DrizIncr uses provided data]: Début sauvegarde finale.") # <-- MODIFIED PRINT
        print(f"  Suffixe: '{output_filename_suffix}', Arrêt précoce: {stopped_early}")
        
        # --- MODIFIED CONDITION: is_any_drizzle_mode_with_data ---
        is_any_drizzle_mode_with_data = (
            self.drizzle_active_session and
            (self.drizzle_mode == "Final" or self.drizzle_mode == "Incremental") and # Accepte les deux modes Drizzle
            drizzle_final_sci_data is not None and
            drizzle_final_wht_data is not None
        )
        # --- FIN MODIFICATION ---

        is_mosaic_mode_with_data = ( # Inchangé
            self.is_mosaic_run and
            drizzle_final_sci_data is not None
        )

        # --- MODIFIED LOG MESSAGE ---
        if is_any_drizzle_mode_with_data:
            print(f"  Mode: Drizzle '{self.drizzle_mode}' (utilisation des données combinées fournies).")
        elif is_mosaic_mode_with_data:
            print("  Mode: Mosaïque (utilisation des données combinées fournies).")
        else:
            print("  Mode: SUM/W Classique (lecture depuis memmaps).")
        print("=" * 80 + "\n")
        # --- FIN MODIFICATION ---

        self.update_progress(f"💾 Préparation de la sauvegarde finale (Mode: {'Drizzle '+self.drizzle_mode if is_any_drizzle_mode_with_data else ('Mosaïque' if is_mosaic_mode_with_data else 'SUM/W Classique')})...")

        final_image_initial = None
        final_wht_map_for_postproc = None
        background_model_photutils = None

        # --- 1. Obtenir les données initiales ---
        # --- MODIFIED CONDITION TO USE is_any_drizzle_mode_with_data ---
        if is_any_drizzle_mode_with_data or is_mosaic_mode_with_data:
            source_description = f"Drizzle {self.drizzle_mode} combiné" if is_any_drizzle_mode_with_data else "Mosaïque combinée"
            print(f"DEBUG QM [_save_final_stack V3]: Utilisation des données {source_description} (drizzle_final_sci/wht_data).")
            self.update_progress(f"Traitement des données {source_description}...")

            final_image_initial_raw = drizzle_final_sci_data 
            
            min_r_raw, max_r_raw = np.nanmin(final_image_initial_raw), np.nanmax(final_image_initial_raw)
            if np.isfinite(min_r_raw) and np.isfinite(max_r_raw) and max_r_raw > min_r_raw:
                 final_image_initial = (final_image_initial_raw - min_r_raw) / (max_r_raw - min_r_raw)
            elif np.any(np.isfinite(final_image_initial_raw)):
                 final_image_initial = np.full_like(final_image_initial_raw, 0.5)
            else:
                 final_image_initial = np.zeros_like(final_image_initial_raw)
            final_image_initial = np.clip(final_image_initial, 0.0, 1.0).astype(np.float32)
            print(f"  -> Image Drizzle/Mosaïque normalisée 0-1. Shape: {final_image_initial.shape}")

            if drizzle_final_wht_data is not None:
                final_wht_map_for_postproc = np.mean(drizzle_final_wht_data, axis=2).astype(np.float32)
                final_wht_map_for_postproc = np.maximum(final_wht_map_for_postproc, 0.0)
                print(f"  -> Carte de poids 2D Drizzle/Mosaïque (moyenne canaux) créée. Shape: {final_wht_map_for_postproc.shape}")
            else:
                print("  -> WARNING: drizzle_final_wht_data est None. final_wht_map_for_postproc sera None.")
                final_wht_map_for_postproc = None

            self._close_memmaps() 
            print("DEBUG QM [_save_final_stack V3]: Memmaps fermés (mode Drizzle / Mosaïque).")
        # --- FIN MODIFICATION ---
        else: # Mode SUM/W Classique (logique inchangée)
            print("DEBUG QM [_save_final_stack V3]: Utilisation des accumulateurs SUM/W (memmap) pour stacking classique.")
            if (self.cumulative_sum_memmap is None or
                    self.cumulative_wht_memmap is None or
                    self.output_folder is None or
                    not os.path.isdir(self.output_folder)):
                self.final_stacked_path = None
                self.update_progress("❌ Erreur interne: Accumulateurs memmap ou dossier sortie non définis. Sauvegarde annulée.")
                self._close_memmaps(); return

            try:
                self.update_progress("Lecture des données finales depuis les accumulateurs memmap...")
                final_sum = np.array(self.cumulative_sum_memmap, dtype=np.float64)
                final_wht_map_for_postproc = np.array(self.cumulative_wht_memmap, dtype=np.float32)
                print("DEBUG QM [_save_final_stack V3]: Données lues depuis memmap pour stacking classique.")

                print("DEBUG QM [_save_final_stack V3]: Fermeture des memmaps après lecture (mode SUM/W classique)...")
                self._close_memmaps()

                self.update_progress("Calcul de l'image moyenne (SUM / WHT)...")
                epsilon = 1e-9
                wht_for_division = np.maximum(final_wht_map_for_postproc.astype(np.float64), epsilon)
                wht_broadcasted = wht_for_division[..., np.newaxis]

                with np.errstate(divide='ignore', invalid='ignore'):
                    final_raw = final_sum / wht_broadcasted
                final_raw = np.nan_to_num(final_raw, nan=0.0, posinf=0.0, neginf=0.0)

                min_r_raw, max_r_raw = np.nanmin(final_raw), np.nanmax(final_raw)
                if np.isfinite(min_r_raw) and np.isfinite(max_r_raw) and max_r_raw > min_r_raw:
                     final_image_initial = (final_raw - min_r_raw) / (max_r_raw - min_r_raw)
                elif np.any(np.isfinite(final_raw)):
                     final_image_initial = np.full_like(final_raw, 0.5)
                else:
                     final_image_initial = np.zeros_like(final_raw)
                final_image_initial = np.clip(final_image_initial, 0.0, 1.0).astype(np.float32)

                del final_sum, wht_for_division, wht_broadcasted, final_raw; gc.collect()
                self.update_progress(f"Image moyenne SUM/W classique calculée. Range après norm 0-1: [{np.nanmin(final_image_initial):.3f}, {np.nanmax(final_image_initial):.3f}]")

            except Exception as e_calc_sumw:
                print(f"ERREUR QM [_save_final_stack V3]: Erreur calcul final SUM/W classique - {e_calc_sumw}"); traceback.print_exc(limit=2)
                self.update_progress(f"❌ Erreur lors du calcul final SUM/W classique: {e_calc_sumw}")
                self.processing_error = f"Erreur Calcul Final SUM/W: {e_calc_sumw}"
                self._close_memmaps(); return
        
        # --- 2. Vérifier si on a une image à traiter (inchangé) ---
        if final_image_initial is None:
            self.final_stacked_path = None; self.update_progress("ⓘ Aucun stack final (échec calcul image initiale). Sauvegarde annulée.")
            print("DEBUG QM [_save_final_stack V3]: final_image_initial est None. Sortie."); return

        effective_image_count = self.images_in_cumulative_stack; max_wht_value = 0.0
        if final_wht_map_for_postproc is not None and final_wht_map_for_postproc.size > 0:
            try: max_wht_value = np.max(final_wht_map_for_postproc)
            except Exception: pass
        
        if effective_image_count <= 0 and max_wht_value <= 1e-6 and not stopped_early:
            self.final_stacked_path = None; self.update_progress(f"ⓘ Aucun stack final (0 images/poids accumulés). Sauvegarde annulée.")
            print(f"DEBUG QM [_save_final_stack V3]: Sortie précoce (comptes/poids faibles et non arrêté tôt)."); return
        
        self.update_progress(f"Nombre d'images/poids effectifs accumulés: {effective_image_count} (Poids max WHT post-proc: {max_wht_value:.2f})")
        data_to_save = final_image_initial.copy()

        self.bn_globale_applied_in_session = False; self.photutils_bn_applied_in_session = False
        self.cb_applied_in_session = False; self.feathering_applied_in_session = False
        self.low_wht_mask_applied_in_session = False; self.scnr_applied_in_session = False
        self.crop_applied_in_session = False; self.photutils_params_used_in_session = {}
        
        # --- 3. Pipeline de Post-Traitement (logique inchangée) ---
        print("\n" + "=" * 80); print("DEBUG QM [_save_final_stack V3]: Début pipeline Post-Traitements."); print("=" * 80 + "\n")
        print(f"DEBUG QM [_save_final_stack V3]: Range data_to_save AVANT Post-Proc: [{np.nanmin(data_to_save):.3f}, {np.nanmax(data_to_save):.3f}]")
        # ... (Tout le pipeline de post-traitement BN -> Photutils -> CB -> Feather -> LowWHT -> SCNR -> Crop reste identique)
        wht_for_edge_effects = final_wht_map_for_postproc 
        if wht_for_edge_effects is None: 
            print("DEBUG QM [_save_final_stack V3]: wht_for_edge_effects est None. Création carte simulée...")
            self.update_progress("ℹ️ Carte de poids non disponible pour effets de bord, utilisation d'une carte géométrique simulée.")
            try:
                h_sim, w_sim = data_to_save.shape[:2]; center_y, center_x = (h_sim - 1) / 2.0, (w_sim - 1) / 2.0
                y_coords, x_coords = np.ogrid[:h_sim, :w_sim]; dist_sq = ((y_coords - center_y)**2 / (h_sim / 2.0)**2) + ((x_coords - center_x)**2 / (w_sim / 2.0)**2)
                cos_arg = np.clip(dist_sq * 0.5 * (np.pi / 2.0), 0, np.pi / 2.0); simulated_wht_2d_profile = np.cos(cos_arg)**2
                wht_for_edge_effects = np.maximum(simulated_wht_2d_profile, 1e-5).astype(np.float32)
                print(f"  -> Carte simulée (HxW) créée. Range: [{np.min(wht_for_edge_effects):.3f} - {np.max(wht_for_edge_effects):.3f}]")
            except Exception as e_sim_wht: print(f"ERREUR QM [_save_final_stack V3]: Échec création carte simulée: {e_sim_wht}."); wht_for_edge_effects = np.ones(data_to_save.shape[:2], dtype=np.float32)
        elif np.all(wht_for_edge_effects <= 1e-6): 
             print("DEBUG QM [_save_final_stack V3]: WHT réelle est vide. Création carte simulée...")
             self.update_progress("ℹ️ Carte de poids réelle vide, utilisation d'une carte géométrique simulée pour effets de bord.")
             try:
                h_sim, w_sim = data_to_save.shape[:2]; center_y, center_x = (h_sim - 1) / 2.0, (w_sim - 1) / 2.0
                y_coords, x_coords = np.ogrid[:h_sim, :w_sim]; dist_sq = ((y_coords - center_y)**2 / (h_sim / 2.0)**2) + ((x_coords - center_x)**2 / (w_sim / 2.0)**2)
                cos_arg = np.clip(dist_sq * 0.5 * (np.pi / 2.0), 0, np.pi / 2.0); simulated_wht_2d_profile = np.cos(cos_arg)**2
                wht_for_edge_effects = np.maximum(simulated_wht_2d_profile, 1e-5).astype(np.float32)
             except Exception as e_sim_wht2: print(f"ERREUR QM [_save_final_stack V3]: Échec création carte simulée (fallback 2): {e_sim_wht2}."); wht_for_edge_effects = np.ones(data_to_save.shape[:2], dtype=np.float32)
        else: 
            print("DEBUG QM [_save_final_stack V3]: Utilisation de la carte WHT réelle pour effets de bord. Normalisation...")
            max_wht_val = np.nanmax(wht_for_edge_effects)
            if max_wht_val > 1e-9: wht_for_edge_effects_normalized = wht_for_edge_effects / max_wht_val; wht_for_edge_effects = np.clip(wht_for_edge_effects_normalized, 0.0, 1.0)
            print(f"  -> Carte WHT réelle normalisée. Range: [{np.min(wht_for_edge_effects):.3f} - {np.max(wht_for_edge_effects):.3f}]")

        print("\n--- Étape Post-Proc (1/7): BN Globale ---"); # BN Globale
        if data_to_save.ndim == 3 and data_to_save.shape[2] == 3 and _BN_AVAILABLE: # ... (code BN identique)
            bn_params_used = {'grid_size': (16,16), 'bg_percentile_low': getattr(self, 'bn_perc_low', 5), 'bg_percentile_high': getattr(self, 'bn_perc_high', 30), 'std_factor_threshold': getattr(self, 'bn_std_factor', 1.0), 'min_pixels_per_zone': 50, 'min_applied_gain': getattr(self, 'bn_min_gain', 0.2), 'max_applied_gain': getattr(self, 'bn_max_gain', 7.0)}; parts = getattr(self, 'bn_grid_size_str', "16x16").split('x')
            if len(parts) == 2:
                try: bn_params_used['grid_size'] = (int(parts[0]), int(parts[1]))
                except ValueError: print(f"WARN QM: Taille grille BN ('{getattr(self, 'bn_grid_size_str', 'N/A')}') invalide.")
            self.update_progress(f"🎨 Application Neutralisation Fond Auto (BN)... Params: Grille={bn_params_used['grid_size']}, PercL={bn_params_used['bg_percentile_low']}, PercH={bn_params_used['bg_percentile_high']}, StdF={bn_params_used['std_factor_threshold']:.1f}, GainMin={bn_params_used['min_applied_gain']:.2f}, GainMax={bn_params_used['max_applied_gain']:.2f}")
            try: data_to_save = neutralize_background_automatic(data_to_save, **bn_params_used); self.bn_globale_applied_in_session = True; self.update_progress("   ✅ Neutralisation Fond Auto (BN) terminée.")
            except Exception as bn_err: self.update_progress(f"   ❌ Erreur Neutralisation Fond Auto (BN): {bn_err}. Étape ignorée."); print(f"ERREUR QM: Erreur neutralize_background_automatic: {bn_err}"); traceback.print_exc(limit=1)
        elif data_to_save.ndim != 3 or data_to_save.shape[2] != 3: self.update_progress("   ℹ️ BN Globale ignoré (image N&B ou fonction indisponible)." if _BN_AVAILABLE else "   ℹ️ BN Globale non activé ou fonction non disponible. Étape ignorée.")
        else: self.update_progress("   ℹ️ BN Globale non activé.")
        print(f"DEBUG QM [_save_final_stack V3]: Range data_to_save APRES BN Globale: [{np.nanmin(data_to_save):.3f}, {np.nanmax(data_to_save):.3f}]")

        print("\n--- Étape Post-Proc (2/7): Photutils BN ---"); # Photutils BN
        if getattr(self, 'apply_photutils_bn', False) and _PHOTOUTILS_BG_SUB_AVAILABLE: # ... (code Photutils BN identique)
            photutils_params = {'box_size': getattr(self, 'photutils_bn_box_size', 128), 'filter_size': getattr(self, 'photutils_bn_filter_size', 5), 'sigma_clip_val': getattr(self, 'photutils_bn_sigma_clip', 3.0), 'exclude_percentile': getattr(self, 'photutils_bn_exclude_percentile', 98.0)}; self.photutils_params_used_in_session = photutils_params.copy()
            self.update_progress(f"🔬 Application Soustraction Fond 2D (Photutils)... Params: Box={photutils_params['box_size']}, Filt={photutils_params['filter_size']}, Sig={photutils_params['sigma_clip_val']:.1f}, Excl%={photutils_params['exclude_percentile']:.1f}")
            try:
                data_corr, bkg_model = subtract_background_2d(data_to_save, **photutils_params)
                if data_corr is not None:
                    data_to_save = data_corr; background_model_photutils = bkg_model; self.photutils_bn_applied_in_session = True
                    if bkg_model is not None: 
                        try: mn_bkg, med_bkg, sd_bkg = sigma_clipped_stats(bkg_model); self.update_progress(f"   Modèle Fond 2D: Médiane={med_bkg:.4f}, StdDev={sd_bkg:.4f}")
                        except Exception: pass
                    mn_phot, mx_phot = np.nanmin(data_to_save), np.nanmax(data_to_save)
                    if np.isfinite(mn_phot) and np.isfinite(mx_phot) and mx_phot > mn_phot: data_to_save = (data_to_save - mn_phot) / (mx_phot - mn_phot)
                    elif np.any(np.isfinite(data_to_save)): data_to_save = np.full_like(data_to_save, 0.5)
                    else: data_to_save = np.zeros_like(data_to_save)
                    data_to_save = np.clip(data_to_save, 0.0, 1.0).astype(np.float32)
                    self.update_progress(f"   ✅ Soustraction Fond 2D (Photutils) terminée. Nouveau range: [{np.nanmin(data_to_save):.3f}, {np.nanmax(data_to_save):.3f}]")
                else: self.update_progress("   ⚠️ Échec Soustraction Fond 2D (Photutils), étape ignorée.")
            except Exception as photutils_err: self.update_progress(f"   ❌ Erreur Soustraction Fond 2D (Photutils): {photutils_err}. Étape ignorée."); print(f"ERREUR QM: Erreur subtract_background_2d: {photutils_err}"); traceback.print_exc(limit=1)
        elif getattr(self, 'apply_photutils_bn', False) and not _PHOTOUTILS_BG_SUB_AVAILABLE: self.update_progress("   ⚠️ Soustraction Fond 2D (Photutils) demandée mais Photutils indisponible. Étape ignorée.")
        else: self.update_progress("   ℹ️ Soustraction Fond 2D (Photutils) non activée.")
        print(f"DEBUG QM [_save_final_stack V3]: Range data_to_save APRES Photutils BN: [{np.nanmin(data_to_save):.3f}, {np.nanmax(data_to_save):.3f}]")

        print("\n--- Étape Post-Proc (3/7): Chromatic Balancer ---"); # Chromatic Balancer
        if getattr(self, 'apply_chroma_correction', True) and hasattr(self, 'chroma_balancer') and data_to_save.ndim == 3 and data_to_save.shape[2] == 3: # ... (code CB identique)
            cb_params_used = {'border_size': getattr(self, 'cb_border_size', 25), 'blur_radius': getattr(self, 'cb_blur_radius', 8), 'r_factor_limits': (getattr(self.chroma_balancer, 'r_factor_min', 0.7), getattr(self.chroma_balancer, 'r_factor_max', 1.3)), 'b_factor_limits': (getattr(self.chroma_balancer, 'b_factor_min', 0.4), getattr(self.chroma_balancer, 'b_factor_max', 1.5)) }
            self.update_progress(f"🌈 Application Correction Bords/Chroma (CB)... Params: Bord={cb_params_used['border_size']}, Flou={cb_params_used['blur_radius']}, LimR=[{cb_params_used['r_factor_limits'][0]:.2f}-{cb_params_used['r_factor_limits'][1]:.2f}], LimB=[{cb_params_used['b_factor_limits'][0]:.2f}-{cb_params_used['b_factor_limits'][1]:.2f}]")
            try:
                if hasattr(self.chroma_balancer, 'border_size'): self.chroma_balancer.border_size = cb_params_used['border_size']
                if hasattr(self.chroma_balancer, 'blur_radius'): self.chroma_balancer.blur_radius = cb_params_used['blur_radius']
                if hasattr(self.chroma_balancer, 'r_factor_min'): self.chroma_balancer.r_factor_min = cb_params_used['r_factor_limits'][0]; # ... etc. pour les autres facteurs
                if hasattr(self.chroma_balancer, 'r_factor_max'): self.chroma_balancer.r_factor_max = cb_params_used['r_factor_limits'][1]
                if hasattr(self.chroma_balancer, 'b_factor_min'): self.chroma_balancer.b_factor_min = cb_params_used['b_factor_limits'][0]
                if hasattr(self.chroma_balancer, 'b_factor_max'): self.chroma_balancer.b_factor_max = cb_params_used['b_factor_limits'][1]
                data_to_save = self.chroma_balancer.normalize_stack(data_to_save); self.cb_applied_in_session = True; self.update_progress("   ✅ Correction Bords/Chroma (CB) terminée.")
            except Exception as cb_err: self.update_progress(f"   ❌ Erreur Correction Bords/Chroma (CB): {cb_err}. Étape ignorée."); print(f"ERREUR QM: Erreur chroma_balancer.normalize_stack: {cb_err}"); traceback.print_exc(limit=1)
        elif getattr(self, 'apply_chroma_correction', True) and data_to_save.ndim != 3: self.update_progress("   ℹ️ Correction Bords/Chroma ignorée (image N&B ou fonction indisponible)." if hasattr(self, 'chroma_balancer') and self.chroma_balancer else "   ℹ️ Correction Bords/Chroma non activée ou fonction non disponible. Étape ignorée.")
        else: self.update_progress("   ℹ️ Correction Bords/Chroma non activée.")
        print(f"DEBUG QM [_save_final_stack V3]: Range data_to_save APRES Chromatic Balancer: [{np.nanmin(data_to_save):.3f}, {np.nanmax(data_to_save):.3f}]")

        print("\n--- Étape Post-Proc (4/7): Feathering ---"); # Feathering
        if getattr(self, 'apply_feathering', False): # ... (code Feathering identique)
            if _FEATHERING_AVAILABLE and wht_for_edge_effects is not None and data_to_save.ndim == 3 and data_to_save.shape[2] == 3 :
                feather_blur_val = getattr(self, 'feather_blur_px', 256); min_feather_gain = 0.5; max_feather_gain = 2.0
                self.update_progress(f"🖌️ Application Feathering (Lissage pondéré)... Params: Flou={feather_blur_val}px, GainMin={min_feather_gain:.2f}, GainMax={max_feather_gain:.2f}")
                try: data_to_save = feather_by_weight_map(data_to_save, wht_for_edge_effects, blur_px=feather_blur_val, min_gain=min_feather_gain, max_gain=max_feather_gain); self.feathering_applied_in_session = True; self.update_progress(f"   ✅ Feathering appliqué.")
                except Exception as feather_err: self.update_progress(f"   ❌ Erreur Feathering: {feather_err}. Étape ignorée."); print(f"ERREUR QM: Erreur feather_by_weight_map: {feather_err}"); traceback.print_exc(limit=1)
            elif getattr(self, 'apply_feathering', False):
                 if data_to_save.ndim != 3: self.update_progress("   ℹ️ Feathering ignoré (image N&B).")
                 elif wht_for_edge_effects is None: self.update_progress("   ⚠️ Feathering activé mais carte de poids pour effets de bord non disponible. Étape ignorée.")
                 elif not _FEATHERING_AVAILABLE: self.update_progress("   ⚠️ Feathering activé mais fonction non disponible. Étape ignorée.")
        else: self.update_progress("   ℹ️ Feathering non activé.")
        print(f"DEBUG QM [_save_final_stack V3]: Range data_to_save APRES Feathering: [{np.nanmin(data_to_save):.3f}, {np.nanmax(data_to_save):.3f}]")

        print("\n--- Étape Post-Proc (5/7): Low WHT Mask ---"); # Low WHT Mask
        if getattr(self, 'apply_low_wht_mask', False): # ... (code Low WHT Mask identique)
            if _LOW_WHT_MASK_AVAILABLE and wht_for_edge_effects is not None:
                pct_low_wht = getattr(self, 'low_wht_percentile', 5); soften_val_low_wht = getattr(self, 'low_wht_soften_px', 128)
                self.update_progress(f"😷 Application Masque Bas WHT (Percentile: {pct_low_wht}%, Adoucir: {soften_val_low_wht}px)...")
                try: data_to_save = apply_low_wht_mask(data_to_save, wht_for_edge_effects, percentile=pct_low_wht, soften_px=soften_val_low_wht, progress_callback=self.update_progress); self.low_wht_mask_applied_in_session = True; self.update_progress(f"   ✅ Masque Bas WHT appliqué.")
                except Exception as low_wht_err: self.update_progress(f"   ❌ Erreur Masque Bas WHT: {low_wht_err}. Étape ignorée."); print(f"ERREUR QM: Erreur apply_low_wht_mask: {low_wht_err}"); traceback.print_exc(limit=1)
            elif getattr(self, 'apply_low_wht_mask', False):
                 if wht_for_edge_effects is None: self.update_progress("   ⚠️ Masque Bas WHT activé mais carte de poids pour effets de bord non disponible. Étape ignorée.")
                 elif not _LOW_WHT_MASK_AVAILABLE: self.update_progress("   ⚠️ Masque Bas WHT activé mais fonction non disponible. Étape ignorée.")
        else: self.update_progress("   ℹ️ Masque Bas WHT non activé.")
        print(f"DEBUG QM [_save_final_stack V3]: Range data_to_save APRES Low WHT Mask: [{np.nanmin(data_to_save):.3f}, {np.nanmax(data_to_save):.3f}]")

        print("\n--- Étape Post-Proc (6/7): SCNR Final ---"); # SCNR Final
        if getattr(self, 'apply_final_scnr', False) and _SCNR_AVAILABLE and data_to_save.ndim == 3 and data_to_save.shape[2] == 3: # ... (code SCNR identique)
            scnr_target = getattr(self, 'final_scnr_target_channel', 'green'); scnr_amount = getattr(self, 'final_scnr_amount', 0.8); scnr_preserve_lum = getattr(self, 'final_scnr_preserve_luminosity', True)
            self.update_progress(f"🌿 Application SCNR Final (Cible: {scnr_target}, Force: {scnr_amount:.2f}, Prés.Lum: {scnr_preserve_lum})...")
            try: data_to_save = apply_scnr(data_to_save, target_channel=scnr_target, amount=scnr_amount, preserve_luminosity=scnr_preserve_lum); self.scnr_applied_in_session = True; self.update_progress("   ✅ SCNR Final terminé.")
            except Exception as scnr_err: self.update_progress(f"   ❌ Erreur SCNR Final: {scnr_err}. Étape ignorée."); print(f"ERREUR QM: Erreur apply_scnr: {scnr_err}"); traceback.print_exc(limit=1)
        elif getattr(self, 'apply_final_scnr', False):
            if data_to_save.ndim != 3: self.update_progress("   ℹ️ SCNR Final ignoré (image N&B).")
            elif not _SCNR_AVAILABLE: self.update_progress("   ⚠️ SCNR Final activé mais fonction non disponible. Étape ignorée.")
        else: self.update_progress("   ℹ️ SCNR Final non activé.")
        print(f"DEBUG QM [_save_final_stack V3]: Range data_to_save APRES SCNR Final: [{np.nanmin(data_to_save):.3f}, {np.nanmax(data_to_save):.3f}]")

        print("\n--- Étape Post-Proc (7/7): Rognage Final ---"); # Rognage Final
        final_crop_decimal = getattr(self, 'final_edge_crop_percent_decimal', 0.02) # ... (code Crop identique)
        if _CROP_AVAILABLE and final_crop_decimal > 1e-6 :
            crop_percent_val_display = final_crop_decimal * 100.0
            self.update_progress(f"✂️ Application Rognage Final des Bords ({crop_percent_val_display:.1f}%)...")
            try:
                shape_before_crop = data_to_save.shape; data_to_save = apply_edge_crop(data_to_save, final_crop_decimal)
                if data_to_save is None: self.update_progress("   ❌ Erreur critique lors du rognage. Sauvegarde annulée."); print("ERREUR QM: apply_edge_crop retourné None."); return
                self.crop_applied_in_session = True; self.update_progress(f"   ✅ Rognage terminé. Shape: {shape_before_crop} -> {data_to_save.shape}")
            except Exception as crop_err: self.update_progress(f"   ❌ Erreur Rognage Final: {crop_err}. Étape ignorée."); print(f"ERREUR QM: Erreur apply_edge_crop: {crop_err}"); traceback.print_exc(limit=1)
        elif _CROP_AVAILABLE: self.update_progress("   ℹ️ Rognage Final non activé (pourcentage nul).")
        else: self.update_progress("   ℹ️ ⚠️ Rognage Final non activé ou fonction non disponible. Étape ignorée.")
        print(f"DEBUG QM [_save_final_stack V3]: Range data_to_save APRES Rognage Final: [{np.nanmin(data_to_save):.3f}, {np.nanmax(data_to_save):.3f}]")
        
        print("\n" + "=" * 80); print("DEBUG QM [_save_final_stack V3]: Fin pipeline Post-Traitements."); print("=" * 80 + "\n")

        # --- 4. Header FITS final (logique inchangée) ---
        final_header = self.current_stack_header.copy() if self.current_stack_header else fits.Header()
        if is_any_drizzle_mode_with_data or is_mosaic_mode_with_data: # Note: is_any_drizzle_mode_with_data utilisé ici
            if self.drizzle_output_wcs: print("DEBUG QM [_save_final_stack V3]: Mise à jour du header final avec drizzle_output_wcs."); final_header.update(self.drizzle_output_wcs.to_header(relax=True))
            elif is_mosaic_mode_with_data and self.current_stack_header and self.current_stack_header.get('CTYPE1'): print("DEBUG QM [_save_final_stack V3]: Utilisation du WCS déjà présent dans current_stack_header pour Mosaïque.")
            else: print("WARN QM [_save_final_stack V3]: WCS de sortie Drizzle/Mosaïque non disponible pour le header final.")
        final_header['NIMAGES'] = (effective_image_count, 'Effective images/Total Weight for final stack'); final_header['TOTEXP']  = (round(self.total_exposure_seconds, 2), '[s] Approx total exposure')
        if is_any_drizzle_mode_with_data: final_header['STACKTYP'] = (f'Drizzle {self.drizzle_mode} ({self.drizzle_scale:.0f}x)', 'Stacking method') # Utilise self.drizzle_mode
        elif is_mosaic_mode_with_data: final_header['STACKTYP'] = (f'Mosaic Drizzle ({self.drizzle_scale:.0f}x)', 'Mosaic from solved panels')
        final_header.add_comment("--- Post-Processing Applied ---", before='HISTORY'); # ... (reste de la logique du header identique)
        final_header['BN_GLOB'] = (self.bn_globale_applied_in_session, "Global Background Neutralization applied")
        if self.bn_globale_applied_in_session: final_header['BN_GRID'] = (str(getattr(self, 'bn_grid_size_str', '')), "BN: Grid size (RxC)"); final_header['BN_PLOW'] = (int(getattr(self, 'bn_perc_low', 0)), "BN: Background Percentile Low"); final_header['BN_PHIGH'] = (int(getattr(self, 'bn_perc_high', 0)), "BN: Background Percentile High"); final_header['BN_STDF'] = (float(getattr(self, 'bn_std_factor', 0.0)), "BN: Std Factor"); final_header['BN_MING'] = (float(getattr(self, 'bn_min_gain', 0.0)), "BN: Min Applied Gain"); final_header['BN_MAXG'] = (float(getattr(self, 'bn_max_gain', 0.0)), "BN: Max Applied Gain")
        final_header['PB2D_APP'] = (self.photutils_bn_applied_in_session, "Photutils Background2D Applied")
        if self.photutils_bn_applied_in_session: final_header['PB_BOX'] = (self.photutils_params_used_in_session.get('box_size', 0), "Photutils: Box Size (px)"); final_header['PB_FILT'] = (self.photutils_params_used_in_session.get('filter_size', 0), "Photutils: Filter Size (px)"); final_header['PB_SIG'] = (self.photutils_params_used_in_session.get('sigma_clip_val', 0.0), "Photutils: Sigma Clip"); final_header['PB_EXCP'] = (self.photutils_params_used_in_session.get('exclude_percentile', 0.0), "Photutils: Exclude Percentile")
        final_header['CB_EDGE'] = (self.cb_applied_in_session, "Edge/Chroma Correction (CB) applied")
        if self.cb_applied_in_session: final_header['CB_BORD'] = (int(getattr(self, 'cb_border_size',0)), "CB: Border size (px)"); final_header['CB_BLUR'] = (int(getattr(self, 'cb_blur_radius',0)), "CB: Blur radius (px)"); final_header['CB_MINR'] = (float(getattr(self.chroma_balancer, 'r_factor_min',0.0) if hasattr(self,'chroma_balancer') else 0.0), "CB: Min Red Factor"); final_header['CB_MAXR'] = (float(getattr(self.chroma_balancer, 'r_factor_max',0.0) if hasattr(self,'chroma_balancer') else 0.0), "CB: Max Red Factor"); final_header['CB_MINB'] = (float(getattr(self.chroma_balancer, 'b_factor_min',0.0) if hasattr(self,'chroma_balancer') else 0.0), "CB: Min Blue Factor"); final_header['CB_MAXB'] = (float(getattr(self.chroma_balancer, 'b_factor_max',0.0) if hasattr(self,'chroma_balancer') else 0.0), "CB: Max Blue Factor")
        final_header['FEATHER'] = (self.feathering_applied_in_session, "Feathering by weight map applied")
        if self.feathering_applied_in_session: final_header['FTHR_BLR'] = (int(getattr(self, 'feather_blur_px', 0)), "Feathering blur radius (px)")
        final_header['LWMASK'] = (self.low_wht_mask_applied_in_session, "Low WHT Mask applied")
        if self.low_wht_mask_applied_in_session: final_header['LWMPCT'] = (int(getattr(self, 'low_wht_percentile', 0)), "Low WHT Mask Percentile"); final_header['LWMSFT'] = (int(getattr(self, 'low_wht_soften_px', 0)), "Low WHT Mask Soften Px")
        final_header['SCNR_APP'] = (self.scnr_applied_in_session, 'Final SCNR applied')
        if self.scnr_applied_in_session: final_header['SCNR_TRG'] = (self.final_scnr_target_channel, 'SCNR target'); final_header['SCNR_AMT'] = (float(self.final_scnr_amount), 'SCNR amount'); final_header['SCNR_PLM'] = (self.final_scnr_preserve_luminosity, 'SCNR preserve luminosity')
        final_header['CROP_APP'] = (self.crop_applied_in_session, 'Final Edge Crop applied')
        if self.crop_applied_in_session: final_header['CROP_PCT'] = (float(getattr(self, 'final_edge_crop_percent_decimal', 0.0) * 100.0), "Final Edge Crop (%)")
        
        # --- 5. Construction du nom de fichier (logique inchangée) ---
        base_name = "stack_final"; run_type_suffix = output_filename_suffix if output_filename_suffix else "_unknown_mode"
        if stopped_early: run_type_suffix += "_stopped"
        elif self.processing_error: run_type_suffix += "_error"
        fits_path = os.path.join(self.output_folder, f"{base_name}{run_type_suffix}.fit"); preview_path  = os.path.splitext(fits_path)[0] + ".png"
        self.final_stacked_path = fits_path; self.update_progress(f"Chemin FITS final: {os.path.basename(fits_path)}")
        print(f"DEBUG QM [_save_final_stack V3]: Chemin FITS final sera: {fits_path}")

        # --- 6. Sauvegarde FITS (logique inchangée) ---
        try: # ... (code sauvegarde FITS identique)
            is_color_final_save = data_to_save.ndim == 3 and data_to_save.shape[2] == 3; data_for_primary_hdu_save = data_to_save.astype(np.float32) 
            if is_color_final_save: data_for_primary_hdu_save = np.moveaxis(data_for_primary_hdu_save, -1, 0)
            primary_hdu = fits.PrimaryHDU(data=data_for_primary_hdu_save, header=final_header); hdus_list = [primary_hdu]
            if self.photutils_bn_applied_in_session and background_model_photutils is not None and _PHOTOUTILS_BG_SUB_AVAILABLE:
                 bkg_hdu_data = None
                 if background_model_photutils.ndim == 3 and background_model_photutils.shape[2] == 3: bkg_hdu_data = np.mean(background_model_photutils, axis=2).astype(np.float32)
                 elif background_model_photutils.ndim == 2: bkg_hdu_data = background_model_photutils.astype(np.float32)
                 if bkg_hdu_data is not None: bkg_hdu = fits.ImageHDU(bkg_hdu_data, name="BACKGROUND_MODEL"); hdus_list.append(bkg_hdu); self.update_progress("   HDU modèle de fond Photutils incluse dans le FITS.")
            fits.HDUList(hdus_list).writeto(fits_path, overwrite=True, checksum=True, output_verify='ignore')
            self.update_progress("   ✅ Sauvegarde FITS terminée."); print(f"DEBUG QM [_save_final_stack V3]: Sauvegarde FITS de '{fits_path}' réussie.")
        except Exception as save_err: self.update_progress(f"   ❌ Erreur Sauvegarde FITS: {save_err}"); print(f"ERREUR QM: Erreur sauvegarde FITS: {save_err}"); traceback.print_exc(limit=1); self.final_stacked_path = None

        # --- 7. Sauvegarde preview PNG et stockage (logique inchangée) ---
        if data_to_save is not None: # ... (code sauvegarde PNG identique)
            try:
                save_preview_image(data_to_save, preview_path, apply_stretch=True, enhanced_stretch=True)
                self.update_progress("   ✅ Sauvegarde Preview PNG terminée."); print(f"DEBUG QM [_save_final_stack V3]: Sauvegarde PNG de '{preview_path}' réussie.")
                self.last_saved_data_for_preview = data_to_save.copy(); print("DEBUG QM [_save_final_stack V3]: 'last_saved_data_for_preview' mis à jour.")
                if self.final_stacked_path and os.path.exists(self.final_stacked_path): self.update_progress(f"🎉 Stack final sauvegardé ({effective_image_count} images/poids). Traitement complet.")
                elif os.path.exists(preview_path): self.update_progress(f"⚠️ Traitement terminé. Stack FITS échec, mais prévisualisation PNG sauvegardée.")
            except Exception as prev_err: self.update_progress(f"   ❌ Erreur Sauvegarde Preview PNG: {prev_err}."); print(f"ERREUR QM: Erreur sauvegarde PNG: {prev_err}"); traceback.print_exc(limit=1); self.last_saved_data_for_preview = None 
        else: self.update_progress("ⓘ Aucune image à sauvegarder."); self.last_saved_data_for_preview = None

        # --- 7. Sauvegarde preview PNG et stockage (logique inchangée) ---
        if data_to_save is not None:  # ... (code sauvegarde PNG identique)
            try:
                save_preview_image(data_to_save, preview_path, apply_stretch=True, enhanced_stretch=True)
                self.update_progress("     ✅ Sauvegarde Preview PNG terminée.")
                print(f"DEBUG QM [_save_final_stack V3]: Sauvegarde PNG de '{preview_path}' réussie.")
                self.last_saved_data_for_preview = data_to_save.copy()
                print("DEBUG QM [_save_final_stack V3]: 'last_saved_data_for_preview' mis à jour.")
                if self.final_stacked_path and os.path.exists(self.final_stacked_path):
                    self.update_progress(f"🎉 Stack final sauvegardé ({effective_image_count} images/poids). Traitement complet.")
                elif os.path.exists(preview_path):
                    self.update_progress(f"⚠️ Traitement terminé. Stack FITS échec, mais prévisualisation PNG sauvegardée.")
            except Exception as prev_err:
                self.update_progress(f"     ❌ Erreur Sauvegarde Preview PNG: {prev_err}.")
                print(f"ERREUR QM: Erreur sauvegarde PNG: {prev_err}")
                traceback.print_exc(limit=1)
                self.last_saved_data_for_preview = None
        else:
            self.update_progress("ⓘ Aucune image à sauvegarder.")
            self.last_saved_data_for_preview = None

        # --- Nettoyage des fichiers memmap physiques SI mode classique (logique inchangée) ---
        if not (is_any_drizzle_mode_with_data or is_mosaic_mode_with_data):  # Note: is_any_drizzle_mode_with_data utilisé ici
            if self.perform_cleanup:
                print("DEBUG QM [_save_final_stack V3]: Nettoyage des fichiers memmap (mode SUM/W classique)...")
                if self.sum_memmap_path and os.path.exists(self.sum_memmap_path):
                    try:
                        os.remove(self.sum_memmap_path)
                        print("     -> Fichier SUM.npy supprimé.")
                    except Exception as e:
                        print(f"     -> WARN: Erreur suppression SUM.npy: {e}")
                if self.wht_memmap_path and os.path.exists(self.wht_memmap_path):
                    try:
                        os.remove(self.wht_memmap_path)
                        print("     -> Fichier WHT.npy supprimé.")
                    except Exception as e:
                        print(f"     -> WARN: Erreur suppression WHT.npy: {e}")
                try:
                    memmap_dir = os.path.join(self.output_folder, "memmap_accumulators")
                    if os.path.isdir(memmap_dir) and not os.listdir(memmap_dir):
                        os.rmdir(memmap_dir)
                        print(f"     -> Dossier memmap vide supprimé: {memmap_dir}")
                except Exception:
                    pass  # Erreur silencieuse pour la suppression du dossier, peut-être à revoir
        else:
            print("DEBUG QM [_save_final_stack V3]: Nettoyage fichiers memmap ignoré (mode Drizzle / Mosaïque).")

        print("\n" + "=" * 80)
        print("DEBUG QM [_save_final_stack V3]: Fin méthode.")
        print("=" * 80 + "\n")







#############################################################################################################################################################


#Le message de Pylance "is not accessed" concerne uniquement les variables locales closed_sum et closed_wht à l'intérieur 
# de la méthode _close_memmaps() elle-même. Ces variables sont définies, mais leur valeur n'est jamais lue par le code de cette méthode 
# après leur assignation. Elles sont donc inutiles et peuvent être supprimées.
#Mais cela ne remet absolument pas en question :
#Le fait que la méthode _close_memmaps() est appelée.
#Le fait que le code à l'intérieur de cette méthode (fermeture et suppression des références self.cumulative_sum_memmap 
# et self.cumulative_wht_memmap) s'exécute quand la méthode est appelée.
#L'utilité de cette méthode pour libérer les ressources liées aux fichiers memmap.

    def _close_memmaps(self):
        """Ferme proprement les objets memmap s'ils existent."""
        print("DEBUG QM [_close_memmaps]: Tentative de fermeture des memmaps...")
        closed_sum = False
        if hasattr(self, 'cumulative_sum_memmap') and self.cumulative_sum_memmap is not None:
            try:
                # La documentation suggère que la suppression de la référence devrait suffire
                # mais un appel explicite à close() existe sur certaines versions/objets
                if hasattr(self.cumulative_sum_memmap, '_mmap') and self.cumulative_sum_memmap._mmap is not None:
                    self.cumulative_sum_memmap._mmap.close()
                # Supprimer la référence pour permettre la libération des ressources
                del self.cumulative_sum_memmap
                self.cumulative_sum_memmap = None
                closed_sum = True
                print("DEBUG QM [_close_memmaps]: Référence memmap SUM supprimée.")
            except Exception as e_close_sum:
                print(f"WARN QM [_close_memmaps]: Erreur fermeture/suppression memmap SUM: {e_close_sum}")
        
        closed_wht = False
        if hasattr(self, 'cumulative_wht_memmap') and self.cumulative_wht_memmap is not None:
            try:
                if hasattr(self.cumulative_wht_memmap, '_mmap') and self.cumulative_wht_memmap._mmap is not None:
                    self.cumulative_wht_memmap._mmap.close()
                del self.cumulative_wht_memmap
                self.cumulative_wht_memmap = None
                closed_wht = True
                print("DEBUG QM [_close_memmaps]: Référence memmap WHT supprimée.")
            except Exception as e_close_wht:
                print(f"WARN QM [_close_memmaps]: Erreur fermeture/suppression memmap WHT: {e_close_wht}")
        
        # Optionnel: Essayer de supprimer les fichiers .npy si le nettoyage est activé
        # Cela devrait être fait dans le bloc finally de _worker après l'appel à _save_final_stack
        # if self.perform_cleanup:
        #      if self.sum_memmap_path and os.path.exists(self.sum_memmap_path):
        #          try: os.remove(self.sum_memmap_path); print("DEBUG: Fichier SUM.npy supprimé.")
        #          except Exception as e: print(f"WARN: Erreur suppression SUM.npy: {e}")
        #      if self.wht_memmap_path and os.path.exists(self.wht_memmap_path):
        #          try: os.remove(self.wht_memmap_path); print("DEBUG: Fichier WHT.npy supprimé.")
        #          except Exception as e: print(f"WARN: Erreur suppression WHT.npy: {e}")

# --- FIN de _save_final_stack et ajout de _close_memmaps ---






#########################################################################################################################################




    def _cleanup_batch_temp_files(self, batch_filepaths):
        """Supprime les fichiers FITS temporaires d'un lot Drizzle incrémental."""
        if not batch_filepaths:
            return

        deleted_count = 0
        self.update_progress(f"   -> Nettoyage {len(batch_filepaths)} fichier(s) temp du lot...")
        for fpath in batch_filepaths:
            try:
                if os.path.isfile(fpath):
                    os.remove(fpath)
                    deleted_count += 1
            except OSError as e:
                # Log l'erreur mais continue le nettoyage des autres fichiers
                self.update_progress(f"      ⚠️ Erreur suppression fichier temp {os.path.basename(fpath)}: {e}")
            except Exception as e_gen:
                self.update_progress(f"      ⚠️ Erreur inattendue suppression {os.path.basename(fpath)}: {e_gen}")

        if deleted_count > 0:
            self.update_progress(f"   -> {deleted_count}/{len(batch_filepaths)} fichier(s) temp nettoyé(s).")
        elif len(batch_filepaths) > 0:
            self.update_progress(f"   -> Aucun fichier temp du lot n'a pu être nettoyé (déjà supprimés ou erreur).")





##########################################################################################################################################



    def cleanup_unaligned_files(self):
        if not self.unaligned_folder or not os.path.isdir(self.unaligned_folder): return
        deleted_count = 0
        try:
            for filename in os.listdir(self.unaligned_folder):
                file_path = os.path.join(self.unaligned_folder, filename);
                if os.path.isfile(file_path):
                    try: os.remove(file_path); deleted_count += 1
                    except Exception as del_e: self.update_progress(f"⚠️ Erreur suppression non aligné {filename}: {del_e}")
            if deleted_count > 0: self.update_progress(f"🧹 {deleted_count} fichier(s) non aligné(s) supprimé(s).")
        except Exception as e: self.update_progress(f"⚠️ Erreur nettoyage non alignés: {e}")



################################################################################################################################################



    def cleanup_temp_reference(self):
        if self.output_folder is None: # <--- AJOUTER CETTE VÉRIFICATION
            print("WARN QM [cleanup_temp_reference]: self.output_folder non défini, nettoyage référence annulé.")
            return
        try:
            aligner_temp_folder = os.path.join(self.output_folder, "temp_processing")
            if os.path.isdir(aligner_temp_folder):
                ref_fit = os.path.join(aligner_temp_folder, "reference_image.fit")
                ref_png = os.path.join(aligner_temp_folder, "reference_image.png")
                deleted_ref = 0
                if os.path.exists(ref_fit):
                    try:
                        os.remove(ref_fit)
                        deleted_ref += 1
                    except Exception:
                        pass
                if os.path.exists(ref_png):
                    try:
                        os.remove(ref_png)
                        deleted_ref += 1
                    except Exception:
                        pass
                if deleted_ref > 0:
                    self.update_progress(f"🧹 Fichier(s) référence temporaire(s) supprimé(s).")
                try:
                    os.rmdir(aligner_temp_folder)
                except OSError:
                    pass
        except Exception as e:
            self.update_progress(f"⚠️ Erreur nettoyage référence temp: {e}")


################################################################################################################################################

    def add_folder(self, folder_path):
        if not self.processing_active: self.update_progress("ⓘ Impossible d'ajouter un dossier, traitement non actif."); return False
        abs_path = os.path.abspath(folder_path)
        if not os.path.isdir(abs_path): self.update_progress(f"❌ Dossier non trouvé: {folder_path}"); return False
        output_abs = os.path.abspath(self.output_folder) if self.output_folder else None
        if output_abs:
             norm_abs_path = os.path.normcase(abs_path); norm_output_path = os.path.normcase(output_abs)
             if norm_abs_path == norm_output_path or norm_abs_path.startswith(norm_output_path + os.sep): self.update_progress(f"⚠️ Impossible d'ajouter le dossier de sortie: {os.path.basename(folder_path)}"); return False
        with self.folders_lock:
            current_abs = os.path.abspath(self.current_folder) if self.current_folder else None
            existing_abs = [os.path.abspath(p) for p in self.additional_folders]
            if (current_abs and abs_path == current_abs) or abs_path in existing_abs: self.update_progress(f"ⓘ Dossier déjà en cours ou ajouté: {os.path.basename(folder_path)}"); return False
            self.additional_folders.append(abs_path); folder_count = len(self.additional_folders)
        self.update_progress(f"✅ Dossier ajouté à la file d'attente : {os.path.basename(folder_path)}")
        self.update_progress(f"folder_count_update:{folder_count}")
        return True



################################################################################################################################################




    def _add_files_to_queue(self, folder_path):
        count_added = 0
        try:
            abs_folder_path = os.path.abspath(folder_path)
            # ---> AJOUTER CETTE LIGNE <---
            print(f"DEBUG [_add_files_to_queue]: Scanning absolute path: '{abs_folder_path}'")
            # ------------------------------
            self.update_progress(f"🔍 Scan du dossier: {os.path.basename(folder_path)}...")
            files_in_folder = sorted(os.listdir(abs_folder_path))
            # ---> AJOUTER CETTE LIGNE <---
            print(f"DEBUG [_add_files_to_queue]: os.listdir found: {files_in_folder}")
            # ------------------------------
            new_files_found_in_folder = []
            for fname in files_in_folder:
                # ---> AJOUTER CETTE LIGNE (optionnel mais peut aider) <---
                print(f"DEBUG [_add_files_to_queue]: Checking file: '{fname}'")
                # ---------------------------------------------------------
                if self.stop_processing: self.update_progress("⛔ Scan interrompu."); break
                if fname.lower().endswith(('.fit', '.fits')):
                    fpath = os.path.join(abs_folder_path, fname)
                    abs_fpath = os.path.abspath(fpath)
                    if abs_fpath not in self.processed_files:
                        # ---> AJOUTER CETTE LIGNE <---
                        print(f"DEBUG [_add_files_to_queue]: ADDING to queue and processed_files: '{fpath}'")
                        # ------------------------------
                        self.queue.put(fpath)
                        self.processed_files.add(abs_fpath)
                        count_added += 1
            if count_added > 0: self.files_in_queue += count_added; self._recalculate_total_batches()
            return count_added
        except FileNotFoundError: self.update_progress(f"❌ Erreur scan: Dossier introuvable {os.path.basename(folder_path)}"); return 0
        except PermissionError: self.update_progress(f"❌ Erreur scan: Permission refusée {os.path.basename(folder_path)}"); return 0
        except Exception as e: self.update_progress(f"❌ Erreur scan dossier {os.path.basename(folder_path)}: {e}"); return 0

################################################################################################################################################




# --- DANS LA CLASSE SeestarQueuedStacker DANS seestar/queuep/queue_manager.py ---

    def start_processing(self, input_dir, output_dir, reference_path_ui=None,
                         initial_additional_folders=None,
                         stacking_mode="kappa-sigma", kappa=2.5,
                         batch_size=10, correct_hot_pixels=True, hot_pixel_threshold=3.0,
                         neighborhood_size=5, bayer_pattern="GRBG", perform_cleanup=True,
                         use_weighting=False, 
                         weight_by_snr=True, 
                         weight_by_stars=True,
                         snr_exp=1.0, 
                         stars_exp=0.5, 
                         min_w=0.1,
                         use_drizzle=False, drizzle_scale=2.0, drizzle_wht_threshold=0.7,
                         drizzle_mode="Final", drizzle_kernel="square", drizzle_pixfrac=1.0,
                         apply_chroma_correction=True,
                         apply_final_scnr=False, final_scnr_target_channel='green',
                         final_scnr_amount=0.8, final_scnr_preserve_luminosity=True,
                         bn_grid_size_str="16x16", bn_perc_low=5, bn_perc_high=30,
                         bn_std_factor=1.0, bn_min_gain=0.2, bn_max_gain=7.0,
                         cb_border_size=25, cb_blur_radius=8,
                         cb_min_b_factor=0.4, cb_max_b_factor=1.5,
                         final_edge_crop_percent=2.0,
                         apply_photutils_bn=False,
                         photutils_bn_box_size=128,
                         photutils_bn_filter_size=5,
                         photutils_bn_sigma_clip=3.0,
                         photutils_bn_exclude_percentile=98.0,
                         apply_feathering=False,
                         feather_blur_px=256,
                         # --- NOUVEAU : Accepter les paramètres Low WHT Mask ---
                         apply_low_wht_mask=False, # Valeur par défaut si non passée
                         low_wht_percentile=5,     # Valeur par défaut
                         low_wht_soften_px=128,    # Valeur par défaut
                         # --- FIN NOUVEAU ---
                         is_mosaic_run=False, api_key=None, mosaic_settings=None):
        """
        Démarre le thread de traitement principal avec la configuration spécifiée.
        Le bloc de forçage des paramètres de test est maintenant COMMENTÉ.
        """
        print("DEBUG (Backend start_processing SUM/W): Début tentative démarrage...")
        
        # ---- LOG DES ARGUMENTS REÇUS PAR LE BACKEND (CE QUE LE GUI A ENVOYÉ) ----
        print("  --- BACKEND ARGS REÇUS (ORIGINAL DEPUIS GUI/SETTINGS) ---")
        print(f"    input_dir='{input_dir}'")
        # ... (gardez les autres logs des arguments reçus si vous le souhaitez) ...
        print(f"    apply_feathering={apply_feathering}")
        print(f"    feather_blur_px={feather_blur_px}")
        print(f"    apply_low_wht_mask={apply_low_wht_mask}") # <-- NOUVEAU LOG
        print(f"    low_wht_percentile={low_wht_percentile}") # <-- NOUVEAU LOG
        print(f"    low_wht_soften_px={low_wht_soften_px}")   # <-- NOUVEAU LOG
        print(f"    photutils_bn_filter_size={photutils_bn_filter_size}")
        print(f"    bn_grid_size_str='{bn_grid_size_str}'")
        print(f"    final_scnr_amount={final_scnr_amount}")
        print(f"    use_weighting={use_weighting}")
        print(f"  --- FIN BACKEND ARGS REÇUS ---")

        # ----- !!!!! BLOC DE FORÇAGE TEMPORAIRE MAINTENANT COMMENTÉ !!!!! -----
        # # print("!!! ATTENTION : FORÇAGE DES VALEURS DE TEST DANS SeestarQueuedStacker.start_processing !!!")
        # # 
        # # # Paramètres Photutils BN de test
        # # apply_photutils_bn_test = False 
        # # photutils_bn_filter_size_test = 11
        # # photutils_bn_exclude_percentile_test = 95.0
        # # print(f"  FORÇAGE TEST: apply_photutils_bn à {apply_photutils_bn_test}")
        # # # ... (autres logs de forçage)
        # #
        # # # Paramètres BN Globale de test
        # # bn_grid_size_str_test = "24x24"
        # # # ...
        # #
        # # # Paramètres SCNR Final de test
        # # apply_final_scnr_test = True
        # # # ...
        # #
        # # # Paramètres Feathering de test
        # # apply_feathering_test = True 
        # # feather_blur_px_test = 128   
        # # # ...
        # #
        # # # Pondération Qualité
        # # use_weighting_test = use_weighting 
        # #
        # # # Appliquer les valeurs de test aux variables locales qui seront utilisées pour configurer 'self'
        # # apply_photutils_bn = apply_photutils_bn_test
        # # photutils_bn_filter_size = photutils_bn_filter_size_test
        # # photutils_bn_exclude_percentile = photutils_bn_exclude_percentile_test
        # # bn_grid_size_str = bn_grid_size_str_test
        # # bn_perc_high = bn_perc_high_test
        # # bn_std_factor = bn_std_factor_test
        # # apply_final_scnr = apply_final_scnr_test
        # # final_scnr_amount = final_scnr_amount_test
        # # final_scnr_preserve_luminosity = final_scnr_preserve_luminosity_test
        # # apply_feathering = apply_feathering_test
        # # feather_blur_px = feather_blur_px_test
        # # use_weighting = use_weighting_test
        # ----- !!!!! FIN FORÇAGE TEMPORAIRE !!!!! -----

        if self.processing_active:
            self.update_progress("⚠️ Tentative de démarrer un traitement déjà en cours.")
            return False

        self.stop_processing = False
        if hasattr(self, 'aligner') and self.aligner is not None:
            self.aligner.stop_processing = False
            print("DEBUG (Backend start_processing SUM/W): self.aligner.stop_processing remis à False.")
        else:
            print("ERREUR (Backend start_processing SUM/W): self.aligner non initialisé.")
            self.update_progress("❌ Erreur interne critique: Aligner non initialisé.")
            return False

        self.current_folder = os.path.abspath(input_dir)
        
        print("DEBUG (Backend start_processing SUM/W): Étape 2 - Préparation référence & shape...")
        reference_image_data_for_shape = None 
        reference_header_for_shape = None 
        ref_shape_hwc = None
        try:
            # ... (Logique de préparation de la référence et obtention de ref_shape_hwc - INCHANGÉE) ...
            potential_folders_for_shape = []
            if self.current_folder and os.path.isdir(self.current_folder): potential_folders_for_shape.append(self.current_folder)
            if initial_additional_folders:
                for add_f in initial_additional_folders:
                    abs_add_f = os.path.abspath(add_f)
                    if abs_add_f and os.path.isdir(abs_add_f) and abs_add_f not in potential_folders_for_shape: potential_folders_for_shape.append(abs_add_f)
            if not potential_folders_for_shape: raise RuntimeError("Aucun dossier valide pour shape.")
            current_folder_to_scan_for_shape = None; files_in_folder_for_shape = []
            for folder_path_iter in potential_folders_for_shape:
                temp_files = sorted([f for f in os.listdir(folder_path_iter) if f.lower().endswith(('.fit', '.fits'))])
                if temp_files: files_in_folder_for_shape = temp_files; current_folder_to_scan_for_shape = folder_path_iter; break
            if not current_folder_to_scan_for_shape or not files_in_folder_for_shape: raise RuntimeError("Aucun FITS pour shape.")
            self.aligner.correct_hot_pixels = correct_hot_pixels
            self.aligner.hot_pixel_threshold = hot_pixel_threshold
            self.aligner.neighborhood_size = neighborhood_size
            self.aligner.bayer_pattern = bayer_pattern
            self.aligner.reference_image_path = reference_path_ui or None
            reference_image_data_for_shape, reference_header_for_shape = self.aligner._get_reference_image(current_folder_to_scan_for_shape, files_in_folder_for_shape)
            if reference_image_data_for_shape is None or reference_header_for_shape is None: raise RuntimeError("Échec _get_reference_image pour shape.")
            ref_shape_initial = reference_image_data_for_shape.shape
            if len(ref_shape_initial) == 2: ref_shape_hwc = (ref_shape_initial[0], ref_shape_initial[1], 3)
            elif len(ref_shape_initial) == 3 and ref_shape_initial[2] == 3: ref_shape_hwc = ref_shape_initial
            else: raise RuntimeError(f"Shape référence non supportée: {ref_shape_initial}")
            self.reference_header_for_wcs = reference_header_for_shape.copy()
            del reference_image_data_for_shape, reference_header_for_shape; gc.collect()
        except Exception as e_ref_shape:
            self.update_progress(f"❌ Erreur préparation référence/shape: {e_ref_shape}")
            print(f"ERREUR QM [start_processing SUM/W]: Échec préparation référence/shape : {e_ref_shape}"); traceback.print_exc(limit=2)
            return False

        print(f"DEBUG (Backend start_processing SUM/W): Appel à self.initialize() avec shape={ref_shape_hwc}...")
        if not self.initialize(output_dir, ref_shape_hwc):
            self.processing_active = False
            print("ERREUR (Backend start_processing SUM/W): Échec de self.initialize() pour SUM/W.")
            return False
        print("DEBUG (Backend start_processing SUM/W): self.initialize() terminé avec succès.")

        print("DEBUG (Backend start_processing SUM/W): Configuration des paramètres de session (maintenant depuis les args GUI)...")
        # --- Stockage des paramètres reçus en argument (maintenant sans le bloc de forçage) ---
        self.is_mosaic_run = is_mosaic_run
        self.drizzle_active_session = use_drizzle or self.is_mosaic_run
        self.api_key = api_key
        self.apply_chroma_correction = apply_chroma_correction
        self.correct_hot_pixels = correct_hot_pixels
        self.hot_pixel_threshold = hot_pixel_threshold
        self.neighborhood_size = neighborhood_size
        self.bayer_pattern = bayer_pattern
        self.perform_cleanup = perform_cleanup
        self.stacking_mode = stacking_mode
        self.kappa = float(kappa)
        
        self.use_quality_weighting = use_weighting 
        self.weight_by_snr = weight_by_snr
        self.weight_by_stars = weight_by_stars
        self.snr_exponent = snr_exp
        self.stars_exponent = stars_exp
        self.min_weight = max(0.01, min(1.0, min_w))
        print(f"  BACKEND STOCKÉ: self.use_quality_weighting={self.use_quality_weighting}")
        if self.use_quality_weighting:
            print(f"    -> Pondération par SNR: {self.weight_by_snr}, Exp: {self.snr_exponent}") #... etc
        
        self.apply_final_scnr = apply_final_scnr 
        self.final_scnr_target_channel = final_scnr_target_channel
        self.final_scnr_amount = final_scnr_amount 
        self.final_scnr_preserve_luminosity = final_scnr_preserve_luminosity
        print(f"  BACKEND STOCKÉ: self.apply_final_scnr={self.apply_final_scnr}, Amount={self.final_scnr_amount}")
        
        if self.drizzle_active_session: # ... (logique inchangée)
            if self.is_mosaic_run: # ...
                current_mosaic_settings = mosaic_settings if isinstance(mosaic_settings, dict) else {}
                self.drizzle_kernel = current_mosaic_settings.get('kernel', drizzle_kernel) # ...
            else: # ...
                 self.drizzle_kernel = drizzle_kernel # ...
            self.drizzle_mode = drizzle_mode if drizzle_mode in ["Final", "Incremental"] else "Final" # ...
            self.drizzle_scale = float(drizzle_scale) # ...
            self.drizzle_wht_threshold = max(0.01, min(1.0, float(drizzle_wht_threshold))) # ...
            print(f"   -> Params Drizzle Actifs -> Mode: {self.drizzle_mode}, Scale: {self.drizzle_scale:.1f}, WHT: {self.drizzle_wht_threshold:.2f}, Kernel: {self.drizzle_kernel}, Pixfrac: {self.drizzle_pixfrac:.2f}")
        else: print("DEBUG (Backend start_processing SUM/W): Session Drizzle non active.")

        print("DEBUG (Backend start_processing SUM/W): Stockage des paramètres Expert...")
        self.bn_grid_size_str = bn_grid_size_str
        self.bn_perc_low = bn_perc_low
        self.bn_perc_high = bn_perc_high
        self.bn_std_factor = bn_std_factor
        self.bn_min_gain = bn_min_gain
        self.bn_max_gain = bn_max_gain
        self.cb_border_size = cb_border_size
        self.cb_blur_radius = cb_blur_radius
        self.cb_min_b_factor = cb_min_b_factor
        self.cb_max_b_factor = cb_max_b_factor
        self.final_edge_crop_percent_decimal = float(final_edge_crop_percent) / 100.0
        print(f"  BACKEND STOCKÉ: self.bn_grid_size_str='{self.bn_grid_size_str}', self.bn_perc_high={self.bn_perc_high}, self.bn_std_factor={self.bn_std_factor}")
        
        print("DEBUG (Backend start_processing SUM/W): Stockage des paramètres Photutils BN...")
        self.apply_photutils_bn = apply_photutils_bn
        self.photutils_bn_box_size = photutils_bn_box_size
        self.photutils_bn_filter_size = photutils_bn_filter_size
        self.photutils_bn_sigma_clip = photutils_bn_sigma_clip
        self.photutils_bn_exclude_percentile = photutils_bn_exclude_percentile
        print(f"  BACKEND STOCKÉ: self.apply_photutils_bn={self.apply_photutils_bn}")
        print(f"  BACKEND STOCKÉ: self.photutils_bn_filter_size={self.photutils_bn_filter_size}")
        
        self.apply_feathering = apply_feathering 
        self.feather_blur_px = feather_blur_px   
        print(f"  BACKEND STOCKÉ (valeur reçue): self.apply_feathering={self.apply_feathering}")
        print(f"  BACKEND STOCKÉ (valeur reçue): self.feather_blur_px={self.feather_blur_px}")
        # --- Stockage des paramètres Low WHT Mask ---
        self.apply_low_wht_mask = apply_low_wht_mask
        self.low_wht_percentile = low_wht_percentile
        self.low_wht_soften_px = low_wht_soften_px
        print(f"  BACKEND STOCKÉ: self.apply_low_wht_mask={self.apply_low_wht_mask}") # <-- NOUVEAU LOG
        print(f"  BACKEND STOCKÉ: self.low_wht_percentile={self.low_wht_percentile}") # <-- NOUVEAU LOG
        print(f"  BACKEND STOCKÉ: self.low_wht_soften_px={self.low_wht_soften_px}")   # <-- NOUVEAU LOG
        # --- ---
        requested_batch_size = batch_size # ... (logique estimation batch_size identique) ...
        if requested_batch_size <= 0: # ...
             sample_img_path = None # ...
             if input_dir and os.path.isdir(input_dir): fits_files = [f for f in os.listdir(input_dir) if f.lower().endswith(('.fit', '.fits'))]; sample_img_path = os.path.join(input_dir, fits_files[0]) if fits_files else None # ...
             try: estimated_size = estimate_batch_size(sample_image_path=sample_img_path); self.batch_size = estimated_size; self.update_progress(f"✅ Taille lot auto estimée: {estimated_size}", None) # ...
             except Exception as est_err: self.update_progress(f"⚠️ Erreur estimation taille lot: {est_err}. Utilisation défaut (10).", None); self.batch_size = 10 # ...
        else: self.batch_size = requested_batch_size # ...
        if self.batch_size < 3: self.update_progress(f"⚠️ Taille de lot ({self.batch_size}) trop petite, ajustée à 3.", None); self.batch_size = 3 # ...
        self.update_progress(f"ⓘ Taille de lot effective pour le traitement : {self.batch_size}") # ...
        if self.apply_final_scnr: self.update_progress(f"🎨 SCNR Final (Cible: {self.final_scnr_target_channel}, {self.final_scnr_amount*100:.0f}%) sera appliqué.") # ...
        if self.apply_feathering: self.update_progress(f"🖌️ Feathering (Flou: {self.feather_blur_px}px) sera appliqué.")
        if self.use_quality_weighting: self.update_progress(f"⚖️ Pondération Qualité Activée (SNR^{self.snr_exponent:.1f}, Stars^{self.stars_exponent:.1f}, MinW={self.min_weight:.2f}).") # ...
        
        initial_folders_to_add_count = 0 # ... (logique gestion folders identique)
        with self.folders_lock: # ...
            self.additional_folders = [] # ...
            if initial_additional_folders: # ...
                for folder_iter in initial_additional_folders: # ...
                    abs_folder = os.path.abspath(folder_iter) # ...
                    if os.path.isdir(abs_folder) and abs_folder not in self.additional_folders: # ...
                        self.additional_folders.append(abs_folder); initial_folders_to_add_count += 1 # ...
        if initial_folders_to_add_count > 0: self.update_progress(f"ⓘ {initial_folders_to_add_count} dossier(s) pré-ajouté(s) en attente."); self.update_progress(f"folder_count_update:{len(self.additional_folders)}") # ...

        initial_files_added = self._add_files_to_queue(self.current_folder) # ...
        if initial_files_added > 0: self._recalculate_total_batches(); self.update_progress(f"📋 {initial_files_added} fichiers initiaux ajoutés. Total lots estimé: {self.total_batches_estimated if self.total_batches_estimated > 0 else '?'}") # ...
        elif not self.additional_folders: self.update_progress("⚠️ Aucun fichier initial trouvé ou dossier supplémentaire en attente.") # ...
        
        self.aligner.reference_image_path = reference_path_ui or None # ...

        print("DEBUG (Backend start_processing SUM/W): Démarrage du thread worker...")
        self.processing_thread = threading.Thread(target=self._worker, name="StackerWorker"); self.processing_thread.daemon = True
        self.processing_thread.start(); self.processing_active = True
        self.update_progress("🚀 Thread de traitement démarré.")
        print("DEBUG (Backend start_processing SUM/W): Fin.")
        return True





###############################################################################################################################################






    def _save_drizzle_input_temp(self, aligned_data, header):
        """
        Sauvegarde une image alignée (HxWx3 float32) dans le dossier temp Drizzle,
        en transposant en CxHxW et en INJECTANT l'OBJET WCS DE RÉFÉRENCE stocké
        dans le header sauvegardé.

        Args:
            aligned_data (np.ndarray): Données alignées (HxWx3 float32, 0-1).
            header (fits.Header): Header FITS ORIGINAL (pour métadonnées non-WCS).

        Returns:
            str or None: Chemin complet du fichier sauvegardé, ou None en cas d'erreur.
        """
        # Vérifications initiales
        if self.drizzle_temp_dir is None: self.update_progress("❌ Erreur interne: Dossier temp Drizzle non défini."); return None
        os.makedirs(self.drizzle_temp_dir, exist_ok=True)
        if aligned_data.ndim != 3 or aligned_data.shape[2] != 3: self.update_progress(f"❌ Erreur interne: _save_drizzle_input_temp attend HxWx3, reçu {aligned_data.shape}"); return None
        # --- VÉRIFIER SI L'OBJET WCS DE RÉFÉRENCE EST DISPONIBLE ---
        if self.reference_wcs_object is None:
             self.update_progress("❌ Erreur interne: Objet WCS de référence non disponible pour sauvegarde temp.")
             return None
        # --- FIN VÉRIFICATION ---

        try:
            temp_filename = f"aligned_input_{self.aligned_files_count:05d}.fits"
            temp_filepath = os.path.join(self.drizzle_temp_dir, temp_filename)

            # --- Préparer les données : Transposer HxWxC -> CxHxW ---
            data_to_save = np.moveaxis(aligned_data, -1, 0).astype(np.float32)

            # --- Préparer le header ---
            header_to_save = header.copy() if header else fits.Header()

            # --- EFFACER l'ancien WCS potentiellement invalide ---
            keys_to_remove = ['PC1_1', 'PC1_2', 'PC2_1', 'PC2_2', 'CD1_1', 'CD1_2', 'CD2_1', 'CD2_2',
                              'CRPIX1', 'CRPIX2', 'CRVAL1', 'CRVAL2', 'CTYPE1', 'CTYPE2', 'CUNIT1', 'CUNIT2',
                              'CDELT1', 'CDELT2', 'CROTA2']
            for key in keys_to_remove:
                if key in header_to_save:
                    del header_to_save[key]

            # --- INJECTER le WCS de l'OBJET WCS de référence ---
            ref_wcs_header = self.reference_wcs_object.to_header(relax=True)
            header_to_save.update(ref_wcs_header)

            # --- Mettre à jour NAXIS pour CxHxW ---
            header_to_save['NAXIS'] = 3
            header_to_save['NAXIS1'] = aligned_data.shape[1] # Width
            header_to_save['NAXIS2'] = aligned_data.shape[0] # Height
            header_to_save['NAXIS3'] = 3                   # Channels
            if 'CTYPE3' not in header_to_save: header_to_save['CTYPE3'] = 'CHANNEL'

            # --- Sauvegarde ---
            hdu = fits.PrimaryHDU(data=data_to_save, header=header_to_save)
            hdul = fits.HDUList([hdu])
            hdul.writeto(temp_filepath, overwrite=True, checksum=False, output_verify='ignore')
            hdul.close()

            # print(f"   -> Temp Drizzle sauvegardé ({os.path.basename(temp_filepath)}) avec WCS Ref Obj.") # DEBUG
            return temp_filepath

        except Exception as e:
            temp_filename_for_error = f"aligned_input_{self.aligned_files_count:05d}.fits"
            self.update_progress(f"❌ Erreur sauvegarde fichier temp Drizzle {temp_filename_for_error}: {e}")
            traceback.print_exc(limit=2)
            return None






################################################################################################################################################


    def _list_drizzle_temp_files(self):
        """
        Retourne la liste triée des chemins complets des fichiers FITS
        présents dans le dossier temporaire Drizzle.
        """
        # Vérifier si le dossier est défini et existe
        if self.drizzle_temp_dir is None or not os.path.isdir(self.drizzle_temp_dir):
            self.update_progress("⚠️ Dossier temp Drizzle non trouvé pour listage.")
            return [] # Retourner liste vide

        try:
            # Lister les fichiers correspondant au pattern attendu
            files = [
                os.path.join(self.drizzle_temp_dir, f)
                for f in os.listdir(self.drizzle_temp_dir)
                if f.lower().endswith('.fits') and f.startswith('aligned_input_')
            ]
            # Trier la liste pour un ordre cohérent
            files.sort()
            return files

        except Exception as e:
            # Gérer les erreurs de listage (permissions, etc.)
            self.update_progress(f"❌ Erreur listage fichiers temp Drizzle: {e}")
            return [] # Retourner liste vide en cas d'erreur

###################################################################################################################################################


    def _cleanup_drizzle_temp_files(self):
        """Supprime le dossier temporaire Drizzle et tout son contenu."""
        if self.drizzle_temp_dir is None: # self.drizzle_temp_dir dépend de self.output_folder
            if self.output_folder is None:
                print("WARN QM [_cleanup_drizzle_temp_files]: self.output_folder non défini, nettoyage Drizzle temp annulé.")
                return
        else:
            self.drizzle_temp_dir = os.path.join(self.output_folder, "drizzle_temp_inputs")
        # Vérifier si le dossier est défini et existe
        if self.drizzle_temp_dir and os.path.isdir(self.drizzle_temp_dir):
            try:
                # Utiliser shutil.rmtree pour supprimer le dossier et son contenu
                shutil.rmtree(self.drizzle_temp_dir)
                self.update_progress(f"🧹 Dossier temporaire Drizzle supprimé: {os.path.basename(self.drizzle_temp_dir)}")
            except Exception as e:
                # Log l'erreur si la suppression échoue
                self.update_progress(f"⚠️ Erreur suppression dossier temp Drizzle ({os.path.basename(self.drizzle_temp_dir)}): {e}")
        # else: # Log optionnel si le dossier n'existait pas
            # self.update_progress("ⓘ Dossier temp Drizzle non trouvé pour nettoyage (normal si Drizzle inactif ou déjà nettoyé).")     


################################################################################################################################################


    def stop(self):
        if not self.processing_active: return
        self.update_progress("⛔ Arrêt demandé..."); self.stop_processing = True; self.aligner.stop_processing = True


################################################################################################################################################


    def is_running(self):
        """Vérifie si le thread de traitement est actif et en cours d'exécution."""
        # Vérifier si l'attribut processing_active existe et est True
        is_processing_flag_active = getattr(self, 'processing_active', False)
        
        # Vérifier si l'attribut processing_thread existe
        thread_exists = hasattr(self, 'processing_thread')
        
        # Si les deux existent, vérifier si le thread est non None et vivant
        is_thread_alive_and_valid = False
        if thread_exists:
            thread_obj = getattr(self, 'processing_thread', None)
            if thread_obj is not None and thread_obj.is_alive():
                is_thread_alive_and_valid = True
        
        # print(f"DEBUG QM [is_running]: processing_active={is_processing_flag_active}, thread_exists={thread_exists}, thread_alive={is_thread_alive_and_valid}") # Debug
        return is_processing_flag_active and thread_exists and is_thread_alive_and_valid



######################################################################################################################################################




# --- DANS LA CLASSE SeestarQueuedStacker DANS seestar/queuep/queue_manager.py ---

    def _process_and_save_drizzle_batch(self, batch_data_list, output_wcs, output_shape_2d_hw, batch_num):
        """
        Traite un lot de données alignées en mémoire en utilisant Drizzle et sauvegarde
        les fichiers science (CxHxW) et poids (HxW x3) intermédiaires pour ce lot.
        CORRIGÉ: Initialisation de Drizzle() sans out_wcs/out_shape car non supporté par stsci.drizzle.

        Args:
            batch_data_list (list): Liste de tuples: [(aligned_data_HxWxC, header, wcs_object), ...].
                                    wcs_object doit être le WCS de référence pour toutes (celui de l'image alignée).
            output_wcs (astropy.wcs.WCS): WCS de la grille de SORTIE Drizzle.
            output_shape_2d_hw (tuple): Shape (H, W) de la grille de SORTIE Drizzle.
            batch_num (int): Numéro du lot actuel pour nommage des fichiers.

        Returns:
            tuple: (sci_filepath, [wht_r_filepath, wht_g_filepath, wht_b_filepath])
                   Chemins des fichiers intermédiaires créés pour ce lot, ou (None, []) si échec.
        """
        num_files_in_batch = len(batch_data_list)
        self.update_progress(f"💧 Traitement Drizzle du lot #{batch_num} ({num_files_in_batch} images)...")
        batch_start_time = time.time()
        print(f"DEBUG QM [_process_and_save_drizzle_batch V2_CORRECTED]: Lot #{batch_num} avec {num_files_in_batch} images.")
        print(f"  -> WCS de sortie cible fourni: {'Oui' if output_wcs else 'Non'}, Shape de sortie cible: {output_shape_2d_hw}")

        if not batch_data_list:
            self.update_progress(f"   - Warning: Lot Drizzle #{batch_num} vide.")
            return None, []

        # --- Vérifier la validité de output_wcs et output_shape_2d_hw (essentiels) ---
        if output_wcs is None or output_shape_2d_hw is None:
            self.update_progress(f"   - ERREUR: WCS ou Shape de sortie manquant pour lot Drizzle #{batch_num}. Traitement annulé.")
            print(f"ERREUR QM [_process_and_save_drizzle_batch V2_CORRECTED]: output_wcs ou output_shape_2d_hw est None pour lot #{batch_num}.")
            return None, []
        if not isinstance(output_wcs, WCS) or not output_wcs.is_celestial:
            self.update_progress(f"   - ERREUR: output_wcs invalide (non WCS ou non céleste) pour lot Drizzle #{batch_num}.")
            print(f"ERREUR QM [_process_and_save_drizzle_batch V2_CORRECTED]: output_wcs invalide pour lot #{batch_num}.")
            return None, []
        if not isinstance(output_shape_2d_hw, tuple) or len(output_shape_2d_hw) != 2 or \
           not all(isinstance(dim, int) and dim > 0 for dim in output_shape_2d_hw):
            self.update_progress(f"   - ERREUR: output_shape_2d_hw invalide (doit être tuple de 2 entiers > 0) pour lot Drizzle #{batch_num}.")
            print(f"ERREUR QM [_process_and_save_drizzle_batch V2_CORRECTED]: output_shape_2d_hw ({output_shape_2d_hw}) invalide pour lot #{batch_num}.")
            return None, []

        # --- Vérification cohérence WCS et Shape Entrée (sécurité) ---
        ref_wcs_for_batch_input_images = None # WCS des images d'ENTRÉE de ce lot (devrait être le même pour toutes)
        ref_input_shape_hw = None             # Shape des images d'ENTRÉE
        valid_batch_items = []

        for i, item_tuple in enumerate(batch_data_list):
            if not (isinstance(item_tuple, tuple) and len(item_tuple) >= 3):
                self.update_progress(f"   - Warning: Format d'item incorrect pour image {i+1} du lot {batch_num}. Ignorée.")
                continue
            
            img_data, hdr, wcs_obj_input = item_tuple[0], item_tuple[1], item_tuple[2]

            if img_data is None or wcs_obj_input is None:
                self.update_progress(f"   - Warning: Donnée/WCS manquant pour image {i+1} du lot {batch_num}. Ignorée.")
                continue
            if not isinstance(wcs_obj_input, WCS) or not wcs_obj_input.is_celestial:
                self.update_progress(f"   - Warning: WCS d'entrée invalide pour image {i+1} du lot {batch_num}. Ignorée.")
                continue
            
            current_shape_hw = img_data.shape[:2]
            if ref_wcs_for_batch_input_images is None: # Première image valide du lot
                ref_wcs_for_batch_input_images = wcs_obj_input
                ref_input_shape_hw = current_shape_hw
            # Pour Drizzle, les WCS d'entrée PEUVENT être différents (images de panneaux différents)
            # MAIS pour un lot Drizzle "Final" (non-mosaïque), ils devraient tous partager le WCS de référence global.
            # Si cette fonction est appelée pour un panneau de mosaïque, alors ref_wcs_for_batch_input_images sera le WCS de ce panneau.
            # La vérification wcs_obj is not ref_wcs_for_batch_input_images n'est pertinente que si on attend un WCS unique.
            # Pour la robustesse, on ne fait pas cette vérification ici, on se fie au pixmap.
            
            if current_shape_hw != ref_input_shape_hw:
                 self.update_progress(f"   - Warning: Shape d'entrée ({current_shape_hw}) incohérente avec réf. du lot ({ref_input_shape_hw}) pour image {i+1}. Ignorée.")
                 continue
            valid_batch_items.append((img_data, hdr, wcs_obj_input)) # Garder le WCS d'entrée individuel

        if not valid_batch_items:
            self.update_progress(f"   - Erreur: Aucune donnée valide trouvée dans le lot Drizzle #{batch_num}.")
            return None, []
        num_valid_images = len(valid_batch_items)
        self.update_progress(f"   - {num_valid_images}/{num_files_in_batch} images valides pour Drizzle dans le lot.")

        # --- Initialiser les objets Drizzle pour ce lot ---
        num_output_channels = 3
        channel_names = ['R', 'G', 'B']
        drizzlers_batch = []
        output_images_batch = []  # Stockera les résultats science (counts/s) du lot (HxW) par canal
        output_weights_batch = [] # Stockera les résultats poids (context/exposure) du lot (HxW) par canal
        
        try:
            print(f"DEBUG QM [_process_and_save_drizzle_batch V2_CORRECTED]: Initialisation Drizzle pour lot #{batch_num}. Shape Sortie CIBLE: {output_shape_2d_hw}.")
            for _ in range(num_output_channels):
                # Les tableaux NumPy sont créés avec la SHAPE DE SORTIE attendue
                output_images_batch.append(np.zeros(output_shape_2d_hw, dtype=np.float32))
                output_weights_batch.append(np.zeros(output_shape_2d_hw, dtype=np.float32))
            
            for i in range(num_output_channels):
                # =================== CORRECTION APPLIQUÉE ICI ===================
                driz_ch = Drizzle(
                    out_img=output_images_batch[i],   # Tableau NumPy (H,W) avec la shape de SORTIE
                    out_wht=output_weights_batch[i],   # Tableau NumPy (H,W) avec la shape de SORTIE
                    kernel=self.drizzle_kernel,
                    fillval="0.0"
                    # PAS DE out_wcs ni out_shape ici pour stsci.drizzle.resample.Drizzle __init__
                )
                # ==================================================================
                drizzlers_batch.append(driz_ch)
            self.update_progress(f"   - Objets Drizzle initialisés pour lot #{batch_num} (sans out_wcs/shape dans init).")

        except Exception as init_err:
            self.update_progress(f"   - ERREUR: Échec init Drizzle pour lot #{batch_num}: {init_err}")
            print(f"ERREUR QM [_process_and_save_drizzle_batch V2_CORRECTED]: Échec init Drizzle: {init_err}"); traceback.print_exc(limit=1)
            return None, []


        # --- Boucle sur les images VALIDES du lot ---
        processed_in_batch_count = 0
        for i, (input_data_hxwx3, input_header, wcs_input_image) in enumerate(valid_batch_items): # Utiliser wcs_input_image
            if self.stop_processing: self.update_progress("🛑 Arrêt pendant traitement lot Drizzle."); break
            # Nom de fichier pour les logs
            current_filename_for_log = input_header.get('FILENAME', f'Img_{i+1}_du_lot') if input_header else f'Img_{i+1}_du_lot'
            print(f"DEBUG QM [_process_and_save_drizzle_batch V2_CORRECTED]: Traitement image {i+1}/{num_valid_images} ('{current_filename_for_log}') du lot #{batch_num}...")

            pixmap = None
            try:
                current_input_shape_hw = input_data_hxwx3.shape[:2]
                y_in, x_in = np.indices(current_input_shape_hw)
                
                # Utiliser le WCS de l'image d'ENTRÉE pour convertir vers le ciel
                print(f"          Pour '{current_filename_for_log}': WCS Entrée CRVAL=({wcs_input_image.wcs.crval[0]:.4f}, {wcs_input_image.wcs.crval[1]:.4f}), PixelShape={wcs_input_image.pixel_shape}") # LOG WCS Entrée
                world_coords_ra, world_coords_dec = wcs_input_image.all_pix2world(x_in.flatten(), y_in.flatten(), 0)
                print(f"          Pour '{current_filename_for_log}': Pixels Entrée -> Ciel OK. Nb points: {world_coords_ra.size}")
                
                # Projeter depuis le ciel vers les pixels de la grille de SORTIE Drizzle
                # output_wcs est le WCS de la grille Drizzle cible (grand format)
                print(f"          Pour '{current_filename_for_log}': WCS Sortie (cible Drizzle) CRVAL=({output_wcs.wcs.crval[0]:.4f}, {output_wcs.wcs.crval[1]:.4f}), PixelShape={output_wcs.pixel_shape}, OutputShapeHW={output_shape_2d_hw}") # LOG WCS Sortie
                x_out, y_out = output_wcs.all_world2pix(world_coords_ra, world_coords_dec, 0)
                print(f"          Pour '{current_filename_for_log}': Ciel -> Pixels Sortie OK.")

                pixmap = np.dstack((x_out.reshape(current_input_shape_hw), y_out.reshape(current_input_shape_hw))).astype(np.float32)
                
                # ===== AJOUT DE LOGS POUR PIXMAP (identique à ma proposition précédente) =====
                print(f"        - Pixmap calculé pour '{current_filename_for_log}'. Shape: {pixmap.shape}")
                if pixmap.size > 0: 
                    finite_x_out = pixmap[...,0][np.isfinite(pixmap[...,0])]
                    finite_y_out = pixmap[...,1][np.isfinite(pixmap[...,1])]
                    if finite_x_out.size > 0 :
                        print(f"          Range X_out (valides): [{np.min(finite_x_out):.1f}, {np.max(finite_x_out):.1f}] (Shape Sortie W: {output_shape_2d_hw[1]})")
                    else:
                        print(f"          Range X_out (valides): Aucun pixel X valide après filtrage NaN/Inf.")
                    if finite_y_out.size > 0:
                        print(f"          Range Y_out (valides): [{np.min(finite_y_out):.1f}, {np.max(finite_y_out):.1f}] (Shape Sortie H: {output_shape_2d_hw[0]})")
                    else:
                        print(f"          Range Y_out (valides): Aucun pixel Y valide après filtrage NaN/Inf.")
                    if np.any(~np.isfinite(pixmap[...,0])): print(f"          WARNING: Pixmap X pour '{current_filename_for_log}' contient des non-finis !")
                    if np.any(~np.isfinite(pixmap[...,1])): print(f"          WARNING: Pixmap Y pour '{current_filename_for_log}' contient des non-finis !")
                else:
                    print(f"          WARNING: Pixmap pour '{current_filename_for_log}' est vide !")
                # ================================================================================

            except Exception as map_err:
                self.update_progress(f"      -> ERREUR création pixmap image {i+1} ('{current_filename_for_log}'): {map_err}. Ignorée.")
                print(f"ERREUR QM [_process_and_save_drizzle_batch V2_CORRECTED]: Échec pixmap img {i+1} ('{current_filename_for_log}'): {map_err}")
                traceback.print_exc(limit=1) # Ajout du traceback pour l'erreur de pixmap
                continue # Passer à l'image suivante du lot

            if pixmap is not None: # Ce check est important, si pixmap a échoué, on ne continue pas
                try:
                    base_exptime = 1.0
                    if input_header and 'EXPTIME' in input_header:
                        try: base_exptime = max(1e-6, float(input_header['EXPTIME']))
                        except (ValueError, TypeError): pass
                    
                    print(f"        - Appel add_image pour les 3 canaux de '{current_filename_for_log}'...") # Log avant add_image
                    for ch_index in range(num_output_channels):
                        channel_data_2d = input_data_hxwx3[..., ch_index].astype(np.float32)
                        finite_mask = np.isfinite(channel_data_2d)
                        if not np.all(finite_mask): channel_data_2d[~finite_mask] = 0.0
                        
                        # ===== LOG AVANT CHAQUE ADD_IMAGE (optionnel, mais peut être utile si ça plante ici) =====
                        # print(f"          Canal {ch_index}: data range [{np.min(channel_data_2d):.3f}, {np.max(channel_data_2d):.3f}], exptime={base_exptime:.2f}, pixfrac={self.drizzle_pixfrac}")
                        # =====================================================================================
                        
                        drizzlers_batch[ch_index].add_image(
                            data=channel_data_2d,
                            pixmap=pixmap,
                            exptime=base_exptime,
                            pixfrac=self.drizzle_pixfrac,
                            in_units='counts' 
                        )
                    processed_in_batch_count += 1
                    print(f"  DEBUG QM [_process_and_save_drizzle_batch V2_CORRECTED]: Image {i+1} ('{current_filename_for_log}') ajoutée au Drizzle du lot.")
                except Exception as drizzle_add_err:
                    self.update_progress(f"      -> ERREUR add_image {i+1} ('{current_filename_for_log}'): {drizzle_add_err}")
                    print(f"ERREUR QM [_process_and_save_drizzle_batch V2_CORRECTED]: Échec add_image {i+1} ('{current_filename_for_log}'): {drizzle_add_err}"); traceback.print_exc(limit=1)
                # Le 'finally' pour del pixmap, channel_data_2d est retiré ici pour être sûr
                # que pixmap n'est pas supprimé avant d'être utilisé par tous les canaux.
                # Il sera nettoyé à la fin de l'itération de la boucle principale for.

            # Nettoyage pour cette itération de la boucle principale for
            if pixmap is not None: del pixmap # Supprimer pixmap s'il a été créé
            # channel_data_2d est déjà dans une portée plus limitée, mais on peut être explicite si on veut
            # if 'channel_data_2d' in locals(): del channel_data_2d
            # gc.collect() n'est pas nécessaire à chaque image, peut ralentir. Mettre à la fin du lot.

        # Fin de la boucle `for i, (input_data_hxwx3, input_header, wcs_input_image) in enumerate(valid_batch_items):`
        # gc.collect() peut être appelé ici, après que toutes les images du lot ont été traitées.
        gc.collect() 
        # ----- Le reste de la méthode _process_and_save_drizzle_batch continue ici -----
        # --- Sauvegarde des résultats intermédiaires de CE lot ---
        batch_output_dir = self.drizzle_batch_output_dir
        os.makedirs(batch_output_dir, exist_ok=True)

        base_out_filename = f"batch_{batch_num:04d}_s{self.drizzle_scale:.1f}p{self.drizzle_pixfrac:.1f}{self.drizzle_kernel}"
        out_filepath_sci = os.path.join(batch_output_dir, f"{base_out_filename}_sci.fits")
        out_filepaths_wht = []
        self.update_progress(f"   -> Sauvegarde résultats intermédiaires lot #{batch_num}...")
        print(f"DEBUG QM [_process_and_save_drizzle_batch V2_CORRECTED]: Sauvegarde vers {batch_output_dir}")

        try:
            # output_images_batch contient les données SCI drizzlées (counts/s ou normalisé par exptime) par canal
            final_sci_data_batch_hwc = np.stack(output_images_batch, axis=-1) 
            final_sci_data_to_save = np.moveaxis(final_sci_data_batch_hwc, -1, 0).astype(np.float32) # CxHxW

            final_header_sci = output_wcs.to_header(relax=True) 
            final_header_sci['NINPUTS'] = (processed_in_batch_count, f'Valid input images for Drizzle batch {batch_num}')
            final_header_sci['ISCALE'] = (self.drizzle_scale, 'Drizzle scale factor'); final_header_sci['PIXFRAC'] = (self.drizzle_pixfrac, 'Drizzle pixfrac')
            final_header_sci['KERNEL'] = (self.drizzle_kernel, 'Drizzle kernel'); final_header_sci['HISTORY'] = f'Drizzle Batch {batch_num} by SeestarStacker'
            final_header_sci['BUNIT'] = 'Counts/s' 
            final_header_sci['NAXIS'] = 3; final_header_sci['NAXIS1'] = final_sci_data_to_save.shape[2]
            final_header_sci['NAXIS2'] = final_sci_data_to_save.shape[1]; final_header_sci['NAXIS3'] = final_sci_data_to_save.shape[0]
            final_header_sci['CTYPE3'] = 'CHANNEL' 
            try: final_header_sci['CHNAME1'] = 'R'; final_header_sci['CHNAME2'] = 'G'; final_header_sci['CHNAME3'] = 'B'
            except Exception: pass

            fits.writeto(out_filepath_sci, final_sci_data_to_save, final_header_sci, overwrite=True, checksum=False, output_verify='ignore')
            self.update_progress(f"      -> Science lot sauvegardé: {os.path.basename(out_filepath_sci)}")
            print(f"DEBUG QM [_process_and_save_drizzle_batch V2_CORRECTED]: Fichier SCI lot sauvegardé: {out_filepath_sci}")
            del final_sci_data_batch_hwc, final_sci_data_to_save; gc.collect()

        except Exception as e:
            self.update_progress(f"   - ERREUR sauvegarde science lot #{batch_num}: {e}")
            print(f"ERREUR QM [_process_and_save_drizzle_batch V2_CORRECTED]: Échec sauvegarde SCI: {e}"); traceback.print_exc(limit=1)
            del drizzlers_batch, output_images_batch, output_weights_batch; gc.collect()
            return None, []

        # Sauvegarde Poids (HxW par canal)
        for i in range(num_output_channels):
            ch_name = channel_names[i]
            out_filepath_wht = os.path.join(batch_output_dir, f"{base_out_filename}_wht_{ch_name}.fits")
            out_filepaths_wht.append(out_filepath_wht)
            try:
                # output_weights_batch[i] contient la carte de poids HxW pour le canal i
                wht_data_to_save = output_weights_batch[i].astype(np.float32)

                wht_header = output_wcs.to_header(relax=True)
                for key in ['NAXIS3', 'CTYPE3', 'CRPIX3', 'CRVAL3', 'CDELT3', 'CUNIT3', 'PC3_1', 'PC3_2', 'PC3_3', 'PC1_3', 'PC2_3', 'CHNAME1', 'CHNAME2', 'CHNAME3']:
                    if key in wht_header: del wht_header[key]
                wht_header['NAXIS'] = 2; wht_header['NAXIS1'] = wht_data_to_save.shape[1] # W
                wht_header['NAXIS2'] = wht_data_to_save.shape[0] # H
                wht_header['HISTORY'] = f'Drizzle Weights ({ch_name}) for batch {batch_num}'; wht_header['NINPUTS'] = processed_in_batch_count
                wht_header['BUNIT'] = 'Weight'

                fits.writeto(out_filepath_wht, wht_data_to_save, wht_header, overwrite=True, checksum=False, output_verify='ignore')
                print(f"  DEBUG QM [_process_and_save_drizzle_batch V2_CORRECTED]: Fichier WHT lot ({ch_name}) sauvegardé: {out_filepath_wht}. Range WHT: [{np.min(wht_data_to_save):.2f}, {np.max(wht_data_to_save):.2f}]")
            except Exception as e:
                self.update_progress(f"   - ERREUR sauvegarde poids {ch_name} lot #{batch_num}: {e}")
                print(f"ERREUR QM [_process_and_save_drizzle_batch V2_CORRECTED]: Échec sauvegarde WHT {ch_name}: {e}"); traceback.print_exc(limit=1)
                if os.path.exists(out_filepath_sci):
                    try: os.remove(out_filepath_sci)
                    except Exception: pass
                for wht_f in out_filepaths_wht: # Nettoyer ceux déjà sauvegardés
                    if os.path.exists(wht_f):
                        try: os.remove(wht_f)
                        except Exception: pass
                del drizzlers_batch, output_images_batch, output_weights_batch; gc.collect()
                return None, []

        self.update_progress(f"   -> Sauvegarde lot #{batch_num} terminée.")
        del drizzlers_batch, output_images_batch, output_weights_batch; gc.collect()
        return out_filepath_sci, out_filepaths_wht





######################################################################################################################################################

<|MERGE_RESOLUTION|>--- conflicted
+++ resolved
@@ -1,4937 +1,4931 @@
-# --- START OF FILE seestar/queuep/queue_manager.py ---
-"""
-Module de gestion de file d'attente pour le traitement des images astronomiques.
-Gère l'alignement et l'empilement incrémental par LOTS dans un thread séparé.
-(Version Révisée 9: Imports strictement nécessaires au niveau module)
-"""
-print("DEBUG QM: Début chargement module queue_manager.py")
-
-# --- Standard Library Imports ---
-import gc
-import math
-import os
-from queue import Queue, Empty # Essentiel pour la classe
-import shutil
-import threading              # Essentiel pour la classe (Lock)
-import time
-import traceback
-import warnings
-
-print("DEBUG QM: Imports standard OK.")
-
-# --- Third-Party Library Imports ---
-from ..core.background import subtract_background_2d, _PHOTOUTILS_AVAILABLE as _PHOTOUTILS_BG_SUB_AVAILABLE
-import astroalign as aa
-import cv2
-import numpy as np
-from astropy.coordinates import SkyCoord
-from astropy import units as u
-from astropy.io import fits
-from astropy.stats import sigma_clipped_stats
-from astropy.wcs import WCS, FITSFixedWarning
-from ccdproc import CCDData, combine as ccdproc_combine
-from ..enhancement.stack_enhancement import apply_edge_crop
-print("DEBUG QM: Imports tiers (numpy, cv2, astropy, ccdproc) OK.")
-
-# --- Optional Third-Party Imports (with availability flags) ---
-try:
-    import cupy
-    _cupy_installed = True
-    print("DEBUG QM: Import CuPy OK.")
-except ImportError:
-    _cupy_installed = False
-    print("DEBUG QM: Import CuPy échoué (normal si non installé).")
-
-try:
-    # On importe juste Drizzle ici, car la CLASSE est utilisée dans les méthodes
-    from drizzle.resample import Drizzle
-    _OO_DRIZZLE_AVAILABLE = True
-    print("DEBUG QM: Import drizzle.resample.Drizzle OK.")
-except ImportError as e_driz_cls:
-    _OO_DRIZZLE_AVAILABLE = False
-    Drizzle = None # Définir comme None si indisponible
-    print(f"ERROR QM: Échec import drizzle.resample.Drizzle: {e_driz_cls}")
-
-
-# --- Core/Internal Imports (Needed for __init__ or core logic) ---
-try: from ..core.hot_pixels import detect_and_correct_hot_pixels
-except ImportError as e: print(f"ERREUR QM: Échec import detect_and_correct_hot_pixels: {e}"); raise
-try: from ..core.image_processing import (load_and_validate_fits, debayer_image, save_fits_image, save_preview_image)
-except ImportError as e: print(f"ERREUR QM: Échec import image_processing: {e}"); raise
-try: from ..core.utils import estimate_batch_size
-except ImportError as e: print(f"ERREUR QM: Échec import utils: {e}"); raise
-try: from ..enhancement.color_correction import ChromaticBalancer
-except ImportError as e_cb: print(f"ERREUR QM: Échec import ChromaticBalancer: {e_cb}"); raise
-
-# --- Imports INTERNES à déplacer en IMPORTS TARDIFS (si utilisés uniquement dans des méthodes spécifiques) ---
-# Ces modules/fonctions sont gérés par des appels conditionnels ou try/except dans les méthodes où ils sont utilisés.
-# from ..enhancement.drizzle_integration import _load_drizzle_temp_file, DrizzleProcessor, _create_wcs_from_header 
-# from ..enhancement.astrometry_solver import solve_image_wcs 
-# from ..enhancement.mosaic_processor import process_mosaic_from_aligned_files 
-# from ..enhancement.stack_enhancement import StackEnhancer # Cette classe n'est pas utilisée ici
-
-# --- Configuration des Avertissements ---
-warnings.filterwarnings('ignore', category=FITSFixedWarning)
-print("DEBUG QM: Configuration warnings OK.")
-# --- FIN Imports ---
-
-
-# --- Internal Project Imports (Core Modules ABSOLUMENT nécessaires pour la classe/init) ---
-# Core Alignment (Instancié dans __init__)
-try:
-    from ..core.alignment import SeestarAligner
-    print("DEBUG QM: Import SeestarAligner OK.")
-except ImportError as e: print(f"ERREUR QM: Échec import SeestarAligner: {e}"); raise
-# Core Hot Pixels (Utilisé dans _worker -> _process_file)
-try:
-    from ..core.hot_pixels import detect_and_correct_hot_pixels
-    print("DEBUG QM: Import detect_and_correct_hot_pixels OK.")
-except ImportError as e: print(f"ERREUR QM: Échec import detect_and_correct_hot_pixels: {e}"); raise
-# Core Image Processing (Utilisé PARTOUT)
-try:
-    from ..core.image_processing import (
-        load_and_validate_fits,
-        debayer_image,
-        save_fits_image,
-        save_preview_image
-    )
-    print("DEBUG QM: Imports image_processing OK.")
-except ImportError as e: print(f"ERREUR QM: Échec import image_processing: {e}"); raise
-# --- IMPORT POUR L'ALIGNEUR LOCAL ---
-try:
-    from ..core import SeestarLocalAligner # Devrait être FastSeestarAligner aliasé
-    _LOCAL_ALIGNER_AVAILABLE = True
-    print("DEBUG QM: Import SeestarLocalAligner (local CV) OK.")
-except ImportError:
-    _LOCAL_ALIGNER_AVAILABLE = False
-    SeestarLocalAligner = None # Définir pour que le code ne plante pas à l'instanciation
-    print("WARN QM: SeestarLocalAligner (local CV) non importable. Alignement mosaïque local désactivé.")
-# ---  ---
-
-
-
-# Core Utils (Utilisé PARTOUT)
-try:
-    from ..core.utils import check_cupy_cuda, estimate_batch_size
-    print("DEBUG QM: Imports utils OK.")
-except ImportError as e: print(f"ERREUR QM: Échec import utils: {e}"); raise
-# Enhancement Color Correction (Instancié dans __init__)
-try:
-    from ..enhancement.color_correction import ChromaticBalancer
-    print("DEBUG QM: Import ChromaticBalancer OK.")
-except ImportError as e: print(f"ERREUR QM: Échec import ChromaticBalancer: {e}"); raise
-
-try:
-    from ..enhancement.stack_enhancement import feather_by_weight_map # NOUVEL IMPORT
-    _FEATHERING_AVAILABLE = True
-    print("DEBUG QM: Import feather_by_weight_map depuis stack_enhancement OK.")
-except ImportError as e_feather:
-    _FEATHERING_AVAILABLE = False
-    print(f"ERREUR QM: Échec import feather_by_weight_map depuis stack_enhancement: {e_feather}")
-    # Définir une fonction factice pour que le code ne plante pas si l'import échoue
-    # lors des appels ultérieurs, bien qu'on vérifiera _FEATHERING_AVAILABLE.
-    def feather_by_weight_map(img, wht, blur_px=256, eps=1e-6):
-        print("ERREUR: Fonction feather_by_weight_map non disponible (échec import).")
-        return img # Retourner l'image originale
-try:
-    from ..enhancement.stack_enhancement import apply_low_wht_mask # NOUVEL IMPORT
-    _LOW_WHT_MASK_AVAILABLE = True
-    print("DEBUG QM: Import apply_low_wht_mask depuis stack_enhancement OK.")
-except ImportError as e_low_wht:
-    _LOW_WHT_MASK_AVAILABLE = False
-    print(f"ERREUR QM: Échec import apply_low_wht_mask: {e_low_wht}")
-    def apply_low_wht_mask(img, wht, percentile=5, soften_px=128, progress_callback=None): # Factice
-        if progress_callback: progress_callback("   [LowWHTMask] ERREUR: Fonction apply_low_wht_mask non disponible (échec import).", None)
-        else: print("ERREUR: Fonction apply_low_wht_mask non disponible (échec import).")
-        return img
-# --- Optional Third-Party Imports (Post-processing related) ---
-# Ces imports sont tentés globalement. Des flags indiquent leur disponibilité.
-_PHOTOUTILS_BG_SUB_AVAILABLE = False
-try:
-    from ..core.background import subtract_background_2d
-    _PHOTOUTILS_BG_SUB_AVAILABLE = True
-    print("DEBUG QM: Import subtract_background_2d (Photutils) OK.")
-except ImportError as e:
-    subtract_background_2d = None # Fonction factice
-    print(f"WARN QM: Échec import subtract_background_2d (Photutils): {e}")
-
-_BN_AVAILABLE = False # Neutralisation de fond globale
-try:
-    from ..tools.stretch import neutralize_background_automatic
-    _BN_AVAILABLE = True
-    print("DEBUG QM: Import neutralize_background_automatic OK.")
-except ImportError as e:
-    neutralize_background_automatic = None # Fonction factice
-    print(f"WARN QM: Échec import neutralize_background_automatic: {e}")
-
-_SCNR_AVAILABLE = False # SCNR Final
-try:
-    from ..enhancement.color_correction import apply_scnr
-    _SCNR_AVAILABLE = True
-    print("DEBUG QM: Import apply_scnr OK.")
-except ImportError as e:
-    apply_scnr = None # Fonction factice
-    print(f"WARN QM: Échec import apply_scnr: {e}")
-
-_CROP_AVAILABLE = False # Rognage Final
-try:
-    from ..enhancement.stack_enhancement import apply_edge_crop
-    _CROP_AVAILABLE = True
-    print("DEBUG QM: Import apply_edge_crop OK.")
-except ImportError as e:
-    apply_edge_crop = None # Fonction factice
-    print(f"WARN QM: Échec import apply_edge_crop: {e}")
-
-# --- Imports INTERNES à déplacer en IMPORTS TARDIFS ---
-# Ces modules seront importés seulement quand les méthodes spécifiques sont appelées
-# pour éviter les dépendances circulaires au chargement initial.
-
-from ..enhancement.drizzle_integration import _load_drizzle_temp_file, DrizzleProcessor, _create_wcs_from_header # Déplacé vers _worker, etc.
-from ..enhancement.astrometry_solver import solve_image_wcs # Déplacé vers _worker/_process_file
-from ..enhancement.mosaic_processor import process_mosaic_from_aligned_files # Déplacé vers _worker
-from ..enhancement.stack_enhancement import StackEnhancer # Importé tardivement si nécessaire dans _save_final_stack ou ailleurs
-
-
-# --- Configuration des Avertissements ---
-warnings.filterwarnings('ignore', category=FITSFixedWarning)
-print("DEBUG QM: Configuration warnings OK.")
-# --- FIN Imports ---
-
-
-class SeestarQueuedStacker:
-    """
-    Classe pour l'empilement des images Seestar avec file d'attente et traitement par lots.
-    Gère l'alignement et l'empilement dans un thread séparé.
-    Ajout de la pondération basée sur la qualité (SNR, Nombre d'étoiles).
-    """
-    print("DEBUG QM: Lecture de la définition de la classe SeestarQueuedStacker...")
-
-
-
-
-
-# --- DANS LA CLASSE SeestarQueuedStacker DANS seestar/queuep/queue_manager.py ---
-
-    def __init__(self):
-        print("\n==== DÉBUT INITIALISATION SeestarQueuedStacker (AVEC LocalAligner) ====") # Modifié
-        
-        # --- 1. Attributs Critiques et Simples ---
-        print("  -> Initialisation attributs simples et flags...")
-        self.processing_active = False; self.stop_processing = False; self.processing_error = None
-        self.is_mosaic_run = False; self.drizzle_active_session = False # Sera défini dans start_processing
-        self.perform_cleanup = True; self.use_quality_weighting = True 
-        self.correct_hot_pixels = True; self.apply_chroma_correction = True
-        self.apply_final_scnr = False 
-        # Callbacks
-        self.progress_callback = None; self.preview_callback = None
-        # Queue & Threading
-        self.queue = Queue(); self.folders_lock = threading.Lock(); self.processing_thread = None
-        # File & Folder Management
-        self.processed_files = set(); self.additional_folders = []; self.current_folder = None
-        self.output_folder = None; self.unaligned_folder = None; self.drizzle_temp_dir = None
-        self.drizzle_batch_output_dir = None; self.final_stacked_path = None
-        # Astrometry & WCS Refs
-        self.api_key = None; self.reference_wcs_object = None; self.reference_header_for_wcs = None
-        self.reference_pixel_scale_arcsec = None; self.drizzle_output_wcs = None; self.drizzle_output_shape_hw = None
-        
-        ### Attributs pour SUM / W (Memmap) ###
-        self.sum_memmap_path = None 
-        self.wht_memmap_path = None 
-        self.cumulative_sum_memmap = None  
-        self.cumulative_wht_memmap = None  
-        self.memmap_shape = None           
-        self.memmap_dtype_sum = np.float32 
-        self.memmap_dtype_wht = np.float32 
-        print("  -> Attributs SUM/W (memmap) initialisés à None.")
-        
-        # Paramètres de pondération initialisés
-        self.use_quality_weighting = False 
-        self.weight_by_snr = True          
-        self.weight_by_stars = True        
-        self.snr_exponent = 1.0
-        self.stars_exponent = 0.5
-        self.min_weight = 0.01
-        self.apply_feathering = False
-        self.feather_blur_px = 256
-        
-        self.current_batch_data = [] 
-        self.current_stack_header = None 
-        self.images_in_cumulative_stack = 0 
-        self.total_exposure_seconds = 0.0 
-        self.intermediate_drizzle_batch_files = [] # Important de l'avoir ici
-
-        # Processing Parameters (valeurs par défaut)
-        self.stacking_mode = "kappa-sigma"; self.kappa = 2.5; self.batch_size = 10
-        self.hot_pixel_threshold = 3.0; self.neighborhood_size = 5; self.bayer_pattern = "GRBG"
-        self.drizzle_mode = "Final"; self.drizzle_scale = 2.0; self.drizzle_wht_threshold = 0.7
-        self.drizzle_kernel = "square"; self.drizzle_pixfrac = 1.0 # Note: pixfrac pour Drizzle
-        # snr_exponent, stars_exponent, min_weight sont déjà définis plus haut
-        self.final_scnr_target_channel = 'green'; self.final_scnr_amount = 0.8; self.final_scnr_preserve_luminosity = True
-        
-        # Statistics
-        self.files_in_queue = 0; self.processed_files_count = 0; self.aligned_files_count = 0
-        self.stacked_batches_count = 0; self.total_batches_estimated = 0
-        self.failed_align_count = 0; self.failed_stack_count = 0; self.skipped_files_count = 0
-        self.photutils_bn_applied_in_session = False
-        self.bn_globale_applied_in_session = False
-        self.cb_applied_in_session = False
-        self.feathering_applied_in_session = False # Ajouté pour la cohérence
-        self.low_wht_mask_applied_in_session = False # Ajouté pour la cohérence
-        self.scnr_applied_in_session = False
-        self.crop_applied_in_session = False
-        self.photutils_params_used_in_session = {}
-        print("  -> Attributs simples et paramètres par défaut initialisés.")
-        
-        # --- Attributs pour l'aligneur local ---
-        self.local_aligner_instance = None
-        # Flag pour choisir entre Astrometry.net (si False) et FastAligner (si True et disponible) pour la mosaïque.
-        # Peut être exposé à l'utilisateur plus tard.
-        self.is_local_alignment_preferred_for_mosaic = True 
-        print(f"  -> Mosaïque: Préférence pour alignement local: {self.is_local_alignment_preferred_for_mosaic}")
-        # --- Fin attributs aligneur local ---
-
-        # --- 2. Instanciations de Classes ---
-        try:
-            print("  -> Instanciation ChromaticBalancer...")
-            self.chroma_balancer = ChromaticBalancer(border_size=50, blur_radius=15) # Utiliser des valeurs par défaut raisonnables
-            print("     ✓ ChromaticBalancer OK.")
-        except Exception as e_cb: 
-            print(f"  -> ERREUR ChromaticBalancer: {e_cb}")
-            self.chroma_balancer = None
-            # raise # Optionnel: relancer si critique, ou juste continuer sans
-            
-        try:
-            print("  -> Instanciation SeestarAligner (pour alignement général astroalign)...")
-            self.aligner = SeestarAligner() # Pour l'alignement individuel des images sur la référence principale
-            print("     ✓ SeestarAligner (astroalign) OK.")
-        except Exception as e_align: 
-            print(f"  -> ERREUR SeestarAligner (astroalign): {e_align}")
-            self.aligner = None
-            raise # L'aligneur principal est critique
-        
-        # --- Instanciation du SeestarLocalAligner (FastSeestarAligner) ---
-        # _LOCAL_ALIGNER_AVAILABLE est une variable globale définie en haut du module queue_manager.py
-        # lors de la tentative d'import de SeestarLocalAligner.
-        # SeestarLocalAligner (l'alias de la classe) est aussi défini globalement.
-        if _LOCAL_ALIGNER_AVAILABLE and SeestarLocalAligner is not None:
-            try:
-                print("  -> Instanciation SeestarLocalAligner (pour mosaïque locale si préférée)...")
-                # Mettre debug=True pour avoir les logs détaillés du FastAligner lui-même
-                self.local_aligner_instance = SeestarLocalAligner(debug=True) 
-                print("     ✓ SeestarLocalAligner instancié.")
-                # Passer le progress_callback si on veut que FastAligner logue via le GUI
-                # if self.progress_callback and hasattr(self.local_aligner_instance, 'set_progress_callback'):
-                #     self.local_aligner_instance.set_progress_callback(self.progress_callback)
-            except Exception as e_local_align_inst:
-                print(f"  -> ERREUR lors de l'instanciation de SeestarLocalAligner: {e_local_align_inst}")
-                traceback.print_exc(limit=1)
-                self.local_aligner_instance = None
-                # On ne modifie PAS _LOCAL_ALIGNER_AVAILABLE ici. Son statut est fixé à l'import.
-                # L'échec de l'instanciation sera géré par la vérification de `self.local_aligner_instance is not None`.
-                print("     WARN QM: Instanciation de SeestarLocalAligner a échoué. Il ne sera pas utilisable.")
-        else:
-            print("  -> SeestarLocalAligner n'est pas disponible (import échoué ou classe non définie), instanciation ignorée.")
-            self.local_aligner_instance = None # S'assurer qu'il est None
-        # --- FIN Instanciation ---
-
-        print("==== FIN INITIALISATION SeestarQueuedStacker (AVEC LocalAligner) ====\n")
-
-
-
-
-
-
-######################################################################################################################################################
-
-
-
-
-# --- DANS LA CLASSE SeestarQueuedStacker DANS seestar/queuep/queue_manager.py ---
-
-    def initialize(self, output_dir, reference_image_shape):
-        """
-        Prépare les dossiers, réinitialise l'état, et CRÉE/INITIALISE
-        les fichiers memmap pour SUM et WHT.
-
-        Args:
-            output_dir (str): Chemin du dossier de sortie principal.
-            reference_image_shape (tuple): Shape (H, W, C=3) de l'image de référence
-                                           (et donc des accumulateurs SUM/WHT).
-        """
-        print(f"DEBUG QM [initialize SUM/W]: Début avec output_dir='{output_dir}', shape={reference_image_shape}")
-
-        # --- Nettoyage et création dossiers (comme avant) ---
-        try:
-            self.output_folder = os.path.abspath(output_dir)
-            self.unaligned_folder = os.path.join(self.output_folder, "unaligned_files")
-            self.drizzle_temp_dir = os.path.join(self.output_folder, "drizzle_temp_inputs")
-            self.drizzle_batch_output_dir = os.path.join(self.output_folder, "drizzle_batch_outputs")
-            
-            ### NOUVEAU : Définir chemins memmap ###
-            # Placer les fichiers .npy dans un sous-dossier pour la clarté
-            memmap_dir = os.path.join(self.output_folder, "memmap_accumulators")
-            self.sum_memmap_path = os.path.join(memmap_dir, "cumulative_SUM.npy")
-            self.wht_memmap_path = os.path.join(memmap_dir, "cumulative_WHT.npy")
-            print(f"DEBUG QM [initialize SUM/W]: Chemins Memmap définis -> SUM='{self.sum_memmap_path}', WHT='{self.wht_memmap_path}'")
-            ### FIN NOUVEAU ###
-
-            os.makedirs(self.output_folder, exist_ok=True)
-            os.makedirs(self.unaligned_folder, exist_ok=True)
-            os.makedirs(self.drizzle_temp_dir, exist_ok=True)
-            os.makedirs(self.drizzle_batch_output_dir, exist_ok=True)
-            os.makedirs(memmap_dir, exist_ok=True) # Créer le dossier memmap
-
-            # Nettoyage ancien (si activé)
-            # Pas besoin de nettoyer les fichiers memmap ici, on va les écraser avec mode 'w+'
-            if self.perform_cleanup:
-                if os.path.isdir(self.drizzle_temp_dir):
-                    try: shutil.rmtree(self.drizzle_temp_dir); os.makedirs(self.drizzle_temp_dir) # Recréer après suppression
-                    except Exception as e: self.update_progress(f"⚠️ Erreur nettoyage ancien dossier temp Drizzle: {e}")
-                if os.path.isdir(self.drizzle_batch_output_dir):
-                    try: shutil.rmtree(self.drizzle_batch_output_dir); os.makedirs(self.drizzle_batch_output_dir) # Recréer
-                    except Exception as e: self.update_progress(f"⚠️ Erreur nettoyage ancien dossier sorties batch Drizzle: {e}")
-                # On ne supprime pas explicitement les .npy, open_memmap('w+') va écraser
-
-            self.update_progress(f"🗄️ Dossiers prêts (y compris memmap).")
-
-        except OSError as e:
-            self.update_progress(f"❌ Erreur critique création dossiers: {e}", 0)
-            print(f"ERREUR QM [initialize SUM/W]: Échec création dossiers.") # Debug
-            return False
-
-        # --- Validation Shape Référence ---
-        if not isinstance(reference_image_shape, tuple) or len(reference_image_shape) != 3 or reference_image_shape[2] != 3:
-            self.update_progress(f"❌ Erreur interne: Shape référence invalide pour memmap ({reference_image_shape}). Attendue (H, W, 3).")
-            print(f"ERREUR QM [initialize SUM/W]: Shape référence invalide.") # Debug
-            return False
-        self.memmap_shape = reference_image_shape # Stocker la shape (H, W, C)
-        wht_shape = reference_image_shape[:2] # Shape pour WHT (H, W)
-        print(f"DEBUG QM [initialize SUM/W]: Shape Memmap SUM={self.memmap_shape}, WHT={wht_shape}") # Debug
-
-        # --- Création et Initialisation des Fichiers Memmap ---
-        print(f"DEBUG QM [initialize SUM/W]: Tentative création/ouverture fichiers memmap (mode 'w+')...")
-        try:
-            # Note: mode='w+' crée ou écrase le fichier.
-            # Utiliser np.float32 pour SUM, car float64 prendrait 2x plus de place
-            # et la somme de floats 0-1 ne devrait pas dépasser les limites de float32 facilement.
-            # Si des problèmes de précision apparaissent, on pourra passer à float64.
-            self.cumulative_sum_memmap = np.lib.format.open_memmap(
-                self.sum_memmap_path, mode='w+', dtype=self.memmap_dtype_sum, shape=self.memmap_shape
-            )
-            self.cumulative_sum_memmap[:] = 0.0 # Initialiser à zéro
-            print(f"DEBUG QM [initialize SUM/W]: Memmap SUM créé/ouvert et initialisé à zéro.") # Debug
-
-            self.cumulative_wht_memmap = np.lib.format.open_memmap(
-                self.wht_memmap_path, mode='w+', dtype=self.memmap_dtype_wht, shape=wht_shape # Shape H,W et uint16
-            )
-            self.cumulative_wht_memmap[:] = 0 # Initialiser à zéro
-            print(f"DEBUG QM [initialize SUM/W]: Memmap WHT créé/ouvert et initialisé à zéro.") # Debug
-
-        except (IOError, OSError, ValueError, TypeError) as e_memmap:
-            self.update_progress(f"❌ Erreur création/initialisation fichier memmap: {e_memmap}")
-            print(f"ERREUR QM [initialize SUM/W]: Échec memmap : {e_memmap}") # Debug
-            traceback.print_exc(limit=2)
-            # Nettoyer les références si erreur
-            self.cumulative_sum_memmap = None
-            self.cumulative_wht_memmap = None
-            self.sum_memmap_path = None
-            self.wht_memmap_path = None
-            return False
-            
-        # --- Réinitialisations Autres (comme avant, mais sans les anciens accumulateurs mémoire) ---
-        print("DEBUG QM [initialize SUM/W]: Réinitialisation des autres états...") # Debug
-        self.reference_wcs_object = None; self.intermediate_drizzle_batch_files = []; self.drizzle_output_wcs = None
-        self.drizzle_output_shape_hw = None; # cumulative_drizzle_data/wht sont supprimés
-        self.drizzle_kernel = "square"; self.drizzle_pixfrac = 1.0; self.processed_files.clear()
-        with self.folders_lock: self.additional_folders = []
-        self.current_batch_data = []; self.current_stack_header = None; self.images_in_cumulative_stack = 0
-        self.total_exposure_seconds = 0.0; self.final_stacked_path = None; self.processing_error = None
-        self.files_in_queue = 0; self.processed_files_count = 0; self.aligned_files_count = 0
-        self.stacked_batches_count = 0; self.total_batches_estimated = 0
-        self.failed_align_count = 0; self.failed_stack_count = 0; self.skipped_files_count = 0
-        self.drizzle_active_session = False; self.reference_header_for_wcs = None
-
-        # Vider la queue
-        while not self.queue.empty():
-            try: self.queue.get_nowait(); self.queue.task_done()
-            except Exception: break
-
-        if hasattr(self, 'aligner'): self.aligner.stop_processing = False
-        print("DEBUG QM [initialize SUM/W]: Initialisation terminée avec succès.") # Debug
-        return True
-
-
-
-
-########################################################################################################################################################
-
-
-    def update_progress(self, message, progress=None):
-        message = str(message)
-        if self.progress_callback:
-            try: self.progress_callback(message, progress)
-            except Exception as e: print(f"Error in progress callback: {e}")
-        else:
-            if progress is not None: print(f"[{int(progress)}%] {message}")
-            else: print(message)
-
-########################################################################################################################################################
-    
-
-
-########################################################################################################################################################
-
-
-
-
-
-# --- DANS LA CLASSE SeestarQueuedStacker DANS seestar/queuep/queue_manager.py ---
-
-    def _worker(self):
-        """
-        Thread principal pour le traitement des images.
-        MODIFIÉ (V4 - Mosaïque Locale): Stocke l'image originale du panneau et la matrice M
-                                      pour l'alignement local.
-        """
-        print("\n" + "=" * 10 + " DEBUG QM [_worker V4 - Mosaïque Locale M]: Initialisation du worker " + "=" * 10)
-
-        # --- Initialisation des variables (identique à V3) ---
-        self.processing_active = True; self.processing_error = None; start_time_session = time.monotonic()
-        reference_image_data_for_global_alignment = None; reference_header_for_global_alignment = None
-        mosaic_ref_panel_image_data = None; mosaic_ref_panel_header = None; mosaic_ref_panel_wcs_absolute = None
-        current_batch_items_with_masks_for_stack_batch = []
-        self.intermediate_drizzle_batch_files = []
-        all_aligned_files_with_info_for_mosaic = []
-        use_local_aligner_for_this_mosaic_run = (
-            self.is_mosaic_run and 
-            self.is_local_alignment_preferred_for_mosaic and 
-            _LOCAL_ALIGNER_AVAILABLE and 
-            self.local_aligner_instance is not None
-        )
-        print(f"DEBUG QM [_worker V4]: Mode -> is_mosaic_run={self.is_mosaic_run} "
-              f"(Utilisation Aligneur Local: {use_local_aligner_for_this_mosaic_run}), "
-              f"drizzle_active_session={self.drizzle_active_session}, drizzle_mode='{self.drizzle_mode}'")
-
-        try:
-            # --- 3.A Préparation de l’image de référence (Logique identique à V3) ---
-            self.update_progress("⭐ Préparation de l'image de référence principale et/ou du premier panneau mosaïque...")
-            if not self.current_folder or not os.path.isdir(self.current_folder): raise RuntimeError(f"Dossier d'entrée initial invalide : {self.current_folder}")
-            initial_files_in_first_folder = sorted([f for f in os.listdir(self.current_folder) if f.lower().endswith((".fit", ".fits"))])
-            if not initial_files_in_first_folder and not self.additional_folders: raise RuntimeError("Aucun fichier FITS initial pour référence principale/premier panneau.")
-            self.aligner.correct_hot_pixels = self.correct_hot_pixels; self.aligner.hot_pixel_threshold = self.hot_pixel_threshold
-            self.aligner.neighborhood_size = self.neighborhood_size; self.aligner.bayer_pattern = self.bayer_pattern
-            print(f"DEBUG QM [_worker V4]: Appel _get_reference_image pour référence alignement général (astroalign)...")
-            reference_image_data_for_global_alignment, reference_header_for_global_alignment = self.aligner._get_reference_image(self.current_folder, initial_files_in_first_folder)
-            if reference_image_data_for_global_alignment is None or reference_header_for_global_alignment is None: raise RuntimeError("Échec obtention référence pour alignement général (astroalign).")
-            self.reference_header_for_wcs = reference_header_for_global_alignment.copy()
-            # Sauvegarder le header original du fichier qui a servi de référence globale
-            if reference_header_for_global_alignment.get('_SOURCE_PATH'): # Si _get_reference_image a stocké le chemin source
-                 self.reference_header_for_wcs['_REFSRCPTH'] = (reference_header_for_global_alignment.get('_SOURCE_PATH'), "Source file for global reference")
-            self.aligner._save_reference_image(reference_image_data_for_global_alignment, reference_header_for_global_alignment, self.output_folder)
-            print("DEBUG QM [_worker V4]: Image de référence pour alignement général (astroalign) prête et sauvegardée.")
-
-            if use_local_aligner_for_this_mosaic_run:
-                self.update_progress("⭐ Mosaïque Locale: Traitement du panneau de référence...")
-                mosaic_ref_panel_image_data = reference_image_data_for_global_alignment 
-                mosaic_ref_panel_header = reference_header_for_global_alignment.copy() # Utiliser une copie
-                # Stocker le chemin source du panneau de référence dans son propre header
-                if reference_header_for_global_alignment.get('_SOURCE_PATH'):
-                    mosaic_ref_panel_header['_PANEL_REF_SRC'] = (reference_header_for_global_alignment.get('_SOURCE_PATH'), "Source file of this mosaic reference panel")
-
-                self.update_progress("   -> Mosaïque Locale: Résolution astrométrique du panneau de référence...")
-                try: from ..enhancement.astrometry_solver import solve_image_wcs as solve_image_wcs_func
-                except ImportError: solve_image_wcs_func = None
-                if solve_image_wcs_func:
-                    mosaic_ref_panel_wcs_absolute = solve_image_wcs_func(mosaic_ref_panel_image_data, mosaic_ref_panel_header, self.api_key,scale_est_arcsec_per_pix=self.reference_pixel_scale_arcsec,progress_callback=self.update_progress)
-                else: self.update_progress("   -> ERREUR: solve_image_wcs non disponible."); mosaic_ref_panel_wcs_absolute = None
-                if mosaic_ref_panel_wcs_absolute is None: raise RuntimeError("Mosaïque Locale: Échec plate-solving du panneau de référence.")
-                print(f"DEBUG QM [_worker V4]: Mosaïque Locale: Panneau de référence résolu. WCS Absolu prêt.")
-                self.reference_wcs_object = mosaic_ref_panel_wcs_absolute
-                mat_identite = np.array([[1.0, 0.0, 0.0], [0.0, 1.0, 0.0]], dtype=np.float32)
-                valid_mask_ref_panel = np.ones(mosaic_ref_panel_image_data.shape[:2], dtype=bool)
-                all_aligned_files_with_info_for_mosaic.append(
-                    (mosaic_ref_panel_image_data.copy(),      
-                     mosaic_ref_panel_header.copy(),   
-                     mosaic_ref_panel_wcs_absolute,    
-                     mat_identite,                     
-                     valid_mask_ref_panel)             
-                )
-                self.aligned_files_count += 1 # Compter le panneau de référence
-                print(f"DEBUG QM [_worker V4]: Mosaïque Locale: Panneau de référence (original pré-traité) ajouté à la liste.")
-            
-            elif self.drizzle_active_session or (self.is_mosaic_run and not use_local_aligner_for_this_mosaic_run):
-                self.update_progress("   -> Résolution astrométrique de la référence principale (pour Drizzle standard / Mosaïque Astrometry)...")
-                try: from ..enhancement.astrometry_solver import solve_image_wcs as solve_image_wcs_func
-                except ImportError: solve_image_wcs_func = None
-                if solve_image_wcs_func: self.reference_wcs_object = solve_image_wcs_func(reference_image_data_for_global_alignment, self.reference_header_for_wcs, self.api_key, scale_est_arcsec_per_pix=self.reference_pixel_scale_arcsec, progress_callback=self.update_progress)
-                else: self.update_progress("   -> ERREUR: Fonction solve_image_wcs non disponible."); self.reference_wcs_object = None
-                if self.reference_wcs_object is None: raise RuntimeError("Échec plate-solving de la référence principale (Drizzle/Mosaïque Astrometry).")
-                print(f"DEBUG QM [_worker V4]: WCS de référence principale obtenu (Astrometry).")
-
-            self.update_progress("⭐ Référence(s) prête(s).", 5); self._recalculate_total_batches()
-            self.update_progress(f"▶️ Démarrage boucle (En file: {self.files_in_queue} | Lots Estimés: {self.total_batches_estimated if self.total_batches_estimated > 0 else '?'})")
-
-            # --- 3.B Boucle principale de traitement de la file d'attente ---
-            # is_first_panel_for_local_align_skipped = not use_local_aligner_for_this_mosaic_run
-            # Remplacé par une logique plus robuste de vérification du chemin
-            path_of_processed_ref_panel = mosaic_ref_panel_header.get('_SOURCE_PATH', None) if use_local_aligner_for_this_mosaic_run and mosaic_ref_panel_header else None
-
-
-            while not self.stop_processing:
-                file_path = None; 
-                aligned_data_item = None; header_item = None; quality_scores_item = None
-                wcs_object_indiv_item = None; valid_pixel_mask_item = None
-                
-                try:
-                    file_path = self.queue.get(timeout=1.0)
-                    file_name_for_log = os.path.basename(file_path)
-                    
-                    if use_local_aligner_for_this_mosaic_run:
-                        print(f"DEBUG QM [_worker V4]: Traitement Mosaïque Locale pour fichier: {file_name_for_log}")
-                        
-                        # Vérifier si le fichier courant est le panneau de référence déjà traité
-                        if path_of_processed_ref_panel and os.path.normpath(file_path) == os.path.normpath(path_of_processed_ref_panel):
-                            print(f"DEBUG QM [_worker V4]: Fichier {file_name_for_log} EST le panneau de référence (déjà ajouté). Consommé de la queue.")
-                            self.processed_files_count += 1 # Déjà compté comme aligned lors de l'ajout initial
-                            self.queue.task_done()
-                            path_of_processed_ref_panel = None # Ne skipper qu'une fois
-                            continue 
-
-                        self.update_progress(f"   -> Mosaïque Locale: Alignement local de {file_name_for_log} sur panneau de référence...")
-                        current_panel_data_loaded = load_and_validate_fits(file_path)
-                        if current_panel_data_loaded is None: raise ValueError(f"Échec chargement {file_name_for_log} pour align. local.")
-                        current_panel_header = fits.getheader(file_path)
-                        current_panel_header['_SOURCE_PATH'] = file_path 
-
-                        current_panel_data_processed = current_panel_data_loaded.astype(np.float32)
-                        if current_panel_data_processed.ndim == 2:
-                            bayer_pat = current_panel_header.get('BAYERPAT', self.bayer_pattern if hasattr(self, 'bayer_pattern') else None)
-                            if bayer_pat and isinstance(bayer_pat, str) and bayer_pat.upper() in ["GRBG", "RGGB", "GBRG", "BGGR"]:
-                                try: current_panel_data_processed = debayer_image(current_panel_data_processed, bayer_pat.upper())
-                                except Exception as e_deb: print(f"WARN QM: Debayering échoué pour panneau local {file_name_for_log}: {e_deb}")
-                        if self.correct_hot_pixels:
-                            try: current_panel_data_processed = detect_and_correct_hot_pixels(current_panel_data_processed, self.hot_pixel_threshold, self.neighborhood_size)
-                            except Exception as e_hp: print(f"WARN QM: Correction HP échouée pour panneau local {file_name_for_log}: {e_hp}")
-
-                        if hasattr(self.local_aligner_instance, 'set_progress_callback') and callable(self.progress_callback) : # Vérifier si l'attribut existe et est callable
-                             self.local_aligner_instance.set_progress_callback(self.progress_callback)
-                        
-                        _aligned_img_temp, M_transform, align_success = self.local_aligner_instance._align_image(
-                            current_panel_data_processed, mosaic_ref_panel_image_data, file_name_for_log
-                        )
-                        
-                        self.processed_files_count += 1
-                        if align_success and M_transform is not None:
-                            self.aligned_files_count += 1
-                            valid_mask_this_panel = np.ones(current_panel_data_processed.shape[:2], dtype=bool)
-                            all_aligned_files_with_info_for_mosaic.append(
-                                (current_panel_data_processed.copy(), 
-                                 current_panel_header.copy(),   
-                                 mosaic_ref_panel_wcs_absolute, 
-                                 M_transform.copy(),            
-                                 valid_mask_this_panel)      
-                            )
-                            print(f"DEBUG QM [_worker V4]: Mosaïque Locale: Panneau {file_name_for_log} aligné (M stockée) et ajouté.")
-                        else:
-                            self.update_progress(f"   -> Mosaïque Locale: Échec alignement local (M non trouvée) pour {file_name_for_log}. Ignoré.")
-                            self.failed_align_count +=1
-                        
-                        del current_panel_data_loaded, current_panel_header, current_panel_data_processed, _aligned_img_temp, M_transform
-                    
-                    else: # Cas NON-Mosaïque Locale
-                        aligned_data_item, header_item, quality_scores_item, wcs_object_indiv_item, valid_pixel_mask_item = (
-                            self._process_file(file_path, reference_image_data_for_global_alignment)
-                        )
-                        self.processed_files_count += 1
-                        if aligned_data_item is not None and valid_pixel_mask_item is not None:
-                            self.aligned_files_count += 1; current_item_tuple = (aligned_data_item, header_item, quality_scores_item, wcs_object_indiv_item, valid_pixel_mask_item)
-                            if self.is_mosaic_run: all_aligned_files_with_info_for_mosaic.append(current_item_tuple); print(f"DEBUG QM [_worker V4]: Item {self.aligned_files_count} ajouté pour MOSAÏQUE (Astrometry).")
-                            else:
-                                current_batch_items_with_masks_for_stack_batch.append(current_item_tuple); print(f"DEBUG QM [_worker V4]: Item {self.aligned_files_count} ajouté au lot source (taille: {len(current_batch_items_with_masks_for_stack_batch)}).")
-                                if len(current_batch_items_with_masks_for_stack_batch) >= self.batch_size: 
-                                    print(f"DEBUG QM [_worker V4]: Lot source plein ({len(current_batch_items_with_masks_for_stack_batch)}). Traitement...")
-                                    if self.drizzle_active_session:
-                                        print(f"DEBUG QM [_worker V4]: Traitement Drizzle lot source (Mode: {self.drizzle_mode})."); batch_data_for_drizzle_processing = []
-                                        for item_driz in current_batch_items_with_masks_for_stack_batch:
-                                            if item_driz[0] is not None and self.reference_wcs_object is not None: batch_data_for_drizzle_processing.append( (item_driz[0], item_driz[1], self.reference_wcs_object) )
-                                            elif item_driz[0] is not None and self.reference_wcs_object is None: print(f"WARN QM [_worker V4]: WCS réf global absent pour Drizzle."); batch_data_for_drizzle_processing.append( (item_driz[0], item_driz[1], item_driz[3]) )
-                                        if batch_data_for_drizzle_processing:
-                                            if self.drizzle_output_wcs is None: 
-                                                ref_shape_hw_driz = self.memmap_shape[:2] if self.memmap_shape else reference_image_data_for_global_alignment.shape[:2]
-                                                if self.reference_wcs_object: (self.drizzle_output_wcs, self.drizzle_output_shape_hw) = self._create_drizzle_output_wcs(self.reference_wcs_object, ref_shape_hw_driz, self.drizzle_scale)
-                                                else: self.processing_error = "WCS Ref Drizzle absent"; self.stop_processing = True; break
-                                            if self.drizzle_output_wcs:
-                                                self.stacked_batches_count += 1; print(f"DEBUG QM [_worker V4]: Appel _process_and_save_drizzle_batch lot Drizzle #{self.stacked_batches_count}")
-                                                sci_p, wht_ps_list = self._process_and_save_drizzle_batch(batch_data_for_drizzle_processing, self.drizzle_output_wcs, self.drizzle_output_shape_hw, self.stacked_batches_count)
-                                                if sci_p and wht_ps_list: self.intermediate_drizzle_batch_files.append((sci_p, wht_ps_list)); print(f"DEBUG QM [_worker V4]: Lot Drizzle #{self.stacked_batches_count} sauvegardé.")
-                                                else: self.failed_stack_count += len(batch_data_for_drizzle_processing); print(f"WARN QM [_worker V4]: Échec _process_and_save_drizzle_batch lot Drizzle #{self.stacked_batches_count}")
-                                        else: print(f"WARN QM [_worker V4]: Aucune donnée valide pour _process_and_save_drizzle_batch lot Drizzle.")
-                                    elif not self.drizzle_active_session: 
-                                        print(f"DEBUG QM [_worker V4]: Traitement Classique (SUM/W) lot source."); self.stacked_batches_count += 1
-                                        self._process_completed_batch(current_batch_items_with_masks_for_stack_batch, self.stacked_batches_count, self.total_batches_estimated)
-                                    current_batch_items_with_masks_for_stack_batch = []
-                        else: print(f"DEBUG QM [_worker V4]: Fichier {file_name_for_log} skippé (_process_file retourné None).")
-                    self.queue.task_done()
-                
-                except Empty: 
-                    self.update_progress("ⓘ File d'attente vide. Vérification dernier lot et dossiers supplémentaires...")
-                    if not (self.is_mosaic_run and not use_local_aligner_for_this_mosaic_run) and current_batch_items_with_masks_for_stack_batch:
-                        print(f"DEBUG QM [_worker V4/Empty]: Traitement dernier lot source partiel ({len(current_batch_items_with_masks_for_stack_batch)}).")
-                        if self.drizzle_active_session: 
-                            print(f"DEBUG QM [_worker V4/Empty]: Traitement Drizzle DERNIER lot source (Mode: {self.drizzle_mode})."); batch_data_for_drizzle_processing = []
-                            for item_driz in current_batch_items_with_masks_for_stack_batch:
-                                if item_driz[0] is not None and self.reference_wcs_object is not None: batch_data_for_drizzle_processing.append( (item_driz[0], item_driz[1], self.reference_wcs_object) )
-                                elif item_driz[0] is not None and self.reference_wcs_object is None : print(f"WARN QM [_worker V4/Empty]: WCS réf global absent pour Drizzle (dernier lot)."); batch_data_for_drizzle_processing.append( (item_driz[0], item_driz[1], item_driz[3]) )
-                            if batch_data_for_drizzle_processing:
-                                if self.drizzle_output_wcs is None: 
-                                    ref_shape_hw_driz = self.memmap_shape[:2] if self.memmap_shape else reference_image_data_for_global_alignment.shape[:2]
-                                    if self.reference_wcs_object: (self.drizzle_output_wcs, self.drizzle_output_shape_hw) = self._create_drizzle_output_wcs(self.reference_wcs_object, ref_shape_hw_driz, self.drizzle_scale)
-                                    else: self.processing_error = "WCS Ref Drizzle absent (Empty/Final)"; self.stop_processing = True; break
-                                if self.drizzle_output_wcs:
-                                    self.stacked_batches_count += 1; print(f"DEBUG QM [_worker V4/Empty]: Appel _process_and_save_drizzle_batch DERNIER lot Drizzle #{self.stacked_batches_count}")
-                                    sci_p, wht_ps_list = self._process_and_save_drizzle_batch(batch_data_for_drizzle_processing, self.drizzle_output_wcs, self.drizzle_output_shape_hw, self.stacked_batches_count)
-                                    if sci_p and wht_ps_list: self.intermediate_drizzle_batch_files.append((sci_p, wht_ps_list)); print(f"DEBUG QM [_worker V4/Empty]: DERNIER Lot Drizzle #{self.stacked_batches_count} sauvegardé.")
-                                    else: self.failed_stack_count += len(batch_data_for_drizzle_processing); print(f"WARN QM [_worker V4/Empty]: Échec _process_and_save_drizzle_batch DERNIER lot Drizzle.")
-                            else: print(f"WARN QM [_worker V4/Empty]: Aucune donnée valide pour _process_and_save_drizzle_batch DERNIER lot Drizzle.")
-                        elif not self.drizzle_active_session: 
-                            print(f"DEBUG QM [_worker V4/Empty]: Traitement Classique (SUM/W) DERNIER lot source."); self.stacked_batches_count += 1
-                            self._process_completed_batch(current_batch_items_with_masks_for_stack_batch, self.stacked_batches_count, self.total_batches_estimated)
-                        current_batch_items_with_masks_for_stack_batch = []
-                    folder_to_process_next = None 
-                    with self.folders_lock:
-                        if self.additional_folders: folder_to_process_next = self.additional_folders.pop(0); self.update_progress(f"folder_count_update:{len(self.additional_folders)}")
-                    if folder_to_process_next:
-                        self.current_folder = folder_to_process_next; self.update_progress(f"📂 Passage au dossier supplémentaire : {os.path.basename(folder_to_process_next)}")
-                        self._add_files_to_queue(folder_to_process_next); self._recalculate_total_batches()
-                    else: self.update_progress("✅ Fin de la file d'attente et des dossiers supplémentaires."); break 
-                
-                except Exception as e_inner_loop: 
-                    error_msg_loop = f"Erreur boucle worker: {type(e_inner_loop).__name__}: {e_inner_loop}"; print(f"ERREUR QM [_worker V4]: {error_msg_loop}"); traceback.print_exc(limit=2)
-                    self.update_progress(f"⚠️ {error_msg_loop}"); self.failed_stack_count += 1
-                    if self.queue.unfinished_tasks > 0: self.queue.task_done()
-                finally: 
-                    del aligned_data_item, header_item, quality_scores_item, wcs_object_indiv_item, valid_pixel_mask_item
-                    if self.processed_files_count % 10 == 0: gc.collect()
-            # --- Fin de la boucle while principale ---
-
-            # --- 3.C Traitement final après la boucle ---
-            print("DEBUG QM [_worker V4]: Sortie de la boucle principale. Début logique de finalisation...")
-            print(f"  ÉTAT FINAL AVANT BLOC if/elif/else: stop_processing={self.stop_processing}, "
-                  f"is_mosaic_run={self.is_mosaic_run} (Local Pref: {self.is_local_alignment_preferred_for_mosaic}, Local Avail: {use_local_aligner_for_this_mosaic_run}), "
-                  f"drizzle_active_session={self.drizzle_active_session}, drizzle_mode='{self.drizzle_mode}'")
-            print(f"  Nombre d'items pour mosaïque collectés: {len(all_aligned_files_with_info_for_mosaic)}")
-            print(f"  Nombre de fichiers intermédiaires Drizzle (non-mosaïque) collectés: {len(self.intermediate_drizzle_batch_files)}")
-
-            if self.stop_processing: 
-                print("DEBUG QM [_worker V4]: Entrée dans branche 'self.stop_processing == True'")
-                self.update_progress("🛑 Traitement interrompu avant sauvegarde finale.")
-                if not self.is_mosaic_run and self.images_in_cumulative_stack > 0 and not (self.drizzle_active_session and self.drizzle_mode == "Incremental"): 
-                    self.update_progress("   -> Tentative sauvegarde stack partiel (SUM/W Classique)...")
-                    self._save_final_stack(output_filename_suffix="_sumw_stopped_partial", stopped_early=True)
-                elif self.drizzle_active_session and self.intermediate_drizzle_batch_files and self.drizzle_mode in ["Final", "Incremental"]:
-                     self.update_progress("   -> Drizzle interrompu. Pas de combinaison des lots intermédiaires.")
-                     self.final_stacked_path = None
-                else: self.final_stacked_path = None
-            
-            elif self.is_mosaic_run:
-                print("DEBUG QM [_worker V4]: Entrée dans branche 'self.is_mosaic_run == True'")
-                print(f"DEBUG QM [_worker V4]: Préparation pour finalisation Mosaïque avec {len(all_aligned_files_with_info_for_mosaic)} items.")
-                if not all_aligned_files_with_info_for_mosaic:
-                    self.update_progress("   -> ERREUR Mosaïque: Aucun panneau (aligné localement ou via Astrometry) à assembler.")
-                    self.processing_error = "Aucun panneau pour mosaïque"
-                else:
-                    self.update_progress("🏁 Finalisation du traitement Mosaïque...")
-                    try: from ..enhancement.mosaic_processor import process_mosaic_from_aligned_files
-                    except ImportError: process_mosaic_from_aligned_files = None
-                    if process_mosaic_from_aligned_files:
-                        final_mosaic_data, final_mosaic_header = process_mosaic_from_aligned_files(all_aligned_files_with_info_for_mosaic, self, self.update_progress)
-                        if final_mosaic_data is not None and final_mosaic_header is not None:
-                            mosaic_filename = os.path.join(self.output_folder, "stack_final_mosaic_drizzle.fit") 
-                            self.update_progress(f"   -> Sauvegarde de la mosaïque finale : {os.path.basename(mosaic_filename)}")
-                            save_fits_image(final_mosaic_data, mosaic_filename, final_mosaic_header, overwrite=True)
-                            self.final_stacked_path = mosaic_filename; self.last_saved_data_for_preview = final_mosaic_data.copy()
-                            self.update_progress("   -> Mosaïque finale sauvegardée.")
-                        else: self.update_progress("   -> ERREUR: L'assemblage final de la mosaïque a échoué."); self.processing_error = "Échec assemblage mosaïque"
-                    else: self.update_progress("   -> ERREUR CRITIQUE: process_mosaic_from_aligned_files non importable."); self.processing_error = "Module mosaïque manquant"
-
-            elif self.drizzle_active_session and (self.drizzle_mode == "Final" or self.drizzle_mode == "Incremental"): 
-                print(f"DEBUG QM [_worker V4]: Entrée dans branche 'DRIZZLE (Mode: {self.drizzle_mode})'")
-                self.update_progress(f"🏁 Finalisation Drizzle (Mode {self.drizzle_mode})...")
-                if self.intermediate_drizzle_batch_files:
-                    print(f"DEBUG QM [_worker V4]: Combinaison de {len(self.intermediate_drizzle_batch_files)} lots Drizzle intermédiaires.")
-                    final_sci_drizzle_combined, final_wht_drizzle_combined = self._combine_intermediate_drizzle_batches(self.intermediate_drizzle_batch_files, self.drizzle_output_wcs, self.drizzle_output_shape_hw)
-                    if final_sci_drizzle_combined is not None and final_wht_drizzle_combined is not None:
-                        print(f"DEBUG QM [_worker V4]: Drizzle (Mode {self.drizzle_mode}) - Combinaison des lots réussie.")
-                        self.current_stack_header = self._update_header_for_drizzle_final()
-                        drizzle_suffix = "_drizzle_final" if self.drizzle_mode == "Final" else "_drizzle_incr_combined"
-                        print(f"DEBUG QM [_worker V4]: Appel _save_final_stack pour Drizzle (Mode {self.drizzle_mode}) avec suffixe '{drizzle_suffix}'.")
-                        self._save_final_stack(output_filename_suffix=drizzle_suffix, stopped_early=False, drizzle_final_sci_data=final_sci_drizzle_combined, drizzle_final_wht_data=final_wht_drizzle_combined)
-                    else: self.update_progress(f"   -> ERREUR: Échec combinaison finale des lots Drizzle (Mode {self.drizzle_mode})."); self.processing_error = f"Échec combinaison Drizzle {self.drizzle_mode}"; self.final_stacked_path = None
-                else: self.update_progress(f"   -> Aucun lot Drizzle intermédiaire à combiner pour Drizzle (Mode {self.drizzle_mode})."); self.final_stacked_path = None
-
-            elif not self.is_mosaic_run and not self.drizzle_active_session: 
-                print("DEBUG QM [_worker V4]: Entrée dans branche 'STACKING CLASSIQUE (SUM/W)'")
-                self.update_progress("🏁 Finalisation du stacking classique (SUM/W)...")
-                if self.images_in_cumulative_stack > 0 or (self.cumulative_sum_memmap is not None and np.any(self.cumulative_sum_memmap)):
-                    print(f"DEBUG QM [_worker V4]: Appel à _save_final_stack pour SUM/W classique. Images accumulées: {self.images_in_cumulative_stack}")
-                    self._save_final_stack(output_filename_suffix="_classic_sumw", stopped_early=False)
-                else: self.update_progress("   -> Aucune image accumulée pour le stacking classique."); self.final_stacked_path = None
-            else: 
-                print(f"ERREUR QM [_worker V4]: État de finalisation non reconnu. Pas de sauvegarde finale."); self.update_progress("❌ Erreur interne: État finalisation non géré."); self.processing_error = "État finalisation non géré"; self.final_stacked_path = None
-
-        except RuntimeError as rte: 
-             error_msg_runtime = f"Erreur exécution critique: {rte}"; print(f"ERREUR QM [_worker V4]: {error_msg_runtime}"); self.update_progress(f"❌ {error_msg_runtime}"); self.processing_error = str(rte)
-        except Exception as e_global: 
-            error_msg_global = f"Erreur critique worker: {type(e_global).__name__}: {e_global}"; print(f"ERREUR QM [_worker V4]: {error_msg_global}"); self.update_progress(f"❌ {error_msg_global}"); traceback.print_exc(limit=3); self.processing_error = error_msg_global
-        
-        finally: 
-            print("DEBUG QM [_worker V4]: Entrée dans le bloc FINALLY du worker (version de test radical).") 
-            self._close_memmaps()
-            if self.perform_cleanup:
-                print("DEBUG QM [_worker V4]: Début du bloc de nettoyage perform_cleanup (version de test radical).") 
-                self.update_progress("🧹 Nettoyage final des fichiers temporaires...")
-                self.cleanup_unaligned_files(); self.cleanup_temp_reference(); self._cleanup_drizzle_temp_files(); self._cleanup_drizzle_batch_outputs(); self._cleanup_mosaic_panel_stacks_temp()
-                print("DEBUG QM [_worker V4]: Appels _cleanup effectués dans le bloc finally de _worker (version de test radical).") 
-                memmap_dir_final = os.path.join(self.output_folder, "memmap_accumulators")
-                if self.sum_memmap_path and os.path.exists(self.sum_memmap_path): 
-                    try: os.remove(self.sum_memmap_path); print("   -> SUM.npy (worker V4 finally) supprimé.") 
-                    except Exception as e: print(f"   WARN: Erreur suppression SUM.npy: {e}")
-                if self.wht_memmap_path and os.path.exists(self.wht_memmap_path): 
-                    try: os.remove(self.wht_memmap_path); print("   -> WHT.npy (worker V4 finally) supprimé.") 
-                    except Exception as e: print(f"   WARN: Erreur suppression WHT.npy: {e}")
-                try:
-                    if os.path.isdir(memmap_dir_final) and not os.listdir(memmap_dir_final): os.rmdir(memmap_dir_final); print(f"   -> Dossier memmap vide (worker V4 finally) supprimé.")
-                except Exception: pass
-            else: self.update_progress("ⓘ Fichiers temporaires et memmap conservés.")
-            print("   -> Vidage listes internes et GC...")
-            current_batch_items_with_masks_for_stack_batch = []; all_aligned_files_with_info_for_mosaic = []; self.intermediate_drizzle_batch_files = []
-            gc.collect()
-            self.processing_active = False; print("DEBUG QM [_worker V4]: Flag processing_active mis à False.")
-            self.update_progress("🚪 Thread de traitement principal terminé.")
-
-
-
-
-
-
-##########################################################################################################################################################
-
-    def _update_preview(self, force_update=False):
-        """Safely calls the preview callback, including stack count and batch info."""
-        if self.preview_callback is None or self.current_stack_data is None: return
-        try:
-            data_copy = self.current_stack_data.copy()
-            header_copy = self.current_stack_header.copy() if self.current_stack_header else None
-            img_count = self.images_in_cumulative_stack; total_imgs_est = self.files_in_queue
-            current_batch = self.stacked_batches_count; total_batches_est = self.total_batches_estimated
-            stack_name = f"Stack ({img_count}/{total_imgs_est} Img | Batch {current_batch}/{total_batches_est if total_batches_est > 0 else '?'})"
-            self.preview_callback(data_copy, header_copy, stack_name, img_count, total_imgs_est, current_batch, total_batches_est)
-        except Exception as e: print(f"Error in preview callback: {e}"); traceback.print_exc(limit=2)
-
-###########################################################################################################################################################
-
-
-
-
-# --- DANS LA CLASSE SeestarQueuedStacker DANS seestar/queuep/queue_manager.py ---
-
-    def _update_preview_sum_w(self, downsample_factor=2):
-        """
-        Met à jour l'aperçu en utilisant les accumulateurs SUM et WHT.
-        Calcule l'image moyenne, applique optionnellement le Low WHT Mask,
-        normalise, sous-échantillonne et envoie au callback GUI.
-        """
-        print("DEBUG QM [_update_preview_sum_w]: Tentative de mise à jour de l'aperçu SUM/W...")
-
-        if self.preview_callback is None:
-            print("DEBUG QM [_update_preview_sum_w]: Callback preview non défini. Sortie.")
-            return
-        if self.cumulative_sum_memmap is None or self.cumulative_wht_memmap is None:
-            print("DEBUG QM [_update_preview_sum_w]: Memmaps SUM ou WHT non initialisés. Sortie.")
-            return
-
-        try:
-            print("DEBUG QM [_update_preview_sum_w]: Lecture des données depuis memmap...")
-            # Lire en float64 pour la division pour maintenir la précision autant que possible
-            current_sum = np.array(self.cumulative_sum_memmap, dtype=np.float64) # Shape (H, W, C)
-            current_wht_map = np.array(self.cumulative_wht_memmap, dtype=np.float64) # Shape (H, W)
-            print(f"DEBUG QM [_update_preview_sum_w]: Données lues. SUM shape={current_sum.shape}, WHT shape={current_wht_map.shape}")
-
-            # Calcul de l'image moyenne (SUM / WHT)
-            epsilon = 1e-9 # Pour éviter division par zéro
-            wht_for_division = np.maximum(current_wht_map, epsilon)
-            # Broadcaster wht_for_division (H,W) pour correspondre à current_sum (H,W,C)
-            wht_broadcasted = wht_for_division[..., np.newaxis] 
-            
-            avg_img_fullres = None
-            with np.errstate(divide='ignore', invalid='ignore'):
-                avg_img_fullres = current_sum / wht_broadcasted
-            avg_img_fullres = np.nan_to_num(avg_img_fullres, nan=0.0, posinf=0.0, neginf=0.0)
-            print(f"DEBUG QM [_update_preview_sum_w]: Image moyenne SUM/W calculée. Shape={avg_img_fullres.shape}")
-            print(f"  Range avant normalisation 0-1: [{np.nanmin(avg_img_fullres):.4g}, {np.nanmax(avg_img_fullres):.4g}]")
-
-            # --- NOUVEAU : Application du Low WHT Mask pour l'aperçu ---
-            # Utiliser les settings stockés sur self (qui viennent de l'UI via SettingsManager)
-            if hasattr(self, 'apply_low_wht_mask') and self.apply_low_wht_mask:
-                if _LOW_WHT_MASK_AVAILABLE:
-                    print("DEBUG QM [_update_preview_sum_w]: Application du Low WHT Mask pour l'aperçu...")
-                    pct_low_wht = getattr(self, 'low_wht_percentile', 5)
-                    soften_val_low_wht = getattr(self, 'low_wht_soften_px', 128)
-                    
-                    # La fonction apply_low_wht_mask attend une image déjà normalisée 0-1
-                    # Donc, normalisons d'abord avg_img_fullres avant de l'appliquer.
-                    temp_min_val = np.nanmin(avg_img_fullres)
-                    temp_max_val = np.nanmax(avg_img_fullres)
-                    avg_img_normalized_before_mask = avg_img_fullres # Par défaut
-                    if temp_max_val > temp_min_val:
-                        avg_img_normalized_before_mask = (avg_img_fullres - temp_min_val) / (temp_max_val - temp_min_val)
-                    else:
-                        avg_img_normalized_before_mask = np.zeros_like(avg_img_fullres)
-                    avg_img_normalized_before_mask = np.clip(avg_img_normalized_before_mask, 0.0, 1.0).astype(np.float32)
-
-                    avg_img_fullres = apply_low_wht_mask(
-                        avg_img_normalized_before_mask, # Passer l'image normalisée 0-1
-                        current_wht_map.astype(np.float32), # Passer la carte de poids originale (H,W)
-                        percentile=pct_low_wht,
-                        soften_px=soften_val_low_wht,
-                        progress_callback=self.update_progress # Passer le callback pour les logs internes
-                    )
-                    # apply_low_wht_mask retourne déjà une image clippée 0-1 et en float32
-                    print(f"DEBUG QM [_update_preview_sum_w]: Low WHT Mask appliqué à l'aperçu. Shape retournée: {avg_img_fullres.shape}")
-                    print(f"  Range après Low WHT Mask (devrait être 0-1): [{np.nanmin(avg_img_fullres):.3f}, {np.nanmax(avg_img_fullres):.3f}]")
-                else:
-                    print("WARN QM [_update_preview_sum_w]: Low WHT Mask activé mais fonction non disponible (échec import). Aperçu non modifié.")
-            else:
-                print("DEBUG QM [_update_preview_sum_w]: Low WHT Mask non activé pour l'aperçu.")
-            # --- FIN NOUVEAU ---
-
-            # Normalisation finale 0-1 (nécessaire si Low WHT Mask n'a pas été appliqué,
-            # ou pour re-normaliser si Low WHT Mask a modifié la plage de manière inattendue,
-            # bien qu'il soit censé retourner 0-1). Une double normalisation ne nuit pas ici
-            # car la première (avant mask) était pour la fonction mask, celle-ci est pour l'affichage.
-            min_val_final = np.nanmin(avg_img_fullres)
-            max_val_final = np.nanmax(avg_img_fullres)
-            preview_data_normalized = avg_img_fullres # Par défaut si déjà 0-1
-            if max_val_final > min_val_final:
-                 preview_data_normalized = (avg_img_fullres - min_val_final) / (max_val_final - min_val_final)
-            elif np.any(np.isfinite(avg_img_fullres)): # Image constante non nulle
-                 preview_data_normalized = np.full_like(avg_img_fullres, 0.5) # Image grise
-            else: # Image vide ou tout NaN/Inf
-                 preview_data_normalized = np.zeros_like(avg_img_fullres)
-            
-            preview_data_normalized = np.clip(preview_data_normalized, 0.0, 1.0).astype(np.float32)
-            print(f"DEBUG QM [_update_preview_sum_w]: Image APERÇU normalisée finale 0-1. Range: [{np.nanmin(preview_data_normalized):.3f}, {np.nanmax(preview_data_normalized):.3f}]")
-
-            # Sous-échantillonnage pour l'affichage
-            preview_data_to_send = preview_data_normalized
-            if downsample_factor > 1:
-                 try:
-                     h, w = preview_data_normalized.shape[:2] # Fonctionne pour N&B (H,W) et Couleur (H,W,C)
-                     new_h, new_w = h // downsample_factor, w // downsample_factor
-                     if new_h > 10 and new_w > 10: # Éviter de réduire à une taille trop petite
-                         # cv2.resize attend (W, H) pour dsize
-                         preview_data_to_send = cv2.resize(preview_data_normalized, (new_w, new_h), interpolation=cv2.INTER_AREA)
-                         print(f"DEBUG QM [_update_preview_sum_w]: Aperçu sous-échantillonné à {preview_data_to_send.shape}")
-                 except Exception as e_resize:
-                     print(f"ERREUR QM [_update_preview_sum_w]: Échec réduction taille APERÇU: {e_resize}")
-                     # Continuer avec l'image pleine résolution si le resize échoue
-            
-            # Préparation du header et du nom pour le callback
-            header_copy = self.current_stack_header.copy() if self.current_stack_header else fits.Header()
-            # Ajouter/Mettre à jour les infos de l'aperçu dans le header
-            header_copy['PREV_SRC'] = ('SUM/W Accumulators', 'Source data for this preview')
-            if hasattr(self, 'apply_low_wht_mask') and self.apply_low_wht_mask:
-                header_copy['PREV_LWM'] = (True, 'Low WHT Mask applied to this preview')
-                header_copy['PREV_LWMP'] = (getattr(self, 'low_wht_percentile', 5), 'Low WHT Mask Percentile for preview')
-                header_copy['PREV_LWMS'] = (getattr(self, 'low_wht_soften_px', 128), 'Low WHT Mask SoftenPx for preview')
-            
-            img_count = self.images_in_cumulative_stack
-            total_imgs_est = self.files_in_queue
-            current_batch_num = self.stacked_batches_count
-            total_batches_est = self.total_batches_estimated
-            stack_name_parts = ["Aperçu SUM/W"]
-            if hasattr(self, 'apply_low_wht_mask') and self.apply_low_wht_mask:
-                stack_name_parts.append("LWMask")
-            stack_name_parts.append(f"({img_count}/{total_imgs_est} Img | Lot {current_batch_num}/{total_batches_est if total_batches_est > 0 else '?'})")
-            stack_name = " ".join(stack_name_parts)
-
-            print(f"DEBUG QM [_update_preview_sum_w]: Appel du callback preview avec image APERÇU shape {preview_data_to_send.shape}...")
-            self.preview_callback(
-                preview_data_to_send, 
-                header_copy, 
-                stack_name, 
-                img_count, 
-                total_imgs_est, 
-                current_batch_num, 
-                total_batches_est
-            )
-            print("DEBUG QM [_update_preview_sum_w]: Callback preview terminé.")
-
-        except MemoryError as mem_err:
-             print(f"ERREUR QM [_update_preview_sum_w]: ERREUR MÉMOIRE - {mem_err}")
-             self.update_progress(f"❌ ERREUR MÉMOIRE pendant la mise à jour de l'aperçu SUM/W.")
-             traceback.print_exc(limit=1)
-        except Exception as e:
-            print(f"ERREUR QM [_update_preview_sum_w]: Exception inattendue - {e}")
-            self.update_progress(f"❌ Erreur inattendue pendant la mise à jour de l'aperçu SUM/W: {e}")
-            traceback.print_exc(limit=2)
-
-
-
-
-#############################################################################################################################################################
-
-
-    def _update_preview_incremental_drizzle(self):
-        """
-        Met à jour l'aperçu spécifiquement pour le mode Drizzle Incrémental.
-        Envoie les données drizzlées cumulatives et le header mis à jour.
-        """
-        if self.preview_callback is None or self.cumulative_drizzle_data is None:
-            # Ne rien faire si pas de callback ou pas de données drizzle cumulatives
-            return
-
-        try:
-            # Utiliser les données et le header cumulatifs Drizzle
-            data_to_send = self.cumulative_drizzle_data.copy()
-            header_to_send = self.current_stack_header.copy() if self.current_stack_header else fits.Header()
-
-            # Informations pour l'affichage dans l'aperçu
-            img_count = self.images_in_cumulative_stack # Compteur mis à jour dans _process_incremental_drizzle_batch
-            total_imgs_est = self.files_in_queue       # Estimation globale
-            current_batch = self.stacked_batches_count # Le lot qui vient d'être traité
-            total_batches_est = self.total_batches_estimated
-
-            # Créer un nom pour l'aperçu
-            stack_name = f"Drizzle Incr ({img_count}/{total_imgs_est} Img | Lot {current_batch}/{total_batches_est if total_batches_est > 0 else '?'})"
-
-            # Appeler le callback du GUI
-            self.preview_callback(
-                data_to_send,
-                header_to_send,
-                stack_name,
-                img_count,
-                total_imgs_est,
-                current_batch,
-                total_batches_est
-            )
-            # print(f"DEBUG: Preview updated with Incremental Drizzle data (Shape: {data_to_send.shape})") # Optionnel
-
-        except AttributeError:
-             # Cas où cumulative_drizzle_data ou current_stack_header pourrait être None entre-temps
-             print("Warning: Attribut manquant pour l'aperçu Drizzle incrémental.")
-        except Exception as e:
-            print(f"Error in _update_preview_incremental_drizzle: {e}")
-            traceback.print_exc(limit=2)
-
-
-
-#########################################################################################################################################################
-
-
-
-
-    def _create_drizzle_output_wcs(self, ref_wcs, ref_shape_2d, scale_factor):
-        """
-        Crée le WCS et la shape (H,W) pour l'image Drizzle de sortie.
-        Inspiré de full_drizzle.py corrigé pour conserver le même centre ciel.
-
-        Args
-        ----
-        ref_wcs : astropy.wcs.WCS
-            WCS de référence (doit être céleste et avoir pixel_shape).
-        ref_shape_2d : tuple(int, int)
-            (H, W) de l'image de référence.
-        scale_factor : float
-            Facteur d'échantillonnage Drizzle (>1 = sur-échantillonner).
-
-        Returns
-        -------
-        (output_wcs, output_shape_hw)  où output_shape_hw = (H, W)
-        """
-        # ------------------ 0. Vérifications ------------------
-        if not ref_wcs or not ref_wcs.is_celestial:
-            raise ValueError("Référence WCS invalide ou non céleste pour Drizzle.")
-        if ref_wcs.pixel_shape is None:
-            raise ValueError("Référence WCS n'a pas de pixel_shape défini.")
-        if len(ref_shape_2d) != 2:
-            raise ValueError(f"Référence shape 2D (H,W) attendu, reçu {ref_shape_2d}")
-
-        # ------------------ 1. Dimensions de sortie ------------------
-        h_in,  w_in  = ref_shape_2d          # entrée (H,W)
-        out_h = int(round(h_in * scale_factor))
-        out_w = int(round(w_in * scale_factor))
-        out_h = max(1, out_h); out_w = max(1, out_w)  # sécurité
-        out_shape_hw = (out_h, out_w)        # (H,W) pour NumPy
-<<<<<<< HEAD
-
-        print(f"[DrizzleWCS] Scale={scale_factor}  -->  shape in={ref_shape_2d}  ->  out={out_shape_hw}")
-
-=======
-
-        print(f"[DrizzleWCS] Scale={scale_factor}  -->  shape in={ref_shape_2d}  ->  out={out_shape_hw}")
-
->>>>>>> 4ddcd58b
-        # ------------------ 2. Copier le WCS ------------------
-        out_wcs = ref_wcs.deepcopy()
-
-        # ------------------ 3. Ajuster l'échelle pixel ------------------
-        scale_done = False
-        try:
-            # a) Matrice CD prioritaire
-            if hasattr(out_wcs.wcs, 'cd') and out_wcs.wcs.cd is not None and np.any(out_wcs.wcs.cd):
-                out_wcs.wcs.cd = ref_wcs.wcs.cd / scale_factor
-                scale_done = True
-                print("[DrizzleWCS] CD matrix divisée par", scale_factor)
-            # b) Sinon CDELT (+ PC identité si absent)
-            elif hasattr(out_wcs.wcs, 'cdelt') and out_wcs.wcs.cdelt is not None and np.any(out_wcs.wcs.cdelt):
-                out_wcs.wcs.cdelt = ref_wcs.wcs.cdelt / scale_factor
-                if not getattr(out_wcs.wcs, 'pc', None) is not None:
-                    out_wcs.wcs.pc = np.identity(2)
-                scale_done = True
-                print("[DrizzleWCS] CDELT vector divisé par", scale_factor)
-            else:
-                raise ValueError("Input WCS lacks valid CD matrix and CDELT vector.")
-        except Exception as e:
-            raise ValueError(f"Failed to adjust pixel scale in output WCS: {e}")
-
-        if not scale_done:
-            raise ValueError("Could not adjust WCS scale.")
-
-        # ------------------ 4. Recaler CRPIX ------------------
-        # → garder le même point du ciel au même pixel relatif :
-        #    CRPIX_out = CRPIX_in * scale_factor  (1‑based convention FITS)
-        new_crpix = np.round(np.asarray(ref_wcs.wcs.crpix, dtype=float) * scale_factor, 6)
-        out_wcs.wcs.crpix = new_crpix.tolist()
-        print(f"[DrizzleWCS] CRPIX in={ref_wcs.wcs.crpix}  ->  out={out_wcs.wcs.crpix}")
-
-        # ------------------ 5. Mettre à jour la taille interne ------------------
-        out_wcs.pixel_shape = (out_w, out_h)   # (W,H) pour Astropy
-        try:                                   # certains attributs privés selon versions
-            out_wcs._naxis1 = out_w
-            out_wcs._naxis2 = out_h
-        except AttributeError:
-            pass
-
-        print(f"[DrizzleWCS] Output WCS OK  (shape={out_shape_hw})")
-        return out_wcs, out_shape_hw
-
-
-
-
-
-###########################################################################################################################################################
-
-
-
-    def _calculate_final_mosaic_grid(self, all_input_wcs_list):
-        """
-        Calcule le WCS et la Shape optimaux pour la mosaïque finale en se basant
-        sur l'étendue couverte par tous les WCS d'entrée.
-
-        Args:
-            all_input_wcs_list (list): Liste des objets astropy.wcs.WCS
-                                       provenant de toutes les images d'entrée alignées.
-                                       IMPORTANT: Chaque WCS doit avoir .pixel_shape défini !
-
-        Returns:
-            tuple: (output_wcs, output_shape_hw) ou (None, None) si échec.
-        """
-        num_wcs = len(all_input_wcs_list)
-        print(f"DEBUG (Backend _calculate_final_mosaic_grid): Appel avec {num_wcs} WCS d'entrée.")
-        self.update_progress(f"📐 Calcul de la grille de sortie mosaïque ({num_wcs} WCS)...")
-
-        if num_wcs == 0:
-            print("ERREUR (Backend _calculate_final_mosaic_grid): Aucune information WCS fournie.")
-            return None, None
-
-        # --- Validation des WCS d'entrée ---
-        valid_wcs_list = []
-        for i, wcs_in in enumerate(all_input_wcs_list):
-            if wcs_in is None or not wcs_in.is_celestial:
-                print(f"   - WARNING: WCS {i+1} invalide ou non céleste. Ignoré.")
-                continue
-            if wcs_in.pixel_shape is None:
-                print(f"   - WARNING: WCS {i+1} n'a pas de pixel_shape défini. Ignoré.")
-                # Tenter de l'ajouter si possible (basé sur NAXIS du header de référence?)
-                # C'est risqué ici, il vaut mieux s'assurer qu'il est défini AVANT
-                continue
-            valid_wcs_list.append(wcs_in)
-
-        if not valid_wcs_list:
-            print("ERREUR (Backend _calculate_final_mosaic_grid): Aucun WCS d'entrée valide trouvé.")
-            return None, None
-        print(f"   -> {len(valid_wcs_list)} WCS valides retenus pour le calcul.")
-
-        try:
-            # --- 1. Calculer le "footprint" (empreinte) de chaque image sur le ciel ---
-            #    Le footprint est la projection des 4 coins de l'image dans les coordonnées célestes.
-            all_footprints_sky = []
-            print("   -> Calcul des footprints célestes...")
-            for wcs_in in valid_wcs_list:
-                # wcs_in.pixel_shape est (nx, ny)
-                nx, ny = wcs_in.pixel_shape
-                # Calculer le footprint en coordonnées pixel (0-based corners)
-                # Ordre: (0,0), (nx-1, 0), (nx-1, ny-1), (0, ny-1)
-                pixel_corners = np.array([
-                    [0, 0], [nx - 1, 0], [nx - 1, ny - 1], [0, ny - 1]
-                ], dtype=np.float64)
-                # Projeter ces coins sur le ciel
-                sky_corners = wcs_in.pixel_to_world(pixel_corners[:, 0], pixel_corners[:, 1])
-                all_footprints_sky.append(sky_corners)
-
-            # --- 2. Déterminer l'étendue totale de la mosaïque ---
-            #    Trouver les RA/Dec min/max de tous les coins projetés.
-            #    Attention à la discontinuité du RA à 0h/24h (ou 0/360 deg).
-            #    SkyCoord gère cela mieux.
-            print("   -> Détermination de l'étendue totale...")
-            all_corners_flat = SkyCoord(ra=np.concatenate([fp.ra.deg for fp in all_footprints_sky]),
-                                        dec=np.concatenate([fp.dec.deg for fp in all_footprints_sky]),
-                                        unit='deg', frame='icrs') # Assumer ICRS
-
-            # Trouver le centre approximatif pour aider à gérer le wrap RA
-            central_ra = np.median(all_corners_flat.ra.wrap_at(180*u.deg).deg)
-            central_dec = np.median(all_corners_flat.dec.deg)
-            print(f"      - Centre Approx (RA, Dec): ({central_ra:.4f}, {central_dec:.4f}) deg")
-
-            # Calculer l'étendue en RA/Dec en tenant compte du wrap
-            # On utilise wrap_at(180) pour le RA
-            ra_values_wrapped = all_corners_flat.ra.wrap_at(180 * u.deg).deg
-            min_ra_wrap, max_ra_wrap = np.min(ra_values_wrapped), np.max(ra_values_wrapped)
-            min_dec, max_dec = np.min(all_corners_flat.dec.deg), np.max(all_corners_flat.dec.deg)
-
-            # La taille angulaire en RA dépend de la déclinaison
-            delta_ra_deg = (max_ra_wrap - min_ra_wrap) * np.cos(np.radians(central_dec))
-            delta_dec_deg = max_dec - min_dec
-            print(f"      - Étendue Approx (RA * cos(Dec), Dec): ({delta_ra_deg:.4f}, {delta_dec_deg:.4f}) deg")
-
-            # --- 3. Définir le WCS de Sortie ---
-            #    Utiliser le centre calculé, la même projection que la référence,
-            #    et la nouvelle échelle de pixel.
-            print("   -> Création du WCS de sortie...")
-            ref_wcs = valid_wcs_list[0] # Utiliser le premier WCS valide comme base
-            output_wcs = WCS(naxis=2)
-            output_wcs.wcs.ctype = ref_wcs.wcs.ctype # Garder la projection (ex: TAN)
-            output_wcs.wcs.crval = [central_ra, central_dec] # Centrer sur la mosaïque
-            output_wcs.wcs.cunit = ref_wcs.wcs.cunit # Garder les unités (deg)
-
-            # Calculer la nouvelle échelle de pixel (en degrés/pixel)
-            # Utiliser la moyenne des échelles d'entrée ou l'échelle de référence
-            ref_scale_matrix = ref_wcs.pixel_scale_matrix
-            # Prendre la moyenne des valeurs absolues diagonales comme échelle approx
-            avg_input_scale = np.mean(np.abs(np.diag(ref_scale_matrix)))
-            output_pixel_scale = avg_input_scale / self.drizzle_scale
-            print(f"      - Échelle Pixel Entrée (Moy): {avg_input_scale * 3600:.3f} arcsec/pix")
-            print(f"      - Échelle Pixel Sortie Cible: {output_pixel_scale * 3600:.3f} arcsec/pix")
-
-            # Appliquer la nouvelle échelle (CD matrix, en assumant pas de rotation/skew complexe)
-            # Mettre le signe correct pour le RA (- pour axe X vers l'Est)
-            output_wcs.wcs.cd = np.array([[-output_pixel_scale, 0.0],
-                                          [0.0, output_pixel_scale]])
-
-            # --- 4. Calculer la Shape de Sortie ---
-            #    Projeter l'étendue totale (les coins extrêmes) sur la nouvelle grille WCS
-            #    pour déterminer les dimensions en pixels nécessaires.
-            print("   -> Calcul de la shape de sortie...")
-            # Créer les coordonnées des coins englobants de la mosaïque
-            # (On prend les min/max RA/Dec, attention au wrap RA)
-            # C'est plus sûr de projeter *tous* les coins d'entrée dans le système de sortie
-            all_output_pixels_x = []
-            all_output_pixels_y = []
-            for sky_corners in all_footprints_sky:
-                pixels_out_x, pixels_out_y = output_wcs.world_to_pixel(sky_corners)
-                all_output_pixels_x.extend(pixels_out_x)
-                all_output_pixels_y.extend(pixels_out_y)
-
-            # Trouver les min/max des coordonnées pixel de sortie
-            x_min_out, x_max_out = np.min(all_output_pixels_x), np.max(all_output_pixels_x)
-            y_min_out, y_max_out = np.min(all_output_pixels_y), np.max(all_output_pixels_y)
-
-            # Calculer la largeur et la hauteur (ajouter 1 car indices 0-based)
-            # Utiliser ceil pour s'assurer qu'on couvre tout
-            out_width = int(np.ceil(x_max_out - x_min_out + 1))
-            out_height = int(np.ceil(y_max_out - y_min_out + 1))
-            # Assurer une taille minimale
-            out_width = max(10, out_width)
-            out_height = max(10, out_height)
-            output_shape_hw = (out_height, out_width) # Ordre H, W
-            print(f"      - Dimensions Pixels Calculées (W, H): ({out_width}, {out_height})")
-
-            # --- 5. Finaliser le WCS de Sortie ---
-            #    Ajuster CRPIX pour qu'il corresponde au nouveau centre pixel
-            #    dans le système de coordonnées de sortie (0-based index).
-            #    Le pixel (0,0) de la sortie correspond à (x_min_out, y_min_out)
-            #    dans le système intermédiaire calculé par world_to_pixel.
-            #    CRPIX (1-based) = (coord_centre_interm - coord_min_interm + 1)
-            #    Calculer le pixel central dans le système 'output_pixels'
-            center_x_out, center_y_out = output_wcs.world_to_pixel(SkyCoord(ra=central_ra*u.deg, dec=central_dec*u.deg))
-            # Calculer CRPIX
-            output_wcs.wcs.crpix = [
-                center_x_out - x_min_out + 1.0, # CRPIX1
-                center_y_out - y_min_out + 1.0  # CRPIX2
-            ]
-            # Définir la shape pour Astropy WCS (W, H)
-            output_wcs.pixel_shape = (out_width, out_height)
-            # Mettre à jour NAXIS internes
-            try: output_wcs._naxis1 = out_width; output_wcs._naxis2 = out_height
-            except AttributeError: pass
-
-            print(f"      - WCS Finalisé: CRPIX={output_wcs.wcs.crpix}, PixelShape={output_wcs.pixel_shape}")
-            print(f"DEBUG (Backend _calculate_final_mosaic_grid): Calcul grille mosaïque réussi.")
-            return output_wcs, output_shape_hw # Retourne WCS et shape (H, W)
-
-        except Exception as e:
-            print(f"ERREUR (Backend _calculate_final_mosaic_grid): Échec calcul grille mosaïque: {e}")
-            traceback.print_exc(limit=3)
-            return None, None
-
-
-
-
-###########################################################################################################################################################
-
-    def _recalculate_total_batches(self):
-        """Estimates the total number of batches based on files_in_queue."""
-        if self.batch_size > 0: self.total_batches_estimated = math.ceil(self.files_in_queue / self.batch_size)
-        else: self.update_progress(f"⚠️ Taille de lot invalide ({self.batch_size}), impossible d'estimer le nombre total de lots."); self.total_batches_estimated = 0
-
-
-
-
-################################################################################################################################################
-
-
-
-
-
-    def _calculate_quality_metrics(self, image_data):
-        """Calculates SNR and Star Count, WITH ADDED LOGGING.""" # Docstring updated
-        scores = {'snr': 0.0, 'stars': 0.0}
-        # --- Added: Get filename for logging ---
-        # We need the filename here. Since it's not passed directly, we'll have to
-        # rely on it being logged just before this function is called in _process_file.
-        # This isn't ideal, but avoids major refactoring for diagnostics.
-        # The log message in _process_file before calling this will provide context.
-        # --- End Added ---
-
-        if image_data is None: return scores # Should not happen if called correctly
-
-        # --- Calculate SNR ---
-        snr = 0.0
-        try:
-            if image_data.ndim == 3 and image_data.shape[2] == 3:
-                # Use luminance for SNR calculation
-                data_for_snr = 0.299 * image_data[..., 0] + 0.587 * image_data[..., 1] + 0.114 * image_data[..., 2]
-            elif image_data.ndim == 2:
-                data_for_snr = image_data
-            else:
-                # self.update_progress(f"⚠️ Format non supporté pour SNR (fichier ?)") # Logged before
-                raise ValueError("Unsupported image format for SNR")
-
-            finite_data = data_for_snr[np.isfinite(data_for_snr)]
-            if finite_data.size < 50: # Need enough pixels
-                 # self.update_progress(f"⚠️ Pas assez de pixels finis pour SNR (fichier ?)") # Logged before
-                 raise ValueError("Not enough finite pixels for SNR")
-
-            signal = np.median(finite_data)
-            mad = np.median(np.abs(finite_data - signal)) # Median Absolute Deviation
-            noise_std = max(mad * 1.4826, 1e-9) # Approx std dev from MAD, avoid zero
-            snr = signal / noise_std
-            scores['snr'] = np.clip(snr, 0.0, 1000.0) # Clip SNR to a reasonable range
-
-        except Exception as e:
-             # Error message will be logged before returning from _process_file
-             # self.update_progress(f"⚠️ Erreur calcul SNR (fichier ?): {e}")
-             scores['snr'] = 0.0
-
-      
-        # --- Calculate Star Count ---
-        num_stars = 0
-        try:
-            transform, (source_list, _target_list) = aa.find_transform(image_data, image_data)
-            num_stars = len(source_list)
-            max_stars_for_score = 200.0
-            scores['stars'] = np.clip(num_stars / max_stars_for_score, 0.0, 1.0)
-
-        except (aa.MaxIterError, ValueError) as star_err: # Handles specific astroalign errors
-            self.update_progress(f"      Quality Scores -> Warning: Failed finding stars ({type(star_err).__name__}). Stars score set to 0.")
-            scores = {'snr': scores.get('snr', 0.0), 'stars': 0.0} # Explicitly set scores
-            return scores # Return immediately
-
-        except Exception as e: # Handles any other unexpected error
-            self.update_progress(f"      Quality Scores -> Error calculating stars: {e}. Stars score set to 0.")
-            scores = {'snr': scores.get('snr', 0.0), 'stars': 0.0} # Explicitly set scores
-            return scores # Return immediately
-
-        # --- This section is ONLY reached if the 'try' block succeeds ---
-        self.update_progress(f"      Quality Scores -> SNR: {scores['snr']:.2f}, Stars: {scores['stars']:.3f} ({num_stars} raw)")
-        return scores # Return the successfully calculated scores
-
-
-
-##################################################################################################################
-
-
-    def set_progress_callback(self, callback):
-        """Définit la fonction de rappel pour les mises à jour de progression."""
-        # print("DEBUG QM: Appel de set_progress_callback.") # Optionnel
-        self.progress_callback = callback
-        # Passer le callback à l'aligneur astroalign s'il existe
-        if hasattr(self, 'aligner') and self.aligner is not None and hasattr(self.aligner, 'set_progress_callback') and callable(callback):
-            try:
-                # print("DEBUG QM: Tentative de configuration callback sur aligner (astroalign)...")
-                self.aligner.set_progress_callback(callback)
-                # print("DEBUG QM: Callback aligner (astroalign) configuré.")
-            except Exception as e_align_cb: 
-                print(f"Warning QM: Could not set progress callback on aligner (astroalign): {e_align_cb}")
-        # Passer le callback à l'aligneur local s'il existe
-        if hasattr(self, 'local_aligner_instance') and self.local_aligner_instance is not None and \
-           hasattr(self.local_aligner_instance, 'set_progress_callback') and callable(callback):
-            try:
-                # print("DEBUG QM: Tentative de configuration callback sur local_aligner_instance...")
-                self.local_aligner_instance.set_progress_callback(callback)
-                # print("DEBUG QM: Callback local_aligner_instance configuré.")
-            except Exception as e_local_cb:
-                print(f"Warning QM: Could not set progress callback on local_aligner_instance: {e_local_cb}")
-
-################################################################################################################################################
-
-
-
-
-    def set_preview_callback(self, callback):
-        """Définit la fonction de rappel pour les mises à jour de l'aperçu."""
-        print("DEBUG QM: Appel de set_preview_callback (VERSION ULTRA PROPRE).") 
-        self.preview_callback = callback
-        
-################################################################################################################################################
-
-
-
-
-
-# --- DANS LA CLASSE SeestarQueuedStacker DANS seestar/queuep/queue_manager.py ---
-
- 
-        """
-        Thread principal pour le traitement des images.
-        MODIFIÉ (V4 - Mosaïque Locale): Stocke l'image originale du panneau et la matrice M
-                                      pour l'alignement local.
-        """
-        print("\n" + "=" * 10 + " DEBUG QM [_worker V4 - Mosaïque Locale M]: Initialisation du worker " + "=" * 10) # MODIFIED PRINT
-
-        # --- Initialisation des variables (identique à V3) ---
-        self.processing_active = True; self.processing_error = None; start_time_session = time.monotonic()
-        reference_image_data_for_global_alignment = None; reference_header_for_global_alignment = None
-        mosaic_ref_panel_image_data = None; mosaic_ref_panel_header = None; mosaic_ref_panel_wcs_absolute = None
-        current_batch_items_with_masks_for_stack_batch = []
-        self.intermediate_drizzle_batch_files = []
-        all_aligned_files_with_info_for_mosaic = []
-        use_local_aligner_for_this_mosaic_run = (
-            self.is_mosaic_run and 
-            self.is_local_alignment_preferred_for_mosaic and 
-            _LOCAL_ALIGNER_AVAILABLE and 
-            self.local_aligner_instance is not None
-        )
-        print(f"DEBUG QM [_worker V4]: Mode -> is_mosaic_run={self.is_mosaic_run} "
-              f"(Utilisation Aligneur Local: {use_local_aligner_for_this_mosaic_run}), "
-              f"drizzle_active_session={self.drizzle_active_session}, drizzle_mode='{self.drizzle_mode}'")
-
-        try:
-            # --- 3.A Préparation de l’image de référence (Logique identique à V3) ---
-            self.update_progress("⭐ Préparation de l'image de référence principale et/ou du premier panneau mosaïque...")
-            # ... (code identique pour obtenir reference_image_data_for_global_alignment, etc.)
-            if not self.current_folder or not os.path.isdir(self.current_folder): raise RuntimeError(f"Dossier d'entrée initial invalide : {self.current_folder}")
-            initial_files_in_first_folder = sorted([f for f in os.listdir(self.current_folder) if f.lower().endswith((".fit", ".fits"))])
-            if not initial_files_in_first_folder and not self.additional_folders: raise RuntimeError("Aucun fichier FITS initial pour référence principale/premier panneau.")
-            self.aligner.correct_hot_pixels = self.correct_hot_pixels; self.aligner.hot_pixel_threshold = self.hot_pixel_threshold
-            self.aligner.neighborhood_size = self.neighborhood_size; self.aligner.bayer_pattern = self.bayer_pattern
-            print(f"DEBUG QM [_worker V4]: Appel _get_reference_image pour référence alignement général (astroalign)...")
-            reference_image_data_for_global_alignment, reference_header_for_global_alignment = self.aligner._get_reference_image(self.current_folder, initial_files_in_first_folder)
-            if reference_image_data_for_global_alignment is None or reference_header_for_global_alignment is None: raise RuntimeError("Échec obtention référence pour alignement général (astroalign).")
-            self.reference_header_for_wcs = reference_header_for_global_alignment.copy()
-            self.aligner._save_reference_image(reference_image_data_for_global_alignment, reference_header_for_global_alignment, self.output_folder)
-            print("DEBUG QM [_worker V4]: Image de référence pour alignement général (astroalign) prête et sauvegardée.")
-
-            if use_local_aligner_for_this_mosaic_run:
-                self.update_progress("⭐ Mosaïque Locale: Traitement du panneau de référence...")
-                mosaic_ref_panel_image_data = reference_image_data_for_global_alignment 
-                mosaic_ref_panel_header = reference_header_for_global_alignment
-                self.update_progress("   -> Mosaïque Locale: Résolution astrométrique du panneau de référence...")
-                try: from ..enhancement.astrometry_solver import solve_image_wcs as solve_image_wcs_func
-                except ImportError: solve_image_wcs_func = None
-                if solve_image_wcs_func:
-                    mosaic_ref_panel_wcs_absolute = solve_image_wcs_func(mosaic_ref_panel_image_data, mosaic_ref_panel_header, self.api_key,scale_est_arcsec_per_pix=self.reference_pixel_scale_arcsec,progress_callback=self.update_progress)
-                else: self.update_progress("   -> ERREUR: solve_image_wcs non disponible."); mosaic_ref_panel_wcs_absolute = None
-                if mosaic_ref_panel_wcs_absolute is None: raise RuntimeError("Mosaïque Locale: Échec plate-solving du panneau de référence.")
-                print(f"DEBUG QM [_worker V4]: Mosaïque Locale: Panneau de référence résolu. WCS Absolu prêt.")
-                self.reference_wcs_object = mosaic_ref_panel_wcs_absolute
-                mat_identite = np.array([[1.0, 0.0, 0.0], [0.0, 1.0, 0.0]], dtype=np.float32)
-                valid_mask_ref_panel = np.ones(mosaic_ref_panel_image_data.shape[:2], dtype=bool)
-                # <--- MODIFIÉ : Stocker l'image originale (déjà pré-traitée) du panneau de référence ---
-                all_aligned_files_with_info_for_mosaic.append(
-                    (mosaic_ref_panel_image_data.copy(),      # Image originale pré-traitée du panneau réf
-                     mosaic_ref_panel_header.copy(),   
-                     mosaic_ref_panel_wcs_absolute,    
-                     mat_identite,                     
-                     valid_mask_ref_panel)             
-                )
-                self.aligned_files_count += 1
-                print(f"DEBUG QM [_worker V4]: Mosaïque Locale: Panneau de référence (original pré-traité) ajouté à la liste.")
-            
-            elif self.drizzle_active_session or (self.is_mosaic_run and not use_local_aligner_for_this_mosaic_run):
-                # ... (logique plate-solve pour Drizzle standard / Mosaïque Astrometry identique à V3) ...
-                self.update_progress("   -> Résolution astrométrique de la référence principale (pour Drizzle standard / Mosaïque Astrometry)...")
-                try: from ..enhancement.astrometry_solver import solve_image_wcs as solve_image_wcs_func
-                except ImportError: solve_image_wcs_func = None
-                if solve_image_wcs_func: self.reference_wcs_object = solve_image_wcs_func(reference_image_data_for_global_alignment, self.reference_header_for_wcs, self.api_key, scale_est_arcsec_per_pix=self.reference_pixel_scale_arcsec, progress_callback=self.update_progress)
-                else: self.update_progress("   -> ERREUR: Fonction solve_image_wcs non disponible."); self.reference_wcs_object = None
-                if self.reference_wcs_object is None: raise RuntimeError("Échec plate-solving de la référence principale (Drizzle/Mosaïque Astrometry).")
-                print(f"DEBUG QM [_worker V4]: WCS de référence principale obtenu (Astrometry).")
-
-            self.update_progress("⭐ Référence(s) prête(s).", 5); self._recalculate_total_batches()
-            self.update_progress(f"▶️ Démarrage boucle (En file: {self.files_in_queue} | Lots Estimés: {self.total_batches_estimated if self.total_batches_estimated > 0 else '?'})")
-
-            is_first_panel_for_local_align_skipped = not use_local_aligner_for_this_mosaic_run
-
-            while not self.stop_processing:
-                file_path = None; # ... initialisations ...
-                aligned_data_item = None; header_item = None; quality_scores_item = None
-                wcs_object_indiv_item = None; valid_pixel_mask_item = None
-                
-                try:
-                    file_path = self.queue.get(timeout=1.0)
-                    file_name_for_log = os.path.basename(file_path)
-                    
-                    if use_local_aligner_for_this_mosaic_run:
-                        print(f"DEBUG QM [_worker V4]: Traitement Mosaïque Locale pour fichier: {file_name_for_log}")
-                        current_panel_is_ref = False
-                        if mosaic_ref_panel_header is not None: # Assurer que le panneau de réf a été traité
-                            # Identification plus robuste du panneau de référence par son chemin d'origine si possible
-                            # On suppose que _get_reference_image a utilisé un fichier de initial_files_in_first_folder
-                            # et que son chemin pourrait être stocké dans le header (ex: via une clé _SOURCE_PATH)
-                            # ou que le premier fichier est toujours le panneau de réf.
-                            # Pour ce test, on va se fier à ce que le premier item de la liste ait déjà été ajouté.
-                            # Et que le file_path actuel ne doit pas être celui-là.
-                            # Pour l'instant, on garde la logique de comparaison de header mais elle peut être faillible.
-                            # Le mieux serait de connaître le chemin exact du fichier utilisé comme panneau de référence.
-                            path_of_ref_panel_from_header = mosaic_ref_panel_header.get('_SOURCE_PATH', None) # Clé hypothétique
-                            if path_of_ref_panel_from_header and os.path.normpath(file_path) == os.path.normpath(path_of_ref_panel_from_header):
-                                current_panel_is_ref = True
-                            elif not path_of_ref_panel_from_header and not is_first_panel_for_local_align_skipped:
-                                # Si on n'a pas le chemin et qu'on n'a pas encore skippé le premier, on suppose que c'est lui
-                                # (Moins robuste)
-                                temp_hdr = fits.getheader(file_path)
-                                if temp_hdr.get('DATE-OBS') == mosaic_ref_panel_header.get('DATE-OBS'): current_panel_is_ref = True
-                        
-                        if current_panel_is_ref and not is_first_panel_for_local_align_skipped:
-                            print(f"DEBUG QM [_worker V4]: Fichier {file_name_for_log} identifié comme panneau de référence (déjà ajouté). Consommé.")
-                            self.processed_files_count += 1; self.queue.task_done()
-                            is_first_panel_for_local_align_skipped = True; continue 
-
-                        self.update_progress(f"   -> Mosaïque Locale: Alignement local de {file_name_for_log} sur panneau de référence...")
-                        current_panel_data_loaded = load_and_validate_fits(file_path)
-                        if current_panel_data_loaded is None: raise ValueError(f"Échec chargement {file_name_for_log} pour align. local.")
-                        current_panel_header = fits.getheader(file_path)
-                        # Stocker le chemin source dans le header pour identification future si besoin
-                        current_panel_header['_SOURCE_PATH'] = file_path 
-
-                        current_panel_data_processed = current_panel_data_loaded.astype(np.float32)
-                        # ... (pré-traitement debayer, hp pour current_panel_data_processed identique à V3)
-                        if current_panel_data_processed.ndim == 2:
-                            bayer_pat = current_panel_header.get('BAYERPAT', self.bayer_pattern if hasattr(self, 'bayer_pattern') else None)
-                            if bayer_pat and isinstance(bayer_pat, str) and bayer_pat.upper() in ["GRBG", "RGGB", "GBRG", "BGGR"]:
-                                try: current_panel_data_processed = debayer_image(current_panel_data_processed, bayer_pat.upper())
-                                except Exception as e_deb: print(f"WARN QM: Debayering échoué pour panneau local {file_name_for_log}: {e_deb}")
-                        if self.correct_hot_pixels:
-                            try: current_panel_data_processed = detect_and_correct_hot_pixels(current_panel_data_processed, self.hot_pixel_threshold, self.neighborhood_size)
-                            except Exception as e_hp: print(f"WARN QM: Correction HP échouée pour panneau local {file_name_for_log}: {e_hp}")
-
-                        if self.local_aligner_instance.set_progress_callback is not None : self.local_aligner_instance.set_progress_callback(self.progress_callback)
-                        
-                        # FastSeestarAligner retourne (aligned_image, M_matrix, success_bool)
-                        # On a besoin de l'image originale et de M pour la mosaïque Drizzle.
-                        # L'image "aligned" retournée ici par FastSeestarAligner est l'image source warpée.
-                        # Nous allons stocker l'image SOURCE (current_panel_data_processed) et la matrice M.
-                        _aligned_img_temp, M_transform, align_success = self.local_aligner_instance._align_image(
-                            current_panel_data_processed,  # Image source à aligner
-                            mosaic_ref_panel_image_data,   # Image du panneau de référence (pré-traité)
-                            file_name_for_log
-                        )
-                        # On ignore _aligned_img_temp pour le stockage mosaïque, on garde l'original + M
-
-                        self.processed_files_count += 1
-                        if align_success and M_transform is not None:
-                            self.aligned_files_count += 1
-                            # Stocker: (données_originales_pré-traitées, header_original, WCS_absolu_DU_REF_PANEL, Matrice_M_vers_panneau_ref, masque=tout_valide)
-                            # Le WCS associé à current_panel_data_processed est implicitement celui du panneau de référence
-                            # une fois la matrice M appliquée. Pour Drizzle, on aura besoin de l'image originale
-                            # et d'une manière de la projeter sur la grille finale via M et le WCS du panneau de référence.
-                            valid_mask_this_panel = np.ones(current_panel_data_processed.shape[:2], dtype=bool) # Originale est toute valide
-                            all_aligned_files_with_info_for_mosaic.append(
-                                (current_panel_data_processed.copy(), # <--- Image originale pré-traitée
-                                 current_panel_header.copy(),   
-                                 mosaic_ref_panel_wcs_absolute, # Le WCS sur lequel M s'applique pour atteindre le référentiel
-                                 M_transform.copy(),            # <--- Matrice M
-                                 valid_mask_this_panel)      
-                            )
-                            print(f"DEBUG QM [_worker V4]: Mosaïque Locale: Panneau {file_name_for_log} aligné (M stockée) et ajouté.")
-                        else:
-                            self.update_progress(f"   -> Mosaïque Locale: Échec alignement local (M non trouvée) pour {file_name_for_log}. Ignoré.")
-                            self.failed_align_count +=1
-                        
-                        del current_panel_data_loaded, current_panel_header, current_panel_data_processed, _aligned_img_temp, M_transform
-                    
-                    else: # Cas NON-Mosaïque Locale
-                        aligned_data_item, header_item, quality_scores_item, wcs_object_indiv_item, valid_pixel_mask_item = (
-                            self._process_file(file_path, reference_image_data_for_global_alignment)
-                        )
-                        # ... (reste de la logique _process_file et gestion de lot identique à V3) ...
-                        self.processed_files_count += 1
-                        if aligned_data_item is not None and valid_pixel_mask_item is not None:
-                            self.aligned_files_count += 1; current_item_tuple = (aligned_data_item, header_item, quality_scores_item, wcs_object_indiv_item, valid_pixel_mask_item)
-                            if self.is_mosaic_run: all_aligned_files_with_info_for_mosaic.append(current_item_tuple); print(f"DEBUG QM [_worker V4]: Item {self.aligned_files_count} ajouté pour MOSAÏQUE (Astrometry).")
-                            else:
-                                current_batch_items_with_masks_for_stack_batch.append(current_item_tuple); print(f"DEBUG QM [_worker V4]: Item {self.aligned_files_count} ajouté au lot source (taille: {len(current_batch_items_with_masks_for_stack_batch)}).")
-                                if len(current_batch_items_with_masks_for_stack_batch) >= self.batch_size: # Lot plein
-                                    print(f"DEBUG QM [_worker V4]: Lot source plein ({len(current_batch_items_with_masks_for_stack_batch)}). Traitement...")
-                                    if self.drizzle_active_session:
-                                        print(f"DEBUG QM [_worker V4]: Traitement Drizzle lot source (Mode: {self.drizzle_mode})."); batch_data_for_drizzle_processing = []
-                                        for item_driz in current_batch_items_with_masks_for_stack_batch:
-                                            if item_driz[0] is not None and self.reference_wcs_object is not None: batch_data_for_drizzle_processing.append( (item_driz[0], item_driz[1], self.reference_wcs_object) )
-                                            elif item_driz[0] is not None and self.reference_wcs_object is None: print(f"WARN QM [_worker V4]: WCS réf global absent pour Drizzle."); batch_data_for_drizzle_processing.append( (item_driz[0], item_driz[1], item_driz[3]) )
-                                        if batch_data_for_drizzle_processing:
-                                            if self.drizzle_output_wcs is None: 
-                                                ref_shape_hw_driz = self.memmap_shape[:2] if self.memmap_shape else reference_image_data_for_global_alignment.shape[:2]
-                                                if self.reference_wcs_object: (self.drizzle_output_wcs, self.drizzle_output_shape_hw) = self._create_drizzle_output_wcs(self.reference_wcs_object, ref_shape_hw_driz, self.drizzle_scale)
-                                                else: self.processing_error = "WCS Ref Drizzle absent"; self.stop_processing = True; break
-                                            if self.drizzle_output_wcs:
-                                                self.stacked_batches_count += 1; print(f"DEBUG QM [_worker V4]: Appel _process_and_save_drizzle_batch lot Drizzle #{self.stacked_batches_count}")
-                                                sci_p, wht_ps_list = self._process_and_save_drizzle_batch(batch_data_for_drizzle_processing, self.drizzle_output_wcs, self.drizzle_output_shape_hw, self.stacked_batches_count)
-                                                if sci_p and wht_ps_list: self.intermediate_drizzle_batch_files.append((sci_p, wht_ps_list)); print(f"DEBUG QM [_worker V4]: Lot Drizzle #{self.stacked_batches_count} sauvegardé.")
-                                                else: self.failed_stack_count += len(batch_data_for_drizzle_processing); print(f"WARN QM [_worker V4]: Échec _process_and_save_drizzle_batch lot Drizzle #{self.stacked_batches_count}")
-                                        else: print(f"WARN QM [_worker V4]: Aucune donnée valide pour _process_and_save_drizzle_batch lot Drizzle.")
-                                    elif not self.drizzle_active_session: 
-                                        print(f"DEBUG QM [_worker V4]: Traitement Classique (SUM/W) lot source."); self.stacked_batches_count += 1
-                                        self._process_completed_batch(current_batch_items_with_masks_for_stack_batch, self.stacked_batches_count, self.total_batches_estimated)
-                                    current_batch_items_with_masks_for_stack_batch = []
-                        else: print(f"DEBUG QM [_worker V4]: Fichier {file_name_for_log} skippé (_process_file retourné None).")
-                    self.queue.task_done()
-                
-                except Empty: # Queue vide
-                    self.update_progress("ⓘ File d'attente vide. Vérification dernier lot et dossiers supplémentaires...")
-                    if not (self.is_mosaic_run and not use_local_aligner_for_this_mosaic_run) and current_batch_items_with_masks_for_stack_batch:
-                        print(f"DEBUG QM [_worker V4/Empty]: Traitement dernier lot source partiel ({len(current_batch_items_with_masks_for_stack_batch)}).")
-                        # ... (copier/coller la logique de gestion du dernier lot de V3 ici, pour Drizzle ou Classique)
-                        if self.drizzle_active_session: 
-                            print(f"DEBUG QM [_worker V4/Empty]: Traitement Drizzle DERNIER lot source (Mode: {self.drizzle_mode})."); batch_data_for_drizzle_processing = []
-                            for item_driz in current_batch_items_with_masks_for_stack_batch:
-                                if item_driz[0] is not None and self.reference_wcs_object is not None: batch_data_for_drizzle_processing.append( (item_driz[0], item_driz[1], self.reference_wcs_object) )
-                                elif item_driz[0] is not None and self.reference_wcs_object is None : print(f"WARN QM [_worker V4/Empty]: WCS réf global absent pour Drizzle (dernier lot)."); batch_data_for_drizzle_processing.append( (item_driz[0], item_driz[1], item_driz[3]) )
-                            if batch_data_for_drizzle_processing:
-                                if self.drizzle_output_wcs is None: 
-                                    ref_shape_hw_driz = self.memmap_shape[:2] if self.memmap_shape else reference_image_data_for_global_alignment.shape[:2]
-                                    if self.reference_wcs_object: (self.drizzle_output_wcs, self.drizzle_output_shape_hw) = self._create_drizzle_output_wcs(self.reference_wcs_object, ref_shape_hw_driz, self.drizzle_scale)
-                                    else: self.processing_error = "WCS Ref Drizzle absent (Empty/Final)"; self.stop_processing = True; break
-                                if self.drizzle_output_wcs:
-                                    self.stacked_batches_count += 1; print(f"DEBUG QM [_worker V4/Empty]: Appel _process_and_save_drizzle_batch DERNIER lot Drizzle #{self.stacked_batches_count}")
-                                    sci_p, wht_ps_list = self._process_and_save_drizzle_batch(batch_data_for_drizzle_processing, self.drizzle_output_wcs, self.drizzle_output_shape_hw, self.stacked_batches_count)
-                                    if sci_p and wht_ps_list: self.intermediate_drizzle_batch_files.append((sci_p, wht_ps_list)); print(f"DEBUG QM [_worker V4/Empty]: DERNIER Lot Drizzle #{self.stacked_batches_count} sauvegardé.")
-                                    else: self.failed_stack_count += len(batch_data_for_drizzle_processing); print(f"WARN QM [_worker V4/Empty]: Échec _process_and_save_drizzle_batch DERNIER lot Drizzle.")
-                            else: print(f"WARN QM [_worker V4/Empty]: Aucune donnée valide pour _process_and_save_drizzle_batch DERNIER lot Drizzle.")
-                        elif not self.drizzle_active_session: 
-                            print(f"DEBUG QM [_worker V4/Empty]: Traitement Classique (SUM/W) DERNIER lot source."); self.stacked_batches_count += 1
-                            self._process_completed_batch(current_batch_items_with_masks_for_stack_batch, self.stacked_batches_count, self.total_batches_estimated)
-                        current_batch_items_with_masks_for_stack_batch = []
-                    folder_to_process_next = None # ... (logique dossiers additionnels inchangée) ...
-                    with self.folders_lock:
-                        if self.additional_folders: folder_to_process_next = self.additional_folders.pop(0); self.update_progress(f"folder_count_update:{len(self.additional_folders)}")
-                    if folder_to_process_next:
-                        self.current_folder = folder_to_process_next; self.update_progress(f"📂 Passage au dossier supplémentaire : {os.path.basename(folder_to_process_next)}")
-                        self._add_files_to_queue(folder_to_process_next); self._recalculate_total_batches()
-                    else: self.update_progress("✅ Fin de la file d'attente et des dossiers supplémentaires."); break # Sortir boucle while
-                
-                except Exception as e_inner_loop: # ... (gestion erreur inchangée) ...
-                    error_msg_loop = f"Erreur boucle worker: {type(e_inner_loop).__name__}: {e_inner_loop}"; print(f"ERREUR QM [_worker V4]: {error_msg_loop}"); traceback.print_exc(limit=2)
-                    self.update_progress(f"⚠️ {error_msg_loop}"); self.failed_stack_count += 1
-                    if self.queue.unfinished_tasks > 0: self.queue.task_done()
-                finally: # ... (nettoyage mémoire inchangé) ...
-                    del aligned_data_item, header_item, quality_scores_item, wcs_object_indiv_item, valid_pixel_mask_item
-                    if self.processed_files_count % 10 == 0: gc.collect() # Peut-être un peu plus fréquent
-            # --- Fin de la boucle while principale ---
-
-            # --- 3.C Traitement final après la boucle (logique if/elif/else inchangée par rapport à V3 de _worker) ---
-            print("DEBUG QM [_worker V4]: Sortie de la boucle principale. Début logique de finalisation...")
-            # ... (copier/coller le bloc de finalisation de la V3 de _worker ici) ...
-            # ... (il commence par le print "ÉTAT FINAL AVANT BLOC if/elif/else" et va jusqu'à la fin du bloc `try` principal)
-            print(f"  ÉTAT FINAL AVANT BLOC if/elif/else: stop_processing={self.stop_processing}, "
-                  f"is_mosaic_run={self.is_mosaic_run} (Local Pref: {self.is_local_alignment_preferred_for_mosaic}, Local Avail: {use_local_aligner_for_this_mosaic_run}), "
-                  f"drizzle_active_session={self.drizzle_active_session}, drizzle_mode='{self.drizzle_mode}'")
-            print(f"  Nombre d'items pour mosaïque collectés: {len(all_aligned_files_with_info_for_mosaic)}")
-            print(f"  Nombre de fichiers intermédiaires Drizzle (non-mosaïque) collectés: {len(self.intermediate_drizzle_batch_files)}")
-
-            if self.stop_processing: 
-                print("DEBUG QM [_worker V4]: Entrée dans branche 'self.stop_processing == True'")
-                self.update_progress("🛑 Traitement interrompu avant sauvegarde finale.")
-                if not self.is_mosaic_run and self.images_in_cumulative_stack > 0 and not (self.drizzle_active_session and self.drizzle_mode == "Incremental"): 
-                    self.update_progress("   -> Tentative sauvegarde stack partiel (SUM/W Classique)...")
-                    self._save_final_stack(output_filename_suffix="_sumw_stopped_partial", stopped_early=True)
-                elif self.drizzle_active_session and self.intermediate_drizzle_batch_files and self.drizzle_mode in ["Final", "Incremental"]:
-                     self.update_progress("   -> Drizzle interrompu. Pas de combinaison des lots intermédiaires.")
-                     self.final_stacked_path = None
-                else: self.final_stacked_path = None
-            
-            elif self.is_mosaic_run:
-                print("DEBUG QM [_worker V4]: Entrée dans branche 'self.is_mosaic_run == True'")
-                print(f"DEBUG QM [_worker V4]: Préparation pour finalisation Mosaïque avec {len(all_aligned_files_with_info_for_mosaic)} items.")
-                if not all_aligned_files_with_info_for_mosaic:
-                    self.update_progress("   -> ERREUR Mosaïque: Aucun panneau (aligné localement ou via Astrometry) à assembler.")
-                    self.processing_error = "Aucun panneau pour mosaïque"
-                else:
-                    self.update_progress("🏁 Finalisation du traitement Mosaïque...")
-                    try: from ..enhancement.mosaic_processor import process_mosaic_from_aligned_files
-                    except ImportError: process_mosaic_from_aligned_files = None
-                    if process_mosaic_from_aligned_files:
-                        final_mosaic_data, final_mosaic_header = process_mosaic_from_aligned_files(all_aligned_files_with_info_for_mosaic, self, self.update_progress)
-                        if final_mosaic_data is not None and final_mosaic_header is not None:
-                            mosaic_filename = os.path.join(self.output_folder, "stack_final_mosaic_drizzle.fit") 
-                            self.update_progress(f"   -> Sauvegarde de la mosaïque finale : {os.path.basename(mosaic_filename)}")
-                            save_fits_image(final_mosaic_data, mosaic_filename, final_mosaic_header, overwrite=True)
-                            self.final_stacked_path = mosaic_filename; self.last_saved_data_for_preview = final_mosaic_data.copy()
-                            self.update_progress("   -> Mosaïque finale sauvegardée.")
-                        else: self.update_progress("   -> ERREUR: L'assemblage final de la mosaïque a échoué."); self.processing_error = "Échec assemblage mosaïque"
-                    else: self.update_progress("   -> ERREUR CRITIQUE: process_mosaic_from_aligned_files non importable."); self.processing_error = "Module mosaïque manquant"
-
-            elif self.drizzle_active_session and (self.drizzle_mode == "Final" or self.drizzle_mode == "Incremental"): 
-                print(f"DEBUG QM [_worker V4]: Entrée dans branche 'DRIZZLE (Mode: {self.drizzle_mode})'")
-                self.update_progress(f"🏁 Finalisation Drizzle (Mode {self.drizzle_mode})...")
-                if self.intermediate_drizzle_batch_files:
-                    print(f"DEBUG QM [_worker V4]: Combinaison de {len(self.intermediate_drizzle_batch_files)} lots Drizzle intermédiaires.")
-                    final_sci_drizzle_combined, final_wht_drizzle_combined = self._combine_intermediate_drizzle_batches(self.intermediate_drizzle_batch_files, self.drizzle_output_wcs, self.drizzle_output_shape_hw)
-                    if final_sci_drizzle_combined is not None and final_wht_drizzle_combined is not None:
-                        print(f"DEBUG QM [_worker V4]: Drizzle (Mode {self.drizzle_mode}) - Combinaison des lots réussie.")
-                        self.current_stack_header = self._update_header_for_drizzle_final()
-                        drizzle_suffix = "_drizzle_final" if self.drizzle_mode == "Final" else "_drizzle_incr_combined"
-                        print(f"DEBUG QM [_worker V4]: Appel _save_final_stack pour Drizzle (Mode {self.drizzle_mode}) avec suffixe '{drizzle_suffix}'.")
-                        self._save_final_stack(output_filename_suffix=drizzle_suffix, stopped_early=False, drizzle_final_sci_data=final_sci_drizzle_combined, drizzle_final_wht_data=final_wht_drizzle_combined)
-                    else: self.update_progress(f"   -> ERREUR: Échec combinaison finale des lots Drizzle (Mode {self.drizzle_mode})."); self.processing_error = f"Échec combinaison Drizzle {self.drizzle_mode}"; self.final_stacked_path = None
-                else: self.update_progress(f"   -> Aucun lot Drizzle intermédiaire à combiner pour Drizzle (Mode {self.drizzle_mode})."); self.final_stacked_path = None
-
-            elif not self.is_mosaic_run and not self.drizzle_active_session: 
-                print("DEBUG QM [_worker V4]: Entrée dans branche 'STACKING CLASSIQUE (SUM/W)'")
-                self.update_progress("🏁 Finalisation du stacking classique (SUM/W)...")
-                if self.images_in_cumulative_stack > 0 or (self.cumulative_sum_memmap is not None and np.any(self.cumulative_sum_memmap)):
-                    print(f"DEBUG QM [_worker V4]: Appel à _save_final_stack pour SUM/W classique. Images accumulées: {self.images_in_cumulative_stack}")
-                    self._save_final_stack(output_filename_suffix="_classic_sumw", stopped_early=False)
-                else: self.update_progress("   -> Aucune image accumulée pour le stacking classique."); self.final_stacked_path = None
-            else: 
-                print(f"ERREUR QM [_worker V4]: État de finalisation non reconnu. Pas de sauvegarde finale."); self.update_progress("❌ Erreur interne: État finalisation non géré."); self.processing_error = "État finalisation non géré"; self.final_stacked_path = None
-
-
-        except RuntimeError as rte: # ... (inchangé)
-             error_msg_runtime = f"Erreur exécution critique: {rte}"; print(f"ERREUR QM [_worker V4]: {error_msg_runtime}"); self.update_progress(f"❌ {error_msg_runtime}"); self.processing_error = str(rte)
-        except Exception as e_global: # ... (inchangé)
-            error_msg_global = f"Erreur critique worker: {type(e_global).__name__}: {e_global}"; print(f"ERREUR QM [_worker V4]: {error_msg_global}"); self.update_progress(f"❌ {error_msg_global}"); traceback.print_exc(limit=3); self.processing_error = error_msg_global
-        
-        finally: # ... (inchangé, sauf les prints V4)
-            print("DEBUG QM [_worker V4]: Entrée dans le bloc FINALLY du worker.")
-            self._close_memmaps()
-            if self.perform_cleanup:
-                self.update_progress("🧹 Nettoyage final des fichiers temporaires...")
-                self.cleanup_unaligned_files()
-                self.cleanup_temp_reference()
-                self._cleanup_drizzle_temp_files()
-                self._cleanup_drizzle_batch_outputs()
-                self._cleanup_mosaic_panel_stacks_temp()
-                #memmap_dir_final = os.path.join(self.output_folder, "memmap_accumulators")
-                #if self.sum_memmap_path and os.path.exists(self.sum_memmap_path): 
-                #    try: os.remove(self.sum_memmap_path); print("   -> SUM.npy (worker V4 finally) supprimé.")
-                #    except Exception as e: print(f"   WARN: Erreur suppression SUM.npy: {e}")
-                #if self.wht_memmap_path and os.path.exists(self.wht_memmap_path):
-                #    try: os.remove(self.wht_memmap_path); print("   -> WHT.npy (worker V4 finally) supprimé.") 
-                #    except Exception as e: print(f"   WARN: Erreur suppression WHT.npy: {e}")
-                #try:
-                #    if os.path.isdir(memmap_dir_final) and not os.listdir(memmap_dir_final): os.rmdir(memmap_dir_final); print(f"   -> Dossier memmap vide (worker V4 finally) supprimé.")
-                #except Exception: pass
-            else: self.update_progress("ⓘ Fichiers temporaires et memmap conservés.")
-            print("   -> Vidage listes internes et GC...")
-            current_batch_items_with_masks_for_stack_batch = []; all_aligned_files_with_info_for_mosaic = []; self.intermediate_drizzle_batch_files = []
-            gc.collect()
-            self.processing_active = False; print("DEBUG QM [_worker V4]: Flag processing_active mis à False.")
-            self.update_progress("🚪 Thread de traitement principal terminé.")
-
-
-
-
-
-
-############################################################################################################################
-
-
-
-
-
-
-
-    def _calculate_local_mosaic_output_grid(self, 
-                                            panel_info_list_for_grid: list, 
-                                            anchor_wcs: WCS):
-        """
-        Calcule le WCS et la Shape optimaux pour la mosaïque finale basée sur l'alignement local.
-
-        Args:
-            panel_info_list_for_grid (list): Liste de dictionnaires ou tuples, où chaque item contient
-                                             au moins {'image_shape_hw': (H,W), 'transform_M_to_anchor': np.ndarray(2,3)}.
-                                             Le premier item doit être le panneau de référence avec M=identité.
-            anchor_wcs (astropy.wcs.WCS): WCS absolu résolu du panneau de référence.
-
-        Returns:
-            tuple: (output_wcs_mosaic, output_shape_mosaic_hw) ou (None, None) si échec.
-        """
-        num_panels = len(panel_info_list_for_grid)
-        print(f"DEBUG QM [_calculate_local_mosaic_output_grid]: Début pour {num_panels} panneaux, anchor_wcs fourni: {'Oui' if anchor_wcs else 'Non'}")
-        self.update_progress(f"📐 Calcul grille mosaïque locale ({num_panels} panneaux)...")
-
-        if num_panels == 0 or not anchor_wcs or not anchor_wcs.is_celestial:
-            print("ERREUR QM [_calculate_local_mosaic_output_grid]: Infos panneaux ou WCS d'ancrage invalide.")
-            return None, None
-
-        all_sky_corners_list = [] # Liste pour stocker les SkyCoord de tous les coins
-
-        for i, panel_info in enumerate(panel_info_list_for_grid):
-            try:
-                # S'assurer que panel_info a la structure attendue
-                # Dans _worker V4, on stocke: (img_data_orig, header, wcs_ref_abs, M_matrix, mask)
-                # Donc ici, panel_info serait ce tuple.
-                img_data_orig = panel_info[0]
-                # header_orig = panel_info[1] # Non utilisé directement ici
-                # wcs_ref_abs_for_this_panel = panel_info[2] # Devrait être == anchor_wcs
-                transform_M = panel_info[3] # La matrice M
-                
-                if img_data_orig is None or transform_M is None:
-                    print(f"WARN QM [_calculate_local_mosaic_output_grid]: Données image ou matrice M manquante pour panneau {i}. Ignoré.")
-                    continue
-
-                original_h, original_w = img_data_orig.shape[:2]
-                
-                # 1. Coins de l'image originale du panneau (en pixels, 0-based)
-                #    Format pour cv2.transform: (1, N, 2) ou (N, 1, 2)
-                pixel_corners_orig = np.array([
-                    [0.0, 0.0],            # Coin Haut-Gauche
-                    [original_w - 1.0, 0.0], # Coin Haut-Droite
-                    [original_w - 1.0, original_h - 1.0], # Coin Bas-Droite
-                    [0.0, original_h - 1.0]  # Coin Bas-Gauche
-                ], dtype=np.float32).reshape(-1, 1, 2) # Shape (4, 1, 2)
-
-                # 2. Appliquer la matrice M pour transformer ces coins dans le repère du panneau d'ancrage
-                #    M est (2,3). cv2.transform gère cela.
-                corners_in_anchor_pixels = cv2.transform(pixel_corners_orig, transform_M)
-                # Le résultat est (4, 1, 2), on le reshape en (4, 2)
-                corners_in_anchor_pixels = corners_in_anchor_pixels.reshape(-1, 2)
-                
-                if self.is_mosaic_run and i < 2: # Log pour les premiers panneaux
-                     print(f"  Panneau {i}: Shape Orig (H,W)=({original_h},{original_w})")
-                     print(f"    Matrice M:\n{transform_M}")
-                     print(f"    Coins originaux (pixels):\n{pixel_corners_orig.reshape(-1,2)}")
-                     print(f"    Coins transformés (pixels dans repère ancre):\n{corners_in_anchor_pixels}")
-
-                # 3. Convertir ces pixels (du repère de l'ancre) en coordonnées célestes via anchor_wcs
-                #    anchor_wcs.all_pix2world attend X, Y séparément
-                sky_corners_panel = anchor_wcs.all_pix2world(
-                    corners_in_anchor_pixels[:, 0], # Coords X
-                    corners_in_anchor_pixels[:, 1], # Coords Y
-                    0                               # Origine 0-based
-                )
-                all_sky_corners_list.append(sky_corners_panel)
-                if self.is_mosaic_run and i < 2:
-                    print(f"    Coins Ciel (RA, Dec deg):")
-                    for sc_idx in range(len(sky_corners_panel)):
-                        print(f"      {sky_corners_panel.ra.deg[sc_idx]:.5f}, {sky_corners_panel.dec.deg[sc_idx]:.5f}")
-
-            except Exception as e_panel_calc:
-                print(f"ERREUR QM [_calculate_local_mosaic_output_grid]: Erreur calcul coins pour panneau {i}: {e_panel_calc}")
-                traceback.print_exc(limit=1)
-                # On continue pour essayer de calculer avec les panneaux valides
-                continue
-        
-        if not all_sky_corners_list:
-            print("ERREUR QM [_calculate_local_mosaic_output_grid]: Aucun coin céleste n'a pu être calculé.")
-            return None, None
-        
-        # --- Maintenant, la logique est similaire à l'ancienne _calculate_final_mosaic_grid ---
-        # --- mais basée sur all_sky_corners_list ---
-        try:
-            print(f"DEBUG QM [_calculate_local_mosaic_output_grid]: {len(all_sky_corners_list)} jeux de coins célestes collectés.")
-            # Aplatir la liste de SkyCoord en une seule
-            all_corners_flat_skycoord = SkyCoord(
-                ra=np.concatenate([sc.ra.deg for sc in all_sky_corners_list]),
-                dec=np.concatenate([sc.dec.deg for sc in all_sky_corners_list]),
-                unit='deg', frame='icrs' # ou le frame de anchor_wcs
-            )
-
-            # Calcul du centre (CRVAL)
-            # Utiliser wrap_at pour gérer la discontinuité RA
-            central_ra_deg = np.median(all_corners_flat_skycoord.ra.wrap_at(180 * u.deg).deg)
-            # Remettre dans la plage 0-360 si nécessaire (ou laisser wrap_at gérer)
-            # central_ra_deg = central_ra_deg % 360
-            central_dec_deg = np.median(all_corners_flat_skycoord.dec.deg)
-            print(f"  Centre Mosaïque Calculé (RA, Dec deg): ({central_ra_deg:.5f}, {central_dec_deg:.5f})")
-
-            # Création du WCS de sortie
-            output_wcs = WCS(naxis=2)
-            output_wcs.wcs.ctype = anchor_wcs.wcs.ctype # Garder la projection
-            output_wcs.wcs.crval = [central_ra_deg, central_dec_deg]
-            output_wcs.wcs.cunit = anchor_wcs.wcs.cunit
-
-            # Échelle de pixel de sortie (divisée par le facteur Drizzle)
-            # Prendre l'échelle de l'ancre comme référence
-            if anchor_wcs.pixel_scale_matrix is not None:
-                anchor_pix_scale_deg = np.mean(np.abs(np.diag(anchor_wcs.pixel_scale_matrix)))
-            elif hasattr(anchor_wcs.wcs, 'cdelt') and anchor_wcs.wcs.cdelt is not None:
-                anchor_pix_scale_deg = np.mean(np.abs(anchor_wcs.wcs.cdelt))
-            else: # Fallback très approximatif
-                print("WARN QM: Impossible de déterminer l'échelle pixel de l'ancre WCS. Utilisation d'une valeur par défaut.")
-                fov_estim_deg = 2.0 # Supposer un champ de vue pour estimer l'échelle
-                img_width_estim_pix = anchor_wcs.pixel_shape[0] if anchor_wcs.pixel_shape else 1000
-                anchor_pix_scale_deg = fov_estim_deg / img_width_estim_pix
-
-            output_pixel_scale_deg = anchor_pix_scale_deg / self.drizzle_scale # self.drizzle_scale est un attribut
-            print(f"  Échelle Pixel Ancre: {anchor_pix_scale_deg*3600:.3f} arcsec/pix. Échelle Sortie Mosaïque: {output_pixel_scale_deg*3600:.3f} arcsec/pix (scale={self.drizzle_scale}x)")
-
-            # Assigner la CD matrix (supposant pas de rotation/skew complexe dans la sortie finale)
-            # Le signe de cd1_1 est souvent négatif pour RA croissant vers la gauche.
-            output_wcs.wcs.cd = np.array([[-output_pixel_scale_deg, 0.0],
-                                          [0.0, output_pixel_scale_deg]])
-
-            # Projeter tous les coins célestes sur cette nouvelle grille WCS pour trouver l'étendue en pixels
-            output_pixels_x, output_pixels_y = output_wcs.all_world2pix(all_corners_flat_skycoord, 0)
-            
-            x_min_out, x_max_out = np.min(output_pixels_x), np.max(output_pixels_x)
-            y_min_out, y_max_out = np.min(output_pixels_y), np.max(output_pixels_y)
-
-            # Calculer la largeur et hauteur finales en pixels
-            out_width_pix = int(np.ceil(x_max_out - x_min_out + 1))
-            out_height_pix = int(np.ceil(y_max_out - y_min_out + 1))
-            out_width_pix = max(10, out_width_pix); out_height_pix = max(10, out_height_pix) # Taille minimale
-            output_shape_final_hw = (out_height_pix, out_width_pix) # (H, W)
-            print(f"  Dimensions Pixels Mosaïque Finale (W,H): ({out_width_pix}, {out_height_pix})")
-
-            # Ajuster CRPIX pour que crval soit au centre de la nouvelle origine pixel
-            # Le centre du ciel (crval) doit correspondre au pixel (crpix)
-            # Les pixels (x_min_out, y_min_out) deviennent (0,0) dans le tableau final.
-            # Donc crpix1 = (crval_x_en_pixels_intermediaires - x_min_out) + 1 (pour 1-based FITS)
-            crval_x_pix_intermed, crval_y_pix_intermed = output_wcs.all_world2pix(central_ra_deg, central_dec_deg, 0)
-            
-            output_wcs.wcs.crpix = [
-                crval_x_pix_intermed - x_min_out + 1.0,
-                crval_y_pix_intermed - y_min_out + 1.0
-            ]
-            output_wcs.pixel_shape = (out_width_pix, out_height_pix) # (W, H) pour astropy
-            try: output_wcs._naxis1 = out_width_pix; output_wcs._naxis2 = out_height_pix
-            except AttributeError: pass
-
-            print(f"  WCS Mosaïque Finale OK: CRPIX={output_wcs.wcs.crpix}, PixelShape={output_wcs.pixel_shape}")
-            return output_wcs, output_shape_final_hw
-
-        except Exception as e_grid:
-            print(f"ERREUR QM [_calculate_local_mosaic_output_grid]: Échec calcul final grille/WCS: {e_grid}")
-            traceback.print_exc(limit=2)
-            return None, None
-
-# --- FIN DE LA MÉTHODE _calculate_local_mosaic_output_grid ---
-
-
-
-
-
-
-##############################################################################################################################
-
-
-    def _update_header_for_drizzle_final(self):
-        """
-        Crée et retourne un header FITS pour le stack final en mode Drizzle "Final".
-        """
-        print("DEBUG QM [_update_header_for_drizzle_final]: Création du header pour Drizzle Final...")
-        
-        final_header = fits.Header()
-
-        # 1. Copier les informations de base du header de référence (si disponible)
-        if self.reference_header_for_wcs:
-            print("DEBUG QM [_update_header_for_drizzle_final]: Copie des clés depuis reference_header_for_wcs...")
-            # Liste des clés FITS standard et utiles à copier depuis une brute/référence
-            keys_to_copy_from_ref = [
-                'INSTRUME', 'TELESCOP', 'OBSERVER', 'OBJECT', 
-                'DATE-OBS', 'TIME-OBS', # Ou juste DATE-OBS si TIME-OBS n'est pas toujours là
-                'EXPTIME',  # L'exposition d'une brute individuelle
-                'FILTER', 'BAYERPAT', 'XBAYROFF', 'YBAYROFF',
-                'GAIN', 'OFFSET', 'CCD-TEMP', 'READMODE',
-                'FOCALLEN', 'APERTURE', 'PIXSIZE', 'XPIXSZ', 'YPIXSZ', # Infos optiques
-                'SITELAT', 'SITELONG', 'SITEELEV' # Infos site
-            ]
-            for key in keys_to_copy_from_ref:
-                if key in self.reference_header_for_wcs:
-                    try:
-                        # Essayer de copier avec le commentaire
-                        final_header[key] = (self.reference_header_for_wcs[key], 
-                                             self.reference_header_for_wcs.comments[key])
-                    except KeyError: # Si pas de commentaire, copier juste la valeur
-                        final_header[key] = self.reference_header_for_wcs[key]
-                    except Exception as e_copy:
-                        print(f"DEBUG QM [_update_header_for_drizzle_final]: Erreur copie clé '{key}': {e_copy}")
-        else:
-            print("DEBUG QM [_update_header_for_drizzle_final]: reference_header_for_wcs non disponible.")
-
-        # 2. Ajouter/Mettre à jour les informations spécifiques au Drizzle Final
-        final_header['STACKTYP'] = (f'Drizzle Final ({self.drizzle_scale:.0f}x)', 'Stacking method with Drizzle')
-        final_header['DRZSCALE'] = (self.drizzle_scale, 'Drizzle final scale factor')
-        final_header['DRZKERNEL'] = (self.drizzle_kernel, 'Drizzle kernel used')
-        final_header['DRZPIXFR'] = (self.drizzle_pixfrac, 'Drizzle pixfrac used')
-        final_header['DRZMODE'] = ('Final', 'Drizzle combination mode') # Spécifique pour ce header
-
-        # NIMAGES et TOTEXP seront mis à jour dans _save_final_stack avec les valeurs finales
-        # mais on peut mettre une estimation ici si self.aligned_files_count est déjà pertinent
-        if hasattr(self, 'aligned_files_count') and self.aligned_files_count > 0:
-            final_header['NINPUTS'] = (self.aligned_files_count, 'Number of aligned images input to Drizzle')
-            # Pour TOTEXP, il faudrait multiplier aligned_files_count par l'EXPTIME moyen
-            # Laissons _save_final_stack gérer le TOTEXP final pour plus de précision.
-
-        # 3. Informations générales
-        final_header['CREATOR'] = ('SeestarStacker (Queued)', 'Processing Software')
-        final_header['HISTORY'] = 'Final Drizzle image created by SeestarStacker'
-        if self.correct_hot_pixels:
-            final_header['HISTORY'] = 'Hot pixel correction applied to input frames'
-        if self.use_quality_weighting: # Le Drizzle actuel ne prend pas en compte ces poids directement
-            final_header['HISTORY'] = 'Quality weighting parameters were set, but Drizzle uses its own weighting.'
-        
-        # Le WCS sera ajouté par _save_final_stack à partir du self.drizzle_output_wcs
-
-        print("DEBUG QM [_update_header_for_drizzle_final]: Header pour Drizzle Final créé.")
-        return final_header
-
-
-
-
-
-############################################################################################################################
-
-
-
-
-# --- DANS LA CLASSE SeestarQueuedStacker DANS seestar/queuep/queue_manager.py ---
-
-    def _cleanup_mosaic_panel_stacks_temp(self):
-        """
-        Supprime le dossier contenant les stacks de panneaux temporaires
-        (utilisé par l'ancienne logique de mosaïque ou si des fichiers y sont créés).
-        """
-        # --- VÉRIFICATION AJOUTÉE ---
-        if self.output_folder is None: 
-            print("WARN QM [_cleanup_mosaic_panel_stacks_temp]: self.output_folder non défini, nettoyage annulé.")
-            return
-        # --- FIN VÉRIFICATION ---
-
-        panel_stacks_dir = os.path.join(self.output_folder, "mosaic_panel_stacks_temp")
-        
-        # Vérifier si le dossier existe avant d'essayer de le supprimer
-        if os.path.isdir(panel_stacks_dir): # Utiliser os.path.isdir pour vérifier
-            try:
-                shutil.rmtree(panel_stacks_dir)
-                self.update_progress(f"🧹 Dossier stacks panneaux temp. supprimé: {os.path.basename(panel_stacks_dir)}")
-                print(f"DEBUG QM [_cleanup_mosaic_panel_stacks_temp]: Dossier {panel_stacks_dir} supprimé.")
-            except FileNotFoundError:
-                # Devrait être attrapé par isdir, mais sécurité
-                print(f"DEBUG QM [_cleanup_mosaic_panel_stacks_temp]: Dossier {panel_stacks_dir} non trouvé (déjà supprimé ou jamais créé).")
-                pass # Le dossier n'existe pas, rien à faire
-            except OSError as e: # Capturer les erreurs d'OS (permissions, etc.)
-                self.update_progress(f"⚠️ Erreur suppression dossier stacks panneaux temp. ({os.path.basename(panel_stacks_dir)}): {e}")
-                print(f"ERREUR QM [_cleanup_mosaic_panel_stacks_temp]: Erreur OSError lors de la suppression de {panel_stacks_dir}: {e}")
-            except Exception as e_generic: # Capturer toute autre exception
-                self.update_progress(f"⚠️ Erreur inattendue suppression dossier stacks panneaux temp.: {e_generic}")
-                print(f"ERREUR QM [_cleanup_mosaic_panel_stacks_temp]: Erreur Exception lors de la suppression de {panel_stacks_dir}: {e_generic}")
-        else:
-            # Log optionnel si le dossier n'existait pas
-            # print(f"DEBUG QM [_cleanup_mosaic_panel_stacks_temp]: Dossier {panel_stacks_dir} non trouvé, aucun nettoyage nécessaire.")
-            pass
-
-
-
-
-
-###################################################################################################################
-
-
-
-
-    def _finalize_mosaic_processing(self, aligned_files_info_list):
-        """
-        Effectue la combinaison finale Drizzle pour le mode mosaïque.
-        MAJ: Corrige import et UnboundLocalError.
-        """
-        num_files_to_mosaic = len(aligned_files_info_list)
-        print(f"DEBUG (Backend _finalize_mosaic_processing): Début finalisation pour {num_files_to_mosaic} images.")
-        self.update_progress(f"🖼️ Préparation assemblage mosaïque final ({num_files_to_mosaic} images)...")
-
-        # ... (Vérifications initiales num_files, Drizzle disponible - inchangées) ...
-        if num_files_to_mosaic < 2: self.update_progress("⚠️ Moins de 2 images."); self.final_stacked_path = None; self.processing_error = "..."; return
-        if not _OO_DRIZZLE_AVAILABLE or Drizzle is None: error_msg = "..."; self.update_progress(f"❌ {error_msg}"); self.processing_error = error_msg; self.final_stacked_path = None; return
-
-# --- Calcul Grille Finale ---
-        print("DEBUG (Backend _finalize_mosaic_processing): Appel _calculate_final_mosaic_grid...")
-        input_wcs_list = [item[1] for item in aligned_files_info_list if item[1] is not None]
-        mosaic_output_wcs, mosaic_output_shape_hw = self._calculate_final_mosaic_grid(input_wcs_list)
-        if mosaic_output_wcs is None or mosaic_output_shape_hw is None:
-            error_msg = "Échec calcul grille sortie."
-            self.update_progress(f"❌ {error_msg}")
-            self.processing_error = error_msg
-            self.final_stacked_path = None
-            return
-        print(f"DEBUG (Backend _finalize_mosaic_processing): Grille Mosaïque -> Shape={mosaic_output_shape_hw} (H,W)")
-
-        # --- Initialiser Drizzle Final ---
-        num_output_channels = 3
-        final_drizzlers = []
-        final_output_sci_list = []
-        final_output_wht_list = []
-        initialized = False
-        try:
-            print(f"  -> Initialisation Drizzle final pour {num_output_channels} canaux...")
-            for _ in range(num_output_channels):
-                out_img_ch = np.zeros(mosaic_output_shape_hw, dtype=np.float32)
-                out_wht_ch = np.zeros(mosaic_output_shape_hw, dtype=np.float32)
-                final_output_sci_list.append(out_img_ch)
-                final_output_wht_list.append(out_wht_ch)
-                driz_ch = Drizzle(out_img=out_img_ch, out_wht=out_wht_ch, out_shape=mosaic_output_shape_hw, out_wcs=mosaic_output_wcs, kernel=self.drizzle_kernel, fillval="0.0")
-                final_drizzlers.append(driz_ch)
-            initialized = True
-            print("  -> Initialisation Drizzle final OK.")
-        except Exception as init_err:
-            print(f"  -> ERREUR init Drizzle Mosaïque: {init_err}")
-            traceback.print_exc(limit=1)
-            return
-
-        if not initialized:
-            return  # Sécurité
-
-        # --- Boucle Drizzle sur les fichiers temporaires ---
-        print(f"  -> Démarrage boucle Drizzle finale sur {num_files_to_mosaic} fichiers...")
-        processed_count = 0
-        # Utiliser enumerate pour obtenir l'index et le tuple (chemin, wcs)
-        for i, (temp_fpath, wcs_in) in enumerate(aligned_files_info_list):
-            if self.stop_processing:
-                self.update_progress("🛑 Arrêt pendant assemblage final.")
-                break
-            if (i + 1) % 10 == 0 or i == 0 or i == len(aligned_files_info_list) - 1:
-                print(f"    Adding Final Drizzle Input {i+1}/{num_files_to_mosaic}")
-
-            # --- CORRECTION : Initialiser les variables locales à None ---
-            img_data_hxwxc = None
-            header_in = None
-            pixmap = None
-            wcs_to_use = None
-            # --- FIN CORRECTION ---
-
-            try:
-                # Charger données et WCS (utilise la fonction importée)
-                img_data_hxwxc, wcs_in_loaded, header_in = _load_drizzle_temp_file(temp_fpath)  # Appel Corrigé
-                wcs_to_use = wcs_in_loaded if wcs_in_loaded else wcs_in  # Utiliser le WCS chargé ou celui de la liste
-
-                if img_data_hxwxc is None or wcs_to_use is None:
-                    print(f"    - Skip Input {i+1} (échec chargement/WCS)")
-                    continue
-
-                # Calcul Pixmap
-                input_shape_hw = img_data_hxwxc.shape[:2]
-                y_in, x_in = np.indices(input_shape_hw)
-                world_coords = wcs_to_use.all_pix2world(x_in.flatten(), y_in.flatten(), 0)
-                x_out, y_out = mosaic_output_wcs.all_world2pix(world_coords[0], world_coords[1], 0)
-                pixmap = np.dstack((x_out.reshape(input_shape_hw), y_out.reshape(input_shape_hw))).astype(np.float32)
-
-                # Ajout Drizzle
-                exptime = 1.0  # ... (calcul exptime comme avant) ...
-                if header_in and 'EXPTIME' in header_in:
-                    try:
-                        exptime = max(1e-6, float(header_in['EXPTIME']))
-                    except (ValueError, TypeError):
-                        pass
-
-                for c in range(num_output_channels):
-                    channel_data_2d = img_data_hxwxc[:, :, c].astype(np.float32)
-                    finite_mask = np.isfinite(channel_data_2d)
-                    channel_data_2d[~finite_mask] = 0.0
-                    final_drizzlers[c].add_image(data=channel_data_2d, pixmap=pixmap, exptime=exptime, in_units='counts', pixfrac=self.drizzle_pixfrac)
-                    processed_count += 1
-
-            except Exception as e_add:
-                print(f"    - ERREUR traitement/ajout input {i+1}: {e_add}")
-                traceback.print_exc(limit=1)
-            # --- CORRECTION : finally DANS la boucle ---
-            finally:
-                # Nettoyer les variables locales même si erreur DANS l'itération
-                del img_data_hxwxc, wcs_in, header_in, pixmap, wcs_to_use
-                if (i + 1) % 5 == 0:
-                    gc.collect()
-            # --- FIN CORRECTION ---
-        # --- Fin Boucle Drizzle ---
-
-        print(f"  -> Boucle assemblage terminée. {processed_count}/{num_files_to_mosaic} fichiers ajoutés.")
-        if processed_count == 0:
-            error_msg = "Aucun fichier traité avec succès."
-            self.update_progress(f"❌ ERREUR: {error_msg}")
-            self.processing_error = error_msg
-            self.final_stacked_path = None
-            return
-
-        # --- Assemblage et Stockage Résultat ---
-        try:
-            print("  -> Assemblage final des canaux (Mosaïque)...")
-            # ... (logique stack/save identique à l'étape précédente) ...
-            final_mosaic_sci = np.stack(final_output_sci_list, axis=-1)
-            final_mosaic_wht = np.stack(final_output_wht_list, axis=-1)
-            print(f"  -> Combinaison terminée. Shape SCI: {final_mosaic_sci.shape}")
-            self.current_stack_data = final_mosaic_sci
-            self.current_stack_header = fits.Header()
-            if mosaic_output_wcs:
-                self.current_stack_header.update(mosaic_output_wcs.to_header(relax=True))
-            if self.reference_header_for_wcs:
-                keys_to_copy = ['INSTRUME', 'TELESCOP', ...]  # Veuillez compléter la liste des clés à copier
-                [self.current_stack_header.set(k, self.reference_header_for_wcs[k]) for k in keys_to_copy if k in self.reference_header_for_wcs]
-            self.current_stack_header['STACKTYP'] = (...)  # Veuillez compléter la valeur
-            self.current_stack_header['DRZSCALE'] = (...)  # Veuillez compléter la valeur
-            self.current_stack_header['DRZKERNEL'] = (...)  # Veuillez compléter la valeur
-            self.current_stack_header['DRZPIXFR'] = (...)  # Veuillez compléter la valeur
-            self.images_in_cumulative_stack = processed_count  # Utiliser le compte réel
-            self.total_exposure_seconds = 0.0  # Recalcul approx
-            if self.reference_header_for_wcs:
-                single_exp = float(self.reference_header_for_wcs.get('EXPTIME', 10.0))
-                self.total_exposure_seconds = processed_count * single_exp
-            if final_mosaic_wht is not None:
-                del final_mosaic_wht
-                gc.collect()
-            min_v, max_v = np.nanmin(self.current_stack_data), np.nanmax(self.current_stack_data)
-            if max_v > min_v:
-                self.current_stack_data = (self.current_stack_data - min_v) / (max_v - min_v)
-            else:
-                self.current_stack_data = np.zeros_like(self.current_stack_data)
-            self.current_stack_data = np.clip(self.current_stack_data, 0.0, 1.0).astype(np.float32)
-            self._save_final_stack(output_filename_suffix="_mosaic")
-
-        except Exception as e:
-            error_msg = f"Erreur finalisation/sauvegarde mosaïque: {e}"
-            self.update_progress(f"❌ {error_msg}")
-            traceback.print_exc(limit=3)
-            self.processing_error = error_msg
-            self.final_stacked_path = None
-
-        print("DEBUG (Backend _finalize_mosaic_processing): Fin.")
-
-
-##################################################################################################################
-
-    def _cleanup_drizzle_batch_outputs(self):
-        """Supprime le dossier contenant les fichiers Drizzle intermédiaires par lot."""
-        # AJOUT D'UNE VÉRIFICATION : Ne rien faire si self.output_folder n'est pas encore défini.
-        if self.output_folder is None:
-            print("WARN QM [_cleanup_drizzle_batch_outputs]: self.output_folder non défini, nettoyage annulé.")
-            return
-
-        batch_output_dir = os.path.join(self.output_folder, "drizzle_batch_outputs")
-        if batch_output_dir and os.path.isdir(batch_output_dir): # Vérifier aussi si le chemin construit est valide
-            try:
-                shutil.rmtree(batch_output_dir)
-                self.update_progress(f"🧹 Dossier Drizzle intermédiaires par lot supprimé: {os.path.basename(batch_output_dir)}")
-            except Exception as e:
-                self.update_progress(f"⚠️ Erreur suppression dossier Drizzle intermédiaires ({os.path.basename(batch_output_dir)}): {e}")
-        # else: # Log optionnel si le dossier n'existait pas ou chemin invalide
-            # if self.output_folder: # Pour éviter de logguer si c'est juste output_folder qui est None
-            #    print(f"DEBUG QM [_cleanup_drizzle_batch_outputs]: Dossier {batch_output_dir} non trouvé ou invalide pour nettoyage.")
-
-
-
-####################################################################################################################
-
-
-
-    def _calculate_weights(self, batch_scores):
-        num_images = len(batch_scores);
-        if num_images == 0: return np.array([])
-        raw_weights = np.ones(num_images, dtype=np.float32)
-        for i, scores in enumerate(batch_scores):
-            weight = 1.0
-            if self.weight_by_snr: weight *= max(scores.get('snr', 0.0), 0.0) ** self.snr_exponent
-            if self.weight_by_stars: weight *= max(scores.get('stars', 0.0), 0.0) ** self.stars_exponent
-            raw_weights[i] = max(weight, 1e-9)
-        sum_weights = np.sum(raw_weights)
-        if sum_weights > 1e-9: normalized_weights = raw_weights * (num_images / sum_weights)
-        else: normalized_weights = np.ones(num_images, dtype=np.float32)
-        normalized_weights = np.maximum(normalized_weights, self.min_weight)
-        sum_weights_final = np.sum(normalized_weights)
-        if sum_weights_final > 1e-9: normalized_weights = normalized_weights * (num_images / sum_weights_final)
-        else: normalized_weights = np.ones(num_images, dtype=np.float32)
-        return normalized_weights
-
-
-
-
-############################################################################################################################
-
-
-
-
-
-    def _process_file(self, file_path, reference_image_data):
-        """
-        Traite un seul fichier image : chargement, validation, pré-traitement,
-        alignement, calcul qualité, et retourne WCS généré et un MASQUE DE PIXELS VALIDES.
-
-        Args:
-            file_path (str): Chemin complet du fichier FITS à traiter.
-            reference_image_data (np.ndarray): Données de l'image de référence.
-
-        Returns:
-            tuple: (aligned_data, header, quality_scores, generated_wcs_object, valid_pixel_mask_2d)
-                   aligned_data: HWC float32, 0-1
-                   valid_pixel_mask_2d: HW bool, True où aligned_data a des pixels valides (non remplissage)
-                   Retourne (None, None, scores, None, None) en cas d'échec.
-        """
-        file_name = os.path.basename(file_path)
-        quality_scores = {'snr': 0.0, 'stars': 0.0} # Initialisation par défaut
-        print(f"DEBUG QM [_process_file]: Début traitement '{file_name}'")
-        header = None
-        prepared_img = None
-        wcs_generated = None
-        aligned_img = None # Initialiser pour le bloc finally
-        valid_pixel_mask_2d = None # Initialiser
-
-        try:
-            # 1. Charger et valider
-            print(f"  -> [1/7] Chargement/Validation FITS pour '{file_name}'...")
-            img_data = load_and_validate_fits(file_path)
-            if img_data is None: raise ValueError("Échec chargement/validation FITS.")
-            header = fits.getheader(file_path)
-            print(f"     - Chargement OK. Shape initiale: {img_data.shape}, Dtype: {img_data.dtype}")
-
-            # 2. Vérification variance
-            print(f"  -> [2/7] Vérification variance pour '{file_name}'...")
-            std_dev = np.std(img_data)
-            variance_threshold = 0.0015 # Seuil (peut nécessiter ajustement)
-            if std_dev < variance_threshold:
-                raise ValueError(f"Faible variance: {std_dev:.4f} (seuil: {variance_threshold}). Image probablement vide/noire.")
-            print(f"     - Variance OK (std: {std_dev:.4f}).")
-
-            # 3. Pré-traitement (Debayer, WB Auto si applicable, Correction HP)
-            print(f"  -> [3/7] Pré-traitement (Debayer, WB, HP) pour '{file_name}'...")
-            prepared_img = img_data.astype(np.float32) # Travailler sur float32
-            is_color_after_preprocessing = False # Flag pour savoir si on a une image couleur
-
-            # Debayering
-            if prepared_img.ndim == 2:
-                bayer_pattern_from_header = header.get('BAYERPAT', self.bayer_pattern)
-                pattern_upper = bayer_pattern_from_header.upper() if isinstance(bayer_pattern_from_header, str) else self.bayer_pattern.upper()
-                
-                if pattern_upper in ["GRBG", "RGGB", "GBRG", "BGGR"]:
-                    print(f"     - Debayering (Pattern: {pattern_upper})...")
-                    try:
-                        prepared_img = debayer_image(prepared_img, pattern_upper)
-                        is_color_after_preprocessing = True
-                        print(f"       - Debayering OK. Nouvelle shape: {prepared_img.shape}")
-                    except ValueError as de:
-                        self.update_progress(f"   ⚠️ Erreur debayering {file_name}: {de}. Traitement en N&B.")
-                        print(f"       - Échec Debayering: {de}. Image reste N&B.")
-                else:
-                    print(f"     - Image N&B ou pattern Bayer ('{bayer_pattern_from_header}') non reconnu. Pas de debayering.")
-            elif prepared_img.ndim == 3 and prepared_img.shape[2] == 3:
-                is_color_after_preprocessing = True
-                print(f"     - Image déjà couleur (Shape: {prepared_img.shape}). Pas de debayering.")
-            else:
-                raise ValueError(f"Shape d'image inattendue après chargement: {prepared_img.shape}. Impossible de pré-traiter.")
-
-            # Balance des Blancs Automatique (seulement si couleur et si activé globalement, bien que non configurable ici)
-            # Cette WB est basique et vise à aider l'alignement/qualité. La WB finale est sur l'aperçu.
-            if is_color_after_preprocessing:
-                print(f"     - Tentative de WB auto basique pour pré-traitement...")
-                try:
-                    # Calcul simple des facteurs basé sur les médianes pour aider l'alignement
-                    r_ch, g_ch, b_ch = prepared_img[...,0], prepared_img[...,1], prepared_img[...,2]
-                    med_r, med_g, med_b = np.median(r_ch), np.median(g_ch), np.median(b_ch)
-                    if med_g > 1e-6: # Éviter division par zéro
-                        gain_r = np.clip(med_g / max(med_r, 1e-6), 0.5, 2.0)
-                        gain_b = np.clip(med_g / max(med_b, 1e-6), 0.5, 2.0)
-                        prepared_img[...,0] *= gain_r
-                        prepared_img[...,2] *= gain_b
-                        prepared_img = np.clip(prepared_img, 0.0, 1.0)
-                        print(f"       - WB auto basique appliquée (Gains R:{gain_r:.2f}, B:{gain_b:.2f}).")
-                except Exception as wb_err:
-                    print(f"       - ERREUR WB auto basique: {wb_err}. Image non modifiée par WB.")
-
-            # Correction des Pixels Chauds
-            if self.correct_hot_pixels:
-                print(f"     - Correction des pixels chauds (Seuil: {self.hot_pixel_threshold}, Voisinage: {self.neighborhood_size})...")
-                try:
-                    prepared_img = detect_and_correct_hot_pixels(prepared_img, self.hot_pixel_threshold, self.neighborhood_size)
-                    print(f"       - Correction HP OK.")
-                except Exception as hp_err:
-                    self.update_progress(f"   ⚠️ Erreur correction HP pour {file_name}: {hp_err}.")
-                    print(f"       - ERREUR Correction HP: {hp_err}.")
-            
-            prepared_img = prepared_img.astype(np.float32) # Assurer float32 après toutes les manips
-            print(f"     - Pré-traitement terminé. Shape finale: {prepared_img.shape}")
-
-            # 4. Génération WCS (depuis header original)
-            print(f"  -> [4/7] Génération WCS pour '{file_name}'...")
-            wcs_generated = None
-            if header:
-                try:
-                    # Essayer WCS(header) directement (plus robuste si standard)
-                    with warnings.catch_warnings():
-                        warnings.simplefilter('ignore', FITSFixedWarning) # Ignorer warnings FITS non standard
-                        wcs_from_hdr = WCS(header, naxis=2) # Toujours 2 axes pour le plan image
-                    if wcs_from_hdr and wcs_from_hdr.is_celestial:
-                        wcs_generated = wcs_from_hdr
-                        print(f"     - WCS obtenu directement depuis le header.")
-                except Exception: # Si WCS(header) échoue, essayer notre fonction custom
-                    pass # On essaiera _create_wcs_from_header ensuite
-
-                if wcs_generated is None: # Si WCS(header) a échoué ou n'était pas céleste
-                    print(f"     - Tentative de génération WCS custom depuis header...")
-                    # --- Import tardif ---
-                    try: from ..enhancement.drizzle_integration import _create_wcs_from_header
-                    except ImportError: _create_wcs_from_header = None
-                    if _create_wcs_from_header:
-                        wcs_generated = _create_wcs_from_header(header)
-                        if wcs_generated and wcs_generated.is_celestial:
-                            print(f"       - WCS custom généré avec succès.")
-                        else: print(f"       - Échec génération WCS custom ou WCS non céleste.")
-                    else: print(f"       - ERREUR: _create_wcs_from_header non importable.")
-                
-                # Attacher pixel_shape au WCS si possible
-                if wcs_generated and wcs_generated.is_celestial:
-                    naxis1_h = header.get('NAXIS1', header.get('IMAGEW', None)) # Essayer aussi IMAGEW
-                    naxis2_h = header.get('NAXIS2', header.get('IMAGEH', None)) # Essayer aussi IMAGEH
-                    if naxis1_h and naxis2_h:
-                        try:
-                            wcs_generated.pixel_shape = (int(naxis1_h), int(naxis2_h)) # (W, H) pour astropy
-                            print(f"       - pixel_shape ({wcs_generated.pixel_shape}) attaché au WCS généré.")
-                        except ValueError: print(f"       - WARNING: NAXIS1/2 non entiers ('{naxis1_h}','{naxis2_h}') pour pixel_shape.")
-                    elif wcs_generated.pixel_shape is None: # Si toujours None
-                        print(f"       - WARNING: Impossible de déterminer pixel_shape pour WCS généré de {file_name}.")
-                else: # Échec total WCS
-                    print(f"     - ERREUR: Aucun WCS valide (header ou généré) pour {file_name}.")
-                    if self.is_mosaic_run or self.drizzle_active_session: # WCS est critique pour ces modes
-                        raise ValueError("WCS requis pour Drizzle/Mosaïque mais non obtenu.")
-            else: # Pas de header
-                print(f"     - WARNING: Header original manquant pour {file_name}. Impossible de générer WCS.")
-                if self.is_mosaic_run or self.drizzle_active_session:
-                    raise ValueError("Header manquant, WCS requis pour Drizzle/Mosaïque.")
-
-            # 5. Alignement Astroalign
-            print(f"  -> [5/7] Alignement Astroalign pour '{file_name}'...")
-            if reference_image_data is None: raise RuntimeError("Image de référence non disponible pour alignement.")
-            aligned_img, align_success = self.aligner._align_image(prepared_img, reference_image_data, file_name)
-            if not align_success or aligned_img is None:
-                raise RuntimeError(f"Échec Alignement Astroalign pour {file_name}.")
-            print(f"     - Alignement Astroalign OK. Shape alignée: {aligned_img.shape}")
-
-            # --- NOUVEAU : Création du valid_pixel_mask ---
-            # astroalign remplit les zones hors de l'image source avec 0.0 par défaut.
-            # Un masque est True où les données sont valides (non-remplissage).
-            # Si l'image est couleur (H,W,C), on peut baser le masque sur la luminance ou un canal (ex: Vert).
-            # Si N&B (H,W), on l'utilise directement.
-            print(f"  -> [6/7] Création du masque de pixels valides pour '{file_name}'...")
-            if aligned_img.ndim == 3 and aligned_img.shape[2] == 3:
-                # Pour une image couleur, on peut prendre la somme des canaux, ou la luminance.
-                # Si un pixel est (0,0,0) après alignement, il vient probablement du remplissage.
-                # Un seuil très bas pour éviter les vrais pixels noirs de l'objet.
-                luminance_aligned = 0.299 * aligned_img[..., 0] + 0.587 * aligned_img[..., 1] + 0.114 * aligned_img[..., 2]
-                valid_pixel_mask_2d = (luminance_aligned > 1e-5).astype(bool) # Seuil très bas
-            elif aligned_img.ndim == 2:
-                valid_pixel_mask_2d = (aligned_img > 1e-5).astype(bool)
-            else:
-                print(f"     - ERREUR: Shape d'image alignée inattendue ({aligned_img.shape}) pour création masque. Masque mis à None.")
-                valid_pixel_mask_2d = None # Ne devrait pas arriver
-            
-            if valid_pixel_mask_2d is not None:
-                print(f"     - Masque de pixels valides (2D HxW) créé. Shape: {valid_pixel_mask_2d.shape}, True Pixels: {np.sum(valid_pixel_mask_2d)}")
-            # --- FIN NOUVEAU ---
-
-
-
-            # 7. Calcul des scores de qualité (sur image alignée)
-            print(f"  -> [7/7] Calcul des scores qualité pour '{file_name}'...")
-            if self.use_quality_weighting:
-                quality_scores = self._calculate_quality_metrics(aligned_img) # Log interne
-                print(f"     - Scores Qualité: SNR={quality_scores.get('snr',0):.2f}, Stars={quality_scores.get('stars',0):.3f}")
-
-                # ========================= NOUVELLE SECTION AJOUTÉE =========================
-                # Définir un seuil pour le score "stars". 
-                # Un score de 0.05 correspondrait à 10 étoiles si max_stars_for_score = 200.
-                # Ajustez cette valeur si nécessaire.
-                min_star_score_threshold = 0.025 # Exemple: au moins 5 étoiles si max_stars_for_score=200
-                                                 # (0.025 * 200 = 5)
-
-                current_star_score = quality_scores.get('stars', 0.0)
-                if current_star_score < min_star_score_threshold:
-                    # Si le score d'étoiles est trop bas, lever une ValueError
-                    # pour que l'image soit traitée par le bloc except plus bas
-                    # (et donc potentiellement déplacée vers unaligned_files).
-                    error_message = (f"Score d'étoiles ({current_star_score:.3f}) trop bas "
-                                     f"(seuil: {min_star_score_threshold:.3f}). Image considérée comme inalignable/vide.")
-                    print(f"     - REJET (Qualité): {error_message}") # Log spécifique
-                    raise ValueError(error_message)
-                # ======================= FIN DE LA NOUVELLE SECTION =======================
-            else:
-                print(f"     - Pondération qualité désactivée, scores non calculés (par défaut).")
-
-            print(f"DEBUG QM [_process_file]: Traitement de '{file_name}' terminé avec succès.")
-            # Retourner l'image alignée, header original, scores, WCS généré, et le nouveau masque
-            return aligned_img, header, quality_scores, wcs_generated, valid_pixel_mask_2d
-
-        except (ValueError, RuntimeError) as proc_err: # Erreurs "normales" ou attendues du flux
-            self.update_progress(f"   ⚠️ Fichier '{file_name}' ignoré: {proc_err}")
-            self.skipped_files_count += 1
-            # Essayer de déplacer vers un dossier "skipped" si le fichier existe toujours
-            if file_path and os.path.exists(file_path) and self.unaligned_folder: # unaligned_folder est le dossier skipped
-                try:
-                    skipped_path = os.path.join(self.unaligned_folder, f"skipped_processing_{file_name}")
-                    shutil.move(file_path, skipped_path)
-                    print(f"     - Fichier '{file_name}' déplacé vers skipped: {os.path.basename(skipped_path)}")
-                except Exception as move_err:
-                    print(f"     - ERREUR déplacement fichier skipped '{file_name}': {move_err}")
-            return None, header, quality_scores, None, None # Header peut être utile pour logs, scores par défaut
-
-        except Exception as e: # Erreurs inattendues critiques
-            self.update_progress(f"❌ Erreur critique traitement fichier {file_name}: {e}")
-            print(f"ERREUR QM [_process_file]: Exception inattendue pour '{file_name}':")
-            traceback.print_exc(limit=3)
-            self.skipped_files_count += 1 # Compter comme skipped/error
-            # Essayer de déplacer vers un dossier "error"
-            if file_path and os.path.exists(file_path) and self.unaligned_folder:
-                try:
-                    error_path = os.path.join(self.unaligned_folder, f"error_processing_{file_name}")
-                    shutil.move(file_path, error_path)
-                    print(f"     - Fichier '{file_name}' déplacé vers error: {os.path.basename(error_path)}")
-                except Exception as move_err:
-                    print(f"     - ERREUR déplacement fichier error '{file_name}': {move_err}")
-            return None, header, quality_scores, None, None
-
-        finally:
-            # Nettoyage mémoire pour cette image
-            del img_data, prepared_img, aligned_img # valid_pixel_mask_2d est petit
-            # wcs_generated et header sont retournés ou None
-            # quality_scores est retourné
-            gc.collect()
-
-
-
-
-
-#############################################################################################################################
-
-
-
-
-
-    def _process_completed_batch(self, batch_items_to_stack, current_batch_num, total_batches_est):
-        """
-        [MODE CLASSIQUE - SUM/W] Traite un lot d'images complété pour l'empilement classique.
-        Cette méthode est appelée par _worker lorsque current_batch_items_with_masks_for_stack_batch
-        atteint la taille self.batch_size (ou pour le dernier lot partiel).
-
-        Elle appelle _stack_batch pour obtenir l'image moyenne du lot et sa carte de couverture,
-        puis appelle _combine_batch_result pour accumuler ces résultats dans les memmaps globaux.
-
-        Args:
-            batch_items_to_stack (list): Liste des items du lot à traiter.
-                                         Chaque item est un tuple:
-                                         (aligned_data_HWC_or_HW, header_orig, scores_dict,
-                                          wcs_generated_obj, valid_pixel_mask_2d_HW_bool).
-            current_batch_num (int): Le numéro séquentiel de ce lot.
-            total_batches_est (int): Le nombre total de lots estimé pour la session.
-        """
-        # Log d'entrée de la méthode avec les informations sur le lot
-        num_items_in_this_batch = len(batch_items_to_stack) if batch_items_to_stack else 0
-        print(f"DEBUG QM [_process_completed_batch]: Début pour lot CLASSIQUE #{current_batch_num} "
-              f"avec {num_items_in_this_batch} items.")
-
-        # Vérification si le lot est vide (ne devrait pas arriver si _worker gère bien)
-        if not batch_items_to_stack: # batch_items_to_stack est maintenant un paramètre défini
-            self.update_progress(f"⚠️ Tentative de traiter un lot vide (Lot #{current_batch_num}) "
-                                 "dans _process_completed_batch. Ignoré.", None)
-            print("DEBUG QM [_process_completed_batch]: Sortie précoce (lot vide reçu).")
-            return
-
-        # Informations pour les messages de progression
-        batch_size_actual_for_log = len(batch_items_to_stack)
-        progress_info_log = (f"(Lot {current_batch_num}/"
-                             f"{total_batches_est if total_batches_est > 0 else '?'})")
-
-        self.update_progress(f"⚙️ Traitement classique du batch {progress_info_log} "
-                             f"({batch_size_actual_for_log} images)...")
-
-        # --- Appel à _stack_batch ---
-        # _stack_batch attend :
-        #   (self, batch_items_with_masks, current_batch_num=0, total_batches_est=0)
-        # Il retourne :
-        #   (stacked_image_np, stack_info_header, batch_coverage_map_2d)
-
-        print(f"DEBUG QM [_process_completed_batch]: Appel à _stack_batch pour lot #{current_batch_num}...")
-        stacked_batch_data_np, stack_info_header, batch_coverage_map_2d = self._stack_batch(
-            batch_items_to_stack, # La liste complète des items pour ce lot
-            current_batch_num,
-            total_batches_est
-        )
-
-        # Vérifier le résultat de _stack_batch
-        if stacked_batch_data_np is not None and batch_coverage_map_2d is not None:
-            print(f"DEBUG QM [_process_completed_batch]: _stack_batch pour lot #{current_batch_num} réussi. "
-                  f"Shape image lot: {stacked_batch_data_np.shape}, "
-                  f"Shape carte couverture lot: {batch_coverage_map_2d.shape}")
-            
-            # --- Combiner le résultat du batch dans les accumulateurs SUM/WHT globaux ---
-            # _combine_batch_result attend :
-            #   (self, stacked_batch_data_np, stack_info_header, batch_coverage_map_2d)
-            print(f"DEBUG QM [_process_completed_batch]: Appel à _combine_batch_result pour lot #{current_batch_num}...")
-            self._combine_batch_result(
-                stacked_batch_data_np,
-                stack_info_header,
-                batch_coverage_map_2d # La carte de couverture 2D du lot
-            )
-            
-            # Mise à jour de l'aperçu SUM/W après accumulation de ce lot
-            # (Seulement si on n'est pas en mode Drizzle, car Drizzle Incrémental a son propre update)
-            # Cette condition est redondante ici car _process_completed_batch n'est appelée
-            # que si not self.drizzle_active_session.
-            if not self.drizzle_active_session:
-                print("DEBUG QM [_process_completed_batch]: Appel à _update_preview_sum_w après accumulation lot classique...")
-                self._update_preview_sum_w() # Met à jour l'aperçu avec les données SUM/W actuelles
-            
-        else: # _stack_batch a échoué ou n'a rien retourné de valide
-            # Le nombre d'images du lot qui a échoué à l'étape _stack_batch
-            num_failed_in_stack_batch = len(batch_items_to_stack)
-            self.failed_stack_count += num_failed_in_stack_batch
-            self.update_progress(f"❌ Échec combinaison (dans _stack_batch) du lot {progress_info_log}. "
-                                 f"{num_failed_in_stack_batch} images ignorées pour accumulation.", None)
-            print(f"ERREUR QM [_process_completed_batch]: _stack_batch a échoué pour lot #{current_batch_num}.")
-
-        # Le nettoyage de current_batch_items_with_masks_for_stack_batch se fait dans _worker
-        # après l'appel à cette fonction.
-        gc.collect() # Forcer un garbage collect après avoir traité un lot
-        print(f"DEBUG QM [_process_completed_batch]: Fin pour lot CLASSIQUE #{current_batch_num}.")
-
-
-
-
-
-
-
-##############################################################################################################################################
-
-
-
-
-
-
-    def _process_incremental_drizzle_batch(self, batch_temp_filepaths, current_batch_num=0, total_batches_est=0):
-        """
-        [MODE SUM/W - DRIZZLE INCR] Traite un batch pour le Drizzle Incrémental :
-        1. Appelle DrizzleProcessor sur les fichiers temporaires du lot pour obtenir SCI et WHT du lot.
-        2. Accumule (SCI_lot * WHT_lot) dans cumulative_sum_memmap.
-        3. Accumule WHT_lot dans cumulative_wht_memmap.
-        4. Nettoie les fichiers temporaires du lot.
-        """
-        print(f"DEBUG QM [_process_incremental_drizzle_batch SUM/W]: Début traitement Drizzle Incr. Lot #{current_batch_num}...") # Debug
-
-        if not batch_temp_filepaths:
-            self.update_progress(f"⚠️ Tentative de traiter un batch Drizzle incrémental vide (Lot #{current_batch_num}).")
-            print("DEBUG QM [_process_incremental_drizzle_batch SUM/W]: Sortie précoce (lot vide).") # Debug
-            return
-
-        num_files_in_batch = len(batch_temp_filepaths)
-        progress_info = f"(Lot {current_batch_num}/{total_batches_est if total_batches_est > 0 else '?'})"
-        self.update_progress(f"💧 Traitement Drizzle incrémental du batch {progress_info} ({num_files_in_batch} fichiers)...")
-
-        # --- Vérifications Memmap ---
-        if self.cumulative_sum_memmap is None or self.cumulative_wht_memmap is None or self.memmap_shape is None:
-             self.update_progress("❌ Erreur critique: Accumulateurs Memmap SUM/WHT non initialisés pour Drizzle Incr.")
-             print("ERREUR QM [_process_incremental_drizzle_batch SUM/W]: Memmap non initialisé.") # Debug
-             self.processing_error = "Memmap non initialisé (Drizzle Incr)"
-             self.stop_processing = True
-             return
-
-        # --- 1. Appeler Drizzle sur le lot courant ---
-        drizzle_result_batch_sci = None # Image science normalisée (Counts/Sec ou équivalent)
-        wht_map_batch = None          # Carte de poids du lot
-        drizzle_proc = None           # Référence à l'instance DrizzleProcessor
-
-        try:
-            # --- Import Tardif (sécurité, même si déjà fait dans _worker) ---
-            try: from ..enhancement.drizzle_integration import DrizzleProcessor
-            except ImportError: raise RuntimeError("DrizzleProcessor non importable.")
-
-            print("DEBUG QM [_process_incremental_drizzle_batch SUM/W]: Instanciation DrizzleProcessor...") # Debug
-            drizzle_proc = DrizzleProcessor(
-                scale_factor=self.drizzle_scale,
-                pixfrac=self.drizzle_pixfrac,
-                kernel=self.drizzle_kernel
-            )
-
-            # --- Déterminer la grille de sortie si pas encore fait ---
-            # (Normalement fait au début du worker, mais sécurité)
-            if self.drizzle_output_wcs is None or self.drizzle_output_shape_hw is None:
-                 print("DEBUG QM [_process_incremental_drizzle_batch SUM/W]: Grille Drizzle non définie, tentative de création...") # Debug
-                 if self.reference_wcs_object is None or self.memmap_shape is None:
-                     raise RuntimeError("WCS ou Shape référence manquant pour créer grille Drizzle.")
-                 # Utiliser la shape H,W du memmap (qui vient de la réf)
-                 ref_shape_for_grid_hw = self.memmap_shape[:2]
-                 self.drizzle_output_wcs, self.drizzle_output_shape_hw = self._create_drizzle_output_wcs(
-                     self.reference_wcs_object, ref_shape_for_grid_hw, self.drizzle_scale
-                 )
-                 print(f"DEBUG QM [_process_incremental_drizzle_batch SUM/W]: Grille Drizzle créée : {self.drizzle_output_shape_hw}") # Debug
-
-            # --- Vérifier compatibilité shape sortie memmap vs grille Drizzle ---
-            # WHT memmap est (H,W), SUM est (H,W,C)
-            # La sortie Drizzle sera (H,W,C) pour SCI et WHT après stack des canaux
-            if self.drizzle_output_shape_hw != self.memmap_shape[:2]:
-                 raise RuntimeError(f"Incompatibilité Shape Drizzle ({self.drizzle_output_shape_hw}) et Memmap ({self.memmap_shape[:2]})")
-
-            print(f"DEBUG QM [_process_incremental_drizzle_batch SUM/W]: Appel DrizzleProcessor.apply_drizzle pour lot #{current_batch_num}...") # Debug
-            # Utiliser le WCS et Shape de sortie définis pour Drizzle
-            drizzle_result_batch_sci, wht_map_batch = drizzle_proc.apply_drizzle(
-                batch_temp_filepaths,
-                output_wcs=self.drizzle_output_wcs,
-                output_shape_2d_hw=self.drizzle_output_shape_hw
-            )
-
-            if drizzle_result_batch_sci is None:
-                 raise RuntimeError(f"Échec Drizzle sur le lot {progress_info}.")
-            if wht_map_batch is None:
-                 # Note: apply_drizzle devrait toujours retourner un wht map s'il retourne sci
-                 print(f"AVERTISSEMENT QM [_process_incremental_drizzle_batch SUM/W]: Carte WHT non retournée pour le lot {progress_info}. Tentative avec poids=1.")
-                 wht_map_batch = np.ones_like(drizzle_result_batch_sci, dtype=np.float32) # Fallback très simple
-
-            self.update_progress(f"   -> Drizzle lot {progress_info} terminé (Shape SCI: {drizzle_result_batch_sci.shape}, WHT: {wht_map_batch.shape})")
-            print(f"DEBUG QM [_process_incremental_drizzle_batch SUM/W]: Drizzle lot OK. SCI Range: [{np.nanmin(drizzle_result_batch_sci):.3f}, {np.nanmax(drizzle_result_batch_sci):.3f}], WHT Range: [{np.nanmin(wht_map_batch):.1f}, {np.nanmax(wht_map_batch):.1f}]") # Debug
-
-        except Exception as e:
-            self.update_progress(f"❌ Erreur Drizzle sur lot {progress_info}: {e}")
-            print(f"ERREUR QM [_process_incremental_drizzle_batch SUM/W]: Échec Drizzle lot: {e}") # Debug
-            traceback.print_exc(limit=2)
-            self._cleanup_batch_temp_files(batch_temp_filepaths)
-            self.failed_stack_count += num_files_in_batch
-            return # Ne pas tenter d'accumuler
-
-        # --- 2. Accumuler dans SUM et WHT ---
-        try:
-            self.update_progress(f"   -> Accumulation Drizzle lot {progress_info} (SUM/W)...")
-            print("DEBUG QM [_process_incremental_drizzle_batch SUM/W]: Début accumulation memmap...") # Debug
-
-            # S'assurer que les données sont en float32/64
-            sci_batch_float = drizzle_result_batch_sci.astype(np.float64) # Utiliser float64 pour multiplication
-            wht_batch_float = wht_map_batch.astype(np.float64)
-
-            # Nettoyer les poids (doivent être >= 0)
-            wht_batch_float[~np.isfinite(wht_batch_float)] = 0.0
-            wht_batch_float = np.maximum(wht_batch_float, 0.0)
-
-            # Calculer le signal pondéré pour ce lot: SCI * WHT
-            weighted_signal_batch = sci_batch_float * wht_batch_float
-            print(f"DEBUG QM [_process_incremental_drizzle_batch SUM/W]: Signal pondéré calculé. Range: [{np.nanmin(weighted_signal_batch):.3f}, {np.nanmax(weighted_signal_batch):.3f}]") # Debug
-
-            # --- Accumulation SUM ---
-            print("DEBUG QM [_process_incremental_drizzle_batch SUM/W]: Addition à cumulative_sum_memmap...") # Debug
-            self.cumulative_sum_memmap[:] += weighted_signal_batch.astype(self.memmap_dtype_sum)
-            if hasattr(self.cumulative_sum_memmap, 'flush'): self.cumulative_sum_memmap.flush()
-            print("DEBUG QM [_process_incremental_drizzle_batch SUM/W]: Addition SUM terminée et flushée.") # Debug
-
-            # --- Accumulation WHT ---
-            # La carte de poids WHT est HxWxC, mais notre WHT memmap est HxW.
-            # On doit sommer les poids des 3 canaux pour obtenir le poids total par pixel.
-            # Ou utiliser le poids d'un seul canal si on suppose qu'ils sont similaires ?
-            # Plus sûr: Sommer les poids des canaux.
-            wht_batch_sum_channels = np.sum(wht_batch_float, axis=2)
-            print(f"DEBUG QM [_process_incremental_drizzle_batch SUM/W]: Addition à cumulative_wht_memmap (somme des canaux WHT)...") # Debug
-            self.cumulative_wht_memmap[:] += wht_batch_sum_channels.astype(self.memmap_dtype_wht)
-            if hasattr(self.cumulative_wht_memmap, 'flush'): self.cumulative_wht_memmap.flush()
-            print(f"DEBUG QM [_process_incremental_drizzle_batch SUM/W]: Addition WHT terminée et flushée.") # Debug
-
-            # --- Mise à jour compteurs globaux ---
-            # Pour Drizzle, le nombre d'images ajoutées est num_files_in_batch
-            self.images_in_cumulative_stack += num_files_in_batch
-            # Exposition : essayer de lire depuis le premier header du lot temp
-            try:
-                 first_hdr_batch = fits.getheader(batch_temp_filepaths[0])
-                 exp_time_batch = float(first_hdr_batch.get('EXPTIME', 0.0))
-                 self.total_exposure_seconds += num_files_in_batch * exp_time_batch
-            except Exception: pass
-            print(f"DEBUG QM [_process_incremental_drizzle_batch SUM/W]: Compteurs mis à jour: images={self.images_in_cumulative_stack}, exp={self.total_exposure_seconds:.1f}") # Debug
-
-
-            # --- Mise à jour Header Cumulatif (Minimale ici) ---
-            if self.current_stack_header is None: # Initialiser si premier lot Drizzle
-                self.current_stack_header = fits.Header()
-                # Copier infos Drizzle depuis l'output WCS si possible
-                if self.drizzle_output_wcs:
-                     try: self.current_stack_header.update(self.drizzle_output_wcs.to_header(relax=True))
-                     except Exception as e_hdr: print(f"WARN: Erreur copie WCS header: {e_hdr}")
-                # Copier quelques infos de base
-                if self.reference_header_for_wcs:
-                    keys_to_copy = ['INSTRUME', 'TELESCOP', 'OBJECT', 'FILTER', 'DATE-OBS']
-                    for key in keys_to_copy:
-                         if key in self.reference_header_for_wcs: self.current_stack_header[key] = self.reference_header_for_wcs[key]
-                self.current_stack_header['STACKTYP'] = (f'Drizzle Incr SUM/W ({self.drizzle_scale:.0f}x)', 'Incremental Drizzle SUM/W')
-                self.current_stack_header['DRZSCALE'] = (self.drizzle_scale, 'Drizzle scale factor')
-                self.current_stack_header['DRZKERNEL'] = (self.drizzle_kernel, 'Drizzle kernel used')
-                self.current_stack_header['DRZPIXFR'] = (self.drizzle_pixfrac, 'Drizzle pixfrac used')
-                self.current_stack_header['CREATOR'] = ('SeestarStacker (SUM/W)', 'Processing Software')
-                self.current_stack_header['HISTORY'] = 'Drizzle SUM/W Accumulation Initialized'
-                if self.correct_hot_pixels: self.current_stack_header['HISTORY'] = 'Hot pixel correction applied'
-
-            # Mettre à jour NIMAGES/TOTEXP
-            self.current_stack_header['NIMAGES'] = (self.images_in_cumulative_stack, 'Images accumulated in Drizzle SUM/W')
-            self.current_stack_header['TOTEXP'] = (round(self.total_exposure_seconds, 2), '[s] Approx exposure accumulated')
-
-            self.update_progress(f"   -> Accumulation lot {progress_info} terminée.")
-
-            # --- Mettre à jour l'aperçu ---
-            # Utilise une nouvelle méthode qui lira SUM/W et fera la division
-            print("DEBUG QM [_process_incremental_drizzle_batch SUM/W]: Appel _update_preview_sum_w...") # Debug
-            self._update_preview_sum_w() # Nouvelle méthode d'aperçu pour SUM/W
-
-        except MemoryError as mem_err:
-             print(f"ERREUR QM [_process_incremental_drizzle_batch SUM/W]: ERREUR MÉMOIRE - {mem_err}") # Debug
-             self.update_progress(f"❌ ERREUR MÉMOIRE lors de l'accumulation du batch Drizzle.")
-             traceback.print_exc(limit=1)
-             self.processing_error = "Erreur Mémoire Accumulation Drizzle"
-             self.stop_processing = True
-        except Exception as e:
-            print(f"ERREUR QM [_process_incremental_drizzle_batch SUM/W]: Exception inattendue accumulation - {e}") # Debug
-            self.update_progress(f"❌ Erreur combinaison Drizzle lot {progress_info}: {e}")
-            traceback.print_exc(limit=2)
-            self.failed_stack_count += num_files_in_batch
-
-        # --- 3. Nettoyer les fichiers temporaires du lot ---
-        if self.perform_cleanup:
-             print(f"DEBUG QM [_process_incremental_drizzle_batch SUM/W]: Nettoyage fichiers temp lot #{current_batch_num}...") # Debug
-             self._cleanup_batch_temp_files(batch_temp_filepaths)
-        else:
-             print(f"DEBUG QM [_process_incremental_drizzle_batch SUM/W]: Fichiers temp lot #{current_batch_num} conservés.") # Debug
-             self.update_progress(f"   -> Fichiers temporaires du lot {progress_info} conservés.")
-        
-        print(f"DEBUG QM [_process_incremental_drizzle_batch SUM/W]: Fin traitement lot #{current_batch_num}.") # Debug
-
-
-
-
-
-
-
-
-#################################################################################################################################################
-
-
-
-    def _combine_drizzle_chunks(self, chunk_sci_files, chunk_wht_files):
-        """
-        Combine les fichiers chunks Drizzle (science et poids) sauvegardés sur disque.
-        Lit les fichiers et effectue une moyenne pondérée.
-
-        Args:
-            chunk_sci_files (list): Liste des chemins vers les fichiers FITS science des chunks.
-            chunk_wht_files (list): Liste des chemins vers les fichiers FITS poids des chunks.
-
-        Returns:
-            tuple: (final_sci_image, final_wht_map) ou (None, None) si échec.
-                   Les tableaux retournés sont au format HxWxC, float32.
-        """
-        if not chunk_sci_files or not chunk_wht_files or len(chunk_sci_files) != len(chunk_wht_files):
-            self.update_progress("❌ Erreur interne: Listes de fichiers chunks invalides ou incohérentes.")
-            return None, None
-        num_chunks = len(chunk_sci_files)
-        if num_chunks == 0: self.update_progress("ⓘ Aucun chunk Drizzle à combiner."); return None, None
-
-        self.update_progress(f"⚙️ Combinaison finale de {num_chunks} chunks Drizzle...")
-        start_time = time.time()
-
-        numerator_sum = None; denominator_sum = None
-        output_shape = None; output_header = None
-        first_chunk_processed_successfully = False
-
-        try:
-            # --- Boucle sur les chunks pour lire et accumuler ---
-            for i, (sci_path, wht_path) in enumerate(zip(chunk_sci_files, chunk_wht_files)):
-                if self.stop_processing: self.update_progress("🛑 Arrêt demandé pendant combinaison chunks."); return None, None
-                self.update_progress(f"   -> Lecture et accumulation chunk {i+1}/{num_chunks}...")
-                sci_chunk, wht_chunk = None, None
-                sci_chunk_cxhxw, wht_chunk_cxhxw = None, None
-
-                try:
-                    # Lire Science Chunk
-                    with fits.open(sci_path, memmap=False) as hdul_sci:
-                        if not hdul_sci or hdul_sci[0].data is None: raise IOError(f"Chunk science invalide: {sci_path}")
-                        sci_chunk_cxhxw = hdul_sci[0].data
-                        if sci_chunk_cxhxw.ndim != 3 or sci_chunk_cxhxw.shape[0] != 3: raise ValueError(f"Chunk science {sci_path} non CxHxW.")
-                        sci_chunk = np.moveaxis(sci_chunk_cxhxw, 0, -1).astype(np.float32)
-                        if i == 0: output_header = hdul_sci[0].header # Garder header
-
-                    # Lire Poids Chunk
-                    with fits.open(wht_path, memmap=False) as hdul_wht:
-                        if not hdul_wht or hdul_wht[0].data is None: raise IOError(f"Chunk poids invalide: {wht_path}")
-                        wht_chunk_cxhxw = hdul_wht[0].data
-                        if wht_chunk_cxhxw.ndim != 3 or wht_chunk_cxhxw.shape[0] != 3: raise ValueError(f"Chunk poids {wht_path} non CxHxW.")
-                        wht_chunk = np.moveaxis(wht_chunk_cxhxw, 0, -1).astype(np.float32)
-
-                    # Initialiser les accumulateurs
-                    if numerator_sum is None:
-                        output_shape = sci_chunk.shape
-                        if output_shape is None: raise ValueError("Shape du premier chunk est None.")
-                        numerator_sum = np.zeros(output_shape, dtype=np.float64) # float64 pour somme
-                        denominator_sum = np.zeros(output_shape, dtype=np.float64)
-                        print(f"      - Initialisation accumulateurs (Shape: {output_shape})")
-                        first_chunk_processed_successfully = True
-
-                    # Vérifier Shapes
-                    if sci_chunk.shape != output_shape or wht_chunk.shape != output_shape:
-                        self.update_progress(f"      -> ⚠️ Shape incohérente chunk {i+1}. Ignoré.")
-                        continue
-
-                    # --- Accumulation ---
-                    sci_chunk_clean = np.nan_to_num(sci_chunk, nan=0.0)
-                    wht_chunk_clean = np.nan_to_num(wht_chunk, nan=0.0)
-                    wht_chunk_clean = np.maximum(wht_chunk_clean, 0.0)
-                    numerator_sum += sci_chunk_clean * wht_chunk_clean
-                    denominator_sum += wht_chunk_clean
-                    # --- Fin Accumulation ---
-
-                except (FileNotFoundError, IOError, ValueError) as read_err:
-                     self.update_progress(f"      -> ❌ ERREUR lecture/validation chunk {i+1}: {read_err}. Ignoré.")
-                     if i == 0: first_chunk_processed_successfully = False; continue
-                finally:
-                     del sci_chunk, wht_chunk, sci_chunk_cxhxw, wht_chunk_cxhxw
-                     if (i + 1) % 5 == 0: gc.collect()
-            # --- Fin Boucle Chunks ---
-
-            if not first_chunk_processed_successfully or numerator_sum is None:
-                raise RuntimeError("Aucun chunk valide n'a pu être lu pour initialiser la combinaison.")
-
-            # --- Calcul final ---
-            self.update_progress("   -> Calcul de l'image finale combinée...")
-            epsilon = 1e-12
-            final_sci_combined = np.zeros_like(numerator_sum, dtype=np.float32)
-            valid_mask = denominator_sum > epsilon
-            with np.errstate(divide='ignore', invalid='ignore'):
-                final_sci_combined[valid_mask] = (numerator_sum[valid_mask] / denominator_sum[valid_mask])
-            final_sci_combined = np.nan_to_num(final_sci_combined, nan=0.0, posinf=0.0, neginf=0.0).astype(np.float32)
-            final_wht_combined = denominator_sum.astype(np.float32)
-            # --- Fin Calcul ---
-
-        except MemoryError: self.update_progress("❌ ERREUR MÉMOIRE pendant combinaison chunks."); traceback.print_exc(limit=1); return None, None
-        except Exception as e: self.update_progress(f"❌ Erreur inattendue pendant combinaison chunks: {e}"); traceback.print_exc(limit=2); return None, None
-
-        if final_sci_combined is None or final_wht_combined is None: self.update_progress("❌ Combinaison chunks n'a produit aucun résultat."); return None, None
-
-        end_time = time.time()
-        self.update_progress(f"✅ Combinaison chunks terminée en {end_time - start_time:.2f}s.")
-        return final_sci_combined, final_wht_combined
-
-
-###############################################################################################################################################
-
-
-
-
-
-    def _combine_batch_result(self, stacked_batch_data_np, stack_info_header, batch_coverage_map_2d):
-        """
-        [MODE SUM/W - CLASSIQUE] Accumule le résultat d'un batch classique
-        (image moyenne du lot et sa carte de couverture/poids 2D)
-        dans les accumulateurs memmap globaux SUM et WHT.
-
-        Args:
-            stacked_batch_data_np (np.ndarray): Image MOYENNE du lot (HWC ou HW, float32, 0-1).
-            stack_info_header (fits.Header): En-tête info du lot (contient NIMAGES physiques).
-            batch_coverage_map_2d (np.ndarray): Carte de poids/couverture 2D (HW, float32)
-                                                pour ce lot spécifique.
-        """
-        print(f"DEBUG QM [_combine_batch_result SUM/W]: Début accumulation lot classique avec carte de couverture 2D.")
-        if batch_coverage_map_2d is not None:
-            print(f"  -> Reçu de _stack_batch -> batch_coverage_map_2d - Shape: {batch_coverage_map_2d.shape}, "
-                  f"Range: [{np.min(batch_coverage_map_2d):.2f}-{np.max(batch_coverage_map_2d):.2f}], "
-                  f"Sum: {np.sum(batch_coverage_map_2d):.2f}")
-        else:
-            print(f"  -> Reçu de _stack_batch -> batch_coverage_map_2d est None.")
-
-
-        # --- Vérifications initiales ---
-        if stacked_batch_data_np is None or stack_info_header is None or batch_coverage_map_2d is None:
-            self.update_progress("⚠️ Erreur interne: Données batch/couverture invalides pour accumulation SUM/W.")
-            print("DEBUG QM [_combine_batch_result SUM/W]: Sortie précoce (données batch/couverture invalides).")
-            return
-
-        if self.cumulative_sum_memmap is None or self.cumulative_wht_memmap is None or self.memmap_shape is None:
-             self.update_progress("❌ Erreur critique: Accumulateurs Memmap SUM/WHT non initialisés.")
-             print("ERREUR QM [_combine_batch_result SUM/W]: Memmap non initialisé.")
-             self.processing_error = "Memmap non initialisé"; self.stop_processing = True
-             return
-
-        # Vérifier la cohérence des shapes
-        # stacked_batch_data_np peut être HWC ou HW. memmap_shape est HWC.
-        # batch_coverage_map_2d doit être HW.
-        expected_shape_hw = self.memmap_shape[:2]
-        
-        if batch_coverage_map_2d.shape != expected_shape_hw:
-            self.update_progress(f"❌ Incompatibilité shape carte couverture lot: Attendu {expected_shape_hw}, Reçu {batch_coverage_map_2d.shape}. Accumulation échouée.")
-            print(f"ERREUR QM [_combine_batch_result SUM/W]: Incompatibilité shape carte couverture lot.")
-            try: batch_n_error = int(stack_info_header.get('NIMAGES', 1)); self.failed_stack_count += batch_n_error
-            except: self.failed_stack_count += 1 # Au moins une image
-            return
-
-        # S'assurer que stacked_batch_data_np a la bonne dimension pour la multiplication (HWC ou HW)
-        is_color_batch_data = (stacked_batch_data_np.ndim == 3 and stacked_batch_data_np.shape[2] == 3)
-        if is_color_batch_data and stacked_batch_data_np.shape != self.memmap_shape:
-            self.update_progress(f"❌ Incompatibilité shape image lot (couleur): Attendu {self.memmap_shape}, Reçu {stacked_batch_data_np.shape}. Accumulation échouée.")
-            print(f"ERREUR QM [_combine_batch_result SUM/W]: Incompatibilité shape image lot (couleur).")
-            try: batch_n_error = int(stack_info_header.get('NIMAGES', 1)); self.failed_stack_count += batch_n_error
-            except: self.failed_stack_count += 1
-            return
-        elif not is_color_batch_data and stacked_batch_data_np.ndim == 2 and stacked_batch_data_np.shape != expected_shape_hw:
-            self.update_progress(f"❌ Incompatibilité shape image lot (N&B): Attendu {expected_shape_hw}, Reçu {stacked_batch_data_np.shape}. Accumulation échouée.")
-            print(f"ERREUR QM [_combine_batch_result SUM/W]: Incompatibilité shape image lot (N&B).")
-            try: batch_n_error = int(stack_info_header.get('NIMAGES', 1)); self.failed_stack_count += batch_n_error
-            except: self.failed_stack_count += 1
-            return
-        elif not is_color_batch_data and stacked_batch_data_np.ndim != 2 : # Cas N&B mais pas 2D
-             self.update_progress(f"❌ Shape image lot N&B inattendue: {stacked_batch_data_np.shape}. Accumulation échouée.")
-             print(f"ERREUR QM [_combine_batch_result SUM/W]: Shape image lot N&B inattendue.")
-             try: batch_n_error = int(stack_info_header.get('NIMAGES', 1)); self.failed_stack_count += batch_n_error
-             except: self.failed_stack_count += 1
-             return
-
-
-        try:
-            num_physical_images_in_batch = int(stack_info_header.get('NIMAGES', 1))
-            batch_exposure = float(stack_info_header.get('TOTEXP', 0.0))
-
-            # Vérifier si la carte de couverture a des poids significatifs
-            if np.sum(batch_coverage_map_2d) < 1e-6 and num_physical_images_in_batch > 0:
-                self.update_progress(f"⚠️ Lot avec {num_physical_images_in_batch} images mais somme de couverture quasi nulle. Lot ignoré pour accumulation.")
-                print(f"DEBUG QM [_combine_batch_result SUM/W]: Sortie précoce (somme couverture quasi nulle).")
-                self.failed_stack_count += num_physical_images_in_batch # Compter ces images comme échec d'empilement
-                return
-
-            # Préparer les données pour l'accumulation (types et shapes)
-            # stacked_batch_data_np est déjà float32, 0-1
-            # batch_coverage_map_2d est déjà float32
-            
-            # Calculer le signal total à ajouter à SUM: ImageMoyenneDuLot * SaCarteDeCouverturePondérée
-            # Si stacked_batch_data_np est HWC et batch_coverage_map_2d est HW, il faut broadcaster.
-            signal_to_add_to_sum_float64 = None # Utiliser float64 pour la multiplication et l'accumulation
-            if is_color_batch_data: # Image couleur HWC
-                signal_to_add_to_sum_float64 = stacked_batch_data_np.astype(np.float64) * batch_coverage_map_2d.astype(np.float64)[..., np.newaxis]
-            else: # Image N&B HW
-                # Si SUM memmap est HWC (ce qui est le cas avec memmap_shape), il faut adapter
-                if self.memmap_shape[2] == 3: # Si l'accumulateur global est couleur
-                    # On met l'image N&B dans les 3 canaux de l'accumulateur
-                    temp_hwc = np.stack([stacked_batch_data_np]*3, axis=-1)
-                    signal_to_add_to_sum_float64 = temp_hwc.astype(np.float64) * batch_coverage_map_2d.astype(np.float64)[..., np.newaxis]
-                else: # Si l'accumulateur global est N&B (ne devrait pas arriver avec memmap_shape HWC)
-                    signal_to_add_to_sum_float64 = stacked_batch_data_np.astype(np.float64) * batch_coverage_map_2d.astype(np.float64)
-
-            print(f"DEBUG QM [_combine_batch_result SUM/W]: Accumulation pour {num_physical_images_in_batch} images physiques.")
-            print(f"  -> signal_to_add_to_sum_float64 - Shape: {signal_to_add_to_sum_float64.shape}, "
-                  f"Range: [{np.min(signal_to_add_to_sum_float64):.2f} - {np.max(signal_to_add_to_sum_float64):.2f}]")
-
-            # --- Accumulation dans les memmaps ---
-            self.cumulative_sum_memmap[:] += signal_to_add_to_sum_float64.astype(self.memmap_dtype_sum)
-            if hasattr(self.cumulative_sum_memmap, 'flush'): self.cumulative_sum_memmap.flush()
-            print("DEBUG QM [_combine_batch_result SUM/W]: Addition SUM terminée et flushée.")
-
-            # batch_coverage_map_2d est déjà HW et float32 (dtype de self.memmap_dtype_wht)
-            self.cumulative_wht_memmap[:] += batch_coverage_map_2d # Pas besoin de astype si déjà float32
-            if hasattr(self.cumulative_wht_memmap, 'flush'): self.cumulative_wht_memmap.flush()
-            print("DEBUG QM [_combine_batch_result SUM/W]: Addition WHT terminée et flushée.")
-
-            # Mise à jour des compteurs globaux
-            self.images_in_cumulative_stack += num_physical_images_in_batch # Compte les images physiques
-            self.total_exposure_seconds += batch_exposure
-            print(f"DEBUG QM [_combine_batch_result SUM/W]: Compteurs mis à jour: images_in_cumulative_stack={self.images_in_cumulative_stack}, total_exposure_seconds={self.total_exposure_seconds:.1f}")
-
-            # --- Mise à jour Header Cumulatif (comme avant) ---
-            if self.current_stack_header is None:
-                self.current_stack_header = fits.Header()
-                first_header_from_batch = stack_info_header
-                keys_to_copy = ['INSTRUME', 'TELESCOP', 'OBJECT', 'FILTER', 'DATE-OBS', 'GAIN', 'OFFSET', 'CCD-TEMP', 'RA', 'DEC', 'SITELAT', 'SITELONG', 'FOCALLEN', 'BAYERPAT']
-                for key_iter in keys_to_copy:
-                    if first_header_from_batch and key_iter in first_header_from_batch:
-                        try: self.current_stack_header[key_iter] = (first_header_from_batch[key_iter], first_header_from_batch.comments[key_iter] if key_iter in first_header_from_batch.comments else '')
-                        except Exception: self.current_stack_header[key_iter] = first_header_from_batch[key_iter]
-                self.current_stack_header['STACKTYP'] = (f'Classic SUM/W ({self.stacking_mode})', 'Stacking method')
-                self.current_stack_header['CREATOR'] = ('SeestarStacker (SUM/W)', 'Processing Software')
-                if self.correct_hot_pixels: self.current_stack_header['HISTORY'] = 'Hot pixel correction applied'
-                if self.use_quality_weighting: self.current_stack_header['HISTORY'] = 'Quality weighting (SNR/Stars) with per-pixel coverage for SUM/W'
-                else: self.current_stack_header['HISTORY'] = 'Uniform weighting (by image count) with per-pixel coverage for SUM/W'
-                self.current_stack_header['HISTORY'] = 'SUM/W Accumulation Initialized'
-
-            self.current_stack_header['NIMAGES'] = (self.images_in_cumulative_stack, 'Physical images processed for stack')
-            self.current_stack_header['TOTEXP'] = (round(self.total_exposure_seconds, 2), '[s] Approx total exposure time')
-            
-            # Mettre à jour SUMWGHTS avec la somme des poids max de WHT (approximation de l'exposition pondérée)
-            # self.cumulative_wht_memmap est HW, float32
-            current_total_wht_center = np.max(self.cumulative_wht_memmap) if self.cumulative_wht_memmap.size > 0 else 0.0
-            self.current_stack_header['SUMWGHTS'] = (float(current_total_wht_center), 'Approx. max sum of weights in WHT map')
-
-            print("DEBUG QM [_combine_batch_result SUM/W]: Accumulation batch classique terminée.")
-
-        except MemoryError as mem_err:
-             print(f"ERREUR QM [_combine_batch_result SUM/W]: ERREUR MÉMOIRE - {mem_err}")
-             self.update_progress(f"❌ ERREUR MÉMOIRE lors de l'accumulation du batch classique.")
-             traceback.print_exc(limit=1); self.processing_error = "Erreur Mémoire Accumulation"; self.stop_processing = True
-        except Exception as e:
-            print(f"ERREUR QM [_combine_batch_result SUM/W]: Exception inattendue - {e}")
-            self.update_progress(f"❌ Erreur pendant l'accumulation du résultat du batch: {e}")
-            traceback.print_exc(limit=3)
-            try: batch_n_error_acc = int(stack_info_header.get('NIMAGES', 1)) # Nombre d'images du lot qui a échoué
-            except: batch_n_error_acc = 1
-            self.failed_stack_count += batch_n_error_acc
-
-
-
-
-
-################################################################################################################################################
-    def _save_intermediate_stack(self):
-        if self.current_stack_data is None or self.output_folder is None: return
-        stack_path = os.path.join(self.output_folder, "stack_cumulative.fit"); preview_path = os.path.join(self.output_folder, "stack_cumulative.png")
-        try:
-            header_to_save = self.current_stack_header.copy() if self.current_stack_header else fits.Header()
-            try:
-                if 'HISTORY' in header_to_save:
-                    history_entries = list(header_to_save['HISTORY']); filtered_history = [h for h in history_entries if 'Intermediate save' not in str(h)]
-                    while 'HISTORY' in header_to_save: del header_to_save['HISTORY']
-                    for entry in filtered_history: header_to_save.add_history(entry)
-            except Exception: pass
-            header_to_save.add_history(f'Intermediate save after combining {self.images_in_cumulative_stack} images')
-            save_fits_image(self.current_stack_data, stack_path, header_to_save, overwrite=True)
-            save_preview_image(self.current_stack_data, preview_path, apply_stretch=True)
-        except Exception as e: print(f"⚠️ Erreur sauvegarde stack intermédiaire: {e}")
-
-################################################################################################################################################
-
-
-
-
-
-
-    def _stack_batch(self, batch_items_with_masks, current_batch_num=0, total_batches_est=0):
-        """
-        Combine un lot d'images alignées en utilisant ccdproc.combine.
-        Calcule et applique les poids qualité scalaires si activé.
-        NOUVEAU: Calcule et retourne une carte de couverture/poids 2D pour le lot.
-
-        Args:
-            batch_items_with_masks (list): Liste de tuples:
-                [(aligned_data, header, scores, wcs_obj, valid_pixel_mask_2d), ...].
-                - aligned_data: HWC ou HW, float32, 0-1.
-                - valid_pixel_mask_2d: HW bool, True où aligned_data a des pixels valides.
-            current_batch_num (int): Numéro du lot pour les logs.
-            total_batches_est (int): Estimation totale des lots pour les logs.
-
-        Returns:
-            tuple: (stacked_image_np, stack_info_header, batch_coverage_map_2d)
-                   ou (None, None, None) en cas d'échec.
-                   batch_coverage_map_2d: Carte HxW float32 des poids/couverture pour ce lot.
-        """
-        if not batch_items_with_masks:
-            self.update_progress(f"❌ Erreur interne: _stack_batch reçu un lot vide (batch_items_with_masks).")
-            return None, None, None
-
-        num_physical_images_in_batch_initial = len(batch_items_with_masks)
-        progress_info = f"(Lot {current_batch_num}/{total_batches_est if total_batches_est > 0 else '?'})"
-        self.update_progress(f"✨ Combinaison ccdproc du batch {progress_info} ({num_physical_images_in_batch_initial} images physiques initiales)...")
-        print(f"DEBUG QM [_stack_batch]: Début pour lot #{current_batch_num} avec {num_physical_images_in_batch_initial} items.")
-
-        # --- 1. Filtrer les items valides et extraire les composants ---
-        # Un item est valide si image, header, scores, et valid_pixel_mask sont non None
-        # et si la shape de l'image est cohérente.
-        
-        valid_images_for_ccdproc = [] # Liste des arrays image (HWC ou HW)
-        valid_headers_for_ccdproc = []
-        valid_scores_for_quality_weights = []
-        valid_pixel_masks_for_coverage = [] # Liste des masques 2D (HW bool)
-
-        ref_shape_check = None # Shape de la première image valide (HWC ou HW)
-        is_color_batch = False # Sera déterminé par la première image valide
-
-        for idx, item_tuple in enumerate(batch_items_with_masks):
-            if len(item_tuple) != 5: # S'assurer qu'on a bien les 5 éléments
-                self.update_progress(f"   -> Item {idx+1} du lot {current_batch_num} ignoré (format de tuple incorrect).")
-                continue
-
-            img_np, hdr, score, _wcs_obj, mask_2d = item_tuple # Déballer
-
-            if img_np is None or hdr is None or score is None or mask_2d is None:
-                self.update_progress(f"   -> Item {idx+1} (img/hdr/score/mask None) du lot {current_batch_num} ignoré.")
-                continue
-
-            # Déterminer la shape de référence et si le lot est couleur avec le premier item valide
-            if ref_shape_check is None:
-                ref_shape_check = img_np.shape
-                is_color_batch = (img_np.ndim == 3 and img_np.shape[2] == 3)
-                print(f"     - Référence shape pour lot: {ref_shape_check}, Couleur: {is_color_batch}")
-
-            # Vérifier la cohérence des dimensions avec la référence
-            is_current_item_valid_shape = False
-            if is_color_batch:
-                if img_np.ndim == 3 and img_np.shape == ref_shape_check and mask_2d.shape == ref_shape_check[:2]:
-                    is_current_item_valid_shape = True
-            else: # N&B
-                if img_np.ndim == 2 and img_np.shape == ref_shape_check and mask_2d.shape == ref_shape_check:
-                    is_current_item_valid_shape = True
-            
-            if is_current_item_valid_shape:
-                valid_images_for_ccdproc.append(img_np)
-                valid_headers_for_ccdproc.append(hdr)
-                valid_scores_for_quality_weights.append(score)
-                valid_pixel_masks_for_coverage.append(mask_2d)
-            else:
-                self.update_progress(f"   -> Item {idx+1} du lot {current_batch_num} ignoré (shape image {img_np.shape} ou masque {mask_2d.shape} incompatible avec réf {ref_shape_check}).")
-
-        num_valid_images_for_processing = len(valid_images_for_ccdproc)
-        print(f"DEBUG QM [_stack_batch]: {num_valid_images_for_processing}/{num_physical_images_in_batch_initial} images valides pour traitement dans ce lot.")
-
-        if num_valid_images_for_processing == 0:
-            self.update_progress(f"❌ Aucune image valide trouvée dans le lot {current_batch_num} après filtrage. Lot ignoré.")
-            return None, None, None
-        
-        # La shape 2D pour la carte de couverture (H, W)
-        shape_2d_for_coverage_map = ref_shape_check[:2] if is_color_batch else ref_shape_check
-
-        # --- 2. Calculer les poids scalaires qualité pour les images VALIDES ---
-        weight_scalars_for_ccdproc = None # Sera un array NumPy ou None
-        sum_of_quality_weights_applied = float(num_valid_images_for_processing) # Défaut si pas de pondération
-        quality_weighting_was_effectively_applied = False
-
-        if self.use_quality_weighting:
-            self.update_progress(f"   -> Calcul des poids qualité pour {num_valid_images_for_processing} images valides...")
-            try:
-                calculated_weights = self._calculate_weights(valid_scores_for_quality_weights) # Renvoie déjà un array NumPy
-                if calculated_weights is not None and calculated_weights.size == num_valid_images_for_processing:
-                    weight_scalars_for_ccdproc = calculated_weights
-                    sum_of_quality_weights_applied = np.sum(weight_scalars_for_ccdproc)
-                    quality_weighting_was_effectively_applied = True
-                    self.update_progress(f"   -> Poids qualité (scalaires) calculés. Somme: {sum_of_quality_weights_applied:.2f}. Range: [{np.min(weight_scalars_for_ccdproc):.2f}-{np.max(weight_scalars_for_ccdproc):.2f}]")
-                else:
-                    self.update_progress(f"   ⚠️ Erreur calcul poids scalaires. Utilisation poids uniformes (1.0).")
-                    # sum_of_quality_weights_applied reste num_valid_images_for_processing
-            except Exception as w_err:
-                self.update_progress(f"   ⚠️ Erreur pendant calcul poids scalaires: {w_err}. Utilisation poids uniformes (1.0).")
-                # sum_of_quality_weights_applied reste num_valid_images_for_processing
-        else:
-            self.update_progress(f"   -> Pondération Qualité (scalaire) désactivée. Poids uniformes (1.0) seront utilisés par ccdproc.")
-            # sum_of_quality_weights_applied reste num_valid_images_for_processing
-
-
-        # --- 3. Préparer les CCDData pour ccdproc.combine ---
-        ccd_list_all_channels = [] # Pour couleur: [[chR_img1,...], [chG_img1,...], [chB_img1,...]]
-                                   # Pour N&B: sera juste une liste de CCDData N&B
-
-        if is_color_batch:
-            for _ in range(3): ccd_list_all_channels.append([]) # Initialiser listes pour R, G, B
-            for i in range(num_valid_images_for_processing):
-                img_np = valid_images_for_ccdproc[i]
-                hdr = valid_headers_for_ccdproc[i]
-                exposure = float(hdr.get('EXPTIME', 1.0)) # EXPTIME par image
-                for c in range(3): # Pour chaque canal R, G, B
-                    channel_data_2d = img_np[..., c]
-                    channel_data_2d_clean = np.nan_to_num(channel_data_2d, nan=0.0, posinf=0.0, neginf=0.0)
-                    ccd = CCDData(channel_data_2d_clean, unit='adu', meta=hdr.copy()) # Utiliser le header original
-                    ccd.meta['EXPOSURE'] = exposure # S'assurer que EXPOSURE est dans meta pour ccdproc
-                    ccd_list_all_channels[c].append(ccd)
-        else: # Grayscale
-            ccd_list_grayscale_for_combine = []
-            for i in range(num_valid_images_for_processing):
-                img_np = valid_images_for_ccdproc[i]
-                hdr = valid_headers_for_ccdproc[i]
-                exposure = float(hdr.get('EXPTIME', 1.0))
-                img_np_clean = np.nan_to_num(img_np, nan=0.0, posinf=0.0, neginf=0.0)
-                ccd = CCDData(img_np_clean, unit='adu', meta=hdr.copy())
-                ccd.meta['EXPOSURE'] = exposure
-                ccd_list_grayscale_for_combine.append(ccd)
-            ccd_list_all_channels.append(ccd_list_grayscale_for_combine) # Mettre dans la structure attendue
-
-        # --- 4. Stack images avec ccdproc.combine (comme avant) ---
-        stacked_batch_data_np = None # Résultat HWC ou HW
-        stack_method_used_for_header = self.stacking_mode
-        kappa_val_for_header = float(self.kappa) # Assurer float
-
-        try:
-            if is_color_batch:
-                self.update_progress(f"   -> Combinaison couleur par canal avec ccdproc.combine ({num_valid_images_for_processing} images/canal)...")
-                stacked_channels_list = []
-                
-                for c in range(3): # Pour R, G, B
-                    channel_name = ['R', 'G', 'B'][c]
-                    current_ccd_list_for_channel = ccd_list_all_channels[c]
-                    if not current_ccd_list_for_channel: raise ValueError(f"Aucune CCDData pour canal {channel_name}.")
-                    
-                    combine_kwargs = {'mem_limit': 2e9} # Limite mémoire ccdproc
-                    if stack_method_used_for_header == 'mean': combine_kwargs['method'] = 'average'
-                    elif stack_method_used_for_header == 'median': combine_kwargs['method'] = 'median'
-                    elif stack_method_used_for_header in ['kappa-sigma', 'winsorized-sigma']:
-                        combine_kwargs.update({
-                            'method': 'average', 'sigma_clip': True,
-                            'sigma_clip_low_thresh': kappa_val_for_header,
-                            'sigma_clip_high_thresh': kappa_val_for_header
-                        })
-                        if stack_method_used_for_header == 'winsorized-sigma': # Note pour l'utilisateur
-                            self.update_progress(f"   ℹ️ Mode 'winsorized' traité comme kappa-sigma ({kappa_val_for_header:.1f}) par ccdproc.combine")
-                    else: combine_kwargs['method'] = 'average' # Fallback
-                    
-                    if weight_scalars_for_ccdproc is not None: # Si des poids scalaires ont été calculés
-                         combine_kwargs['weights'] = weight_scalars_for_ccdproc
-                    
-                    print(f"      -> ccdproc.combine Canal {channel_name}. Méthode: {combine_kwargs.get('method')}, Poids scalaires: {'Oui' if 'weights' in combine_kwargs else 'Non'}")
-                    combined_ccd_channel = ccdproc_combine(current_ccd_list_for_channel, **combine_kwargs)
-                    stacked_channels_list.append(combined_ccd_channel.data.astype(np.float32))
-                
-                if len(stacked_channels_list) != 3: raise RuntimeError("ccdproc couleur n'a pas produit 3 canaux.")
-                stacked_batch_data_np = np.stack(stacked_channels_list, axis=-1) # Reconstruire HWC
-            
-            else: # Grayscale
-                current_ccd_list_for_channel = ccd_list_all_channels[0] # Il n'y a qu'une liste
-                if not current_ccd_list_for_channel: raise ValueError("Aucune CCDData N&B à combiner.")
-                self.update_progress(f"   -> Combinaison N&B avec ccdproc.combine ({len(current_ccd_list_for_channel)} images)...")
-                combine_kwargs = {'mem_limit': 2e9}
-                # ... (logique kwargs identique à la couleur)
-                if stack_method_used_for_header == 'mean': combine_kwargs['method'] = 'average'
-                elif stack_method_used_for_header == 'median': combine_kwargs['method'] = 'median'
-                elif stack_method_used_for_header in ['kappa-sigma', 'winsorized-sigma']:
-                    combine_kwargs.update({'method': 'average', 'sigma_clip': True, 'sigma_clip_low_thresh': kappa_val_for_header, 'sigma_clip_high_thresh': kappa_val_for_header})
-                    if stack_method_used_for_header == 'winsorized-sigma': self.update_progress(f"   ℹ️ Mode 'winsorized' traité comme kappa-sigma ({kappa_val_for_header:.1f})")
-                else: combine_kwargs['method'] = 'average'
-                if weight_scalars_for_ccdproc is not None: combine_kwargs['weights'] = weight_scalars_for_ccdproc
-                print(f"      -> ccdproc.combine N&B. Méthode: {combine_kwargs.get('method')}, Poids scalaires: {'Oui' if 'weights' in combine_kwargs else 'Non'}")
-                combined_ccd_grayscale = ccdproc_combine(current_ccd_list_for_channel, **combine_kwargs)
-                stacked_batch_data_np = combined_ccd_grayscale.data.astype(np.float32) # HW
-
-            # --- Normalisation 0-1 de l'image moyenne du lot ---
-            min_val_batch, max_val_batch = np.nanmin(stacked_batch_data_np), np.nanmax(stacked_batch_data_np)
-            if np.isfinite(min_val_batch) and np.isfinite(max_val_batch) and max_val_batch > min_val_batch:
-                stacked_batch_data_np = (stacked_batch_data_np - min_val_batch) / (max_val_batch - min_val_batch)
-            elif np.isfinite(max_val_batch) and max_val_batch == min_val_batch: # Image constante
-                 stacked_batch_data_np = np.full_like(stacked_batch_data_np, 0.5) # Gris
-            else: # Tout NaN/Inf
-                 stacked_batch_data_np = np.zeros_like(stacked_batch_data_np) # Noir
-            stacked_batch_data_np = np.clip(stacked_batch_data_np, 0.0, 1.0).astype(np.float32)
-            print(f"     - Image moyenne du lot normalisée 0-1. Shape: {stacked_batch_data_np.shape}")
-
-        except MemoryError as mem_err:
-            print(f"\n❌ ERREUR MÉMOIRE Combinaison Lot {progress_info}: {mem_err}"); traceback.print_exc(limit=1)
-            self.update_progress(f"❌ ERREUR Mémoire ccdproc Lot {progress_info}. Lot ignoré.")
-            gc.collect(); return None, None, None # Retourner None pour la carte de poids aussi
-        except Exception as stack_err:
-            print(f"\n❌ ERREUR ccdproc.combine Lot {progress_info}: {stack_err}"); traceback.print_exc(limit=3)
-            self.update_progress(f"❌ ERREUR ccdproc.combine Lot {progress_info}. Lot ignoré.")
-            gc.collect(); return None, None, None
-
-        # --- 5. NOUVEAU : Calculer batch_coverage_map_2d (HxW, float32) ---
-        print(f"   -> Calcul de la carte de poids/couverture 2D pour le lot #{current_batch_num}...")
-        batch_coverage_map_2d = np.zeros(shape_2d_for_coverage_map, dtype=np.float32)
-        
-        for i in range(num_valid_images_for_processing):
-            valid_pixel_mask_for_img = valid_pixel_masks_for_coverage[i] # C'est un masque booléen HW
-            
-            # Déterminer le poids scalaire à appliquer à ce masque
-            current_image_scalar_weight = 1.0 # Défaut si pas de pondération
-            if weight_scalars_for_ccdproc is not None: # Si la pondération qualité a été calculée
-                current_image_scalar_weight = weight_scalars_for_ccdproc[i]
-            
-            # Ajouter le masque pondéré à la carte de couverture du lot
-            # valid_pixel_mask_for_img.astype(np.float32) convertit True->1.0, False->0.0
-            batch_coverage_map_2d += valid_pixel_mask_for_img.astype(np.float32) * current_image_scalar_weight
-        
-        print(f"     - Carte de poids/couverture 2D du lot calculée. Shape: {batch_coverage_map_2d.shape}, Range: [{np.min(batch_coverage_map_2d):.2f}-{np.max(batch_coverage_map_2d):.2f}]")
-
-        # --- 6. Création de l'en-tête d'information (comme avant, mais utilise num_valid_images_for_processing) ---
-        stack_info_header = fits.Header()
-        stack_info_header['NIMAGES'] = (num_valid_images_for_processing, 'Valid images combined in this batch') # ASCII
-        final_method_str_for_hdr = stack_method_used_for_header # Peut être "kappa-sigma(K)"
-        if stack_method_used_for_header in ['kappa-sigma', 'winsorized-sigma']: final_method_str_for_hdr = f"kappa-sigma({kappa_val_for_header:.1f})"
-        stack_info_header['STACKMETH'] = (final_method_str_for_hdr, 'CCDProc method for this batch')
-        if 'kappa-sigma' in final_method_str_for_hdr: stack_info_header['KAPPA'] = (kappa_val_for_header, 'Kappa value for clipping')
-        
-        stack_info_header['WGHT_APP'] = (quality_weighting_was_effectively_applied, 'Quality weights (scalar) used by ccdproc_combine')
-        if quality_weighting_was_effectively_applied:
-            w_metrics_str_list = []
-            if self.weight_by_snr: w_metrics_str_list.append(f"SNR^{self.snr_exponent:.1f}")
-            if self.weight_by_stars: w_metrics_str_list.append(f"Stars^{self.stars_exponent:.1f}")
-            stack_info_header['WGHT_MET'] = (",".join(w_metrics_str_list) if w_metrics_str_list else "None_Active", 'Metrics configured for scalar weighting')
-            stack_info_header['SUMSCLW'] = (float(sum_of_quality_weights_applied), 'Sum of scalar quality weights in this batch')
-        else:
-            stack_info_header['SUMSCLW'] = (float(num_valid_images_for_processing), 'Effective num images (uniform scalar weight=1)')
-        
-        batch_total_exposure = 0.0
-        for hdr_iter in valid_headers_for_ccdproc: # Utiliser les headers des images valides
-            if hdr_iter and 'EXPTIME' in hdr_iter:
-                try: batch_total_exposure += float(hdr_iter['EXPTIME'])
-                except (ValueError, TypeError): pass
-        stack_info_header['TOTEXP'] = (round(batch_total_exposure, 2), '[s] Sum of exposure times for images in this batch')
-
-        self.update_progress(f"✅ Combinaison lot {progress_info} terminée (Shape: {stacked_batch_data_np.shape}).")
-        
-        # Retourner l'image stackée, le header d'info, et la NOUVELLE carte de couverture 2D du lot
-        return stacked_batch_data_np, stack_info_header, batch_coverage_map_2d
-
-
-
-
-
-
-
-
-#########################################################################################################################################
-
-
-
-    def _combine_intermediate_drizzle_batches(self, intermediate_files_list, output_wcs, output_shape_2d_hw):
-        """
-        Combine les résultats Drizzle intermédiaires (par lot) sauvegardés sur disque.
-        Utilise la classe Drizzle pour la combinaison pondérée par les cartes de poids.
-        Adapté de full_drizzle.py/combine_batches.
-
-        Args:
-            intermediate_files_list (list): Liste de tuples [(sci_path, [wht_r_fpath, wht_g_fpath, wht_b_fpath]), ...].
-            output_wcs (astropy.wcs.WCS): WCS final pour l'image combinée.
-            output_shape_2d_hw (tuple): Shape (H, W) finale pour l'image combinée.
-
-        Returns:
-            tuple: (final_sci_image_hxwxc, final_wht_map_hxwxc) ou (None, None) si échec.
-                   Les tableaux retournés sont en float32.
-        """
-        num_batches_to_combine = len(intermediate_files_list)
-        if num_batches_to_combine == 0:
-            self.update_progress("ⓘ Aucun lot Drizzle intermédiaire à combiner.")
-            return None, None
-
-        self.update_progress(f"💧 Combinaison finale de {num_batches_to_combine} lots Drizzle intermédiaires...")
-        print(f"DEBUG QM [_combine_intermediate_drizzle_batches]: Début combinaison {num_batches_to_combine} lots.")
-        print(f"  -> WCS Sortie Cible: {'Oui' if output_wcs else 'Non'}, Shape Sortie Cible: {output_shape_2d_hw}")
-        combine_start_time = time.time()
-
-        # --- Initialiser les objets Drizzle FINAUX ---
-        num_output_channels = 3
-        # channel_names = ['R', 'G', 'B']
-        final_drizzlers = []
-        final_output_images = [] 
-        final_output_weights = [] 
-
-        try:
-            self.update_progress(f"   -> Initialisation Drizzle final (Shape: {output_shape_2d_hw})...")
-            for _ in range(num_output_channels):
-                final_output_images.append(np.zeros(output_shape_2d_hw, dtype=np.float32))
-                final_output_weights.append(np.zeros(output_shape_2d_hw, dtype=np.float32))
-            
-            for i in range(num_output_channels):
-                # =================== MODIFICATION IMPORTANTE ICI (déjà faite à l'étape 2) ===================
-                # S'assurer que out_wcs et out_shape sont bien passés
-                driz_ch = Drizzle(
-                    kernel=self.drizzle_kernel,
-                    fillval="0.0",
-                    out_img=final_output_images[i],   # Tableau NumPy (H,W) avec la shape de SORTIE
-                    out_wht=final_output_weights[i]  # Tableau NumPy (H,W) avec la shape de SORTIE
-                    # PAS DE out_wcs ni out_shape ici pour stsci.drizzle.resample.Drizzle __init__
-                )
-                # =========================================================================================
-                final_drizzlers.append(driz_ch)
-            self.update_progress(f"   -> Objets Drizzle finaux initialisés.")
-            print(f"DEBUG QM [_combine_intermediate_drizzle_batches]: Objets Drizzle finaux prêts.")
-
-        except Exception as init_err:
-            self.update_progress(f"   - ERREUR: Échec init Drizzle final: {init_err}"); traceback.print_exc(limit=1)
-            print(f"ERREUR QM [_combine_intermediate_drizzle_batches]: Échec init Drizzle final: {init_err}")
-            return None, None
-
-        # --- Boucle sur les fichiers intermédiaires par lot ---
-        total_contributing_ninputs = 0 # Pour suivre le nombre total d'images sources
-        batches_combined_count = 0
-        for i, (sci_fpath, wht_fpaths) in enumerate(intermediate_files_list):
-            if self.stop_processing: self.update_progress("🛑 Arrêt demandé pendant combinaison lots Drizzle."); break
-            self.update_progress(f"   -> Ajout lot intermédiaire {i+1}/{num_batches_to_combine}...")
-            print(f"DEBUG QM [_combine_intermediate_drizzle_batches]: Traitement lot {i+1}: SCI='{os.path.basename(sci_fpath)}'")
-
-            if len(wht_fpaths) != num_output_channels: 
-                self.update_progress(f"      -> ERREUR: Nombre incorrect de cartes poids ({len(wht_fpaths)}) pour lot {i+1}. Attendu {num_output_channels}. Ignoré."); 
-                print(f"ERREUR QM [_combine_intermediate_drizzle_batches]: Nombre de fichiers WHT incorrect pour {os.path.basename(sci_fpath)}")
-                continue
-            
-            sci_data_chw = None; intermed_wcs = None; wht_maps_list = None; sci_header = None; combine_pixmap = None
-            try:
-                # Lire Science (CxHxW)
-                with fits.open(sci_fpath, memmap=False) as hdul_sci:
-                    if not hdul_sci or hdul_sci[0].data is None: raise IOError(f"Chunk science invalide ou vide: {sci_fpath}")
-                    sci_data_chw = hdul_sci[0].data.astype(np.float32)
-                    sci_header = hdul_sci[0].header
-                    try: total_contributing_ninputs += int(sci_header.get('NINPUTS', 0)) # Sommer les NINPUTS des lots
-                    except (ValueError, TypeError): pass 
-                    
-                    with warnings.catch_warnings(): 
-                        warnings.simplefilter("ignore")
-                        intermed_wcs = WCS(sci_header, naxis=2) # WCS du lot intermédiaire
-                    if not intermed_wcs.is_celestial: raise ValueError("WCS intermédiaire non céleste.")
-                    if sci_data_chw.ndim != 3 or sci_data_chw.shape[0] != num_output_channels: 
-                        raise ValueError(f"Shape science lot {os.path.basename(sci_fpath)} invalide: {sci_data_chw.shape}, attendu CxHxW avec C={num_output_channels}")
-                print(f"    -> SCI lot lu: {sci_data_chw.shape}. Range: [{np.min(sci_data_chw):.3f}, {np.max(sci_data_chw):.3f}]")
-
-                # Lire Poids (HxW par canal)
-                wht_maps_list = []
-                valid_weights_for_this_batch = True
-                for ch_idx, wht_fpath in enumerate(wht_fpaths):
-                    try:
-                        with fits.open(wht_fpath, memmap=False) as hdul_wht: 
-                            wht_map_2d = hdul_wht[0].data.astype(np.float32)
-                        if wht_map_2d.shape != sci_data_chw.shape[1:]: 
-                            raise ValueError(f"Shape poids {wht_map_2d.shape} != science HxW {sci_data_chw.shape[1:]} pour canal {ch_idx}")
-                        wht_map_2d[~np.isfinite(wht_map_2d)] = 0.0
-                        wht_map_2d = np.maximum(wht_map_2d, 0.0) # Assurer non-négatif
-                        wht_maps_list.append(wht_map_2d)
-                        print(f"      - WHT Canal {ch_idx} lu: {wht_map_2d.shape}. Range: [{np.min(wht_map_2d):.2f}, {np.max(wht_map_2d):.2f}]")
-                    except Exception as e_wht_read: 
-                        self.update_progress(f"      -> ERREUR lecture poids {os.path.basename(wht_fpath)}: {e_wht_read}. Lot ignoré."); 
-                        print(f"ERREUR QM [_combine_intermediate_drizzle_batches]: Échec lecture WHT {os.path.basename(wht_fpath)}")
-                        valid_weights_for_this_batch = False; break
-                if not valid_weights_for_this_batch: continue
-
-                # Calcul Pixmap pour la combinaison (WCS intermédiaire vers WCS final)
-                intermed_shape_hw = sci_data_chw.shape[1:] # H,W
-                y_intermed, x_intermed = np.indices(intermed_shape_hw)
-                try:
-                    world_coords_intermed = intermed_wcs.all_pix2world(x_intermed.flatten(), y_intermed.flatten(), 0)
-                    x_final, y_final = output_wcs.all_world2pix(world_coords_intermed[0], world_coords_intermed[1], 0)
-                    combine_pixmap = np.dstack((x_final.reshape(intermed_shape_hw), y_final.reshape(intermed_shape_hw))).astype(np.float32)
-                    print(f"    -> Pixmap de combinaison calculé.")
-                except Exception as combine_map_err: 
-                    self.update_progress(f"      -> ERREUR création pixmap combinaison: {combine_map_err}. Lot ignoré."); 
-                    print(f"ERREUR QM [_combine_intermediate_drizzle_batches]: Échec pixmap combinaison pour {os.path.basename(sci_fpath)}")
-                    continue
-                
-                # Ajout à Drizzle (par canal)
-                if combine_pixmap is not None:
-                    for ch_index in range(num_output_channels):
-                        channel_data_sci_2d = sci_data_chw[ch_index, :, :] # Sélection du canal science (HxW)
-                        channel_data_wht_2d = wht_maps_list[ch_index]       # Carte de poids HxW pour ce canal
-                        
-                        # Nettoyer données science (même si déjà fait avant sauvegarde, par sécurité)
-                        channel_data_sci_2d[~np.isfinite(channel_data_sci_2d)] = 0.0
-                        
-                        # add_image attend 'data' (2D), 'pixmap' (H,W,2), 'weight_map' (2D)
-                        final_drizzlers[ch_index].add_image(
-                            data=channel_data_sci_2d,    # Image 2D du canal
-                            pixmap=combine_pixmap,       # Pixmap de transformation
-                            weight_map=channel_data_wht_2d, # Carte de poids 2D du canal
-                            exptime=1.0,                 # Temps de pose (normalisé à 1 car données déjà en counts/s)
-                            pixfrac=self.drizzle_pixfrac,  # Pixfrac de la session
-                            in_units='cps'               # Unités des données science (counts per second)
-                        )
-                    batches_combined_count += 1
-                    print(f"    -> Lot {i+1} ajouté aux Drizzlers finaux.")
-                else: 
-                    self.update_progress(f"      -> Warning: Pixmap combinaison est None pour lot {i+1}. Ignoré.")
-            
-            except FileNotFoundError: 
-                self.update_progress(f"   - ERREUR: Fichier intermédiaire lot {i+1} non trouvé. Ignoré."); 
-                print(f"ERREUR QM [_combine_intermediate_drizzle_batches]: Fichier non trouvé: {sci_fpath} ou ses poids")
-                continue
-            except (IOError, ValueError) as e_io_val: 
-                self.update_progress(f"   - ERREUR lecture/validation lot intermédiaire {i+1}: {e_io_val}. Ignoré."); 
-                print(f"ERREUR QM [_combine_intermediate_drizzle_batches]: Échec lecture/validation lot {i+1}: {e_io_val}")
-                traceback.print_exc(limit=1)
-                continue
-            except Exception as e_lot: 
-                self.update_progress(f"   - ERREUR traitement lot intermédiaire {i+1}: {e_lot}"); 
-                print(f"ERREUR QM [_combine_intermediate_drizzle_batches]: Échec traitement lot {i+1}: {e_lot}")
-                traceback.print_exc(limit=1); continue
-            finally:
-                del sci_data_chw, intermed_wcs, wht_maps_list, sci_header, combine_pixmap
-                if (i + 1) % 5 == 0: gc.collect()
-        # --- Fin boucle sur les lots intermédiaires ---
-
-        combine_end_time = time.time()
-        self.update_progress(f"💧 Combinaison finale Drizzle terminée ({batches_combined_count}/{num_batches_to_combine} lots combinés en {combine_end_time - combine_start_time:.2f}s).")
-        print(f"DEBUG QM [_combine_intermediate_drizzle_batches]: Fin boucle combinaison. {batches_combined_count} lots combinés.")
-
-        if batches_combined_count == 0:
-            self.update_progress("❌ Aucun lot Drizzle intermédiaire n'a pu être combiné.")
-            del final_drizzlers, final_output_images, final_output_weights; gc.collect()
-            return None, None
-
-        # --- Récupérer et assembler les résultats finaux ---
-        try:
-            # final_output_images et final_output_weights contiennent maintenant les données par canal
-            final_sci_image_hxwxc = np.stack(final_output_images, axis=-1).astype(np.float32) # HxWxC
-            final_wht_map_hxwxc = np.stack(final_output_weights, axis=-1).astype(np.float32) # HxWxC
-
-            # Nettoyer les résultats finaux (sécurité)
-            final_sci_image_hxwxc[~np.isfinite(final_sci_image_hxwxc)] = 0.0
-            final_wht_map_hxwxc[~np.isfinite(final_wht_map_hxwxc)] = 0.0
-            final_wht_map_hxwxc = np.maximum(final_wht_map_hxwxc, 0.0) # Assurer non-négatif pour les poids
-
-            self.update_progress(f"   -> Assemblage final Drizzle terminé (Shape Sci: {final_sci_image_hxwxc.shape}, Shape WHT: {final_wht_map_hxwxc.shape})")
-            print(f"DEBUG QM [_combine_intermediate_drizzle_batches]: Assemblage final OK. SCI Range: [{np.min(final_sci_image_hxwxc):.3f}, {np.max(final_sci_image_hxwxc):.3f}], WHT Range: [{np.min(final_wht_map_hxwxc):.2f}, {np.max(final_wht_map_hxwxc):.2f}]")
-
-            # Mettre à jour le compteur total d'images basé sur les headers intermédiaires
-            # Ceci est important pour le header FITS final
-            self.images_in_cumulative_stack = total_contributing_ninputs
-            print(f"DEBUG QM [_combine_intermediate_drizzle_batches]: images_in_cumulative_stack (depuis NINPUTS lots) = {self.images_in_cumulative_stack}")
-
-            return final_sci_image_hxwxc, final_wht_map_hxwxc
-
-        except Exception as e_final_asm:
-            self.update_progress(f"   - ERREUR pendant assemblage final Drizzle: {e_final_asm}")
-            print(f"ERREUR QM [_combine_intermediate_drizzle_batches]: Échec assemblage final: {e_final_asm}")
-            traceback.print_exc(limit=1)
-            return None, None
-        finally:
-            del final_drizzlers, final_output_images, final_output_weights
-            gc.collect()
-
-############################################################################################################################################
-
-
-
-
-
-# --- DANS LA CLASSE SeestarQueuedStacker DANS seestar/queuep/queue_manager.py ---
-
-    def _save_final_stack(self, output_filename_suffix: str = "", stopped_early: bool = False,
-                          drizzle_final_sci_data=None, drizzle_final_wht_data=None):
-        """
-        Calcule l'image finale, applique les post-traitements et sauvegarde.
-        Utilise drizzle_final_sci/wht_data si fournis (pour Drizzle Final/Incrémental).
-        Sinon (Stacking Classique), lit depuis les memmaps SUM/W.
-        MODIFIÉ: Condition pour utiliser les données Drizzle fournies étendue au mode Incrémental.
-        """
-        print("\n" + "=" * 80)
-        print("DEBUG QM [_save_final_stack V3 - DrizIncr uses provided data]: Début sauvegarde finale.") # <-- MODIFIED PRINT
-        print(f"  Suffixe: '{output_filename_suffix}', Arrêt précoce: {stopped_early}")
-        
-        # --- MODIFIED CONDITION: is_any_drizzle_mode_with_data ---
-        is_any_drizzle_mode_with_data = (
-            self.drizzle_active_session and
-            (self.drizzle_mode == "Final" or self.drizzle_mode == "Incremental") and # Accepte les deux modes Drizzle
-            drizzle_final_sci_data is not None and
-            drizzle_final_wht_data is not None
-        )
-        # --- FIN MODIFICATION ---
-
-        is_mosaic_mode_with_data = ( # Inchangé
-            self.is_mosaic_run and
-            drizzle_final_sci_data is not None
-        )
-
-        # --- MODIFIED LOG MESSAGE ---
-        if is_any_drizzle_mode_with_data:
-            print(f"  Mode: Drizzle '{self.drizzle_mode}' (utilisation des données combinées fournies).")
-        elif is_mosaic_mode_with_data:
-            print("  Mode: Mosaïque (utilisation des données combinées fournies).")
-        else:
-            print("  Mode: SUM/W Classique (lecture depuis memmaps).")
-        print("=" * 80 + "\n")
-        # --- FIN MODIFICATION ---
-
-        self.update_progress(f"💾 Préparation de la sauvegarde finale (Mode: {'Drizzle '+self.drizzle_mode if is_any_drizzle_mode_with_data else ('Mosaïque' if is_mosaic_mode_with_data else 'SUM/W Classique')})...")
-
-        final_image_initial = None
-        final_wht_map_for_postproc = None
-        background_model_photutils = None
-
-        # --- 1. Obtenir les données initiales ---
-        # --- MODIFIED CONDITION TO USE is_any_drizzle_mode_with_data ---
-        if is_any_drizzle_mode_with_data or is_mosaic_mode_with_data:
-            source_description = f"Drizzle {self.drizzle_mode} combiné" if is_any_drizzle_mode_with_data else "Mosaïque combinée"
-            print(f"DEBUG QM [_save_final_stack V3]: Utilisation des données {source_description} (drizzle_final_sci/wht_data).")
-            self.update_progress(f"Traitement des données {source_description}...")
-
-            final_image_initial_raw = drizzle_final_sci_data 
-            
-            min_r_raw, max_r_raw = np.nanmin(final_image_initial_raw), np.nanmax(final_image_initial_raw)
-            if np.isfinite(min_r_raw) and np.isfinite(max_r_raw) and max_r_raw > min_r_raw:
-                 final_image_initial = (final_image_initial_raw - min_r_raw) / (max_r_raw - min_r_raw)
-            elif np.any(np.isfinite(final_image_initial_raw)):
-                 final_image_initial = np.full_like(final_image_initial_raw, 0.5)
-            else:
-                 final_image_initial = np.zeros_like(final_image_initial_raw)
-            final_image_initial = np.clip(final_image_initial, 0.0, 1.0).astype(np.float32)
-            print(f"  -> Image Drizzle/Mosaïque normalisée 0-1. Shape: {final_image_initial.shape}")
-
-            if drizzle_final_wht_data is not None:
-                final_wht_map_for_postproc = np.mean(drizzle_final_wht_data, axis=2).astype(np.float32)
-                final_wht_map_for_postproc = np.maximum(final_wht_map_for_postproc, 0.0)
-                print(f"  -> Carte de poids 2D Drizzle/Mosaïque (moyenne canaux) créée. Shape: {final_wht_map_for_postproc.shape}")
-            else:
-                print("  -> WARNING: drizzle_final_wht_data est None. final_wht_map_for_postproc sera None.")
-                final_wht_map_for_postproc = None
-
-            self._close_memmaps() 
-            print("DEBUG QM [_save_final_stack V3]: Memmaps fermés (mode Drizzle / Mosaïque).")
-        # --- FIN MODIFICATION ---
-        else: # Mode SUM/W Classique (logique inchangée)
-            print("DEBUG QM [_save_final_stack V3]: Utilisation des accumulateurs SUM/W (memmap) pour stacking classique.")
-            if (self.cumulative_sum_memmap is None or
-                    self.cumulative_wht_memmap is None or
-                    self.output_folder is None or
-                    not os.path.isdir(self.output_folder)):
-                self.final_stacked_path = None
-                self.update_progress("❌ Erreur interne: Accumulateurs memmap ou dossier sortie non définis. Sauvegarde annulée.")
-                self._close_memmaps(); return
-
-            try:
-                self.update_progress("Lecture des données finales depuis les accumulateurs memmap...")
-                final_sum = np.array(self.cumulative_sum_memmap, dtype=np.float64)
-                final_wht_map_for_postproc = np.array(self.cumulative_wht_memmap, dtype=np.float32)
-                print("DEBUG QM [_save_final_stack V3]: Données lues depuis memmap pour stacking classique.")
-
-                print("DEBUG QM [_save_final_stack V3]: Fermeture des memmaps après lecture (mode SUM/W classique)...")
-                self._close_memmaps()
-
-                self.update_progress("Calcul de l'image moyenne (SUM / WHT)...")
-                epsilon = 1e-9
-                wht_for_division = np.maximum(final_wht_map_for_postproc.astype(np.float64), epsilon)
-                wht_broadcasted = wht_for_division[..., np.newaxis]
-
-                with np.errstate(divide='ignore', invalid='ignore'):
-                    final_raw = final_sum / wht_broadcasted
-                final_raw = np.nan_to_num(final_raw, nan=0.0, posinf=0.0, neginf=0.0)
-
-                min_r_raw, max_r_raw = np.nanmin(final_raw), np.nanmax(final_raw)
-                if np.isfinite(min_r_raw) and np.isfinite(max_r_raw) and max_r_raw > min_r_raw:
-                     final_image_initial = (final_raw - min_r_raw) / (max_r_raw - min_r_raw)
-                elif np.any(np.isfinite(final_raw)):
-                     final_image_initial = np.full_like(final_raw, 0.5)
-                else:
-                     final_image_initial = np.zeros_like(final_raw)
-                final_image_initial = np.clip(final_image_initial, 0.0, 1.0).astype(np.float32)
-
-                del final_sum, wht_for_division, wht_broadcasted, final_raw; gc.collect()
-                self.update_progress(f"Image moyenne SUM/W classique calculée. Range après norm 0-1: [{np.nanmin(final_image_initial):.3f}, {np.nanmax(final_image_initial):.3f}]")
-
-            except Exception as e_calc_sumw:
-                print(f"ERREUR QM [_save_final_stack V3]: Erreur calcul final SUM/W classique - {e_calc_sumw}"); traceback.print_exc(limit=2)
-                self.update_progress(f"❌ Erreur lors du calcul final SUM/W classique: {e_calc_sumw}")
-                self.processing_error = f"Erreur Calcul Final SUM/W: {e_calc_sumw}"
-                self._close_memmaps(); return
-        
-        # --- 2. Vérifier si on a une image à traiter (inchangé) ---
-        if final_image_initial is None:
-            self.final_stacked_path = None; self.update_progress("ⓘ Aucun stack final (échec calcul image initiale). Sauvegarde annulée.")
-            print("DEBUG QM [_save_final_stack V3]: final_image_initial est None. Sortie."); return
-
-        effective_image_count = self.images_in_cumulative_stack; max_wht_value = 0.0
-        if final_wht_map_for_postproc is not None and final_wht_map_for_postproc.size > 0:
-            try: max_wht_value = np.max(final_wht_map_for_postproc)
-            except Exception: pass
-        
-        if effective_image_count <= 0 and max_wht_value <= 1e-6 and not stopped_early:
-            self.final_stacked_path = None; self.update_progress(f"ⓘ Aucun stack final (0 images/poids accumulés). Sauvegarde annulée.")
-            print(f"DEBUG QM [_save_final_stack V3]: Sortie précoce (comptes/poids faibles et non arrêté tôt)."); return
-        
-        self.update_progress(f"Nombre d'images/poids effectifs accumulés: {effective_image_count} (Poids max WHT post-proc: {max_wht_value:.2f})")
-        data_to_save = final_image_initial.copy()
-
-        self.bn_globale_applied_in_session = False; self.photutils_bn_applied_in_session = False
-        self.cb_applied_in_session = False; self.feathering_applied_in_session = False
-        self.low_wht_mask_applied_in_session = False; self.scnr_applied_in_session = False
-        self.crop_applied_in_session = False; self.photutils_params_used_in_session = {}
-        
-        # --- 3. Pipeline de Post-Traitement (logique inchangée) ---
-        print("\n" + "=" * 80); print("DEBUG QM [_save_final_stack V3]: Début pipeline Post-Traitements."); print("=" * 80 + "\n")
-        print(f"DEBUG QM [_save_final_stack V3]: Range data_to_save AVANT Post-Proc: [{np.nanmin(data_to_save):.3f}, {np.nanmax(data_to_save):.3f}]")
-        # ... (Tout le pipeline de post-traitement BN -> Photutils -> CB -> Feather -> LowWHT -> SCNR -> Crop reste identique)
-        wht_for_edge_effects = final_wht_map_for_postproc 
-        if wht_for_edge_effects is None: 
-            print("DEBUG QM [_save_final_stack V3]: wht_for_edge_effects est None. Création carte simulée...")
-            self.update_progress("ℹ️ Carte de poids non disponible pour effets de bord, utilisation d'une carte géométrique simulée.")
-            try:
-                h_sim, w_sim = data_to_save.shape[:2]; center_y, center_x = (h_sim - 1) / 2.0, (w_sim - 1) / 2.0
-                y_coords, x_coords = np.ogrid[:h_sim, :w_sim]; dist_sq = ((y_coords - center_y)**2 / (h_sim / 2.0)**2) + ((x_coords - center_x)**2 / (w_sim / 2.0)**2)
-                cos_arg = np.clip(dist_sq * 0.5 * (np.pi / 2.0), 0, np.pi / 2.0); simulated_wht_2d_profile = np.cos(cos_arg)**2
-                wht_for_edge_effects = np.maximum(simulated_wht_2d_profile, 1e-5).astype(np.float32)
-                print(f"  -> Carte simulée (HxW) créée. Range: [{np.min(wht_for_edge_effects):.3f} - {np.max(wht_for_edge_effects):.3f}]")
-            except Exception as e_sim_wht: print(f"ERREUR QM [_save_final_stack V3]: Échec création carte simulée: {e_sim_wht}."); wht_for_edge_effects = np.ones(data_to_save.shape[:2], dtype=np.float32)
-        elif np.all(wht_for_edge_effects <= 1e-6): 
-             print("DEBUG QM [_save_final_stack V3]: WHT réelle est vide. Création carte simulée...")
-             self.update_progress("ℹ️ Carte de poids réelle vide, utilisation d'une carte géométrique simulée pour effets de bord.")
-             try:
-                h_sim, w_sim = data_to_save.shape[:2]; center_y, center_x = (h_sim - 1) / 2.0, (w_sim - 1) / 2.0
-                y_coords, x_coords = np.ogrid[:h_sim, :w_sim]; dist_sq = ((y_coords - center_y)**2 / (h_sim / 2.0)**2) + ((x_coords - center_x)**2 / (w_sim / 2.0)**2)
-                cos_arg = np.clip(dist_sq * 0.5 * (np.pi / 2.0), 0, np.pi / 2.0); simulated_wht_2d_profile = np.cos(cos_arg)**2
-                wht_for_edge_effects = np.maximum(simulated_wht_2d_profile, 1e-5).astype(np.float32)
-             except Exception as e_sim_wht2: print(f"ERREUR QM [_save_final_stack V3]: Échec création carte simulée (fallback 2): {e_sim_wht2}."); wht_for_edge_effects = np.ones(data_to_save.shape[:2], dtype=np.float32)
-        else: 
-            print("DEBUG QM [_save_final_stack V3]: Utilisation de la carte WHT réelle pour effets de bord. Normalisation...")
-            max_wht_val = np.nanmax(wht_for_edge_effects)
-            if max_wht_val > 1e-9: wht_for_edge_effects_normalized = wht_for_edge_effects / max_wht_val; wht_for_edge_effects = np.clip(wht_for_edge_effects_normalized, 0.0, 1.0)
-            print(f"  -> Carte WHT réelle normalisée. Range: [{np.min(wht_for_edge_effects):.3f} - {np.max(wht_for_edge_effects):.3f}]")
-
-        print("\n--- Étape Post-Proc (1/7): BN Globale ---"); # BN Globale
-        if data_to_save.ndim == 3 and data_to_save.shape[2] == 3 and _BN_AVAILABLE: # ... (code BN identique)
-            bn_params_used = {'grid_size': (16,16), 'bg_percentile_low': getattr(self, 'bn_perc_low', 5), 'bg_percentile_high': getattr(self, 'bn_perc_high', 30), 'std_factor_threshold': getattr(self, 'bn_std_factor', 1.0), 'min_pixels_per_zone': 50, 'min_applied_gain': getattr(self, 'bn_min_gain', 0.2), 'max_applied_gain': getattr(self, 'bn_max_gain', 7.0)}; parts = getattr(self, 'bn_grid_size_str', "16x16").split('x')
-            if len(parts) == 2:
-                try: bn_params_used['grid_size'] = (int(parts[0]), int(parts[1]))
-                except ValueError: print(f"WARN QM: Taille grille BN ('{getattr(self, 'bn_grid_size_str', 'N/A')}') invalide.")
-            self.update_progress(f"🎨 Application Neutralisation Fond Auto (BN)... Params: Grille={bn_params_used['grid_size']}, PercL={bn_params_used['bg_percentile_low']}, PercH={bn_params_used['bg_percentile_high']}, StdF={bn_params_used['std_factor_threshold']:.1f}, GainMin={bn_params_used['min_applied_gain']:.2f}, GainMax={bn_params_used['max_applied_gain']:.2f}")
-            try: data_to_save = neutralize_background_automatic(data_to_save, **bn_params_used); self.bn_globale_applied_in_session = True; self.update_progress("   ✅ Neutralisation Fond Auto (BN) terminée.")
-            except Exception as bn_err: self.update_progress(f"   ❌ Erreur Neutralisation Fond Auto (BN): {bn_err}. Étape ignorée."); print(f"ERREUR QM: Erreur neutralize_background_automatic: {bn_err}"); traceback.print_exc(limit=1)
-        elif data_to_save.ndim != 3 or data_to_save.shape[2] != 3: self.update_progress("   ℹ️ BN Globale ignoré (image N&B ou fonction indisponible)." if _BN_AVAILABLE else "   ℹ️ BN Globale non activé ou fonction non disponible. Étape ignorée.")
-        else: self.update_progress("   ℹ️ BN Globale non activé.")
-        print(f"DEBUG QM [_save_final_stack V3]: Range data_to_save APRES BN Globale: [{np.nanmin(data_to_save):.3f}, {np.nanmax(data_to_save):.3f}]")
-
-        print("\n--- Étape Post-Proc (2/7): Photutils BN ---"); # Photutils BN
-        if getattr(self, 'apply_photutils_bn', False) and _PHOTOUTILS_BG_SUB_AVAILABLE: # ... (code Photutils BN identique)
-            photutils_params = {'box_size': getattr(self, 'photutils_bn_box_size', 128), 'filter_size': getattr(self, 'photutils_bn_filter_size', 5), 'sigma_clip_val': getattr(self, 'photutils_bn_sigma_clip', 3.0), 'exclude_percentile': getattr(self, 'photutils_bn_exclude_percentile', 98.0)}; self.photutils_params_used_in_session = photutils_params.copy()
-            self.update_progress(f"🔬 Application Soustraction Fond 2D (Photutils)... Params: Box={photutils_params['box_size']}, Filt={photutils_params['filter_size']}, Sig={photutils_params['sigma_clip_val']:.1f}, Excl%={photutils_params['exclude_percentile']:.1f}")
-            try:
-                data_corr, bkg_model = subtract_background_2d(data_to_save, **photutils_params)
-                if data_corr is not None:
-                    data_to_save = data_corr; background_model_photutils = bkg_model; self.photutils_bn_applied_in_session = True
-                    if bkg_model is not None: 
-                        try: mn_bkg, med_bkg, sd_bkg = sigma_clipped_stats(bkg_model); self.update_progress(f"   Modèle Fond 2D: Médiane={med_bkg:.4f}, StdDev={sd_bkg:.4f}")
-                        except Exception: pass
-                    mn_phot, mx_phot = np.nanmin(data_to_save), np.nanmax(data_to_save)
-                    if np.isfinite(mn_phot) and np.isfinite(mx_phot) and mx_phot > mn_phot: data_to_save = (data_to_save - mn_phot) / (mx_phot - mn_phot)
-                    elif np.any(np.isfinite(data_to_save)): data_to_save = np.full_like(data_to_save, 0.5)
-                    else: data_to_save = np.zeros_like(data_to_save)
-                    data_to_save = np.clip(data_to_save, 0.0, 1.0).astype(np.float32)
-                    self.update_progress(f"   ✅ Soustraction Fond 2D (Photutils) terminée. Nouveau range: [{np.nanmin(data_to_save):.3f}, {np.nanmax(data_to_save):.3f}]")
-                else: self.update_progress("   ⚠️ Échec Soustraction Fond 2D (Photutils), étape ignorée.")
-            except Exception as photutils_err: self.update_progress(f"   ❌ Erreur Soustraction Fond 2D (Photutils): {photutils_err}. Étape ignorée."); print(f"ERREUR QM: Erreur subtract_background_2d: {photutils_err}"); traceback.print_exc(limit=1)
-        elif getattr(self, 'apply_photutils_bn', False) and not _PHOTOUTILS_BG_SUB_AVAILABLE: self.update_progress("   ⚠️ Soustraction Fond 2D (Photutils) demandée mais Photutils indisponible. Étape ignorée.")
-        else: self.update_progress("   ℹ️ Soustraction Fond 2D (Photutils) non activée.")
-        print(f"DEBUG QM [_save_final_stack V3]: Range data_to_save APRES Photutils BN: [{np.nanmin(data_to_save):.3f}, {np.nanmax(data_to_save):.3f}]")
-
-        print("\n--- Étape Post-Proc (3/7): Chromatic Balancer ---"); # Chromatic Balancer
-        if getattr(self, 'apply_chroma_correction', True) and hasattr(self, 'chroma_balancer') and data_to_save.ndim == 3 and data_to_save.shape[2] == 3: # ... (code CB identique)
-            cb_params_used = {'border_size': getattr(self, 'cb_border_size', 25), 'blur_radius': getattr(self, 'cb_blur_radius', 8), 'r_factor_limits': (getattr(self.chroma_balancer, 'r_factor_min', 0.7), getattr(self.chroma_balancer, 'r_factor_max', 1.3)), 'b_factor_limits': (getattr(self.chroma_balancer, 'b_factor_min', 0.4), getattr(self.chroma_balancer, 'b_factor_max', 1.5)) }
-            self.update_progress(f"🌈 Application Correction Bords/Chroma (CB)... Params: Bord={cb_params_used['border_size']}, Flou={cb_params_used['blur_radius']}, LimR=[{cb_params_used['r_factor_limits'][0]:.2f}-{cb_params_used['r_factor_limits'][1]:.2f}], LimB=[{cb_params_used['b_factor_limits'][0]:.2f}-{cb_params_used['b_factor_limits'][1]:.2f}]")
-            try:
-                if hasattr(self.chroma_balancer, 'border_size'): self.chroma_balancer.border_size = cb_params_used['border_size']
-                if hasattr(self.chroma_balancer, 'blur_radius'): self.chroma_balancer.blur_radius = cb_params_used['blur_radius']
-                if hasattr(self.chroma_balancer, 'r_factor_min'): self.chroma_balancer.r_factor_min = cb_params_used['r_factor_limits'][0]; # ... etc. pour les autres facteurs
-                if hasattr(self.chroma_balancer, 'r_factor_max'): self.chroma_balancer.r_factor_max = cb_params_used['r_factor_limits'][1]
-                if hasattr(self.chroma_balancer, 'b_factor_min'): self.chroma_balancer.b_factor_min = cb_params_used['b_factor_limits'][0]
-                if hasattr(self.chroma_balancer, 'b_factor_max'): self.chroma_balancer.b_factor_max = cb_params_used['b_factor_limits'][1]
-                data_to_save = self.chroma_balancer.normalize_stack(data_to_save); self.cb_applied_in_session = True; self.update_progress("   ✅ Correction Bords/Chroma (CB) terminée.")
-            except Exception as cb_err: self.update_progress(f"   ❌ Erreur Correction Bords/Chroma (CB): {cb_err}. Étape ignorée."); print(f"ERREUR QM: Erreur chroma_balancer.normalize_stack: {cb_err}"); traceback.print_exc(limit=1)
-        elif getattr(self, 'apply_chroma_correction', True) and data_to_save.ndim != 3: self.update_progress("   ℹ️ Correction Bords/Chroma ignorée (image N&B ou fonction indisponible)." if hasattr(self, 'chroma_balancer') and self.chroma_balancer else "   ℹ️ Correction Bords/Chroma non activée ou fonction non disponible. Étape ignorée.")
-        else: self.update_progress("   ℹ️ Correction Bords/Chroma non activée.")
-        print(f"DEBUG QM [_save_final_stack V3]: Range data_to_save APRES Chromatic Balancer: [{np.nanmin(data_to_save):.3f}, {np.nanmax(data_to_save):.3f}]")
-
-        print("\n--- Étape Post-Proc (4/7): Feathering ---"); # Feathering
-        if getattr(self, 'apply_feathering', False): # ... (code Feathering identique)
-            if _FEATHERING_AVAILABLE and wht_for_edge_effects is not None and data_to_save.ndim == 3 and data_to_save.shape[2] == 3 :
-                feather_blur_val = getattr(self, 'feather_blur_px', 256); min_feather_gain = 0.5; max_feather_gain = 2.0
-                self.update_progress(f"🖌️ Application Feathering (Lissage pondéré)... Params: Flou={feather_blur_val}px, GainMin={min_feather_gain:.2f}, GainMax={max_feather_gain:.2f}")
-                try: data_to_save = feather_by_weight_map(data_to_save, wht_for_edge_effects, blur_px=feather_blur_val, min_gain=min_feather_gain, max_gain=max_feather_gain); self.feathering_applied_in_session = True; self.update_progress(f"   ✅ Feathering appliqué.")
-                except Exception as feather_err: self.update_progress(f"   ❌ Erreur Feathering: {feather_err}. Étape ignorée."); print(f"ERREUR QM: Erreur feather_by_weight_map: {feather_err}"); traceback.print_exc(limit=1)
-            elif getattr(self, 'apply_feathering', False):
-                 if data_to_save.ndim != 3: self.update_progress("   ℹ️ Feathering ignoré (image N&B).")
-                 elif wht_for_edge_effects is None: self.update_progress("   ⚠️ Feathering activé mais carte de poids pour effets de bord non disponible. Étape ignorée.")
-                 elif not _FEATHERING_AVAILABLE: self.update_progress("   ⚠️ Feathering activé mais fonction non disponible. Étape ignorée.")
-        else: self.update_progress("   ℹ️ Feathering non activé.")
-        print(f"DEBUG QM [_save_final_stack V3]: Range data_to_save APRES Feathering: [{np.nanmin(data_to_save):.3f}, {np.nanmax(data_to_save):.3f}]")
-
-        print("\n--- Étape Post-Proc (5/7): Low WHT Mask ---"); # Low WHT Mask
-        if getattr(self, 'apply_low_wht_mask', False): # ... (code Low WHT Mask identique)
-            if _LOW_WHT_MASK_AVAILABLE and wht_for_edge_effects is not None:
-                pct_low_wht = getattr(self, 'low_wht_percentile', 5); soften_val_low_wht = getattr(self, 'low_wht_soften_px', 128)
-                self.update_progress(f"😷 Application Masque Bas WHT (Percentile: {pct_low_wht}%, Adoucir: {soften_val_low_wht}px)...")
-                try: data_to_save = apply_low_wht_mask(data_to_save, wht_for_edge_effects, percentile=pct_low_wht, soften_px=soften_val_low_wht, progress_callback=self.update_progress); self.low_wht_mask_applied_in_session = True; self.update_progress(f"   ✅ Masque Bas WHT appliqué.")
-                except Exception as low_wht_err: self.update_progress(f"   ❌ Erreur Masque Bas WHT: {low_wht_err}. Étape ignorée."); print(f"ERREUR QM: Erreur apply_low_wht_mask: {low_wht_err}"); traceback.print_exc(limit=1)
-            elif getattr(self, 'apply_low_wht_mask', False):
-                 if wht_for_edge_effects is None: self.update_progress("   ⚠️ Masque Bas WHT activé mais carte de poids pour effets de bord non disponible. Étape ignorée.")
-                 elif not _LOW_WHT_MASK_AVAILABLE: self.update_progress("   ⚠️ Masque Bas WHT activé mais fonction non disponible. Étape ignorée.")
-        else: self.update_progress("   ℹ️ Masque Bas WHT non activé.")
-        print(f"DEBUG QM [_save_final_stack V3]: Range data_to_save APRES Low WHT Mask: [{np.nanmin(data_to_save):.3f}, {np.nanmax(data_to_save):.3f}]")
-
-        print("\n--- Étape Post-Proc (6/7): SCNR Final ---"); # SCNR Final
-        if getattr(self, 'apply_final_scnr', False) and _SCNR_AVAILABLE and data_to_save.ndim == 3 and data_to_save.shape[2] == 3: # ... (code SCNR identique)
-            scnr_target = getattr(self, 'final_scnr_target_channel', 'green'); scnr_amount = getattr(self, 'final_scnr_amount', 0.8); scnr_preserve_lum = getattr(self, 'final_scnr_preserve_luminosity', True)
-            self.update_progress(f"🌿 Application SCNR Final (Cible: {scnr_target}, Force: {scnr_amount:.2f}, Prés.Lum: {scnr_preserve_lum})...")
-            try: data_to_save = apply_scnr(data_to_save, target_channel=scnr_target, amount=scnr_amount, preserve_luminosity=scnr_preserve_lum); self.scnr_applied_in_session = True; self.update_progress("   ✅ SCNR Final terminé.")
-            except Exception as scnr_err: self.update_progress(f"   ❌ Erreur SCNR Final: {scnr_err}. Étape ignorée."); print(f"ERREUR QM: Erreur apply_scnr: {scnr_err}"); traceback.print_exc(limit=1)
-        elif getattr(self, 'apply_final_scnr', False):
-            if data_to_save.ndim != 3: self.update_progress("   ℹ️ SCNR Final ignoré (image N&B).")
-            elif not _SCNR_AVAILABLE: self.update_progress("   ⚠️ SCNR Final activé mais fonction non disponible. Étape ignorée.")
-        else: self.update_progress("   ℹ️ SCNR Final non activé.")
-        print(f"DEBUG QM [_save_final_stack V3]: Range data_to_save APRES SCNR Final: [{np.nanmin(data_to_save):.3f}, {np.nanmax(data_to_save):.3f}]")
-
-        print("\n--- Étape Post-Proc (7/7): Rognage Final ---"); # Rognage Final
-        final_crop_decimal = getattr(self, 'final_edge_crop_percent_decimal', 0.02) # ... (code Crop identique)
-        if _CROP_AVAILABLE and final_crop_decimal > 1e-6 :
-            crop_percent_val_display = final_crop_decimal * 100.0
-            self.update_progress(f"✂️ Application Rognage Final des Bords ({crop_percent_val_display:.1f}%)...")
-            try:
-                shape_before_crop = data_to_save.shape; data_to_save = apply_edge_crop(data_to_save, final_crop_decimal)
-                if data_to_save is None: self.update_progress("   ❌ Erreur critique lors du rognage. Sauvegarde annulée."); print("ERREUR QM: apply_edge_crop retourné None."); return
-                self.crop_applied_in_session = True; self.update_progress(f"   ✅ Rognage terminé. Shape: {shape_before_crop} -> {data_to_save.shape}")
-            except Exception as crop_err: self.update_progress(f"   ❌ Erreur Rognage Final: {crop_err}. Étape ignorée."); print(f"ERREUR QM: Erreur apply_edge_crop: {crop_err}"); traceback.print_exc(limit=1)
-        elif _CROP_AVAILABLE: self.update_progress("   ℹ️ Rognage Final non activé (pourcentage nul).")
-        else: self.update_progress("   ℹ️ ⚠️ Rognage Final non activé ou fonction non disponible. Étape ignorée.")
-        print(f"DEBUG QM [_save_final_stack V3]: Range data_to_save APRES Rognage Final: [{np.nanmin(data_to_save):.3f}, {np.nanmax(data_to_save):.3f}]")
-        
-        print("\n" + "=" * 80); print("DEBUG QM [_save_final_stack V3]: Fin pipeline Post-Traitements."); print("=" * 80 + "\n")
-
-        # --- 4. Header FITS final (logique inchangée) ---
-        final_header = self.current_stack_header.copy() if self.current_stack_header else fits.Header()
-        if is_any_drizzle_mode_with_data or is_mosaic_mode_with_data: # Note: is_any_drizzle_mode_with_data utilisé ici
-            if self.drizzle_output_wcs: print("DEBUG QM [_save_final_stack V3]: Mise à jour du header final avec drizzle_output_wcs."); final_header.update(self.drizzle_output_wcs.to_header(relax=True))
-            elif is_mosaic_mode_with_data and self.current_stack_header and self.current_stack_header.get('CTYPE1'): print("DEBUG QM [_save_final_stack V3]: Utilisation du WCS déjà présent dans current_stack_header pour Mosaïque.")
-            else: print("WARN QM [_save_final_stack V3]: WCS de sortie Drizzle/Mosaïque non disponible pour le header final.")
-        final_header['NIMAGES'] = (effective_image_count, 'Effective images/Total Weight for final stack'); final_header['TOTEXP']  = (round(self.total_exposure_seconds, 2), '[s] Approx total exposure')
-        if is_any_drizzle_mode_with_data: final_header['STACKTYP'] = (f'Drizzle {self.drizzle_mode} ({self.drizzle_scale:.0f}x)', 'Stacking method') # Utilise self.drizzle_mode
-        elif is_mosaic_mode_with_data: final_header['STACKTYP'] = (f'Mosaic Drizzle ({self.drizzle_scale:.0f}x)', 'Mosaic from solved panels')
-        final_header.add_comment("--- Post-Processing Applied ---", before='HISTORY'); # ... (reste de la logique du header identique)
-        final_header['BN_GLOB'] = (self.bn_globale_applied_in_session, "Global Background Neutralization applied")
-        if self.bn_globale_applied_in_session: final_header['BN_GRID'] = (str(getattr(self, 'bn_grid_size_str', '')), "BN: Grid size (RxC)"); final_header['BN_PLOW'] = (int(getattr(self, 'bn_perc_low', 0)), "BN: Background Percentile Low"); final_header['BN_PHIGH'] = (int(getattr(self, 'bn_perc_high', 0)), "BN: Background Percentile High"); final_header['BN_STDF'] = (float(getattr(self, 'bn_std_factor', 0.0)), "BN: Std Factor"); final_header['BN_MING'] = (float(getattr(self, 'bn_min_gain', 0.0)), "BN: Min Applied Gain"); final_header['BN_MAXG'] = (float(getattr(self, 'bn_max_gain', 0.0)), "BN: Max Applied Gain")
-        final_header['PB2D_APP'] = (self.photutils_bn_applied_in_session, "Photutils Background2D Applied")
-        if self.photutils_bn_applied_in_session: final_header['PB_BOX'] = (self.photutils_params_used_in_session.get('box_size', 0), "Photutils: Box Size (px)"); final_header['PB_FILT'] = (self.photutils_params_used_in_session.get('filter_size', 0), "Photutils: Filter Size (px)"); final_header['PB_SIG'] = (self.photutils_params_used_in_session.get('sigma_clip_val', 0.0), "Photutils: Sigma Clip"); final_header['PB_EXCP'] = (self.photutils_params_used_in_session.get('exclude_percentile', 0.0), "Photutils: Exclude Percentile")
-        final_header['CB_EDGE'] = (self.cb_applied_in_session, "Edge/Chroma Correction (CB) applied")
-        if self.cb_applied_in_session: final_header['CB_BORD'] = (int(getattr(self, 'cb_border_size',0)), "CB: Border size (px)"); final_header['CB_BLUR'] = (int(getattr(self, 'cb_blur_radius',0)), "CB: Blur radius (px)"); final_header['CB_MINR'] = (float(getattr(self.chroma_balancer, 'r_factor_min',0.0) if hasattr(self,'chroma_balancer') else 0.0), "CB: Min Red Factor"); final_header['CB_MAXR'] = (float(getattr(self.chroma_balancer, 'r_factor_max',0.0) if hasattr(self,'chroma_balancer') else 0.0), "CB: Max Red Factor"); final_header['CB_MINB'] = (float(getattr(self.chroma_balancer, 'b_factor_min',0.0) if hasattr(self,'chroma_balancer') else 0.0), "CB: Min Blue Factor"); final_header['CB_MAXB'] = (float(getattr(self.chroma_balancer, 'b_factor_max',0.0) if hasattr(self,'chroma_balancer') else 0.0), "CB: Max Blue Factor")
-        final_header['FEATHER'] = (self.feathering_applied_in_session, "Feathering by weight map applied")
-        if self.feathering_applied_in_session: final_header['FTHR_BLR'] = (int(getattr(self, 'feather_blur_px', 0)), "Feathering blur radius (px)")
-        final_header['LWMASK'] = (self.low_wht_mask_applied_in_session, "Low WHT Mask applied")
-        if self.low_wht_mask_applied_in_session: final_header['LWMPCT'] = (int(getattr(self, 'low_wht_percentile', 0)), "Low WHT Mask Percentile"); final_header['LWMSFT'] = (int(getattr(self, 'low_wht_soften_px', 0)), "Low WHT Mask Soften Px")
-        final_header['SCNR_APP'] = (self.scnr_applied_in_session, 'Final SCNR applied')
-        if self.scnr_applied_in_session: final_header['SCNR_TRG'] = (self.final_scnr_target_channel, 'SCNR target'); final_header['SCNR_AMT'] = (float(self.final_scnr_amount), 'SCNR amount'); final_header['SCNR_PLM'] = (self.final_scnr_preserve_luminosity, 'SCNR preserve luminosity')
-        final_header['CROP_APP'] = (self.crop_applied_in_session, 'Final Edge Crop applied')
-        if self.crop_applied_in_session: final_header['CROP_PCT'] = (float(getattr(self, 'final_edge_crop_percent_decimal', 0.0) * 100.0), "Final Edge Crop (%)")
-        
-        # --- 5. Construction du nom de fichier (logique inchangée) ---
-        base_name = "stack_final"; run_type_suffix = output_filename_suffix if output_filename_suffix else "_unknown_mode"
-        if stopped_early: run_type_suffix += "_stopped"
-        elif self.processing_error: run_type_suffix += "_error"
-        fits_path = os.path.join(self.output_folder, f"{base_name}{run_type_suffix}.fit"); preview_path  = os.path.splitext(fits_path)[0] + ".png"
-        self.final_stacked_path = fits_path; self.update_progress(f"Chemin FITS final: {os.path.basename(fits_path)}")
-        print(f"DEBUG QM [_save_final_stack V3]: Chemin FITS final sera: {fits_path}")
-
-        # --- 6. Sauvegarde FITS (logique inchangée) ---
-        try: # ... (code sauvegarde FITS identique)
-            is_color_final_save = data_to_save.ndim == 3 and data_to_save.shape[2] == 3; data_for_primary_hdu_save = data_to_save.astype(np.float32) 
-            if is_color_final_save: data_for_primary_hdu_save = np.moveaxis(data_for_primary_hdu_save, -1, 0)
-            primary_hdu = fits.PrimaryHDU(data=data_for_primary_hdu_save, header=final_header); hdus_list = [primary_hdu]
-            if self.photutils_bn_applied_in_session and background_model_photutils is not None and _PHOTOUTILS_BG_SUB_AVAILABLE:
-                 bkg_hdu_data = None
-                 if background_model_photutils.ndim == 3 and background_model_photutils.shape[2] == 3: bkg_hdu_data = np.mean(background_model_photutils, axis=2).astype(np.float32)
-                 elif background_model_photutils.ndim == 2: bkg_hdu_data = background_model_photutils.astype(np.float32)
-                 if bkg_hdu_data is not None: bkg_hdu = fits.ImageHDU(bkg_hdu_data, name="BACKGROUND_MODEL"); hdus_list.append(bkg_hdu); self.update_progress("   HDU modèle de fond Photutils incluse dans le FITS.")
-            fits.HDUList(hdus_list).writeto(fits_path, overwrite=True, checksum=True, output_verify='ignore')
-            self.update_progress("   ✅ Sauvegarde FITS terminée."); print(f"DEBUG QM [_save_final_stack V3]: Sauvegarde FITS de '{fits_path}' réussie.")
-        except Exception as save_err: self.update_progress(f"   ❌ Erreur Sauvegarde FITS: {save_err}"); print(f"ERREUR QM: Erreur sauvegarde FITS: {save_err}"); traceback.print_exc(limit=1); self.final_stacked_path = None
-
-        # --- 7. Sauvegarde preview PNG et stockage (logique inchangée) ---
-        if data_to_save is not None: # ... (code sauvegarde PNG identique)
-            try:
-                save_preview_image(data_to_save, preview_path, apply_stretch=True, enhanced_stretch=True)
-                self.update_progress("   ✅ Sauvegarde Preview PNG terminée."); print(f"DEBUG QM [_save_final_stack V3]: Sauvegarde PNG de '{preview_path}' réussie.")
-                self.last_saved_data_for_preview = data_to_save.copy(); print("DEBUG QM [_save_final_stack V3]: 'last_saved_data_for_preview' mis à jour.")
-                if self.final_stacked_path and os.path.exists(self.final_stacked_path): self.update_progress(f"🎉 Stack final sauvegardé ({effective_image_count} images/poids). Traitement complet.")
-                elif os.path.exists(preview_path): self.update_progress(f"⚠️ Traitement terminé. Stack FITS échec, mais prévisualisation PNG sauvegardée.")
-            except Exception as prev_err: self.update_progress(f"   ❌ Erreur Sauvegarde Preview PNG: {prev_err}."); print(f"ERREUR QM: Erreur sauvegarde PNG: {prev_err}"); traceback.print_exc(limit=1); self.last_saved_data_for_preview = None 
-        else: self.update_progress("ⓘ Aucune image à sauvegarder."); self.last_saved_data_for_preview = None
-
-        # --- 7. Sauvegarde preview PNG et stockage (logique inchangée) ---
-        if data_to_save is not None:  # ... (code sauvegarde PNG identique)
-            try:
-                save_preview_image(data_to_save, preview_path, apply_stretch=True, enhanced_stretch=True)
-                self.update_progress("     ✅ Sauvegarde Preview PNG terminée.")
-                print(f"DEBUG QM [_save_final_stack V3]: Sauvegarde PNG de '{preview_path}' réussie.")
-                self.last_saved_data_for_preview = data_to_save.copy()
-                print("DEBUG QM [_save_final_stack V3]: 'last_saved_data_for_preview' mis à jour.")
-                if self.final_stacked_path and os.path.exists(self.final_stacked_path):
-                    self.update_progress(f"🎉 Stack final sauvegardé ({effective_image_count} images/poids). Traitement complet.")
-                elif os.path.exists(preview_path):
-                    self.update_progress(f"⚠️ Traitement terminé. Stack FITS échec, mais prévisualisation PNG sauvegardée.")
-            except Exception as prev_err:
-                self.update_progress(f"     ❌ Erreur Sauvegarde Preview PNG: {prev_err}.")
-                print(f"ERREUR QM: Erreur sauvegarde PNG: {prev_err}")
-                traceback.print_exc(limit=1)
-                self.last_saved_data_for_preview = None
-        else:
-            self.update_progress("ⓘ Aucune image à sauvegarder.")
-            self.last_saved_data_for_preview = None
-
-        # --- Nettoyage des fichiers memmap physiques SI mode classique (logique inchangée) ---
-        if not (is_any_drizzle_mode_with_data or is_mosaic_mode_with_data):  # Note: is_any_drizzle_mode_with_data utilisé ici
-            if self.perform_cleanup:
-                print("DEBUG QM [_save_final_stack V3]: Nettoyage des fichiers memmap (mode SUM/W classique)...")
-                if self.sum_memmap_path and os.path.exists(self.sum_memmap_path):
-                    try:
-                        os.remove(self.sum_memmap_path)
-                        print("     -> Fichier SUM.npy supprimé.")
-                    except Exception as e:
-                        print(f"     -> WARN: Erreur suppression SUM.npy: {e}")
-                if self.wht_memmap_path and os.path.exists(self.wht_memmap_path):
-                    try:
-                        os.remove(self.wht_memmap_path)
-                        print("     -> Fichier WHT.npy supprimé.")
-                    except Exception as e:
-                        print(f"     -> WARN: Erreur suppression WHT.npy: {e}")
-                try:
-                    memmap_dir = os.path.join(self.output_folder, "memmap_accumulators")
-                    if os.path.isdir(memmap_dir) and not os.listdir(memmap_dir):
-                        os.rmdir(memmap_dir)
-                        print(f"     -> Dossier memmap vide supprimé: {memmap_dir}")
-                except Exception:
-                    pass  # Erreur silencieuse pour la suppression du dossier, peut-être à revoir
-        else:
-            print("DEBUG QM [_save_final_stack V3]: Nettoyage fichiers memmap ignoré (mode Drizzle / Mosaïque).")
-
-        print("\n" + "=" * 80)
-        print("DEBUG QM [_save_final_stack V3]: Fin méthode.")
-        print("=" * 80 + "\n")
-
-
-
-
-
-
-
-#############################################################################################################################################################
-
-
-#Le message de Pylance "is not accessed" concerne uniquement les variables locales closed_sum et closed_wht à l'intérieur 
-# de la méthode _close_memmaps() elle-même. Ces variables sont définies, mais leur valeur n'est jamais lue par le code de cette méthode 
-# après leur assignation. Elles sont donc inutiles et peuvent être supprimées.
-#Mais cela ne remet absolument pas en question :
-#Le fait que la méthode _close_memmaps() est appelée.
-#Le fait que le code à l'intérieur de cette méthode (fermeture et suppression des références self.cumulative_sum_memmap 
-# et self.cumulative_wht_memmap) s'exécute quand la méthode est appelée.
-#L'utilité de cette méthode pour libérer les ressources liées aux fichiers memmap.
-
-    def _close_memmaps(self):
-        """Ferme proprement les objets memmap s'ils existent."""
-        print("DEBUG QM [_close_memmaps]: Tentative de fermeture des memmaps...")
-        closed_sum = False
-        if hasattr(self, 'cumulative_sum_memmap') and self.cumulative_sum_memmap is not None:
-            try:
-                # La documentation suggère que la suppression de la référence devrait suffire
-                # mais un appel explicite à close() existe sur certaines versions/objets
-                if hasattr(self.cumulative_sum_memmap, '_mmap') and self.cumulative_sum_memmap._mmap is not None:
-                    self.cumulative_sum_memmap._mmap.close()
-                # Supprimer la référence pour permettre la libération des ressources
-                del self.cumulative_sum_memmap
-                self.cumulative_sum_memmap = None
-                closed_sum = True
-                print("DEBUG QM [_close_memmaps]: Référence memmap SUM supprimée.")
-            except Exception as e_close_sum:
-                print(f"WARN QM [_close_memmaps]: Erreur fermeture/suppression memmap SUM: {e_close_sum}")
-        
-        closed_wht = False
-        if hasattr(self, 'cumulative_wht_memmap') and self.cumulative_wht_memmap is not None:
-            try:
-                if hasattr(self.cumulative_wht_memmap, '_mmap') and self.cumulative_wht_memmap._mmap is not None:
-                    self.cumulative_wht_memmap._mmap.close()
-                del self.cumulative_wht_memmap
-                self.cumulative_wht_memmap = None
-                closed_wht = True
-                print("DEBUG QM [_close_memmaps]: Référence memmap WHT supprimée.")
-            except Exception as e_close_wht:
-                print(f"WARN QM [_close_memmaps]: Erreur fermeture/suppression memmap WHT: {e_close_wht}")
-        
-        # Optionnel: Essayer de supprimer les fichiers .npy si le nettoyage est activé
-        # Cela devrait être fait dans le bloc finally de _worker après l'appel à _save_final_stack
-        # if self.perform_cleanup:
-        #      if self.sum_memmap_path and os.path.exists(self.sum_memmap_path):
-        #          try: os.remove(self.sum_memmap_path); print("DEBUG: Fichier SUM.npy supprimé.")
-        #          except Exception as e: print(f"WARN: Erreur suppression SUM.npy: {e}")
-        #      if self.wht_memmap_path and os.path.exists(self.wht_memmap_path):
-        #          try: os.remove(self.wht_memmap_path); print("DEBUG: Fichier WHT.npy supprimé.")
-        #          except Exception as e: print(f"WARN: Erreur suppression WHT.npy: {e}")
-
-# --- FIN de _save_final_stack et ajout de _close_memmaps ---
-
-
-
-
-
-
-#########################################################################################################################################
-
-
-
-
-    def _cleanup_batch_temp_files(self, batch_filepaths):
-        """Supprime les fichiers FITS temporaires d'un lot Drizzle incrémental."""
-        if not batch_filepaths:
-            return
-
-        deleted_count = 0
-        self.update_progress(f"   -> Nettoyage {len(batch_filepaths)} fichier(s) temp du lot...")
-        for fpath in batch_filepaths:
-            try:
-                if os.path.isfile(fpath):
-                    os.remove(fpath)
-                    deleted_count += 1
-            except OSError as e:
-                # Log l'erreur mais continue le nettoyage des autres fichiers
-                self.update_progress(f"      ⚠️ Erreur suppression fichier temp {os.path.basename(fpath)}: {e}")
-            except Exception as e_gen:
-                self.update_progress(f"      ⚠️ Erreur inattendue suppression {os.path.basename(fpath)}: {e_gen}")
-
-        if deleted_count > 0:
-            self.update_progress(f"   -> {deleted_count}/{len(batch_filepaths)} fichier(s) temp nettoyé(s).")
-        elif len(batch_filepaths) > 0:
-            self.update_progress(f"   -> Aucun fichier temp du lot n'a pu être nettoyé (déjà supprimés ou erreur).")
-
-
-
-
-
-##########################################################################################################################################
-
-
-
-    def cleanup_unaligned_files(self):
-        if not self.unaligned_folder or not os.path.isdir(self.unaligned_folder): return
-        deleted_count = 0
-        try:
-            for filename in os.listdir(self.unaligned_folder):
-                file_path = os.path.join(self.unaligned_folder, filename);
-                if os.path.isfile(file_path):
-                    try: os.remove(file_path); deleted_count += 1
-                    except Exception as del_e: self.update_progress(f"⚠️ Erreur suppression non aligné {filename}: {del_e}")
-            if deleted_count > 0: self.update_progress(f"🧹 {deleted_count} fichier(s) non aligné(s) supprimé(s).")
-        except Exception as e: self.update_progress(f"⚠️ Erreur nettoyage non alignés: {e}")
-
-
-
-################################################################################################################################################
-
-
-
-    def cleanup_temp_reference(self):
-        if self.output_folder is None: # <--- AJOUTER CETTE VÉRIFICATION
-            print("WARN QM [cleanup_temp_reference]: self.output_folder non défini, nettoyage référence annulé.")
-            return
-        try:
-            aligner_temp_folder = os.path.join(self.output_folder, "temp_processing")
-            if os.path.isdir(aligner_temp_folder):
-                ref_fit = os.path.join(aligner_temp_folder, "reference_image.fit")
-                ref_png = os.path.join(aligner_temp_folder, "reference_image.png")
-                deleted_ref = 0
-                if os.path.exists(ref_fit):
-                    try:
-                        os.remove(ref_fit)
-                        deleted_ref += 1
-                    except Exception:
-                        pass
-                if os.path.exists(ref_png):
-                    try:
-                        os.remove(ref_png)
-                        deleted_ref += 1
-                    except Exception:
-                        pass
-                if deleted_ref > 0:
-                    self.update_progress(f"🧹 Fichier(s) référence temporaire(s) supprimé(s).")
-                try:
-                    os.rmdir(aligner_temp_folder)
-                except OSError:
-                    pass
-        except Exception as e:
-            self.update_progress(f"⚠️ Erreur nettoyage référence temp: {e}")
-
-
-################################################################################################################################################
-
-    def add_folder(self, folder_path):
-        if not self.processing_active: self.update_progress("ⓘ Impossible d'ajouter un dossier, traitement non actif."); return False
-        abs_path = os.path.abspath(folder_path)
-        if not os.path.isdir(abs_path): self.update_progress(f"❌ Dossier non trouvé: {folder_path}"); return False
-        output_abs = os.path.abspath(self.output_folder) if self.output_folder else None
-        if output_abs:
-             norm_abs_path = os.path.normcase(abs_path); norm_output_path = os.path.normcase(output_abs)
-             if norm_abs_path == norm_output_path or norm_abs_path.startswith(norm_output_path + os.sep): self.update_progress(f"⚠️ Impossible d'ajouter le dossier de sortie: {os.path.basename(folder_path)}"); return False
-        with self.folders_lock:
-            current_abs = os.path.abspath(self.current_folder) if self.current_folder else None
-            existing_abs = [os.path.abspath(p) for p in self.additional_folders]
-            if (current_abs and abs_path == current_abs) or abs_path in existing_abs: self.update_progress(f"ⓘ Dossier déjà en cours ou ajouté: {os.path.basename(folder_path)}"); return False
-            self.additional_folders.append(abs_path); folder_count = len(self.additional_folders)
-        self.update_progress(f"✅ Dossier ajouté à la file d'attente : {os.path.basename(folder_path)}")
-        self.update_progress(f"folder_count_update:{folder_count}")
-        return True
-
-
-
-################################################################################################################################################
-
-
-
-
-    def _add_files_to_queue(self, folder_path):
-        count_added = 0
-        try:
-            abs_folder_path = os.path.abspath(folder_path)
-            # ---> AJOUTER CETTE LIGNE <---
-            print(f"DEBUG [_add_files_to_queue]: Scanning absolute path: '{abs_folder_path}'")
-            # ------------------------------
-            self.update_progress(f"🔍 Scan du dossier: {os.path.basename(folder_path)}...")
-            files_in_folder = sorted(os.listdir(abs_folder_path))
-            # ---> AJOUTER CETTE LIGNE <---
-            print(f"DEBUG [_add_files_to_queue]: os.listdir found: {files_in_folder}")
-            # ------------------------------
-            new_files_found_in_folder = []
-            for fname in files_in_folder:
-                # ---> AJOUTER CETTE LIGNE (optionnel mais peut aider) <---
-                print(f"DEBUG [_add_files_to_queue]: Checking file: '{fname}'")
-                # ---------------------------------------------------------
-                if self.stop_processing: self.update_progress("⛔ Scan interrompu."); break
-                if fname.lower().endswith(('.fit', '.fits')):
-                    fpath = os.path.join(abs_folder_path, fname)
-                    abs_fpath = os.path.abspath(fpath)
-                    if abs_fpath not in self.processed_files:
-                        # ---> AJOUTER CETTE LIGNE <---
-                        print(f"DEBUG [_add_files_to_queue]: ADDING to queue and processed_files: '{fpath}'")
-                        # ------------------------------
-                        self.queue.put(fpath)
-                        self.processed_files.add(abs_fpath)
-                        count_added += 1
-            if count_added > 0: self.files_in_queue += count_added; self._recalculate_total_batches()
-            return count_added
-        except FileNotFoundError: self.update_progress(f"❌ Erreur scan: Dossier introuvable {os.path.basename(folder_path)}"); return 0
-        except PermissionError: self.update_progress(f"❌ Erreur scan: Permission refusée {os.path.basename(folder_path)}"); return 0
-        except Exception as e: self.update_progress(f"❌ Erreur scan dossier {os.path.basename(folder_path)}: {e}"); return 0
-
-################################################################################################################################################
-
-
-
-
-# --- DANS LA CLASSE SeestarQueuedStacker DANS seestar/queuep/queue_manager.py ---
-
-    def start_processing(self, input_dir, output_dir, reference_path_ui=None,
-                         initial_additional_folders=None,
-                         stacking_mode="kappa-sigma", kappa=2.5,
-                         batch_size=10, correct_hot_pixels=True, hot_pixel_threshold=3.0,
-                         neighborhood_size=5, bayer_pattern="GRBG", perform_cleanup=True,
-                         use_weighting=False, 
-                         weight_by_snr=True, 
-                         weight_by_stars=True,
-                         snr_exp=1.0, 
-                         stars_exp=0.5, 
-                         min_w=0.1,
-                         use_drizzle=False, drizzle_scale=2.0, drizzle_wht_threshold=0.7,
-                         drizzle_mode="Final", drizzle_kernel="square", drizzle_pixfrac=1.0,
-                         apply_chroma_correction=True,
-                         apply_final_scnr=False, final_scnr_target_channel='green',
-                         final_scnr_amount=0.8, final_scnr_preserve_luminosity=True,
-                         bn_grid_size_str="16x16", bn_perc_low=5, bn_perc_high=30,
-                         bn_std_factor=1.0, bn_min_gain=0.2, bn_max_gain=7.0,
-                         cb_border_size=25, cb_blur_radius=8,
-                         cb_min_b_factor=0.4, cb_max_b_factor=1.5,
-                         final_edge_crop_percent=2.0,
-                         apply_photutils_bn=False,
-                         photutils_bn_box_size=128,
-                         photutils_bn_filter_size=5,
-                         photutils_bn_sigma_clip=3.0,
-                         photutils_bn_exclude_percentile=98.0,
-                         apply_feathering=False,
-                         feather_blur_px=256,
-                         # --- NOUVEAU : Accepter les paramètres Low WHT Mask ---
-                         apply_low_wht_mask=False, # Valeur par défaut si non passée
-                         low_wht_percentile=5,     # Valeur par défaut
-                         low_wht_soften_px=128,    # Valeur par défaut
-                         # --- FIN NOUVEAU ---
-                         is_mosaic_run=False, api_key=None, mosaic_settings=None):
-        """
-        Démarre le thread de traitement principal avec la configuration spécifiée.
-        Le bloc de forçage des paramètres de test est maintenant COMMENTÉ.
-        """
-        print("DEBUG (Backend start_processing SUM/W): Début tentative démarrage...")
-        
-        # ---- LOG DES ARGUMENTS REÇUS PAR LE BACKEND (CE QUE LE GUI A ENVOYÉ) ----
-        print("  --- BACKEND ARGS REÇUS (ORIGINAL DEPUIS GUI/SETTINGS) ---")
-        print(f"    input_dir='{input_dir}'")
-        # ... (gardez les autres logs des arguments reçus si vous le souhaitez) ...
-        print(f"    apply_feathering={apply_feathering}")
-        print(f"    feather_blur_px={feather_blur_px}")
-        print(f"    apply_low_wht_mask={apply_low_wht_mask}") # <-- NOUVEAU LOG
-        print(f"    low_wht_percentile={low_wht_percentile}") # <-- NOUVEAU LOG
-        print(f"    low_wht_soften_px={low_wht_soften_px}")   # <-- NOUVEAU LOG
-        print(f"    photutils_bn_filter_size={photutils_bn_filter_size}")
-        print(f"    bn_grid_size_str='{bn_grid_size_str}'")
-        print(f"    final_scnr_amount={final_scnr_amount}")
-        print(f"    use_weighting={use_weighting}")
-        print(f"  --- FIN BACKEND ARGS REÇUS ---")
-
-        # ----- !!!!! BLOC DE FORÇAGE TEMPORAIRE MAINTENANT COMMENTÉ !!!!! -----
-        # # print("!!! ATTENTION : FORÇAGE DES VALEURS DE TEST DANS SeestarQueuedStacker.start_processing !!!")
-        # # 
-        # # # Paramètres Photutils BN de test
-        # # apply_photutils_bn_test = False 
-        # # photutils_bn_filter_size_test = 11
-        # # photutils_bn_exclude_percentile_test = 95.0
-        # # print(f"  FORÇAGE TEST: apply_photutils_bn à {apply_photutils_bn_test}")
-        # # # ... (autres logs de forçage)
-        # #
-        # # # Paramètres BN Globale de test
-        # # bn_grid_size_str_test = "24x24"
-        # # # ...
-        # #
-        # # # Paramètres SCNR Final de test
-        # # apply_final_scnr_test = True
-        # # # ...
-        # #
-        # # # Paramètres Feathering de test
-        # # apply_feathering_test = True 
-        # # feather_blur_px_test = 128   
-        # # # ...
-        # #
-        # # # Pondération Qualité
-        # # use_weighting_test = use_weighting 
-        # #
-        # # # Appliquer les valeurs de test aux variables locales qui seront utilisées pour configurer 'self'
-        # # apply_photutils_bn = apply_photutils_bn_test
-        # # photutils_bn_filter_size = photutils_bn_filter_size_test
-        # # photutils_bn_exclude_percentile = photutils_bn_exclude_percentile_test
-        # # bn_grid_size_str = bn_grid_size_str_test
-        # # bn_perc_high = bn_perc_high_test
-        # # bn_std_factor = bn_std_factor_test
-        # # apply_final_scnr = apply_final_scnr_test
-        # # final_scnr_amount = final_scnr_amount_test
-        # # final_scnr_preserve_luminosity = final_scnr_preserve_luminosity_test
-        # # apply_feathering = apply_feathering_test
-        # # feather_blur_px = feather_blur_px_test
-        # # use_weighting = use_weighting_test
-        # ----- !!!!! FIN FORÇAGE TEMPORAIRE !!!!! -----
-
-        if self.processing_active:
-            self.update_progress("⚠️ Tentative de démarrer un traitement déjà en cours.")
-            return False
-
-        self.stop_processing = False
-        if hasattr(self, 'aligner') and self.aligner is not None:
-            self.aligner.stop_processing = False
-            print("DEBUG (Backend start_processing SUM/W): self.aligner.stop_processing remis à False.")
-        else:
-            print("ERREUR (Backend start_processing SUM/W): self.aligner non initialisé.")
-            self.update_progress("❌ Erreur interne critique: Aligner non initialisé.")
-            return False
-
-        self.current_folder = os.path.abspath(input_dir)
-        
-        print("DEBUG (Backend start_processing SUM/W): Étape 2 - Préparation référence & shape...")
-        reference_image_data_for_shape = None 
-        reference_header_for_shape = None 
-        ref_shape_hwc = None
-        try:
-            # ... (Logique de préparation de la référence et obtention de ref_shape_hwc - INCHANGÉE) ...
-            potential_folders_for_shape = []
-            if self.current_folder and os.path.isdir(self.current_folder): potential_folders_for_shape.append(self.current_folder)
-            if initial_additional_folders:
-                for add_f in initial_additional_folders:
-                    abs_add_f = os.path.abspath(add_f)
-                    if abs_add_f and os.path.isdir(abs_add_f) and abs_add_f not in potential_folders_for_shape: potential_folders_for_shape.append(abs_add_f)
-            if not potential_folders_for_shape: raise RuntimeError("Aucun dossier valide pour shape.")
-            current_folder_to_scan_for_shape = None; files_in_folder_for_shape = []
-            for folder_path_iter in potential_folders_for_shape:
-                temp_files = sorted([f for f in os.listdir(folder_path_iter) if f.lower().endswith(('.fit', '.fits'))])
-                if temp_files: files_in_folder_for_shape = temp_files; current_folder_to_scan_for_shape = folder_path_iter; break
-            if not current_folder_to_scan_for_shape or not files_in_folder_for_shape: raise RuntimeError("Aucun FITS pour shape.")
-            self.aligner.correct_hot_pixels = correct_hot_pixels
-            self.aligner.hot_pixel_threshold = hot_pixel_threshold
-            self.aligner.neighborhood_size = neighborhood_size
-            self.aligner.bayer_pattern = bayer_pattern
-            self.aligner.reference_image_path = reference_path_ui or None
-            reference_image_data_for_shape, reference_header_for_shape = self.aligner._get_reference_image(current_folder_to_scan_for_shape, files_in_folder_for_shape)
-            if reference_image_data_for_shape is None or reference_header_for_shape is None: raise RuntimeError("Échec _get_reference_image pour shape.")
-            ref_shape_initial = reference_image_data_for_shape.shape
-            if len(ref_shape_initial) == 2: ref_shape_hwc = (ref_shape_initial[0], ref_shape_initial[1], 3)
-            elif len(ref_shape_initial) == 3 and ref_shape_initial[2] == 3: ref_shape_hwc = ref_shape_initial
-            else: raise RuntimeError(f"Shape référence non supportée: {ref_shape_initial}")
-            self.reference_header_for_wcs = reference_header_for_shape.copy()
-            del reference_image_data_for_shape, reference_header_for_shape; gc.collect()
-        except Exception as e_ref_shape:
-            self.update_progress(f"❌ Erreur préparation référence/shape: {e_ref_shape}")
-            print(f"ERREUR QM [start_processing SUM/W]: Échec préparation référence/shape : {e_ref_shape}"); traceback.print_exc(limit=2)
-            return False
-
-        print(f"DEBUG (Backend start_processing SUM/W): Appel à self.initialize() avec shape={ref_shape_hwc}...")
-        if not self.initialize(output_dir, ref_shape_hwc):
-            self.processing_active = False
-            print("ERREUR (Backend start_processing SUM/W): Échec de self.initialize() pour SUM/W.")
-            return False
-        print("DEBUG (Backend start_processing SUM/W): self.initialize() terminé avec succès.")
-
-        print("DEBUG (Backend start_processing SUM/W): Configuration des paramètres de session (maintenant depuis les args GUI)...")
-        # --- Stockage des paramètres reçus en argument (maintenant sans le bloc de forçage) ---
-        self.is_mosaic_run = is_mosaic_run
-        self.drizzle_active_session = use_drizzle or self.is_mosaic_run
-        self.api_key = api_key
-        self.apply_chroma_correction = apply_chroma_correction
-        self.correct_hot_pixels = correct_hot_pixels
-        self.hot_pixel_threshold = hot_pixel_threshold
-        self.neighborhood_size = neighborhood_size
-        self.bayer_pattern = bayer_pattern
-        self.perform_cleanup = perform_cleanup
-        self.stacking_mode = stacking_mode
-        self.kappa = float(kappa)
-        
-        self.use_quality_weighting = use_weighting 
-        self.weight_by_snr = weight_by_snr
-        self.weight_by_stars = weight_by_stars
-        self.snr_exponent = snr_exp
-        self.stars_exponent = stars_exp
-        self.min_weight = max(0.01, min(1.0, min_w))
-        print(f"  BACKEND STOCKÉ: self.use_quality_weighting={self.use_quality_weighting}")
-        if self.use_quality_weighting:
-            print(f"    -> Pondération par SNR: {self.weight_by_snr}, Exp: {self.snr_exponent}") #... etc
-        
-        self.apply_final_scnr = apply_final_scnr 
-        self.final_scnr_target_channel = final_scnr_target_channel
-        self.final_scnr_amount = final_scnr_amount 
-        self.final_scnr_preserve_luminosity = final_scnr_preserve_luminosity
-        print(f"  BACKEND STOCKÉ: self.apply_final_scnr={self.apply_final_scnr}, Amount={self.final_scnr_amount}")
-        
-        if self.drizzle_active_session: # ... (logique inchangée)
-            if self.is_mosaic_run: # ...
-                current_mosaic_settings = mosaic_settings if isinstance(mosaic_settings, dict) else {}
-                self.drizzle_kernel = current_mosaic_settings.get('kernel', drizzle_kernel) # ...
-            else: # ...
-                 self.drizzle_kernel = drizzle_kernel # ...
-            self.drizzle_mode = drizzle_mode if drizzle_mode in ["Final", "Incremental"] else "Final" # ...
-            self.drizzle_scale = float(drizzle_scale) # ...
-            self.drizzle_wht_threshold = max(0.01, min(1.0, float(drizzle_wht_threshold))) # ...
-            print(f"   -> Params Drizzle Actifs -> Mode: {self.drizzle_mode}, Scale: {self.drizzle_scale:.1f}, WHT: {self.drizzle_wht_threshold:.2f}, Kernel: {self.drizzle_kernel}, Pixfrac: {self.drizzle_pixfrac:.2f}")
-        else: print("DEBUG (Backend start_processing SUM/W): Session Drizzle non active.")
-
-        print("DEBUG (Backend start_processing SUM/W): Stockage des paramètres Expert...")
-        self.bn_grid_size_str = bn_grid_size_str
-        self.bn_perc_low = bn_perc_low
-        self.bn_perc_high = bn_perc_high
-        self.bn_std_factor = bn_std_factor
-        self.bn_min_gain = bn_min_gain
-        self.bn_max_gain = bn_max_gain
-        self.cb_border_size = cb_border_size
-        self.cb_blur_radius = cb_blur_radius
-        self.cb_min_b_factor = cb_min_b_factor
-        self.cb_max_b_factor = cb_max_b_factor
-        self.final_edge_crop_percent_decimal = float(final_edge_crop_percent) / 100.0
-        print(f"  BACKEND STOCKÉ: self.bn_grid_size_str='{self.bn_grid_size_str}', self.bn_perc_high={self.bn_perc_high}, self.bn_std_factor={self.bn_std_factor}")
-        
-        print("DEBUG (Backend start_processing SUM/W): Stockage des paramètres Photutils BN...")
-        self.apply_photutils_bn = apply_photutils_bn
-        self.photutils_bn_box_size = photutils_bn_box_size
-        self.photutils_bn_filter_size = photutils_bn_filter_size
-        self.photutils_bn_sigma_clip = photutils_bn_sigma_clip
-        self.photutils_bn_exclude_percentile = photutils_bn_exclude_percentile
-        print(f"  BACKEND STOCKÉ: self.apply_photutils_bn={self.apply_photutils_bn}")
-        print(f"  BACKEND STOCKÉ: self.photutils_bn_filter_size={self.photutils_bn_filter_size}")
-        
-        self.apply_feathering = apply_feathering 
-        self.feather_blur_px = feather_blur_px   
-        print(f"  BACKEND STOCKÉ (valeur reçue): self.apply_feathering={self.apply_feathering}")
-        print(f"  BACKEND STOCKÉ (valeur reçue): self.feather_blur_px={self.feather_blur_px}")
-        # --- Stockage des paramètres Low WHT Mask ---
-        self.apply_low_wht_mask = apply_low_wht_mask
-        self.low_wht_percentile = low_wht_percentile
-        self.low_wht_soften_px = low_wht_soften_px
-        print(f"  BACKEND STOCKÉ: self.apply_low_wht_mask={self.apply_low_wht_mask}") # <-- NOUVEAU LOG
-        print(f"  BACKEND STOCKÉ: self.low_wht_percentile={self.low_wht_percentile}") # <-- NOUVEAU LOG
-        print(f"  BACKEND STOCKÉ: self.low_wht_soften_px={self.low_wht_soften_px}")   # <-- NOUVEAU LOG
-        # --- ---
-        requested_batch_size = batch_size # ... (logique estimation batch_size identique) ...
-        if requested_batch_size <= 0: # ...
-             sample_img_path = None # ...
-             if input_dir and os.path.isdir(input_dir): fits_files = [f for f in os.listdir(input_dir) if f.lower().endswith(('.fit', '.fits'))]; sample_img_path = os.path.join(input_dir, fits_files[0]) if fits_files else None # ...
-             try: estimated_size = estimate_batch_size(sample_image_path=sample_img_path); self.batch_size = estimated_size; self.update_progress(f"✅ Taille lot auto estimée: {estimated_size}", None) # ...
-             except Exception as est_err: self.update_progress(f"⚠️ Erreur estimation taille lot: {est_err}. Utilisation défaut (10).", None); self.batch_size = 10 # ...
-        else: self.batch_size = requested_batch_size # ...
-        if self.batch_size < 3: self.update_progress(f"⚠️ Taille de lot ({self.batch_size}) trop petite, ajustée à 3.", None); self.batch_size = 3 # ...
-        self.update_progress(f"ⓘ Taille de lot effective pour le traitement : {self.batch_size}") # ...
-        if self.apply_final_scnr: self.update_progress(f"🎨 SCNR Final (Cible: {self.final_scnr_target_channel}, {self.final_scnr_amount*100:.0f}%) sera appliqué.") # ...
-        if self.apply_feathering: self.update_progress(f"🖌️ Feathering (Flou: {self.feather_blur_px}px) sera appliqué.")
-        if self.use_quality_weighting: self.update_progress(f"⚖️ Pondération Qualité Activée (SNR^{self.snr_exponent:.1f}, Stars^{self.stars_exponent:.1f}, MinW={self.min_weight:.2f}).") # ...
-        
-        initial_folders_to_add_count = 0 # ... (logique gestion folders identique)
-        with self.folders_lock: # ...
-            self.additional_folders = [] # ...
-            if initial_additional_folders: # ...
-                for folder_iter in initial_additional_folders: # ...
-                    abs_folder = os.path.abspath(folder_iter) # ...
-                    if os.path.isdir(abs_folder) and abs_folder not in self.additional_folders: # ...
-                        self.additional_folders.append(abs_folder); initial_folders_to_add_count += 1 # ...
-        if initial_folders_to_add_count > 0: self.update_progress(f"ⓘ {initial_folders_to_add_count} dossier(s) pré-ajouté(s) en attente."); self.update_progress(f"folder_count_update:{len(self.additional_folders)}") # ...
-
-        initial_files_added = self._add_files_to_queue(self.current_folder) # ...
-        if initial_files_added > 0: self._recalculate_total_batches(); self.update_progress(f"📋 {initial_files_added} fichiers initiaux ajoutés. Total lots estimé: {self.total_batches_estimated if self.total_batches_estimated > 0 else '?'}") # ...
-        elif not self.additional_folders: self.update_progress("⚠️ Aucun fichier initial trouvé ou dossier supplémentaire en attente.") # ...
-        
-        self.aligner.reference_image_path = reference_path_ui or None # ...
-
-        print("DEBUG (Backend start_processing SUM/W): Démarrage du thread worker...")
-        self.processing_thread = threading.Thread(target=self._worker, name="StackerWorker"); self.processing_thread.daemon = True
-        self.processing_thread.start(); self.processing_active = True
-        self.update_progress("🚀 Thread de traitement démarré.")
-        print("DEBUG (Backend start_processing SUM/W): Fin.")
-        return True
-
-
-
-
-
-###############################################################################################################################################
-
-
-
-
-
-
-    def _save_drizzle_input_temp(self, aligned_data, header):
-        """
-        Sauvegarde une image alignée (HxWx3 float32) dans le dossier temp Drizzle,
-        en transposant en CxHxW et en INJECTANT l'OBJET WCS DE RÉFÉRENCE stocké
-        dans le header sauvegardé.
-
-        Args:
-            aligned_data (np.ndarray): Données alignées (HxWx3 float32, 0-1).
-            header (fits.Header): Header FITS ORIGINAL (pour métadonnées non-WCS).
-
-        Returns:
-            str or None: Chemin complet du fichier sauvegardé, ou None en cas d'erreur.
-        """
-        # Vérifications initiales
-        if self.drizzle_temp_dir is None: self.update_progress("❌ Erreur interne: Dossier temp Drizzle non défini."); return None
-        os.makedirs(self.drizzle_temp_dir, exist_ok=True)
-        if aligned_data.ndim != 3 or aligned_data.shape[2] != 3: self.update_progress(f"❌ Erreur interne: _save_drizzle_input_temp attend HxWx3, reçu {aligned_data.shape}"); return None
-        # --- VÉRIFIER SI L'OBJET WCS DE RÉFÉRENCE EST DISPONIBLE ---
-        if self.reference_wcs_object is None:
-             self.update_progress("❌ Erreur interne: Objet WCS de référence non disponible pour sauvegarde temp.")
-             return None
-        # --- FIN VÉRIFICATION ---
-
-        try:
-            temp_filename = f"aligned_input_{self.aligned_files_count:05d}.fits"
-            temp_filepath = os.path.join(self.drizzle_temp_dir, temp_filename)
-
-            # --- Préparer les données : Transposer HxWxC -> CxHxW ---
-            data_to_save = np.moveaxis(aligned_data, -1, 0).astype(np.float32)
-
-            # --- Préparer le header ---
-            header_to_save = header.copy() if header else fits.Header()
-
-            # --- EFFACER l'ancien WCS potentiellement invalide ---
-            keys_to_remove = ['PC1_1', 'PC1_2', 'PC2_1', 'PC2_2', 'CD1_1', 'CD1_2', 'CD2_1', 'CD2_2',
-                              'CRPIX1', 'CRPIX2', 'CRVAL1', 'CRVAL2', 'CTYPE1', 'CTYPE2', 'CUNIT1', 'CUNIT2',
-                              'CDELT1', 'CDELT2', 'CROTA2']
-            for key in keys_to_remove:
-                if key in header_to_save:
-                    del header_to_save[key]
-
-            # --- INJECTER le WCS de l'OBJET WCS de référence ---
-            ref_wcs_header = self.reference_wcs_object.to_header(relax=True)
-            header_to_save.update(ref_wcs_header)
-
-            # --- Mettre à jour NAXIS pour CxHxW ---
-            header_to_save['NAXIS'] = 3
-            header_to_save['NAXIS1'] = aligned_data.shape[1] # Width
-            header_to_save['NAXIS2'] = aligned_data.shape[0] # Height
-            header_to_save['NAXIS3'] = 3                   # Channels
-            if 'CTYPE3' not in header_to_save: header_to_save['CTYPE3'] = 'CHANNEL'
-
-            # --- Sauvegarde ---
-            hdu = fits.PrimaryHDU(data=data_to_save, header=header_to_save)
-            hdul = fits.HDUList([hdu])
-            hdul.writeto(temp_filepath, overwrite=True, checksum=False, output_verify='ignore')
-            hdul.close()
-
-            # print(f"   -> Temp Drizzle sauvegardé ({os.path.basename(temp_filepath)}) avec WCS Ref Obj.") # DEBUG
-            return temp_filepath
-
-        except Exception as e:
-            temp_filename_for_error = f"aligned_input_{self.aligned_files_count:05d}.fits"
-            self.update_progress(f"❌ Erreur sauvegarde fichier temp Drizzle {temp_filename_for_error}: {e}")
-            traceback.print_exc(limit=2)
-            return None
-
-
-
-
-
-
-################################################################################################################################################
-
-
-    def _list_drizzle_temp_files(self):
-        """
-        Retourne la liste triée des chemins complets des fichiers FITS
-        présents dans le dossier temporaire Drizzle.
-        """
-        # Vérifier si le dossier est défini et existe
-        if self.drizzle_temp_dir is None or not os.path.isdir(self.drizzle_temp_dir):
-            self.update_progress("⚠️ Dossier temp Drizzle non trouvé pour listage.")
-            return [] # Retourner liste vide
-
-        try:
-            # Lister les fichiers correspondant au pattern attendu
-            files = [
-                os.path.join(self.drizzle_temp_dir, f)
-                for f in os.listdir(self.drizzle_temp_dir)
-                if f.lower().endswith('.fits') and f.startswith('aligned_input_')
-            ]
-            # Trier la liste pour un ordre cohérent
-            files.sort()
-            return files
-
-        except Exception as e:
-            # Gérer les erreurs de listage (permissions, etc.)
-            self.update_progress(f"❌ Erreur listage fichiers temp Drizzle: {e}")
-            return [] # Retourner liste vide en cas d'erreur
-
-###################################################################################################################################################
-
-
-    def _cleanup_drizzle_temp_files(self):
-        """Supprime le dossier temporaire Drizzle et tout son contenu."""
-        if self.drizzle_temp_dir is None: # self.drizzle_temp_dir dépend de self.output_folder
-            if self.output_folder is None:
-                print("WARN QM [_cleanup_drizzle_temp_files]: self.output_folder non défini, nettoyage Drizzle temp annulé.")
-                return
-        else:
-            self.drizzle_temp_dir = os.path.join(self.output_folder, "drizzle_temp_inputs")
-        # Vérifier si le dossier est défini et existe
-        if self.drizzle_temp_dir and os.path.isdir(self.drizzle_temp_dir):
-            try:
-                # Utiliser shutil.rmtree pour supprimer le dossier et son contenu
-                shutil.rmtree(self.drizzle_temp_dir)
-                self.update_progress(f"🧹 Dossier temporaire Drizzle supprimé: {os.path.basename(self.drizzle_temp_dir)}")
-            except Exception as e:
-                # Log l'erreur si la suppression échoue
-                self.update_progress(f"⚠️ Erreur suppression dossier temp Drizzle ({os.path.basename(self.drizzle_temp_dir)}): {e}")
-        # else: # Log optionnel si le dossier n'existait pas
-            # self.update_progress("ⓘ Dossier temp Drizzle non trouvé pour nettoyage (normal si Drizzle inactif ou déjà nettoyé).")     
-
-
-################################################################################################################################################
-
-
-    def stop(self):
-        if not self.processing_active: return
-        self.update_progress("⛔ Arrêt demandé..."); self.stop_processing = True; self.aligner.stop_processing = True
-
-
-################################################################################################################################################
-
-
-    def is_running(self):
-        """Vérifie si le thread de traitement est actif et en cours d'exécution."""
-        # Vérifier si l'attribut processing_active existe et est True
-        is_processing_flag_active = getattr(self, 'processing_active', False)
-        
-        # Vérifier si l'attribut processing_thread existe
-        thread_exists = hasattr(self, 'processing_thread')
-        
-        # Si les deux existent, vérifier si le thread est non None et vivant
-        is_thread_alive_and_valid = False
-        if thread_exists:
-            thread_obj = getattr(self, 'processing_thread', None)
-            if thread_obj is not None and thread_obj.is_alive():
-                is_thread_alive_and_valid = True
-        
-        # print(f"DEBUG QM [is_running]: processing_active={is_processing_flag_active}, thread_exists={thread_exists}, thread_alive={is_thread_alive_and_valid}") # Debug
-        return is_processing_flag_active and thread_exists and is_thread_alive_and_valid
-
-
-
-######################################################################################################################################################
-
-
-
-
-# --- DANS LA CLASSE SeestarQueuedStacker DANS seestar/queuep/queue_manager.py ---
-
-    def _process_and_save_drizzle_batch(self, batch_data_list, output_wcs, output_shape_2d_hw, batch_num):
-        """
-        Traite un lot de données alignées en mémoire en utilisant Drizzle et sauvegarde
-        les fichiers science (CxHxW) et poids (HxW x3) intermédiaires pour ce lot.
-        CORRIGÉ: Initialisation de Drizzle() sans out_wcs/out_shape car non supporté par stsci.drizzle.
-
-        Args:
-            batch_data_list (list): Liste de tuples: [(aligned_data_HxWxC, header, wcs_object), ...].
-                                    wcs_object doit être le WCS de référence pour toutes (celui de l'image alignée).
-            output_wcs (astropy.wcs.WCS): WCS de la grille de SORTIE Drizzle.
-            output_shape_2d_hw (tuple): Shape (H, W) de la grille de SORTIE Drizzle.
-            batch_num (int): Numéro du lot actuel pour nommage des fichiers.
-
-        Returns:
-            tuple: (sci_filepath, [wht_r_filepath, wht_g_filepath, wht_b_filepath])
-                   Chemins des fichiers intermédiaires créés pour ce lot, ou (None, []) si échec.
-        """
-        num_files_in_batch = len(batch_data_list)
-        self.update_progress(f"💧 Traitement Drizzle du lot #{batch_num} ({num_files_in_batch} images)...")
-        batch_start_time = time.time()
-        print(f"DEBUG QM [_process_and_save_drizzle_batch V2_CORRECTED]: Lot #{batch_num} avec {num_files_in_batch} images.")
-        print(f"  -> WCS de sortie cible fourni: {'Oui' if output_wcs else 'Non'}, Shape de sortie cible: {output_shape_2d_hw}")
-
-        if not batch_data_list:
-            self.update_progress(f"   - Warning: Lot Drizzle #{batch_num} vide.")
-            return None, []
-
-        # --- Vérifier la validité de output_wcs et output_shape_2d_hw (essentiels) ---
-        if output_wcs is None or output_shape_2d_hw is None:
-            self.update_progress(f"   - ERREUR: WCS ou Shape de sortie manquant pour lot Drizzle #{batch_num}. Traitement annulé.")
-            print(f"ERREUR QM [_process_and_save_drizzle_batch V2_CORRECTED]: output_wcs ou output_shape_2d_hw est None pour lot #{batch_num}.")
-            return None, []
-        if not isinstance(output_wcs, WCS) or not output_wcs.is_celestial:
-            self.update_progress(f"   - ERREUR: output_wcs invalide (non WCS ou non céleste) pour lot Drizzle #{batch_num}.")
-            print(f"ERREUR QM [_process_and_save_drizzle_batch V2_CORRECTED]: output_wcs invalide pour lot #{batch_num}.")
-            return None, []
-        if not isinstance(output_shape_2d_hw, tuple) or len(output_shape_2d_hw) != 2 or \
-           not all(isinstance(dim, int) and dim > 0 for dim in output_shape_2d_hw):
-            self.update_progress(f"   - ERREUR: output_shape_2d_hw invalide (doit être tuple de 2 entiers > 0) pour lot Drizzle #{batch_num}.")
-            print(f"ERREUR QM [_process_and_save_drizzle_batch V2_CORRECTED]: output_shape_2d_hw ({output_shape_2d_hw}) invalide pour lot #{batch_num}.")
-            return None, []
-
-        # --- Vérification cohérence WCS et Shape Entrée (sécurité) ---
-        ref_wcs_for_batch_input_images = None # WCS des images d'ENTRÉE de ce lot (devrait être le même pour toutes)
-        ref_input_shape_hw = None             # Shape des images d'ENTRÉE
-        valid_batch_items = []
-
-        for i, item_tuple in enumerate(batch_data_list):
-            if not (isinstance(item_tuple, tuple) and len(item_tuple) >= 3):
-                self.update_progress(f"   - Warning: Format d'item incorrect pour image {i+1} du lot {batch_num}. Ignorée.")
-                continue
-            
-            img_data, hdr, wcs_obj_input = item_tuple[0], item_tuple[1], item_tuple[2]
-
-            if img_data is None or wcs_obj_input is None:
-                self.update_progress(f"   - Warning: Donnée/WCS manquant pour image {i+1} du lot {batch_num}. Ignorée.")
-                continue
-            if not isinstance(wcs_obj_input, WCS) or not wcs_obj_input.is_celestial:
-                self.update_progress(f"   - Warning: WCS d'entrée invalide pour image {i+1} du lot {batch_num}. Ignorée.")
-                continue
-            
-            current_shape_hw = img_data.shape[:2]
-            if ref_wcs_for_batch_input_images is None: # Première image valide du lot
-                ref_wcs_for_batch_input_images = wcs_obj_input
-                ref_input_shape_hw = current_shape_hw
-            # Pour Drizzle, les WCS d'entrée PEUVENT être différents (images de panneaux différents)
-            # MAIS pour un lot Drizzle "Final" (non-mosaïque), ils devraient tous partager le WCS de référence global.
-            # Si cette fonction est appelée pour un panneau de mosaïque, alors ref_wcs_for_batch_input_images sera le WCS de ce panneau.
-            # La vérification wcs_obj is not ref_wcs_for_batch_input_images n'est pertinente que si on attend un WCS unique.
-            # Pour la robustesse, on ne fait pas cette vérification ici, on se fie au pixmap.
-            
-            if current_shape_hw != ref_input_shape_hw:
-                 self.update_progress(f"   - Warning: Shape d'entrée ({current_shape_hw}) incohérente avec réf. du lot ({ref_input_shape_hw}) pour image {i+1}. Ignorée.")
-                 continue
-            valid_batch_items.append((img_data, hdr, wcs_obj_input)) # Garder le WCS d'entrée individuel
-
-        if not valid_batch_items:
-            self.update_progress(f"   - Erreur: Aucune donnée valide trouvée dans le lot Drizzle #{batch_num}.")
-            return None, []
-        num_valid_images = len(valid_batch_items)
-        self.update_progress(f"   - {num_valid_images}/{num_files_in_batch} images valides pour Drizzle dans le lot.")
-
-        # --- Initialiser les objets Drizzle pour ce lot ---
-        num_output_channels = 3
-        channel_names = ['R', 'G', 'B']
-        drizzlers_batch = []
-        output_images_batch = []  # Stockera les résultats science (counts/s) du lot (HxW) par canal
-        output_weights_batch = [] # Stockera les résultats poids (context/exposure) du lot (HxW) par canal
-        
-        try:
-            print(f"DEBUG QM [_process_and_save_drizzle_batch V2_CORRECTED]: Initialisation Drizzle pour lot #{batch_num}. Shape Sortie CIBLE: {output_shape_2d_hw}.")
-            for _ in range(num_output_channels):
-                # Les tableaux NumPy sont créés avec la SHAPE DE SORTIE attendue
-                output_images_batch.append(np.zeros(output_shape_2d_hw, dtype=np.float32))
-                output_weights_batch.append(np.zeros(output_shape_2d_hw, dtype=np.float32))
-            
-            for i in range(num_output_channels):
-                # =================== CORRECTION APPLIQUÉE ICI ===================
-                driz_ch = Drizzle(
-                    out_img=output_images_batch[i],   # Tableau NumPy (H,W) avec la shape de SORTIE
-                    out_wht=output_weights_batch[i],   # Tableau NumPy (H,W) avec la shape de SORTIE
-                    kernel=self.drizzle_kernel,
-                    fillval="0.0"
-                    # PAS DE out_wcs ni out_shape ici pour stsci.drizzle.resample.Drizzle __init__
-                )
-                # ==================================================================
-                drizzlers_batch.append(driz_ch)
-            self.update_progress(f"   - Objets Drizzle initialisés pour lot #{batch_num} (sans out_wcs/shape dans init).")
-
-        except Exception as init_err:
-            self.update_progress(f"   - ERREUR: Échec init Drizzle pour lot #{batch_num}: {init_err}")
-            print(f"ERREUR QM [_process_and_save_drizzle_batch V2_CORRECTED]: Échec init Drizzle: {init_err}"); traceback.print_exc(limit=1)
-            return None, []
-
-
-        # --- Boucle sur les images VALIDES du lot ---
-        processed_in_batch_count = 0
-        for i, (input_data_hxwx3, input_header, wcs_input_image) in enumerate(valid_batch_items): # Utiliser wcs_input_image
-            if self.stop_processing: self.update_progress("🛑 Arrêt pendant traitement lot Drizzle."); break
-            # Nom de fichier pour les logs
-            current_filename_for_log = input_header.get('FILENAME', f'Img_{i+1}_du_lot') if input_header else f'Img_{i+1}_du_lot'
-            print(f"DEBUG QM [_process_and_save_drizzle_batch V2_CORRECTED]: Traitement image {i+1}/{num_valid_images} ('{current_filename_for_log}') du lot #{batch_num}...")
-
-            pixmap = None
-            try:
-                current_input_shape_hw = input_data_hxwx3.shape[:2]
-                y_in, x_in = np.indices(current_input_shape_hw)
-                
-                # Utiliser le WCS de l'image d'ENTRÉE pour convertir vers le ciel
-                print(f"          Pour '{current_filename_for_log}': WCS Entrée CRVAL=({wcs_input_image.wcs.crval[0]:.4f}, {wcs_input_image.wcs.crval[1]:.4f}), PixelShape={wcs_input_image.pixel_shape}") # LOG WCS Entrée
-                world_coords_ra, world_coords_dec = wcs_input_image.all_pix2world(x_in.flatten(), y_in.flatten(), 0)
-                print(f"          Pour '{current_filename_for_log}': Pixels Entrée -> Ciel OK. Nb points: {world_coords_ra.size}")
-                
-                # Projeter depuis le ciel vers les pixels de la grille de SORTIE Drizzle
-                # output_wcs est le WCS de la grille Drizzle cible (grand format)
-                print(f"          Pour '{current_filename_for_log}': WCS Sortie (cible Drizzle) CRVAL=({output_wcs.wcs.crval[0]:.4f}, {output_wcs.wcs.crval[1]:.4f}), PixelShape={output_wcs.pixel_shape}, OutputShapeHW={output_shape_2d_hw}") # LOG WCS Sortie
-                x_out, y_out = output_wcs.all_world2pix(world_coords_ra, world_coords_dec, 0)
-                print(f"          Pour '{current_filename_for_log}': Ciel -> Pixels Sortie OK.")
-
-                pixmap = np.dstack((x_out.reshape(current_input_shape_hw), y_out.reshape(current_input_shape_hw))).astype(np.float32)
-                
-                # ===== AJOUT DE LOGS POUR PIXMAP (identique à ma proposition précédente) =====
-                print(f"        - Pixmap calculé pour '{current_filename_for_log}'. Shape: {pixmap.shape}")
-                if pixmap.size > 0: 
-                    finite_x_out = pixmap[...,0][np.isfinite(pixmap[...,0])]
-                    finite_y_out = pixmap[...,1][np.isfinite(pixmap[...,1])]
-                    if finite_x_out.size > 0 :
-                        print(f"          Range X_out (valides): [{np.min(finite_x_out):.1f}, {np.max(finite_x_out):.1f}] (Shape Sortie W: {output_shape_2d_hw[1]})")
-                    else:
-                        print(f"          Range X_out (valides): Aucun pixel X valide après filtrage NaN/Inf.")
-                    if finite_y_out.size > 0:
-                        print(f"          Range Y_out (valides): [{np.min(finite_y_out):.1f}, {np.max(finite_y_out):.1f}] (Shape Sortie H: {output_shape_2d_hw[0]})")
-                    else:
-                        print(f"          Range Y_out (valides): Aucun pixel Y valide après filtrage NaN/Inf.")
-                    if np.any(~np.isfinite(pixmap[...,0])): print(f"          WARNING: Pixmap X pour '{current_filename_for_log}' contient des non-finis !")
-                    if np.any(~np.isfinite(pixmap[...,1])): print(f"          WARNING: Pixmap Y pour '{current_filename_for_log}' contient des non-finis !")
-                else:
-                    print(f"          WARNING: Pixmap pour '{current_filename_for_log}' est vide !")
-                # ================================================================================
-
-            except Exception as map_err:
-                self.update_progress(f"      -> ERREUR création pixmap image {i+1} ('{current_filename_for_log}'): {map_err}. Ignorée.")
-                print(f"ERREUR QM [_process_and_save_drizzle_batch V2_CORRECTED]: Échec pixmap img {i+1} ('{current_filename_for_log}'): {map_err}")
-                traceback.print_exc(limit=1) # Ajout du traceback pour l'erreur de pixmap
-                continue # Passer à l'image suivante du lot
-
-            if pixmap is not None: # Ce check est important, si pixmap a échoué, on ne continue pas
-                try:
-                    base_exptime = 1.0
-                    if input_header and 'EXPTIME' in input_header:
-                        try: base_exptime = max(1e-6, float(input_header['EXPTIME']))
-                        except (ValueError, TypeError): pass
-                    
-                    print(f"        - Appel add_image pour les 3 canaux de '{current_filename_for_log}'...") # Log avant add_image
-                    for ch_index in range(num_output_channels):
-                        channel_data_2d = input_data_hxwx3[..., ch_index].astype(np.float32)
-                        finite_mask = np.isfinite(channel_data_2d)
-                        if not np.all(finite_mask): channel_data_2d[~finite_mask] = 0.0
-                        
-                        # ===== LOG AVANT CHAQUE ADD_IMAGE (optionnel, mais peut être utile si ça plante ici) =====
-                        # print(f"          Canal {ch_index}: data range [{np.min(channel_data_2d):.3f}, {np.max(channel_data_2d):.3f}], exptime={base_exptime:.2f}, pixfrac={self.drizzle_pixfrac}")
-                        # =====================================================================================
-                        
-                        drizzlers_batch[ch_index].add_image(
-                            data=channel_data_2d,
-                            pixmap=pixmap,
-                            exptime=base_exptime,
-                            pixfrac=self.drizzle_pixfrac,
-                            in_units='counts' 
-                        )
-                    processed_in_batch_count += 1
-                    print(f"  DEBUG QM [_process_and_save_drizzle_batch V2_CORRECTED]: Image {i+1} ('{current_filename_for_log}') ajoutée au Drizzle du lot.")
-                except Exception as drizzle_add_err:
-                    self.update_progress(f"      -> ERREUR add_image {i+1} ('{current_filename_for_log}'): {drizzle_add_err}")
-                    print(f"ERREUR QM [_process_and_save_drizzle_batch V2_CORRECTED]: Échec add_image {i+1} ('{current_filename_for_log}'): {drizzle_add_err}"); traceback.print_exc(limit=1)
-                # Le 'finally' pour del pixmap, channel_data_2d est retiré ici pour être sûr
-                # que pixmap n'est pas supprimé avant d'être utilisé par tous les canaux.
-                # Il sera nettoyé à la fin de l'itération de la boucle principale for.
-
-            # Nettoyage pour cette itération de la boucle principale for
-            if pixmap is not None: del pixmap # Supprimer pixmap s'il a été créé
-            # channel_data_2d est déjà dans une portée plus limitée, mais on peut être explicite si on veut
-            # if 'channel_data_2d' in locals(): del channel_data_2d
-            # gc.collect() n'est pas nécessaire à chaque image, peut ralentir. Mettre à la fin du lot.
-
-        # Fin de la boucle `for i, (input_data_hxwx3, input_header, wcs_input_image) in enumerate(valid_batch_items):`
-        # gc.collect() peut être appelé ici, après que toutes les images du lot ont été traitées.
-        gc.collect() 
-        # ----- Le reste de la méthode _process_and_save_drizzle_batch continue ici -----
-        # --- Sauvegarde des résultats intermédiaires de CE lot ---
-        batch_output_dir = self.drizzle_batch_output_dir
-        os.makedirs(batch_output_dir, exist_ok=True)
-
-        base_out_filename = f"batch_{batch_num:04d}_s{self.drizzle_scale:.1f}p{self.drizzle_pixfrac:.1f}{self.drizzle_kernel}"
-        out_filepath_sci = os.path.join(batch_output_dir, f"{base_out_filename}_sci.fits")
-        out_filepaths_wht = []
-        self.update_progress(f"   -> Sauvegarde résultats intermédiaires lot #{batch_num}...")
-        print(f"DEBUG QM [_process_and_save_drizzle_batch V2_CORRECTED]: Sauvegarde vers {batch_output_dir}")
-
-        try:
-            # output_images_batch contient les données SCI drizzlées (counts/s ou normalisé par exptime) par canal
-            final_sci_data_batch_hwc = np.stack(output_images_batch, axis=-1) 
-            final_sci_data_to_save = np.moveaxis(final_sci_data_batch_hwc, -1, 0).astype(np.float32) # CxHxW
-
-            final_header_sci = output_wcs.to_header(relax=True) 
-            final_header_sci['NINPUTS'] = (processed_in_batch_count, f'Valid input images for Drizzle batch {batch_num}')
-            final_header_sci['ISCALE'] = (self.drizzle_scale, 'Drizzle scale factor'); final_header_sci['PIXFRAC'] = (self.drizzle_pixfrac, 'Drizzle pixfrac')
-            final_header_sci['KERNEL'] = (self.drizzle_kernel, 'Drizzle kernel'); final_header_sci['HISTORY'] = f'Drizzle Batch {batch_num} by SeestarStacker'
-            final_header_sci['BUNIT'] = 'Counts/s' 
-            final_header_sci['NAXIS'] = 3; final_header_sci['NAXIS1'] = final_sci_data_to_save.shape[2]
-            final_header_sci['NAXIS2'] = final_sci_data_to_save.shape[1]; final_header_sci['NAXIS3'] = final_sci_data_to_save.shape[0]
-            final_header_sci['CTYPE3'] = 'CHANNEL' 
-            try: final_header_sci['CHNAME1'] = 'R'; final_header_sci['CHNAME2'] = 'G'; final_header_sci['CHNAME3'] = 'B'
-            except Exception: pass
-
-            fits.writeto(out_filepath_sci, final_sci_data_to_save, final_header_sci, overwrite=True, checksum=False, output_verify='ignore')
-            self.update_progress(f"      -> Science lot sauvegardé: {os.path.basename(out_filepath_sci)}")
-            print(f"DEBUG QM [_process_and_save_drizzle_batch V2_CORRECTED]: Fichier SCI lot sauvegardé: {out_filepath_sci}")
-            del final_sci_data_batch_hwc, final_sci_data_to_save; gc.collect()
-
-        except Exception as e:
-            self.update_progress(f"   - ERREUR sauvegarde science lot #{batch_num}: {e}")
-            print(f"ERREUR QM [_process_and_save_drizzle_batch V2_CORRECTED]: Échec sauvegarde SCI: {e}"); traceback.print_exc(limit=1)
-            del drizzlers_batch, output_images_batch, output_weights_batch; gc.collect()
-            return None, []
-
-        # Sauvegarde Poids (HxW par canal)
-        for i in range(num_output_channels):
-            ch_name = channel_names[i]
-            out_filepath_wht = os.path.join(batch_output_dir, f"{base_out_filename}_wht_{ch_name}.fits")
-            out_filepaths_wht.append(out_filepath_wht)
-            try:
-                # output_weights_batch[i] contient la carte de poids HxW pour le canal i
-                wht_data_to_save = output_weights_batch[i].astype(np.float32)
-
-                wht_header = output_wcs.to_header(relax=True)
-                for key in ['NAXIS3', 'CTYPE3', 'CRPIX3', 'CRVAL3', 'CDELT3', 'CUNIT3', 'PC3_1', 'PC3_2', 'PC3_3', 'PC1_3', 'PC2_3', 'CHNAME1', 'CHNAME2', 'CHNAME3']:
-                    if key in wht_header: del wht_header[key]
-                wht_header['NAXIS'] = 2; wht_header['NAXIS1'] = wht_data_to_save.shape[1] # W
-                wht_header['NAXIS2'] = wht_data_to_save.shape[0] # H
-                wht_header['HISTORY'] = f'Drizzle Weights ({ch_name}) for batch {batch_num}'; wht_header['NINPUTS'] = processed_in_batch_count
-                wht_header['BUNIT'] = 'Weight'
-
-                fits.writeto(out_filepath_wht, wht_data_to_save, wht_header, overwrite=True, checksum=False, output_verify='ignore')
-                print(f"  DEBUG QM [_process_and_save_drizzle_batch V2_CORRECTED]: Fichier WHT lot ({ch_name}) sauvegardé: {out_filepath_wht}. Range WHT: [{np.min(wht_data_to_save):.2f}, {np.max(wht_data_to_save):.2f}]")
-            except Exception as e:
-                self.update_progress(f"   - ERREUR sauvegarde poids {ch_name} lot #{batch_num}: {e}")
-                print(f"ERREUR QM [_process_and_save_drizzle_batch V2_CORRECTED]: Échec sauvegarde WHT {ch_name}: {e}"); traceback.print_exc(limit=1)
-                if os.path.exists(out_filepath_sci):
-                    try: os.remove(out_filepath_sci)
-                    except Exception: pass
-                for wht_f in out_filepaths_wht: # Nettoyer ceux déjà sauvegardés
-                    if os.path.exists(wht_f):
-                        try: os.remove(wht_f)
-                        except Exception: pass
-                del drizzlers_batch, output_images_batch, output_weights_batch; gc.collect()
-                return None, []
-
-        self.update_progress(f"   -> Sauvegarde lot #{batch_num} terminée.")
-        del drizzlers_batch, output_images_batch, output_weights_batch; gc.collect()
-        return out_filepath_sci, out_filepaths_wht
-
-
-
-
-
-######################################################################################################################################################
-
+# --- START OF FILE seestar/queuep/queue_manager.py ---
+"""
+Module de gestion de file d'attente pour le traitement des images astronomiques.
+Gère l'alignement et l'empilement incrémental par LOTS dans un thread séparé.
+(Version Révisée 9: Imports strictement nécessaires au niveau module)
+"""
+print("DEBUG QM: Début chargement module queue_manager.py")
+
+# --- Standard Library Imports ---
+import gc
+import math
+import os
+from queue import Queue, Empty # Essentiel pour la classe
+import shutil
+import threading              # Essentiel pour la classe (Lock)
+import time
+import traceback
+import warnings
+
+print("DEBUG QM: Imports standard OK.")
+
+# --- Third-Party Library Imports ---
+from ..core.background import subtract_background_2d, _PHOTOUTILS_AVAILABLE as _PHOTOUTILS_BG_SUB_AVAILABLE
+import astroalign as aa
+import cv2
+import numpy as np
+from astropy.coordinates import SkyCoord
+from astropy import units as u
+from astropy.io import fits
+from astropy.stats import sigma_clipped_stats
+from astropy.wcs import WCS, FITSFixedWarning
+from ccdproc import CCDData, combine as ccdproc_combine
+from ..enhancement.stack_enhancement import apply_edge_crop
+print("DEBUG QM: Imports tiers (numpy, cv2, astropy, ccdproc) OK.")
+
+# --- Optional Third-Party Imports (with availability flags) ---
+try:
+    import cupy
+    _cupy_installed = True
+    print("DEBUG QM: Import CuPy OK.")
+except ImportError:
+    _cupy_installed = False
+    print("DEBUG QM: Import CuPy échoué (normal si non installé).")
+
+try:
+    # On importe juste Drizzle ici, car la CLASSE est utilisée dans les méthodes
+    from drizzle.resample import Drizzle
+    _OO_DRIZZLE_AVAILABLE = True
+    print("DEBUG QM: Import drizzle.resample.Drizzle OK.")
+except ImportError as e_driz_cls:
+    _OO_DRIZZLE_AVAILABLE = False
+    Drizzle = None # Définir comme None si indisponible
+    print(f"ERROR QM: Échec import drizzle.resample.Drizzle: {e_driz_cls}")
+
+
+# --- Core/Internal Imports (Needed for __init__ or core logic) ---
+try: from ..core.hot_pixels import detect_and_correct_hot_pixels
+except ImportError as e: print(f"ERREUR QM: Échec import detect_and_correct_hot_pixels: {e}"); raise
+try: from ..core.image_processing import (load_and_validate_fits, debayer_image, save_fits_image, save_preview_image)
+except ImportError as e: print(f"ERREUR QM: Échec import image_processing: {e}"); raise
+try: from ..core.utils import estimate_batch_size
+except ImportError as e: print(f"ERREUR QM: Échec import utils: {e}"); raise
+try: from ..enhancement.color_correction import ChromaticBalancer
+except ImportError as e_cb: print(f"ERREUR QM: Échec import ChromaticBalancer: {e_cb}"); raise
+
+# --- Imports INTERNES à déplacer en IMPORTS TARDIFS (si utilisés uniquement dans des méthodes spécifiques) ---
+# Ces modules/fonctions sont gérés par des appels conditionnels ou try/except dans les méthodes où ils sont utilisés.
+# from ..enhancement.drizzle_integration import _load_drizzle_temp_file, DrizzleProcessor, _create_wcs_from_header 
+# from ..enhancement.astrometry_solver import solve_image_wcs 
+# from ..enhancement.mosaic_processor import process_mosaic_from_aligned_files 
+# from ..enhancement.stack_enhancement import StackEnhancer # Cette classe n'est pas utilisée ici
+
+# --- Configuration des Avertissements ---
+warnings.filterwarnings('ignore', category=FITSFixedWarning)
+print("DEBUG QM: Configuration warnings OK.")
+# --- FIN Imports ---
+
+
+# --- Internal Project Imports (Core Modules ABSOLUMENT nécessaires pour la classe/init) ---
+# Core Alignment (Instancié dans __init__)
+try:
+    from ..core.alignment import SeestarAligner
+    print("DEBUG QM: Import SeestarAligner OK.")
+except ImportError as e: print(f"ERREUR QM: Échec import SeestarAligner: {e}"); raise
+# Core Hot Pixels (Utilisé dans _worker -> _process_file)
+try:
+    from ..core.hot_pixels import detect_and_correct_hot_pixels
+    print("DEBUG QM: Import detect_and_correct_hot_pixels OK.")
+except ImportError as e: print(f"ERREUR QM: Échec import detect_and_correct_hot_pixels: {e}"); raise
+# Core Image Processing (Utilisé PARTOUT)
+try:
+    from ..core.image_processing import (
+        load_and_validate_fits,
+        debayer_image,
+        save_fits_image,
+        save_preview_image
+    )
+    print("DEBUG QM: Imports image_processing OK.")
+except ImportError as e: print(f"ERREUR QM: Échec import image_processing: {e}"); raise
+# --- IMPORT POUR L'ALIGNEUR LOCAL ---
+try:
+    from ..core import SeestarLocalAligner # Devrait être FastSeestarAligner aliasé
+    _LOCAL_ALIGNER_AVAILABLE = True
+    print("DEBUG QM: Import SeestarLocalAligner (local CV) OK.")
+except ImportError:
+    _LOCAL_ALIGNER_AVAILABLE = False
+    SeestarLocalAligner = None # Définir pour que le code ne plante pas à l'instanciation
+    print("WARN QM: SeestarLocalAligner (local CV) non importable. Alignement mosaïque local désactivé.")
+# ---  ---
+
+
+
+# Core Utils (Utilisé PARTOUT)
+try:
+    from ..core.utils import check_cupy_cuda, estimate_batch_size
+    print("DEBUG QM: Imports utils OK.")
+except ImportError as e: print(f"ERREUR QM: Échec import utils: {e}"); raise
+# Enhancement Color Correction (Instancié dans __init__)
+try:
+    from ..enhancement.color_correction import ChromaticBalancer
+    print("DEBUG QM: Import ChromaticBalancer OK.")
+except ImportError as e: print(f"ERREUR QM: Échec import ChromaticBalancer: {e}"); raise
+
+try:
+    from ..enhancement.stack_enhancement import feather_by_weight_map # NOUVEL IMPORT
+    _FEATHERING_AVAILABLE = True
+    print("DEBUG QM: Import feather_by_weight_map depuis stack_enhancement OK.")
+except ImportError as e_feather:
+    _FEATHERING_AVAILABLE = False
+    print(f"ERREUR QM: Échec import feather_by_weight_map depuis stack_enhancement: {e_feather}")
+    # Définir une fonction factice pour que le code ne plante pas si l'import échoue
+    # lors des appels ultérieurs, bien qu'on vérifiera _FEATHERING_AVAILABLE.
+    def feather_by_weight_map(img, wht, blur_px=256, eps=1e-6):
+        print("ERREUR: Fonction feather_by_weight_map non disponible (échec import).")
+        return img # Retourner l'image originale
+try:
+    from ..enhancement.stack_enhancement import apply_low_wht_mask # NOUVEL IMPORT
+    _LOW_WHT_MASK_AVAILABLE = True
+    print("DEBUG QM: Import apply_low_wht_mask depuis stack_enhancement OK.")
+except ImportError as e_low_wht:
+    _LOW_WHT_MASK_AVAILABLE = False
+    print(f"ERREUR QM: Échec import apply_low_wht_mask: {e_low_wht}")
+    def apply_low_wht_mask(img, wht, percentile=5, soften_px=128, progress_callback=None): # Factice
+        if progress_callback: progress_callback("   [LowWHTMask] ERREUR: Fonction apply_low_wht_mask non disponible (échec import).", None)
+        else: print("ERREUR: Fonction apply_low_wht_mask non disponible (échec import).")
+        return img
+# --- Optional Third-Party Imports (Post-processing related) ---
+# Ces imports sont tentés globalement. Des flags indiquent leur disponibilité.
+_PHOTOUTILS_BG_SUB_AVAILABLE = False
+try:
+    from ..core.background import subtract_background_2d
+    _PHOTOUTILS_BG_SUB_AVAILABLE = True
+    print("DEBUG QM: Import subtract_background_2d (Photutils) OK.")
+except ImportError as e:
+    subtract_background_2d = None # Fonction factice
+    print(f"WARN QM: Échec import subtract_background_2d (Photutils): {e}")
+
+_BN_AVAILABLE = False # Neutralisation de fond globale
+try:
+    from ..tools.stretch import neutralize_background_automatic
+    _BN_AVAILABLE = True
+    print("DEBUG QM: Import neutralize_background_automatic OK.")
+except ImportError as e:
+    neutralize_background_automatic = None # Fonction factice
+    print(f"WARN QM: Échec import neutralize_background_automatic: {e}")
+
+_SCNR_AVAILABLE = False # SCNR Final
+try:
+    from ..enhancement.color_correction import apply_scnr
+    _SCNR_AVAILABLE = True
+    print("DEBUG QM: Import apply_scnr OK.")
+except ImportError as e:
+    apply_scnr = None # Fonction factice
+    print(f"WARN QM: Échec import apply_scnr: {e}")
+
+_CROP_AVAILABLE = False # Rognage Final
+try:
+    from ..enhancement.stack_enhancement import apply_edge_crop
+    _CROP_AVAILABLE = True
+    print("DEBUG QM: Import apply_edge_crop OK.")
+except ImportError as e:
+    apply_edge_crop = None # Fonction factice
+    print(f"WARN QM: Échec import apply_edge_crop: {e}")
+
+# --- Imports INTERNES à déplacer en IMPORTS TARDIFS ---
+# Ces modules seront importés seulement quand les méthodes spécifiques sont appelées
+# pour éviter les dépendances circulaires au chargement initial.
+
+from ..enhancement.drizzle_integration import _load_drizzle_temp_file, DrizzleProcessor, _create_wcs_from_header # Déplacé vers _worker, etc.
+from ..enhancement.astrometry_solver import solve_image_wcs # Déplacé vers _worker/_process_file
+from ..enhancement.mosaic_processor import process_mosaic_from_aligned_files # Déplacé vers _worker
+from ..enhancement.stack_enhancement import StackEnhancer # Importé tardivement si nécessaire dans _save_final_stack ou ailleurs
+
+
+# --- Configuration des Avertissements ---
+warnings.filterwarnings('ignore', category=FITSFixedWarning)
+print("DEBUG QM: Configuration warnings OK.")
+# --- FIN Imports ---
+
+
+class SeestarQueuedStacker:
+    """
+    Classe pour l'empilement des images Seestar avec file d'attente et traitement par lots.
+    Gère l'alignement et l'empilement dans un thread séparé.
+    Ajout de la pondération basée sur la qualité (SNR, Nombre d'étoiles).
+    """
+    print("DEBUG QM: Lecture de la définition de la classe SeestarQueuedStacker...")
+
+
+
+
+
+# --- DANS LA CLASSE SeestarQueuedStacker DANS seestar/queuep/queue_manager.py ---
+
+    def __init__(self):
+        print("\n==== DÉBUT INITIALISATION SeestarQueuedStacker (AVEC LocalAligner) ====") # Modifié
+        
+        # --- 1. Attributs Critiques et Simples ---
+        print("  -> Initialisation attributs simples et flags...")
+        self.processing_active = False; self.stop_processing = False; self.processing_error = None
+        self.is_mosaic_run = False; self.drizzle_active_session = False # Sera défini dans start_processing
+        self.perform_cleanup = True; self.use_quality_weighting = True 
+        self.correct_hot_pixels = True; self.apply_chroma_correction = True
+        self.apply_final_scnr = False 
+        # Callbacks
+        self.progress_callback = None; self.preview_callback = None
+        # Queue & Threading
+        self.queue = Queue(); self.folders_lock = threading.Lock(); self.processing_thread = None
+        # File & Folder Management
+        self.processed_files = set(); self.additional_folders = []; self.current_folder = None
+        self.output_folder = None; self.unaligned_folder = None; self.drizzle_temp_dir = None
+        self.drizzle_batch_output_dir = None; self.final_stacked_path = None
+        # Astrometry & WCS Refs
+        self.api_key = None; self.reference_wcs_object = None; self.reference_header_for_wcs = None
+        self.reference_pixel_scale_arcsec = None; self.drizzle_output_wcs = None; self.drizzle_output_shape_hw = None
+        
+        ### Attributs pour SUM / W (Memmap) ###
+        self.sum_memmap_path = None 
+        self.wht_memmap_path = None 
+        self.cumulative_sum_memmap = None  
+        self.cumulative_wht_memmap = None  
+        self.memmap_shape = None           
+        self.memmap_dtype_sum = np.float32 
+        self.memmap_dtype_wht = np.float32 
+        print("  -> Attributs SUM/W (memmap) initialisés à None.")
+        
+        # Paramètres de pondération initialisés
+        self.use_quality_weighting = False 
+        self.weight_by_snr = True          
+        self.weight_by_stars = True        
+        self.snr_exponent = 1.0
+        self.stars_exponent = 0.5
+        self.min_weight = 0.01
+        self.apply_feathering = False
+        self.feather_blur_px = 256
+        
+        self.current_batch_data = [] 
+        self.current_stack_header = None 
+        self.images_in_cumulative_stack = 0 
+        self.total_exposure_seconds = 0.0 
+        self.intermediate_drizzle_batch_files = [] # Important de l'avoir ici
+
+        # Processing Parameters (valeurs par défaut)
+        self.stacking_mode = "kappa-sigma"; self.kappa = 2.5; self.batch_size = 10
+        self.hot_pixel_threshold = 3.0; self.neighborhood_size = 5; self.bayer_pattern = "GRBG"
+        self.drizzle_mode = "Final"; self.drizzle_scale = 2.0; self.drizzle_wht_threshold = 0.7
+        self.drizzle_kernel = "square"; self.drizzle_pixfrac = 1.0 # Note: pixfrac pour Drizzle
+        # snr_exponent, stars_exponent, min_weight sont déjà définis plus haut
+        self.final_scnr_target_channel = 'green'; self.final_scnr_amount = 0.8; self.final_scnr_preserve_luminosity = True
+        
+        # Statistics
+        self.files_in_queue = 0; self.processed_files_count = 0; self.aligned_files_count = 0
+        self.stacked_batches_count = 0; self.total_batches_estimated = 0
+        self.failed_align_count = 0; self.failed_stack_count = 0; self.skipped_files_count = 0
+        self.photutils_bn_applied_in_session = False
+        self.bn_globale_applied_in_session = False
+        self.cb_applied_in_session = False
+        self.feathering_applied_in_session = False # Ajouté pour la cohérence
+        self.low_wht_mask_applied_in_session = False # Ajouté pour la cohérence
+        self.scnr_applied_in_session = False
+        self.crop_applied_in_session = False
+        self.photutils_params_used_in_session = {}
+        print("  -> Attributs simples et paramètres par défaut initialisés.")
+        
+        # --- Attributs pour l'aligneur local ---
+        self.local_aligner_instance = None
+        # Flag pour choisir entre Astrometry.net (si False) et FastAligner (si True et disponible) pour la mosaïque.
+        # Peut être exposé à l'utilisateur plus tard.
+        self.is_local_alignment_preferred_for_mosaic = True 
+        print(f"  -> Mosaïque: Préférence pour alignement local: {self.is_local_alignment_preferred_for_mosaic}")
+        # --- Fin attributs aligneur local ---
+
+        # --- 2. Instanciations de Classes ---
+        try:
+            print("  -> Instanciation ChromaticBalancer...")
+            self.chroma_balancer = ChromaticBalancer(border_size=50, blur_radius=15) # Utiliser des valeurs par défaut raisonnables
+            print("     ✓ ChromaticBalancer OK.")
+        except Exception as e_cb: 
+            print(f"  -> ERREUR ChromaticBalancer: {e_cb}")
+            self.chroma_balancer = None
+            # raise # Optionnel: relancer si critique, ou juste continuer sans
+            
+        try:
+            print("  -> Instanciation SeestarAligner (pour alignement général astroalign)...")
+            self.aligner = SeestarAligner() # Pour l'alignement individuel des images sur la référence principale
+            print("     ✓ SeestarAligner (astroalign) OK.")
+        except Exception as e_align: 
+            print(f"  -> ERREUR SeestarAligner (astroalign): {e_align}")
+            self.aligner = None
+            raise # L'aligneur principal est critique
+        
+        # --- Instanciation du SeestarLocalAligner (FastSeestarAligner) ---
+        # _LOCAL_ALIGNER_AVAILABLE est une variable globale définie en haut du module queue_manager.py
+        # lors de la tentative d'import de SeestarLocalAligner.
+        # SeestarLocalAligner (l'alias de la classe) est aussi défini globalement.
+        if _LOCAL_ALIGNER_AVAILABLE and SeestarLocalAligner is not None:
+            try:
+                print("  -> Instanciation SeestarLocalAligner (pour mosaïque locale si préférée)...")
+                # Mettre debug=True pour avoir les logs détaillés du FastAligner lui-même
+                self.local_aligner_instance = SeestarLocalAligner(debug=True) 
+                print("     ✓ SeestarLocalAligner instancié.")
+                # Passer le progress_callback si on veut que FastAligner logue via le GUI
+                # if self.progress_callback and hasattr(self.local_aligner_instance, 'set_progress_callback'):
+                #     self.local_aligner_instance.set_progress_callback(self.progress_callback)
+            except Exception as e_local_align_inst:
+                print(f"  -> ERREUR lors de l'instanciation de SeestarLocalAligner: {e_local_align_inst}")
+                traceback.print_exc(limit=1)
+                self.local_aligner_instance = None
+                # On ne modifie PAS _LOCAL_ALIGNER_AVAILABLE ici. Son statut est fixé à l'import.
+                # L'échec de l'instanciation sera géré par la vérification de `self.local_aligner_instance is not None`.
+                print("     WARN QM: Instanciation de SeestarLocalAligner a échoué. Il ne sera pas utilisable.")
+        else:
+            print("  -> SeestarLocalAligner n'est pas disponible (import échoué ou classe non définie), instanciation ignorée.")
+            self.local_aligner_instance = None # S'assurer qu'il est None
+        # --- FIN Instanciation ---
+
+        print("==== FIN INITIALISATION SeestarQueuedStacker (AVEC LocalAligner) ====\n")
+
+
+
+
+
+
+######################################################################################################################################################
+
+
+
+
+# --- DANS LA CLASSE SeestarQueuedStacker DANS seestar/queuep/queue_manager.py ---
+
+    def initialize(self, output_dir, reference_image_shape):
+        """
+        Prépare les dossiers, réinitialise l'état, et CRÉE/INITIALISE
+        les fichiers memmap pour SUM et WHT.
+
+        Args:
+            output_dir (str): Chemin du dossier de sortie principal.
+            reference_image_shape (tuple): Shape (H, W, C=3) de l'image de référence
+                                           (et donc des accumulateurs SUM/WHT).
+        """
+        print(f"DEBUG QM [initialize SUM/W]: Début avec output_dir='{output_dir}', shape={reference_image_shape}")
+
+        # --- Nettoyage et création dossiers (comme avant) ---
+        try:
+            self.output_folder = os.path.abspath(output_dir)
+            self.unaligned_folder = os.path.join(self.output_folder, "unaligned_files")
+            self.drizzle_temp_dir = os.path.join(self.output_folder, "drizzle_temp_inputs")
+            self.drizzle_batch_output_dir = os.path.join(self.output_folder, "drizzle_batch_outputs")
+            
+            ### NOUVEAU : Définir chemins memmap ###
+            # Placer les fichiers .npy dans un sous-dossier pour la clarté
+            memmap_dir = os.path.join(self.output_folder, "memmap_accumulators")
+            self.sum_memmap_path = os.path.join(memmap_dir, "cumulative_SUM.npy")
+            self.wht_memmap_path = os.path.join(memmap_dir, "cumulative_WHT.npy")
+            print(f"DEBUG QM [initialize SUM/W]: Chemins Memmap définis -> SUM='{self.sum_memmap_path}', WHT='{self.wht_memmap_path}'")
+            ### FIN NOUVEAU ###
+
+            os.makedirs(self.output_folder, exist_ok=True)
+            os.makedirs(self.unaligned_folder, exist_ok=True)
+            os.makedirs(self.drizzle_temp_dir, exist_ok=True)
+            os.makedirs(self.drizzle_batch_output_dir, exist_ok=True)
+            os.makedirs(memmap_dir, exist_ok=True) # Créer le dossier memmap
+
+            # Nettoyage ancien (si activé)
+            # Pas besoin de nettoyer les fichiers memmap ici, on va les écraser avec mode 'w+'
+            if self.perform_cleanup:
+                if os.path.isdir(self.drizzle_temp_dir):
+                    try: shutil.rmtree(self.drizzle_temp_dir); os.makedirs(self.drizzle_temp_dir) # Recréer après suppression
+                    except Exception as e: self.update_progress(f"⚠️ Erreur nettoyage ancien dossier temp Drizzle: {e}")
+                if os.path.isdir(self.drizzle_batch_output_dir):
+                    try: shutil.rmtree(self.drizzle_batch_output_dir); os.makedirs(self.drizzle_batch_output_dir) # Recréer
+                    except Exception as e: self.update_progress(f"⚠️ Erreur nettoyage ancien dossier sorties batch Drizzle: {e}")
+                # On ne supprime pas explicitement les .npy, open_memmap('w+') va écraser
+
+            self.update_progress(f"🗄️ Dossiers prêts (y compris memmap).")
+
+        except OSError as e:
+            self.update_progress(f"❌ Erreur critique création dossiers: {e}", 0)
+            print(f"ERREUR QM [initialize SUM/W]: Échec création dossiers.") # Debug
+            return False
+
+        # --- Validation Shape Référence ---
+        if not isinstance(reference_image_shape, tuple) or len(reference_image_shape) != 3 or reference_image_shape[2] != 3:
+            self.update_progress(f"❌ Erreur interne: Shape référence invalide pour memmap ({reference_image_shape}). Attendue (H, W, 3).")
+            print(f"ERREUR QM [initialize SUM/W]: Shape référence invalide.") # Debug
+            return False
+        self.memmap_shape = reference_image_shape # Stocker la shape (H, W, C)
+        wht_shape = reference_image_shape[:2] # Shape pour WHT (H, W)
+        print(f"DEBUG QM [initialize SUM/W]: Shape Memmap SUM={self.memmap_shape}, WHT={wht_shape}") # Debug
+
+        # --- Création et Initialisation des Fichiers Memmap ---
+        print(f"DEBUG QM [initialize SUM/W]: Tentative création/ouverture fichiers memmap (mode 'w+')...")
+        try:
+            # Note: mode='w+' crée ou écrase le fichier.
+            # Utiliser np.float32 pour SUM, car float64 prendrait 2x plus de place
+            # et la somme de floats 0-1 ne devrait pas dépasser les limites de float32 facilement.
+            # Si des problèmes de précision apparaissent, on pourra passer à float64.
+            self.cumulative_sum_memmap = np.lib.format.open_memmap(
+                self.sum_memmap_path, mode='w+', dtype=self.memmap_dtype_sum, shape=self.memmap_shape
+            )
+            self.cumulative_sum_memmap[:] = 0.0 # Initialiser à zéro
+            print(f"DEBUG QM [initialize SUM/W]: Memmap SUM créé/ouvert et initialisé à zéro.") # Debug
+
+            self.cumulative_wht_memmap = np.lib.format.open_memmap(
+                self.wht_memmap_path, mode='w+', dtype=self.memmap_dtype_wht, shape=wht_shape # Shape H,W et uint16
+            )
+            self.cumulative_wht_memmap[:] = 0 # Initialiser à zéro
+            print(f"DEBUG QM [initialize SUM/W]: Memmap WHT créé/ouvert et initialisé à zéro.") # Debug
+
+        except (IOError, OSError, ValueError, TypeError) as e_memmap:
+            self.update_progress(f"❌ Erreur création/initialisation fichier memmap: {e_memmap}")
+            print(f"ERREUR QM [initialize SUM/W]: Échec memmap : {e_memmap}") # Debug
+            traceback.print_exc(limit=2)
+            # Nettoyer les références si erreur
+            self.cumulative_sum_memmap = None
+            self.cumulative_wht_memmap = None
+            self.sum_memmap_path = None
+            self.wht_memmap_path = None
+            return False
+            
+        # --- Réinitialisations Autres (comme avant, mais sans les anciens accumulateurs mémoire) ---
+        print("DEBUG QM [initialize SUM/W]: Réinitialisation des autres états...") # Debug
+        self.reference_wcs_object = None; self.intermediate_drizzle_batch_files = []; self.drizzle_output_wcs = None
+        self.drizzle_output_shape_hw = None; # cumulative_drizzle_data/wht sont supprimés
+        self.drizzle_kernel = "square"; self.drizzle_pixfrac = 1.0; self.processed_files.clear()
+        with self.folders_lock: self.additional_folders = []
+        self.current_batch_data = []; self.current_stack_header = None; self.images_in_cumulative_stack = 0
+        self.total_exposure_seconds = 0.0; self.final_stacked_path = None; self.processing_error = None
+        self.files_in_queue = 0; self.processed_files_count = 0; self.aligned_files_count = 0
+        self.stacked_batches_count = 0; self.total_batches_estimated = 0
+        self.failed_align_count = 0; self.failed_stack_count = 0; self.skipped_files_count = 0
+        self.drizzle_active_session = False; self.reference_header_for_wcs = None
+
+        # Vider la queue
+        while not self.queue.empty():
+            try: self.queue.get_nowait(); self.queue.task_done()
+            except Exception: break
+
+        if hasattr(self, 'aligner'): self.aligner.stop_processing = False
+        print("DEBUG QM [initialize SUM/W]: Initialisation terminée avec succès.") # Debug
+        return True
+
+
+
+
+########################################################################################################################################################
+
+
+    def update_progress(self, message, progress=None):
+        message = str(message)
+        if self.progress_callback:
+            try: self.progress_callback(message, progress)
+            except Exception as e: print(f"Error in progress callback: {e}")
+        else:
+            if progress is not None: print(f"[{int(progress)}%] {message}")
+            else: print(message)
+
+########################################################################################################################################################
+    
+
+
+########################################################################################################################################################
+
+
+
+
+
+# --- DANS LA CLASSE SeestarQueuedStacker DANS seestar/queuep/queue_manager.py ---
+
+    def _worker(self):
+        """
+        Thread principal pour le traitement des images.
+        MODIFIÉ (V4 - Mosaïque Locale): Stocke l'image originale du panneau et la matrice M
+                                      pour l'alignement local.
+        """
+        print("\n" + "=" * 10 + " DEBUG QM [_worker V4 - Mosaïque Locale M]: Initialisation du worker " + "=" * 10)
+
+        # --- Initialisation des variables (identique à V3) ---
+        self.processing_active = True; self.processing_error = None; start_time_session = time.monotonic()
+        reference_image_data_for_global_alignment = None; reference_header_for_global_alignment = None
+        mosaic_ref_panel_image_data = None; mosaic_ref_panel_header = None; mosaic_ref_panel_wcs_absolute = None
+        current_batch_items_with_masks_for_stack_batch = []
+        self.intermediate_drizzle_batch_files = []
+        all_aligned_files_with_info_for_mosaic = []
+        use_local_aligner_for_this_mosaic_run = (
+            self.is_mosaic_run and 
+            self.is_local_alignment_preferred_for_mosaic and 
+            _LOCAL_ALIGNER_AVAILABLE and 
+            self.local_aligner_instance is not None
+        )
+        print(f"DEBUG QM [_worker V4]: Mode -> is_mosaic_run={self.is_mosaic_run} "
+              f"(Utilisation Aligneur Local: {use_local_aligner_for_this_mosaic_run}), "
+              f"drizzle_active_session={self.drizzle_active_session}, drizzle_mode='{self.drizzle_mode}'")
+
+        try:
+            # --- 3.A Préparation de l’image de référence (Logique identique à V3) ---
+            self.update_progress("⭐ Préparation de l'image de référence principale et/ou du premier panneau mosaïque...")
+            if not self.current_folder or not os.path.isdir(self.current_folder): raise RuntimeError(f"Dossier d'entrée initial invalide : {self.current_folder}")
+            initial_files_in_first_folder = sorted([f for f in os.listdir(self.current_folder) if f.lower().endswith((".fit", ".fits"))])
+            if not initial_files_in_first_folder and not self.additional_folders: raise RuntimeError("Aucun fichier FITS initial pour référence principale/premier panneau.")
+            self.aligner.correct_hot_pixels = self.correct_hot_pixels; self.aligner.hot_pixel_threshold = self.hot_pixel_threshold
+            self.aligner.neighborhood_size = self.neighborhood_size; self.aligner.bayer_pattern = self.bayer_pattern
+            print(f"DEBUG QM [_worker V4]: Appel _get_reference_image pour référence alignement général (astroalign)...")
+            reference_image_data_for_global_alignment, reference_header_for_global_alignment = self.aligner._get_reference_image(self.current_folder, initial_files_in_first_folder)
+            if reference_image_data_for_global_alignment is None or reference_header_for_global_alignment is None: raise RuntimeError("Échec obtention référence pour alignement général (astroalign).")
+            self.reference_header_for_wcs = reference_header_for_global_alignment.copy()
+            # Sauvegarder le header original du fichier qui a servi de référence globale
+            if reference_header_for_global_alignment.get('_SOURCE_PATH'): # Si _get_reference_image a stocké le chemin source
+                 self.reference_header_for_wcs['_REFSRCPTH'] = (reference_header_for_global_alignment.get('_SOURCE_PATH'), "Source file for global reference")
+            self.aligner._save_reference_image(reference_image_data_for_global_alignment, reference_header_for_global_alignment, self.output_folder)
+            print("DEBUG QM [_worker V4]: Image de référence pour alignement général (astroalign) prête et sauvegardée.")
+
+            if use_local_aligner_for_this_mosaic_run:
+                self.update_progress("⭐ Mosaïque Locale: Traitement du panneau de référence...")
+                mosaic_ref_panel_image_data = reference_image_data_for_global_alignment 
+                mosaic_ref_panel_header = reference_header_for_global_alignment.copy() # Utiliser une copie
+                # Stocker le chemin source du panneau de référence dans son propre header
+                if reference_header_for_global_alignment.get('_SOURCE_PATH'):
+                    mosaic_ref_panel_header['_PANEL_REF_SRC'] = (reference_header_for_global_alignment.get('_SOURCE_PATH'), "Source file of this mosaic reference panel")
+
+                self.update_progress("   -> Mosaïque Locale: Résolution astrométrique du panneau de référence...")
+                try: from ..enhancement.astrometry_solver import solve_image_wcs as solve_image_wcs_func
+                except ImportError: solve_image_wcs_func = None
+                if solve_image_wcs_func:
+                    mosaic_ref_panel_wcs_absolute = solve_image_wcs_func(mosaic_ref_panel_image_data, mosaic_ref_panel_header, self.api_key,scale_est_arcsec_per_pix=self.reference_pixel_scale_arcsec,progress_callback=self.update_progress)
+                else: self.update_progress("   -> ERREUR: solve_image_wcs non disponible."); mosaic_ref_panel_wcs_absolute = None
+                if mosaic_ref_panel_wcs_absolute is None: raise RuntimeError("Mosaïque Locale: Échec plate-solving du panneau de référence.")
+                print(f"DEBUG QM [_worker V4]: Mosaïque Locale: Panneau de référence résolu. WCS Absolu prêt.")
+                self.reference_wcs_object = mosaic_ref_panel_wcs_absolute
+                mat_identite = np.array([[1.0, 0.0, 0.0], [0.0, 1.0, 0.0]], dtype=np.float32)
+                valid_mask_ref_panel = np.ones(mosaic_ref_panel_image_data.shape[:2], dtype=bool)
+                all_aligned_files_with_info_for_mosaic.append(
+                    (mosaic_ref_panel_image_data.copy(),      
+                     mosaic_ref_panel_header.copy(),   
+                     mosaic_ref_panel_wcs_absolute,    
+                     mat_identite,                     
+                     valid_mask_ref_panel)             
+                )
+                self.aligned_files_count += 1 # Compter le panneau de référence
+                print(f"DEBUG QM [_worker V4]: Mosaïque Locale: Panneau de référence (original pré-traité) ajouté à la liste.")
+            
+            elif self.drizzle_active_session or (self.is_mosaic_run and not use_local_aligner_for_this_mosaic_run):
+                self.update_progress("   -> Résolution astrométrique de la référence principale (pour Drizzle standard / Mosaïque Astrometry)...")
+                try: from ..enhancement.astrometry_solver import solve_image_wcs as solve_image_wcs_func
+                except ImportError: solve_image_wcs_func = None
+                if solve_image_wcs_func: self.reference_wcs_object = solve_image_wcs_func(reference_image_data_for_global_alignment, self.reference_header_for_wcs, self.api_key, scale_est_arcsec_per_pix=self.reference_pixel_scale_arcsec, progress_callback=self.update_progress)
+                else: self.update_progress("   -> ERREUR: Fonction solve_image_wcs non disponible."); self.reference_wcs_object = None
+                if self.reference_wcs_object is None: raise RuntimeError("Échec plate-solving de la référence principale (Drizzle/Mosaïque Astrometry).")
+                print(f"DEBUG QM [_worker V4]: WCS de référence principale obtenu (Astrometry).")
+
+            self.update_progress("⭐ Référence(s) prête(s).", 5); self._recalculate_total_batches()
+            self.update_progress(f"▶️ Démarrage boucle (En file: {self.files_in_queue} | Lots Estimés: {self.total_batches_estimated if self.total_batches_estimated > 0 else '?'})")
+
+            # --- 3.B Boucle principale de traitement de la file d'attente ---
+            # is_first_panel_for_local_align_skipped = not use_local_aligner_for_this_mosaic_run
+            # Remplacé par une logique plus robuste de vérification du chemin
+            path_of_processed_ref_panel = mosaic_ref_panel_header.get('_SOURCE_PATH', None) if use_local_aligner_for_this_mosaic_run and mosaic_ref_panel_header else None
+
+
+            while not self.stop_processing:
+                file_path = None; 
+                aligned_data_item = None; header_item = None; quality_scores_item = None
+                wcs_object_indiv_item = None; valid_pixel_mask_item = None
+                
+                try:
+                    file_path = self.queue.get(timeout=1.0)
+                    file_name_for_log = os.path.basename(file_path)
+                    
+                    if use_local_aligner_for_this_mosaic_run:
+                        print(f"DEBUG QM [_worker V4]: Traitement Mosaïque Locale pour fichier: {file_name_for_log}")
+                        
+                        # Vérifier si le fichier courant est le panneau de référence déjà traité
+                        if path_of_processed_ref_panel and os.path.normpath(file_path) == os.path.normpath(path_of_processed_ref_panel):
+                            print(f"DEBUG QM [_worker V4]: Fichier {file_name_for_log} EST le panneau de référence (déjà ajouté). Consommé de la queue.")
+                            self.processed_files_count += 1 # Déjà compté comme aligned lors de l'ajout initial
+                            self.queue.task_done()
+                            path_of_processed_ref_panel = None # Ne skipper qu'une fois
+                            continue 
+
+                        self.update_progress(f"   -> Mosaïque Locale: Alignement local de {file_name_for_log} sur panneau de référence...")
+                        current_panel_data_loaded = load_and_validate_fits(file_path)
+                        if current_panel_data_loaded is None: raise ValueError(f"Échec chargement {file_name_for_log} pour align. local.")
+                        current_panel_header = fits.getheader(file_path)
+                        current_panel_header['_SOURCE_PATH'] = file_path 
+
+                        current_panel_data_processed = current_panel_data_loaded.astype(np.float32)
+                        if current_panel_data_processed.ndim == 2:
+                            bayer_pat = current_panel_header.get('BAYERPAT', self.bayer_pattern if hasattr(self, 'bayer_pattern') else None)
+                            if bayer_pat and isinstance(bayer_pat, str) and bayer_pat.upper() in ["GRBG", "RGGB", "GBRG", "BGGR"]:
+                                try: current_panel_data_processed = debayer_image(current_panel_data_processed, bayer_pat.upper())
+                                except Exception as e_deb: print(f"WARN QM: Debayering échoué pour panneau local {file_name_for_log}: {e_deb}")
+                        if self.correct_hot_pixels:
+                            try: current_panel_data_processed = detect_and_correct_hot_pixels(current_panel_data_processed, self.hot_pixel_threshold, self.neighborhood_size)
+                            except Exception as e_hp: print(f"WARN QM: Correction HP échouée pour panneau local {file_name_for_log}: {e_hp}")
+
+                        if hasattr(self.local_aligner_instance, 'set_progress_callback') and callable(self.progress_callback) : # Vérifier si l'attribut existe et est callable
+                             self.local_aligner_instance.set_progress_callback(self.progress_callback)
+                        
+                        _aligned_img_temp, M_transform, align_success = self.local_aligner_instance._align_image(
+                            current_panel_data_processed, mosaic_ref_panel_image_data, file_name_for_log
+                        )
+                        
+                        self.processed_files_count += 1
+                        if align_success and M_transform is not None:
+                            self.aligned_files_count += 1
+                            valid_mask_this_panel = np.ones(current_panel_data_processed.shape[:2], dtype=bool)
+                            all_aligned_files_with_info_for_mosaic.append(
+                                (current_panel_data_processed.copy(), 
+                                 current_panel_header.copy(),   
+                                 mosaic_ref_panel_wcs_absolute, 
+                                 M_transform.copy(),            
+                                 valid_mask_this_panel)      
+                            )
+                            print(f"DEBUG QM [_worker V4]: Mosaïque Locale: Panneau {file_name_for_log} aligné (M stockée) et ajouté.")
+                        else:
+                            self.update_progress(f"   -> Mosaïque Locale: Échec alignement local (M non trouvée) pour {file_name_for_log}. Ignoré.")
+                            self.failed_align_count +=1
+                        
+                        del current_panel_data_loaded, current_panel_header, current_panel_data_processed, _aligned_img_temp, M_transform
+                    
+                    else: # Cas NON-Mosaïque Locale
+                        aligned_data_item, header_item, quality_scores_item, wcs_object_indiv_item, valid_pixel_mask_item = (
+                            self._process_file(file_path, reference_image_data_for_global_alignment)
+                        )
+                        self.processed_files_count += 1
+                        if aligned_data_item is not None and valid_pixel_mask_item is not None:
+                            self.aligned_files_count += 1; current_item_tuple = (aligned_data_item, header_item, quality_scores_item, wcs_object_indiv_item, valid_pixel_mask_item)
+                            if self.is_mosaic_run: all_aligned_files_with_info_for_mosaic.append(current_item_tuple); print(f"DEBUG QM [_worker V4]: Item {self.aligned_files_count} ajouté pour MOSAÏQUE (Astrometry).")
+                            else:
+                                current_batch_items_with_masks_for_stack_batch.append(current_item_tuple); print(f"DEBUG QM [_worker V4]: Item {self.aligned_files_count} ajouté au lot source (taille: {len(current_batch_items_with_masks_for_stack_batch)}).")
+                                if len(current_batch_items_with_masks_for_stack_batch) >= self.batch_size: 
+                                    print(f"DEBUG QM [_worker V4]: Lot source plein ({len(current_batch_items_with_masks_for_stack_batch)}). Traitement...")
+                                    if self.drizzle_active_session:
+                                        print(f"DEBUG QM [_worker V4]: Traitement Drizzle lot source (Mode: {self.drizzle_mode})."); batch_data_for_drizzle_processing = []
+                                        for item_driz in current_batch_items_with_masks_for_stack_batch:
+                                            if item_driz[0] is not None and self.reference_wcs_object is not None: batch_data_for_drizzle_processing.append( (item_driz[0], item_driz[1], self.reference_wcs_object) )
+                                            elif item_driz[0] is not None and self.reference_wcs_object is None: print(f"WARN QM [_worker V4]: WCS réf global absent pour Drizzle."); batch_data_for_drizzle_processing.append( (item_driz[0], item_driz[1], item_driz[3]) )
+                                        if batch_data_for_drizzle_processing:
+                                            if self.drizzle_output_wcs is None: 
+                                                ref_shape_hw_driz = self.memmap_shape[:2] if self.memmap_shape else reference_image_data_for_global_alignment.shape[:2]
+                                                if self.reference_wcs_object: (self.drizzle_output_wcs, self.drizzle_output_shape_hw) = self._create_drizzle_output_wcs(self.reference_wcs_object, ref_shape_hw_driz, self.drizzle_scale)
+                                                else: self.processing_error = "WCS Ref Drizzle absent"; self.stop_processing = True; break
+                                            if self.drizzle_output_wcs:
+                                                self.stacked_batches_count += 1; print(f"DEBUG QM [_worker V4]: Appel _process_and_save_drizzle_batch lot Drizzle #{self.stacked_batches_count}")
+                                                sci_p, wht_ps_list = self._process_and_save_drizzle_batch(batch_data_for_drizzle_processing, self.drizzle_output_wcs, self.drizzle_output_shape_hw, self.stacked_batches_count)
+                                                if sci_p and wht_ps_list: self.intermediate_drizzle_batch_files.append((sci_p, wht_ps_list)); print(f"DEBUG QM [_worker V4]: Lot Drizzle #{self.stacked_batches_count} sauvegardé.")
+                                                else: self.failed_stack_count += len(batch_data_for_drizzle_processing); print(f"WARN QM [_worker V4]: Échec _process_and_save_drizzle_batch lot Drizzle #{self.stacked_batches_count}")
+                                        else: print(f"WARN QM [_worker V4]: Aucune donnée valide pour _process_and_save_drizzle_batch lot Drizzle.")
+                                    elif not self.drizzle_active_session: 
+                                        print(f"DEBUG QM [_worker V4]: Traitement Classique (SUM/W) lot source."); self.stacked_batches_count += 1
+                                        self._process_completed_batch(current_batch_items_with_masks_for_stack_batch, self.stacked_batches_count, self.total_batches_estimated)
+                                    current_batch_items_with_masks_for_stack_batch = []
+                        else: print(f"DEBUG QM [_worker V4]: Fichier {file_name_for_log} skippé (_process_file retourné None).")
+                    self.queue.task_done()
+                
+                except Empty: 
+                    self.update_progress("ⓘ File d'attente vide. Vérification dernier lot et dossiers supplémentaires...")
+                    if not (self.is_mosaic_run and not use_local_aligner_for_this_mosaic_run) and current_batch_items_with_masks_for_stack_batch:
+                        print(f"DEBUG QM [_worker V4/Empty]: Traitement dernier lot source partiel ({len(current_batch_items_with_masks_for_stack_batch)}).")
+                        if self.drizzle_active_session: 
+                            print(f"DEBUG QM [_worker V4/Empty]: Traitement Drizzle DERNIER lot source (Mode: {self.drizzle_mode})."); batch_data_for_drizzle_processing = []
+                            for item_driz in current_batch_items_with_masks_for_stack_batch:
+                                if item_driz[0] is not None and self.reference_wcs_object is not None: batch_data_for_drizzle_processing.append( (item_driz[0], item_driz[1], self.reference_wcs_object) )
+                                elif item_driz[0] is not None and self.reference_wcs_object is None : print(f"WARN QM [_worker V4/Empty]: WCS réf global absent pour Drizzle (dernier lot)."); batch_data_for_drizzle_processing.append( (item_driz[0], item_driz[1], item_driz[3]) )
+                            if batch_data_for_drizzle_processing:
+                                if self.drizzle_output_wcs is None: 
+                                    ref_shape_hw_driz = self.memmap_shape[:2] if self.memmap_shape else reference_image_data_for_global_alignment.shape[:2]
+                                    if self.reference_wcs_object: (self.drizzle_output_wcs, self.drizzle_output_shape_hw) = self._create_drizzle_output_wcs(self.reference_wcs_object, ref_shape_hw_driz, self.drizzle_scale)
+                                    else: self.processing_error = "WCS Ref Drizzle absent (Empty/Final)"; self.stop_processing = True; break
+                                if self.drizzle_output_wcs:
+                                    self.stacked_batches_count += 1; print(f"DEBUG QM [_worker V4/Empty]: Appel _process_and_save_drizzle_batch DERNIER lot Drizzle #{self.stacked_batches_count}")
+                                    sci_p, wht_ps_list = self._process_and_save_drizzle_batch(batch_data_for_drizzle_processing, self.drizzle_output_wcs, self.drizzle_output_shape_hw, self.stacked_batches_count)
+                                    if sci_p and wht_ps_list: self.intermediate_drizzle_batch_files.append((sci_p, wht_ps_list)); print(f"DEBUG QM [_worker V4/Empty]: DERNIER Lot Drizzle #{self.stacked_batches_count} sauvegardé.")
+                                    else: self.failed_stack_count += len(batch_data_for_drizzle_processing); print(f"WARN QM [_worker V4/Empty]: Échec _process_and_save_drizzle_batch DERNIER lot Drizzle.")
+                            else: print(f"WARN QM [_worker V4/Empty]: Aucune donnée valide pour _process_and_save_drizzle_batch DERNIER lot Drizzle.")
+                        elif not self.drizzle_active_session: 
+                            print(f"DEBUG QM [_worker V4/Empty]: Traitement Classique (SUM/W) DERNIER lot source."); self.stacked_batches_count += 1
+                            self._process_completed_batch(current_batch_items_with_masks_for_stack_batch, self.stacked_batches_count, self.total_batches_estimated)
+                        current_batch_items_with_masks_for_stack_batch = []
+                    folder_to_process_next = None 
+                    with self.folders_lock:
+                        if self.additional_folders: folder_to_process_next = self.additional_folders.pop(0); self.update_progress(f"folder_count_update:{len(self.additional_folders)}")
+                    if folder_to_process_next:
+                        self.current_folder = folder_to_process_next; self.update_progress(f"📂 Passage au dossier supplémentaire : {os.path.basename(folder_to_process_next)}")
+                        self._add_files_to_queue(folder_to_process_next); self._recalculate_total_batches()
+                    else: self.update_progress("✅ Fin de la file d'attente et des dossiers supplémentaires."); break 
+                
+                except Exception as e_inner_loop: 
+                    error_msg_loop = f"Erreur boucle worker: {type(e_inner_loop).__name__}: {e_inner_loop}"; print(f"ERREUR QM [_worker V4]: {error_msg_loop}"); traceback.print_exc(limit=2)
+                    self.update_progress(f"⚠️ {error_msg_loop}"); self.failed_stack_count += 1
+                    if self.queue.unfinished_tasks > 0: self.queue.task_done()
+                finally: 
+                    del aligned_data_item, header_item, quality_scores_item, wcs_object_indiv_item, valid_pixel_mask_item
+                    if self.processed_files_count % 10 == 0: gc.collect()
+            # --- Fin de la boucle while principale ---
+
+            # --- 3.C Traitement final après la boucle ---
+            print("DEBUG QM [_worker V4]: Sortie de la boucle principale. Début logique de finalisation...")
+            print(f"  ÉTAT FINAL AVANT BLOC if/elif/else: stop_processing={self.stop_processing}, "
+                  f"is_mosaic_run={self.is_mosaic_run} (Local Pref: {self.is_local_alignment_preferred_for_mosaic}, Local Avail: {use_local_aligner_for_this_mosaic_run}), "
+                  f"drizzle_active_session={self.drizzle_active_session}, drizzle_mode='{self.drizzle_mode}'")
+            print(f"  Nombre d'items pour mosaïque collectés: {len(all_aligned_files_with_info_for_mosaic)}")
+            print(f"  Nombre de fichiers intermédiaires Drizzle (non-mosaïque) collectés: {len(self.intermediate_drizzle_batch_files)}")
+
+            if self.stop_processing: 
+                print("DEBUG QM [_worker V4]: Entrée dans branche 'self.stop_processing == True'")
+                self.update_progress("🛑 Traitement interrompu avant sauvegarde finale.")
+                if not self.is_mosaic_run and self.images_in_cumulative_stack > 0 and not (self.drizzle_active_session and self.drizzle_mode == "Incremental"): 
+                    self.update_progress("   -> Tentative sauvegarde stack partiel (SUM/W Classique)...")
+                    self._save_final_stack(output_filename_suffix="_sumw_stopped_partial", stopped_early=True)
+                elif self.drizzle_active_session and self.intermediate_drizzle_batch_files and self.drizzle_mode in ["Final", "Incremental"]:
+                     self.update_progress("   -> Drizzle interrompu. Pas de combinaison des lots intermédiaires.")
+                     self.final_stacked_path = None
+                else: self.final_stacked_path = None
+            
+            elif self.is_mosaic_run:
+                print("DEBUG QM [_worker V4]: Entrée dans branche 'self.is_mosaic_run == True'")
+                print(f"DEBUG QM [_worker V4]: Préparation pour finalisation Mosaïque avec {len(all_aligned_files_with_info_for_mosaic)} items.")
+                if not all_aligned_files_with_info_for_mosaic:
+                    self.update_progress("   -> ERREUR Mosaïque: Aucun panneau (aligné localement ou via Astrometry) à assembler.")
+                    self.processing_error = "Aucun panneau pour mosaïque"
+                else:
+                    self.update_progress("🏁 Finalisation du traitement Mosaïque...")
+                    try: from ..enhancement.mosaic_processor import process_mosaic_from_aligned_files
+                    except ImportError: process_mosaic_from_aligned_files = None
+                    if process_mosaic_from_aligned_files:
+                        final_mosaic_data, final_mosaic_header = process_mosaic_from_aligned_files(all_aligned_files_with_info_for_mosaic, self, self.update_progress)
+                        if final_mosaic_data is not None and final_mosaic_header is not None:
+                            mosaic_filename = os.path.join(self.output_folder, "stack_final_mosaic_drizzle.fit") 
+                            self.update_progress(f"   -> Sauvegarde de la mosaïque finale : {os.path.basename(mosaic_filename)}")
+                            save_fits_image(final_mosaic_data, mosaic_filename, final_mosaic_header, overwrite=True)
+                            self.final_stacked_path = mosaic_filename; self.last_saved_data_for_preview = final_mosaic_data.copy()
+                            self.update_progress("   -> Mosaïque finale sauvegardée.")
+                        else: self.update_progress("   -> ERREUR: L'assemblage final de la mosaïque a échoué."); self.processing_error = "Échec assemblage mosaïque"
+                    else: self.update_progress("   -> ERREUR CRITIQUE: process_mosaic_from_aligned_files non importable."); self.processing_error = "Module mosaïque manquant"
+
+            elif self.drizzle_active_session and (self.drizzle_mode == "Final" or self.drizzle_mode == "Incremental"): 
+                print(f"DEBUG QM [_worker V4]: Entrée dans branche 'DRIZZLE (Mode: {self.drizzle_mode})'")
+                self.update_progress(f"🏁 Finalisation Drizzle (Mode {self.drizzle_mode})...")
+                if self.intermediate_drizzle_batch_files:
+                    print(f"DEBUG QM [_worker V4]: Combinaison de {len(self.intermediate_drizzle_batch_files)} lots Drizzle intermédiaires.")
+                    final_sci_drizzle_combined, final_wht_drizzle_combined = self._combine_intermediate_drizzle_batches(self.intermediate_drizzle_batch_files, self.drizzle_output_wcs, self.drizzle_output_shape_hw)
+                    if final_sci_drizzle_combined is not None and final_wht_drizzle_combined is not None:
+                        print(f"DEBUG QM [_worker V4]: Drizzle (Mode {self.drizzle_mode}) - Combinaison des lots réussie.")
+                        self.current_stack_header = self._update_header_for_drizzle_final()
+                        drizzle_suffix = "_drizzle_final" if self.drizzle_mode == "Final" else "_drizzle_incr_combined"
+                        print(f"DEBUG QM [_worker V4]: Appel _save_final_stack pour Drizzle (Mode {self.drizzle_mode}) avec suffixe '{drizzle_suffix}'.")
+                        self._save_final_stack(output_filename_suffix=drizzle_suffix, stopped_early=False, drizzle_final_sci_data=final_sci_drizzle_combined, drizzle_final_wht_data=final_wht_drizzle_combined)
+                    else: self.update_progress(f"   -> ERREUR: Échec combinaison finale des lots Drizzle (Mode {self.drizzle_mode})."); self.processing_error = f"Échec combinaison Drizzle {self.drizzle_mode}"; self.final_stacked_path = None
+                else: self.update_progress(f"   -> Aucun lot Drizzle intermédiaire à combiner pour Drizzle (Mode {self.drizzle_mode})."); self.final_stacked_path = None
+
+            elif not self.is_mosaic_run and not self.drizzle_active_session: 
+                print("DEBUG QM [_worker V4]: Entrée dans branche 'STACKING CLASSIQUE (SUM/W)'")
+                self.update_progress("🏁 Finalisation du stacking classique (SUM/W)...")
+                if self.images_in_cumulative_stack > 0 or (self.cumulative_sum_memmap is not None and np.any(self.cumulative_sum_memmap)):
+                    print(f"DEBUG QM [_worker V4]: Appel à _save_final_stack pour SUM/W classique. Images accumulées: {self.images_in_cumulative_stack}")
+                    self._save_final_stack(output_filename_suffix="_classic_sumw", stopped_early=False)
+                else: self.update_progress("   -> Aucune image accumulée pour le stacking classique."); self.final_stacked_path = None
+            else: 
+                print(f"ERREUR QM [_worker V4]: État de finalisation non reconnu. Pas de sauvegarde finale."); self.update_progress("❌ Erreur interne: État finalisation non géré."); self.processing_error = "État finalisation non géré"; self.final_stacked_path = None
+
+        except RuntimeError as rte: 
+             error_msg_runtime = f"Erreur exécution critique: {rte}"; print(f"ERREUR QM [_worker V4]: {error_msg_runtime}"); self.update_progress(f"❌ {error_msg_runtime}"); self.processing_error = str(rte)
+        except Exception as e_global: 
+            error_msg_global = f"Erreur critique worker: {type(e_global).__name__}: {e_global}"; print(f"ERREUR QM [_worker V4]: {error_msg_global}"); self.update_progress(f"❌ {error_msg_global}"); traceback.print_exc(limit=3); self.processing_error = error_msg_global
+        
+        finally: 
+            print("DEBUG QM [_worker V4]: Entrée dans le bloc FINALLY du worker (version de test radical).") 
+            self._close_memmaps()
+            if self.perform_cleanup:
+                print("DEBUG QM [_worker V4]: Début du bloc de nettoyage perform_cleanup (version de test radical).") 
+                self.update_progress("🧹 Nettoyage final des fichiers temporaires...")
+                self.cleanup_unaligned_files(); self.cleanup_temp_reference(); self._cleanup_drizzle_temp_files(); self._cleanup_drizzle_batch_outputs(); self._cleanup_mosaic_panel_stacks_temp()
+                print("DEBUG QM [_worker V4]: Appels _cleanup effectués dans le bloc finally de _worker (version de test radical).") 
+                memmap_dir_final = os.path.join(self.output_folder, "memmap_accumulators")
+                if self.sum_memmap_path and os.path.exists(self.sum_memmap_path): 
+                    try: os.remove(self.sum_memmap_path); print("   -> SUM.npy (worker V4 finally) supprimé.") 
+                    except Exception as e: print(f"   WARN: Erreur suppression SUM.npy: {e}")
+                if self.wht_memmap_path and os.path.exists(self.wht_memmap_path): 
+                    try: os.remove(self.wht_memmap_path); print("   -> WHT.npy (worker V4 finally) supprimé.") 
+                    except Exception as e: print(f"   WARN: Erreur suppression WHT.npy: {e}")
+                try:
+                    if os.path.isdir(memmap_dir_final) and not os.listdir(memmap_dir_final): os.rmdir(memmap_dir_final); print(f"   -> Dossier memmap vide (worker V4 finally) supprimé.")
+                except Exception: pass
+            else: self.update_progress("ⓘ Fichiers temporaires et memmap conservés.")
+            print("   -> Vidage listes internes et GC...")
+            current_batch_items_with_masks_for_stack_batch = []; all_aligned_files_with_info_for_mosaic = []; self.intermediate_drizzle_batch_files = []
+            gc.collect()
+            self.processing_active = False; print("DEBUG QM [_worker V4]: Flag processing_active mis à False.")
+            self.update_progress("🚪 Thread de traitement principal terminé.")
+
+
+
+
+
+
+##########################################################################################################################################################
+
+    def _update_preview(self, force_update=False):
+        """Safely calls the preview callback, including stack count and batch info."""
+        if self.preview_callback is None or self.current_stack_data is None: return
+        try:
+            data_copy = self.current_stack_data.copy()
+            header_copy = self.current_stack_header.copy() if self.current_stack_header else None
+            img_count = self.images_in_cumulative_stack; total_imgs_est = self.files_in_queue
+            current_batch = self.stacked_batches_count; total_batches_est = self.total_batches_estimated
+            stack_name = f"Stack ({img_count}/{total_imgs_est} Img | Batch {current_batch}/{total_batches_est if total_batches_est > 0 else '?'})"
+            self.preview_callback(data_copy, header_copy, stack_name, img_count, total_imgs_est, current_batch, total_batches_est)
+        except Exception as e: print(f"Error in preview callback: {e}"); traceback.print_exc(limit=2)
+
+###########################################################################################################################################################
+
+
+
+
+# --- DANS LA CLASSE SeestarQueuedStacker DANS seestar/queuep/queue_manager.py ---
+
+    def _update_preview_sum_w(self, downsample_factor=2):
+        """
+        Met à jour l'aperçu en utilisant les accumulateurs SUM et WHT.
+        Calcule l'image moyenne, applique optionnellement le Low WHT Mask,
+        normalise, sous-échantillonne et envoie au callback GUI.
+        """
+        print("DEBUG QM [_update_preview_sum_w]: Tentative de mise à jour de l'aperçu SUM/W...")
+
+        if self.preview_callback is None:
+            print("DEBUG QM [_update_preview_sum_w]: Callback preview non défini. Sortie.")
+            return
+        if self.cumulative_sum_memmap is None or self.cumulative_wht_memmap is None:
+            print("DEBUG QM [_update_preview_sum_w]: Memmaps SUM ou WHT non initialisés. Sortie.")
+            return
+
+        try:
+            print("DEBUG QM [_update_preview_sum_w]: Lecture des données depuis memmap...")
+            # Lire en float64 pour la division pour maintenir la précision autant que possible
+            current_sum = np.array(self.cumulative_sum_memmap, dtype=np.float64) # Shape (H, W, C)
+            current_wht_map = np.array(self.cumulative_wht_memmap, dtype=np.float64) # Shape (H, W)
+            print(f"DEBUG QM [_update_preview_sum_w]: Données lues. SUM shape={current_sum.shape}, WHT shape={current_wht_map.shape}")
+
+            # Calcul de l'image moyenne (SUM / WHT)
+            epsilon = 1e-9 # Pour éviter division par zéro
+            wht_for_division = np.maximum(current_wht_map, epsilon)
+            # Broadcaster wht_for_division (H,W) pour correspondre à current_sum (H,W,C)
+            wht_broadcasted = wht_for_division[..., np.newaxis] 
+            
+            avg_img_fullres = None
+            with np.errstate(divide='ignore', invalid='ignore'):
+                avg_img_fullres = current_sum / wht_broadcasted
+            avg_img_fullres = np.nan_to_num(avg_img_fullres, nan=0.0, posinf=0.0, neginf=0.0)
+            print(f"DEBUG QM [_update_preview_sum_w]: Image moyenne SUM/W calculée. Shape={avg_img_fullres.shape}")
+            print(f"  Range avant normalisation 0-1: [{np.nanmin(avg_img_fullres):.4g}, {np.nanmax(avg_img_fullres):.4g}]")
+
+            # --- NOUVEAU : Application du Low WHT Mask pour l'aperçu ---
+            # Utiliser les settings stockés sur self (qui viennent de l'UI via SettingsManager)
+            if hasattr(self, 'apply_low_wht_mask') and self.apply_low_wht_mask:
+                if _LOW_WHT_MASK_AVAILABLE:
+                    print("DEBUG QM [_update_preview_sum_w]: Application du Low WHT Mask pour l'aperçu...")
+                    pct_low_wht = getattr(self, 'low_wht_percentile', 5)
+                    soften_val_low_wht = getattr(self, 'low_wht_soften_px', 128)
+                    
+                    # La fonction apply_low_wht_mask attend une image déjà normalisée 0-1
+                    # Donc, normalisons d'abord avg_img_fullres avant de l'appliquer.
+                    temp_min_val = np.nanmin(avg_img_fullres)
+                    temp_max_val = np.nanmax(avg_img_fullres)
+                    avg_img_normalized_before_mask = avg_img_fullres # Par défaut
+                    if temp_max_val > temp_min_val:
+                        avg_img_normalized_before_mask = (avg_img_fullres - temp_min_val) / (temp_max_val - temp_min_val)
+                    else:
+                        avg_img_normalized_before_mask = np.zeros_like(avg_img_fullres)
+                    avg_img_normalized_before_mask = np.clip(avg_img_normalized_before_mask, 0.0, 1.0).astype(np.float32)
+
+                    avg_img_fullres = apply_low_wht_mask(
+                        avg_img_normalized_before_mask, # Passer l'image normalisée 0-1
+                        current_wht_map.astype(np.float32), # Passer la carte de poids originale (H,W)
+                        percentile=pct_low_wht,
+                        soften_px=soften_val_low_wht,
+                        progress_callback=self.update_progress # Passer le callback pour les logs internes
+                    )
+                    # apply_low_wht_mask retourne déjà une image clippée 0-1 et en float32
+                    print(f"DEBUG QM [_update_preview_sum_w]: Low WHT Mask appliqué à l'aperçu. Shape retournée: {avg_img_fullres.shape}")
+                    print(f"  Range après Low WHT Mask (devrait être 0-1): [{np.nanmin(avg_img_fullres):.3f}, {np.nanmax(avg_img_fullres):.3f}]")
+                else:
+                    print("WARN QM [_update_preview_sum_w]: Low WHT Mask activé mais fonction non disponible (échec import). Aperçu non modifié.")
+            else:
+                print("DEBUG QM [_update_preview_sum_w]: Low WHT Mask non activé pour l'aperçu.")
+            # --- FIN NOUVEAU ---
+
+            # Normalisation finale 0-1 (nécessaire si Low WHT Mask n'a pas été appliqué,
+            # ou pour re-normaliser si Low WHT Mask a modifié la plage de manière inattendue,
+            # bien qu'il soit censé retourner 0-1). Une double normalisation ne nuit pas ici
+            # car la première (avant mask) était pour la fonction mask, celle-ci est pour l'affichage.
+            min_val_final = np.nanmin(avg_img_fullres)
+            max_val_final = np.nanmax(avg_img_fullres)
+            preview_data_normalized = avg_img_fullres # Par défaut si déjà 0-1
+            if max_val_final > min_val_final:
+                 preview_data_normalized = (avg_img_fullres - min_val_final) / (max_val_final - min_val_final)
+            elif np.any(np.isfinite(avg_img_fullres)): # Image constante non nulle
+                 preview_data_normalized = np.full_like(avg_img_fullres, 0.5) # Image grise
+            else: # Image vide ou tout NaN/Inf
+                 preview_data_normalized = np.zeros_like(avg_img_fullres)
+            
+            preview_data_normalized = np.clip(preview_data_normalized, 0.0, 1.0).astype(np.float32)
+            print(f"DEBUG QM [_update_preview_sum_w]: Image APERÇU normalisée finale 0-1. Range: [{np.nanmin(preview_data_normalized):.3f}, {np.nanmax(preview_data_normalized):.3f}]")
+
+            # Sous-échantillonnage pour l'affichage
+            preview_data_to_send = preview_data_normalized
+            if downsample_factor > 1:
+                 try:
+                     h, w = preview_data_normalized.shape[:2] # Fonctionne pour N&B (H,W) et Couleur (H,W,C)
+                     new_h, new_w = h // downsample_factor, w // downsample_factor
+                     if new_h > 10 and new_w > 10: # Éviter de réduire à une taille trop petite
+                         # cv2.resize attend (W, H) pour dsize
+                         preview_data_to_send = cv2.resize(preview_data_normalized, (new_w, new_h), interpolation=cv2.INTER_AREA)
+                         print(f"DEBUG QM [_update_preview_sum_w]: Aperçu sous-échantillonné à {preview_data_to_send.shape}")
+                 except Exception as e_resize:
+                     print(f"ERREUR QM [_update_preview_sum_w]: Échec réduction taille APERÇU: {e_resize}")
+                     # Continuer avec l'image pleine résolution si le resize échoue
+            
+            # Préparation du header et du nom pour le callback
+            header_copy = self.current_stack_header.copy() if self.current_stack_header else fits.Header()
+            # Ajouter/Mettre à jour les infos de l'aperçu dans le header
+            header_copy['PREV_SRC'] = ('SUM/W Accumulators', 'Source data for this preview')
+            if hasattr(self, 'apply_low_wht_mask') and self.apply_low_wht_mask:
+                header_copy['PREV_LWM'] = (True, 'Low WHT Mask applied to this preview')
+                header_copy['PREV_LWMP'] = (getattr(self, 'low_wht_percentile', 5), 'Low WHT Mask Percentile for preview')
+                header_copy['PREV_LWMS'] = (getattr(self, 'low_wht_soften_px', 128), 'Low WHT Mask SoftenPx for preview')
+            
+            img_count = self.images_in_cumulative_stack
+            total_imgs_est = self.files_in_queue
+            current_batch_num = self.stacked_batches_count
+            total_batches_est = self.total_batches_estimated
+            stack_name_parts = ["Aperçu SUM/W"]
+            if hasattr(self, 'apply_low_wht_mask') and self.apply_low_wht_mask:
+                stack_name_parts.append("LWMask")
+            stack_name_parts.append(f"({img_count}/{total_imgs_est} Img | Lot {current_batch_num}/{total_batches_est if total_batches_est > 0 else '?'})")
+            stack_name = " ".join(stack_name_parts)
+
+            print(f"DEBUG QM [_update_preview_sum_w]: Appel du callback preview avec image APERÇU shape {preview_data_to_send.shape}...")
+            self.preview_callback(
+                preview_data_to_send, 
+                header_copy, 
+                stack_name, 
+                img_count, 
+                total_imgs_est, 
+                current_batch_num, 
+                total_batches_est
+            )
+            print("DEBUG QM [_update_preview_sum_w]: Callback preview terminé.")
+
+        except MemoryError as mem_err:
+             print(f"ERREUR QM [_update_preview_sum_w]: ERREUR MÉMOIRE - {mem_err}")
+             self.update_progress(f"❌ ERREUR MÉMOIRE pendant la mise à jour de l'aperçu SUM/W.")
+             traceback.print_exc(limit=1)
+        except Exception as e:
+            print(f"ERREUR QM [_update_preview_sum_w]: Exception inattendue - {e}")
+            self.update_progress(f"❌ Erreur inattendue pendant la mise à jour de l'aperçu SUM/W: {e}")
+            traceback.print_exc(limit=2)
+
+
+
+
+#############################################################################################################################################################
+
+
+    def _update_preview_incremental_drizzle(self):
+        """
+        Met à jour l'aperçu spécifiquement pour le mode Drizzle Incrémental.
+        Envoie les données drizzlées cumulatives et le header mis à jour.
+        """
+        if self.preview_callback is None or self.cumulative_drizzle_data is None:
+            # Ne rien faire si pas de callback ou pas de données drizzle cumulatives
+            return
+
+        try:
+            # Utiliser les données et le header cumulatifs Drizzle
+            data_to_send = self.cumulative_drizzle_data.copy()
+            header_to_send = self.current_stack_header.copy() if self.current_stack_header else fits.Header()
+
+            # Informations pour l'affichage dans l'aperçu
+            img_count = self.images_in_cumulative_stack # Compteur mis à jour dans _process_incremental_drizzle_batch
+            total_imgs_est = self.files_in_queue       # Estimation globale
+            current_batch = self.stacked_batches_count # Le lot qui vient d'être traité
+            total_batches_est = self.total_batches_estimated
+
+            # Créer un nom pour l'aperçu
+            stack_name = f"Drizzle Incr ({img_count}/{total_imgs_est} Img | Lot {current_batch}/{total_batches_est if total_batches_est > 0 else '?'})"
+
+            # Appeler le callback du GUI
+            self.preview_callback(
+                data_to_send,
+                header_to_send,
+                stack_name,
+                img_count,
+                total_imgs_est,
+                current_batch,
+                total_batches_est
+            )
+            # print(f"DEBUG: Preview updated with Incremental Drizzle data (Shape: {data_to_send.shape})") # Optionnel
+
+        except AttributeError:
+             # Cas où cumulative_drizzle_data ou current_stack_header pourrait être None entre-temps
+             print("Warning: Attribut manquant pour l'aperçu Drizzle incrémental.")
+        except Exception as e:
+            print(f"Error in _update_preview_incremental_drizzle: {e}")
+            traceback.print_exc(limit=2)
+
+
+
+#########################################################################################################################################################
+
+
+
+
+    def _create_drizzle_output_wcs(self, ref_wcs, ref_shape_2d, scale_factor):
+        """
+        Crée le WCS et la shape (H,W) pour l'image Drizzle de sortie.
+        Inspiré de full_drizzle.py corrigé pour conserver le même centre ciel.
+
+        Args
+        ----
+        ref_wcs : astropy.wcs.WCS
+            WCS de référence (doit être céleste et avoir pixel_shape).
+        ref_shape_2d : tuple(int, int)
+            (H, W) de l'image de référence.
+        scale_factor : float
+            Facteur d'échantillonnage Drizzle (>1 = sur-échantillonner).
+
+        Returns
+        -------
+        (output_wcs, output_shape_hw)  où output_shape_hw = (H, W)
+        """
+        # ------------------ 0. Vérifications ------------------
+        if not ref_wcs or not ref_wcs.is_celestial:
+            raise ValueError("Référence WCS invalide ou non céleste pour Drizzle.")
+        if ref_wcs.pixel_shape is None:
+            raise ValueError("Référence WCS n'a pas de pixel_shape défini.")
+        if len(ref_shape_2d) != 2:
+            raise ValueError(f"Référence shape 2D (H,W) attendu, reçu {ref_shape_2d}")
+
+        # ------------------ 1. Dimensions de sortie ------------------
+        h_in,  w_in  = ref_shape_2d          # entrée (H,W)
+        out_h = int(round(h_in * scale_factor))
+        out_w = int(round(w_in * scale_factor))
+        out_h = max(1, out_h); out_w = max(1, out_w)  # sécurité
+        out_shape_hw = (out_h, out_w)        # (H,W) pour NumPy
+
+        print(f"[DrizzleWCS] Scale={scale_factor}  -->  shape in={ref_shape_2d}  ->  out={out_shape_hw}")
+
+        # ------------------ 2. Copier le WCS ------------------
+        out_wcs = ref_wcs.deepcopy()
+
+        # ------------------ 3. Ajuster l'échelle pixel ------------------
+        scale_done = False
+        try:
+            # a) Matrice CD prioritaire
+            if hasattr(out_wcs.wcs, 'cd') and out_wcs.wcs.cd is not None and np.any(out_wcs.wcs.cd):
+                out_wcs.wcs.cd = ref_wcs.wcs.cd / scale_factor
+                scale_done = True
+                print("[DrizzleWCS] CD matrix divisée par", scale_factor)
+            # b) Sinon CDELT (+ PC identité si absent)
+            elif hasattr(out_wcs.wcs, 'cdelt') and out_wcs.wcs.cdelt is not None and np.any(out_wcs.wcs.cdelt):
+                out_wcs.wcs.cdelt = ref_wcs.wcs.cdelt / scale_factor
+                if not getattr(out_wcs.wcs, 'pc', None) is not None:
+                    out_wcs.wcs.pc = np.identity(2)
+                scale_done = True
+                print("[DrizzleWCS] CDELT vector divisé par", scale_factor)
+            else:
+                raise ValueError("Input WCS lacks valid CD matrix and CDELT vector.")
+        except Exception as e:
+            raise ValueError(f"Failed to adjust pixel scale in output WCS: {e}")
+
+        if not scale_done:
+            raise ValueError("Could not adjust WCS scale.")
+
+        # ------------------ 4. Recaler CRPIX ------------------
+        # → garder le même point du ciel au même pixel relatif :
+        #    CRPIX_out = CRPIX_in * scale_factor  (1‑based convention FITS)
+        new_crpix = np.round(np.asarray(ref_wcs.wcs.crpix, dtype=float) * scale_factor, 6)
+        out_wcs.wcs.crpix = new_crpix.tolist()
+        print(f"[DrizzleWCS] CRPIX in={ref_wcs.wcs.crpix}  ->  out={out_wcs.wcs.crpix}")
+
+        # ------------------ 5. Mettre à jour la taille interne ------------------
+        out_wcs.pixel_shape = (out_w, out_h)   # (W,H) pour Astropy
+        try:                                   # certains attributs privés selon versions
+            out_wcs._naxis1 = out_w
+            out_wcs._naxis2 = out_h
+        except AttributeError:
+            pass
+
+        print(f"[DrizzleWCS] Output WCS OK  (shape={out_shape_hw})")
+        return out_wcs, out_shape_hw
+
+
+
+
+
+###########################################################################################################################################################
+
+
+
+    def _calculate_final_mosaic_grid(self, all_input_wcs_list):
+        """
+        Calcule le WCS et la Shape optimaux pour la mosaïque finale en se basant
+        sur l'étendue couverte par tous les WCS d'entrée.
+
+        Args:
+            all_input_wcs_list (list): Liste des objets astropy.wcs.WCS
+                                       provenant de toutes les images d'entrée alignées.
+                                       IMPORTANT: Chaque WCS doit avoir .pixel_shape défini !
+
+        Returns:
+            tuple: (output_wcs, output_shape_hw) ou (None, None) si échec.
+        """
+        num_wcs = len(all_input_wcs_list)
+        print(f"DEBUG (Backend _calculate_final_mosaic_grid): Appel avec {num_wcs} WCS d'entrée.")
+        self.update_progress(f"📐 Calcul de la grille de sortie mosaïque ({num_wcs} WCS)...")
+
+        if num_wcs == 0:
+            print("ERREUR (Backend _calculate_final_mosaic_grid): Aucune information WCS fournie.")
+            return None, None
+
+        # --- Validation des WCS d'entrée ---
+        valid_wcs_list = []
+        for i, wcs_in in enumerate(all_input_wcs_list):
+            if wcs_in is None or not wcs_in.is_celestial:
+                print(f"   - WARNING: WCS {i+1} invalide ou non céleste. Ignoré.")
+                continue
+            if wcs_in.pixel_shape is None:
+                print(f"   - WARNING: WCS {i+1} n'a pas de pixel_shape défini. Ignoré.")
+                # Tenter de l'ajouter si possible (basé sur NAXIS du header de référence?)
+                # C'est risqué ici, il vaut mieux s'assurer qu'il est défini AVANT
+                continue
+            valid_wcs_list.append(wcs_in)
+
+        if not valid_wcs_list:
+            print("ERREUR (Backend _calculate_final_mosaic_grid): Aucun WCS d'entrée valide trouvé.")
+            return None, None
+        print(f"   -> {len(valid_wcs_list)} WCS valides retenus pour le calcul.")
+
+        try:
+            # --- 1. Calculer le "footprint" (empreinte) de chaque image sur le ciel ---
+            #    Le footprint est la projection des 4 coins de l'image dans les coordonnées célestes.
+            all_footprints_sky = []
+            print("   -> Calcul des footprints célestes...")
+            for wcs_in in valid_wcs_list:
+                # wcs_in.pixel_shape est (nx, ny)
+                nx, ny = wcs_in.pixel_shape
+                # Calculer le footprint en coordonnées pixel (0-based corners)
+                # Ordre: (0,0), (nx-1, 0), (nx-1, ny-1), (0, ny-1)
+                pixel_corners = np.array([
+                    [0, 0], [nx - 1, 0], [nx - 1, ny - 1], [0, ny - 1]
+                ], dtype=np.float64)
+                # Projeter ces coins sur le ciel
+                sky_corners = wcs_in.pixel_to_world(pixel_corners[:, 0], pixel_corners[:, 1])
+                all_footprints_sky.append(sky_corners)
+
+            # --- 2. Déterminer l'étendue totale de la mosaïque ---
+            #    Trouver les RA/Dec min/max de tous les coins projetés.
+            #    Attention à la discontinuité du RA à 0h/24h (ou 0/360 deg).
+            #    SkyCoord gère cela mieux.
+            print("   -> Détermination de l'étendue totale...")
+            all_corners_flat = SkyCoord(ra=np.concatenate([fp.ra.deg for fp in all_footprints_sky]),
+                                        dec=np.concatenate([fp.dec.deg for fp in all_footprints_sky]),
+                                        unit='deg', frame='icrs') # Assumer ICRS
+
+            # Trouver le centre approximatif pour aider à gérer le wrap RA
+            central_ra = np.median(all_corners_flat.ra.wrap_at(180*u.deg).deg)
+            central_dec = np.median(all_corners_flat.dec.deg)
+            print(f"      - Centre Approx (RA, Dec): ({central_ra:.4f}, {central_dec:.4f}) deg")
+
+            # Calculer l'étendue en RA/Dec en tenant compte du wrap
+            # On utilise wrap_at(180) pour le RA
+            ra_values_wrapped = all_corners_flat.ra.wrap_at(180 * u.deg).deg
+            min_ra_wrap, max_ra_wrap = np.min(ra_values_wrapped), np.max(ra_values_wrapped)
+            min_dec, max_dec = np.min(all_corners_flat.dec.deg), np.max(all_corners_flat.dec.deg)
+
+            # La taille angulaire en RA dépend de la déclinaison
+            delta_ra_deg = (max_ra_wrap - min_ra_wrap) * np.cos(np.radians(central_dec))
+            delta_dec_deg = max_dec - min_dec
+            print(f"      - Étendue Approx (RA * cos(Dec), Dec): ({delta_ra_deg:.4f}, {delta_dec_deg:.4f}) deg")
+
+            # --- 3. Définir le WCS de Sortie ---
+            #    Utiliser le centre calculé, la même projection que la référence,
+            #    et la nouvelle échelle de pixel.
+            print("   -> Création du WCS de sortie...")
+            ref_wcs = valid_wcs_list[0] # Utiliser le premier WCS valide comme base
+            output_wcs = WCS(naxis=2)
+            output_wcs.wcs.ctype = ref_wcs.wcs.ctype # Garder la projection (ex: TAN)
+            output_wcs.wcs.crval = [central_ra, central_dec] # Centrer sur la mosaïque
+            output_wcs.wcs.cunit = ref_wcs.wcs.cunit # Garder les unités (deg)
+
+            # Calculer la nouvelle échelle de pixel (en degrés/pixel)
+            # Utiliser la moyenne des échelles d'entrée ou l'échelle de référence
+            ref_scale_matrix = ref_wcs.pixel_scale_matrix
+            # Prendre la moyenne des valeurs absolues diagonales comme échelle approx
+            avg_input_scale = np.mean(np.abs(np.diag(ref_scale_matrix)))
+            output_pixel_scale = avg_input_scale / self.drizzle_scale
+            print(f"      - Échelle Pixel Entrée (Moy): {avg_input_scale * 3600:.3f} arcsec/pix")
+            print(f"      - Échelle Pixel Sortie Cible: {output_pixel_scale * 3600:.3f} arcsec/pix")
+
+            # Appliquer la nouvelle échelle (CD matrix, en assumant pas de rotation/skew complexe)
+            # Mettre le signe correct pour le RA (- pour axe X vers l'Est)
+            output_wcs.wcs.cd = np.array([[-output_pixel_scale, 0.0],
+                                          [0.0, output_pixel_scale]])
+
+            # --- 4. Calculer la Shape de Sortie ---
+            #    Projeter l'étendue totale (les coins extrêmes) sur la nouvelle grille WCS
+            #    pour déterminer les dimensions en pixels nécessaires.
+            print("   -> Calcul de la shape de sortie...")
+            # Créer les coordonnées des coins englobants de la mosaïque
+            # (On prend les min/max RA/Dec, attention au wrap RA)
+            # C'est plus sûr de projeter *tous* les coins d'entrée dans le système de sortie
+            all_output_pixels_x = []
+            all_output_pixels_y = []
+            for sky_corners in all_footprints_sky:
+                pixels_out_x, pixels_out_y = output_wcs.world_to_pixel(sky_corners)
+                all_output_pixels_x.extend(pixels_out_x)
+                all_output_pixels_y.extend(pixels_out_y)
+
+            # Trouver les min/max des coordonnées pixel de sortie
+            x_min_out, x_max_out = np.min(all_output_pixels_x), np.max(all_output_pixels_x)
+            y_min_out, y_max_out = np.min(all_output_pixels_y), np.max(all_output_pixels_y)
+
+            # Calculer la largeur et la hauteur (ajouter 1 car indices 0-based)
+            # Utiliser ceil pour s'assurer qu'on couvre tout
+            out_width = int(np.ceil(x_max_out - x_min_out + 1))
+            out_height = int(np.ceil(y_max_out - y_min_out + 1))
+            # Assurer une taille minimale
+            out_width = max(10, out_width)
+            out_height = max(10, out_height)
+            output_shape_hw = (out_height, out_width) # Ordre H, W
+            print(f"      - Dimensions Pixels Calculées (W, H): ({out_width}, {out_height})")
+
+            # --- 5. Finaliser le WCS de Sortie ---
+            #    Ajuster CRPIX pour qu'il corresponde au nouveau centre pixel
+            #    dans le système de coordonnées de sortie (0-based index).
+            #    Le pixel (0,0) de la sortie correspond à (x_min_out, y_min_out)
+            #    dans le système intermédiaire calculé par world_to_pixel.
+            #    CRPIX (1-based) = (coord_centre_interm - coord_min_interm + 1)
+            #    Calculer le pixel central dans le système 'output_pixels'
+            center_x_out, center_y_out = output_wcs.world_to_pixel(SkyCoord(ra=central_ra*u.deg, dec=central_dec*u.deg))
+            # Calculer CRPIX
+            output_wcs.wcs.crpix = [
+                center_x_out - x_min_out + 1.0, # CRPIX1
+                center_y_out - y_min_out + 1.0  # CRPIX2
+            ]
+            # Définir la shape pour Astropy WCS (W, H)
+            output_wcs.pixel_shape = (out_width, out_height)
+            # Mettre à jour NAXIS internes
+            try: output_wcs._naxis1 = out_width; output_wcs._naxis2 = out_height
+            except AttributeError: pass
+
+            print(f"      - WCS Finalisé: CRPIX={output_wcs.wcs.crpix}, PixelShape={output_wcs.pixel_shape}")
+            print(f"DEBUG (Backend _calculate_final_mosaic_grid): Calcul grille mosaïque réussi.")
+            return output_wcs, output_shape_hw # Retourne WCS et shape (H, W)
+
+        except Exception as e:
+            print(f"ERREUR (Backend _calculate_final_mosaic_grid): Échec calcul grille mosaïque: {e}")
+            traceback.print_exc(limit=3)
+            return None, None
+
+
+
+
+###########################################################################################################################################################
+
+    def _recalculate_total_batches(self):
+        """Estimates the total number of batches based on files_in_queue."""
+        if self.batch_size > 0: self.total_batches_estimated = math.ceil(self.files_in_queue / self.batch_size)
+        else: self.update_progress(f"⚠️ Taille de lot invalide ({self.batch_size}), impossible d'estimer le nombre total de lots."); self.total_batches_estimated = 0
+
+
+
+
+################################################################################################################################################
+
+
+
+
+
+    def _calculate_quality_metrics(self, image_data):
+        """Calculates SNR and Star Count, WITH ADDED LOGGING.""" # Docstring updated
+        scores = {'snr': 0.0, 'stars': 0.0}
+        # --- Added: Get filename for logging ---
+        # We need the filename here. Since it's not passed directly, we'll have to
+        # rely on it being logged just before this function is called in _process_file.
+        # This isn't ideal, but avoids major refactoring for diagnostics.
+        # The log message in _process_file before calling this will provide context.
+        # --- End Added ---
+
+        if image_data is None: return scores # Should not happen if called correctly
+
+        # --- Calculate SNR ---
+        snr = 0.0
+        try:
+            if image_data.ndim == 3 and image_data.shape[2] == 3:
+                # Use luminance for SNR calculation
+                data_for_snr = 0.299 * image_data[..., 0] + 0.587 * image_data[..., 1] + 0.114 * image_data[..., 2]
+            elif image_data.ndim == 2:
+                data_for_snr = image_data
+            else:
+                # self.update_progress(f"⚠️ Format non supporté pour SNR (fichier ?)") # Logged before
+                raise ValueError("Unsupported image format for SNR")
+
+            finite_data = data_for_snr[np.isfinite(data_for_snr)]
+            if finite_data.size < 50: # Need enough pixels
+                 # self.update_progress(f"⚠️ Pas assez de pixels finis pour SNR (fichier ?)") # Logged before
+                 raise ValueError("Not enough finite pixels for SNR")
+
+            signal = np.median(finite_data)
+            mad = np.median(np.abs(finite_data - signal)) # Median Absolute Deviation
+            noise_std = max(mad * 1.4826, 1e-9) # Approx std dev from MAD, avoid zero
+            snr = signal / noise_std
+            scores['snr'] = np.clip(snr, 0.0, 1000.0) # Clip SNR to a reasonable range
+
+        except Exception as e:
+             # Error message will be logged before returning from _process_file
+             # self.update_progress(f"⚠️ Erreur calcul SNR (fichier ?): {e}")
+             scores['snr'] = 0.0
+
+      
+        # --- Calculate Star Count ---
+        num_stars = 0
+        try:
+            transform, (source_list, _target_list) = aa.find_transform(image_data, image_data)
+            num_stars = len(source_list)
+            max_stars_for_score = 200.0
+            scores['stars'] = np.clip(num_stars / max_stars_for_score, 0.0, 1.0)
+
+        except (aa.MaxIterError, ValueError) as star_err: # Handles specific astroalign errors
+            self.update_progress(f"      Quality Scores -> Warning: Failed finding stars ({type(star_err).__name__}). Stars score set to 0.")
+            scores = {'snr': scores.get('snr', 0.0), 'stars': 0.0} # Explicitly set scores
+            return scores # Return immediately
+
+        except Exception as e: # Handles any other unexpected error
+            self.update_progress(f"      Quality Scores -> Error calculating stars: {e}. Stars score set to 0.")
+            scores = {'snr': scores.get('snr', 0.0), 'stars': 0.0} # Explicitly set scores
+            return scores # Return immediately
+
+        # --- This section is ONLY reached if the 'try' block succeeds ---
+        self.update_progress(f"      Quality Scores -> SNR: {scores['snr']:.2f}, Stars: {scores['stars']:.3f} ({num_stars} raw)")
+        return scores # Return the successfully calculated scores
+
+
+
+##################################################################################################################
+
+
+    def set_progress_callback(self, callback):
+        """Définit la fonction de rappel pour les mises à jour de progression."""
+        # print("DEBUG QM: Appel de set_progress_callback.") # Optionnel
+        self.progress_callback = callback
+        # Passer le callback à l'aligneur astroalign s'il existe
+        if hasattr(self, 'aligner') and self.aligner is not None and hasattr(self.aligner, 'set_progress_callback') and callable(callback):
+            try:
+                # print("DEBUG QM: Tentative de configuration callback sur aligner (astroalign)...")
+                self.aligner.set_progress_callback(callback)
+                # print("DEBUG QM: Callback aligner (astroalign) configuré.")
+            except Exception as e_align_cb: 
+                print(f"Warning QM: Could not set progress callback on aligner (astroalign): {e_align_cb}")
+        # Passer le callback à l'aligneur local s'il existe
+        if hasattr(self, 'local_aligner_instance') and self.local_aligner_instance is not None and \
+           hasattr(self.local_aligner_instance, 'set_progress_callback') and callable(callback):
+            try:
+                # print("DEBUG QM: Tentative de configuration callback sur local_aligner_instance...")
+                self.local_aligner_instance.set_progress_callback(callback)
+                # print("DEBUG QM: Callback local_aligner_instance configuré.")
+            except Exception as e_local_cb:
+                print(f"Warning QM: Could not set progress callback on local_aligner_instance: {e_local_cb}")
+
+################################################################################################################################################
+
+
+
+
+    def set_preview_callback(self, callback):
+        """Définit la fonction de rappel pour les mises à jour de l'aperçu."""
+        print("DEBUG QM: Appel de set_preview_callback (VERSION ULTRA PROPRE).") 
+        self.preview_callback = callback
+        
+################################################################################################################################################
+
+
+
+
+
+# --- DANS LA CLASSE SeestarQueuedStacker DANS seestar/queuep/queue_manager.py ---
+
+ 
+        """
+        Thread principal pour le traitement des images.
+        MODIFIÉ (V4 - Mosaïque Locale): Stocke l'image originale du panneau et la matrice M
+                                      pour l'alignement local.
+        """
+        print("\n" + "=" * 10 + " DEBUG QM [_worker V4 - Mosaïque Locale M]: Initialisation du worker " + "=" * 10) # MODIFIED PRINT
+
+        # --- Initialisation des variables (identique à V3) ---
+        self.processing_active = True; self.processing_error = None; start_time_session = time.monotonic()
+        reference_image_data_for_global_alignment = None; reference_header_for_global_alignment = None
+        mosaic_ref_panel_image_data = None; mosaic_ref_panel_header = None; mosaic_ref_panel_wcs_absolute = None
+        current_batch_items_with_masks_for_stack_batch = []
+        self.intermediate_drizzle_batch_files = []
+        all_aligned_files_with_info_for_mosaic = []
+        use_local_aligner_for_this_mosaic_run = (
+            self.is_mosaic_run and 
+            self.is_local_alignment_preferred_for_mosaic and 
+            _LOCAL_ALIGNER_AVAILABLE and 
+            self.local_aligner_instance is not None
+        )
+        print(f"DEBUG QM [_worker V4]: Mode -> is_mosaic_run={self.is_mosaic_run} "
+              f"(Utilisation Aligneur Local: {use_local_aligner_for_this_mosaic_run}), "
+              f"drizzle_active_session={self.drizzle_active_session}, drizzle_mode='{self.drizzle_mode}'")
+
+        try:
+            # --- 3.A Préparation de l’image de référence (Logique identique à V3) ---
+            self.update_progress("⭐ Préparation de l'image de référence principale et/ou du premier panneau mosaïque...")
+            # ... (code identique pour obtenir reference_image_data_for_global_alignment, etc.)
+            if not self.current_folder or not os.path.isdir(self.current_folder): raise RuntimeError(f"Dossier d'entrée initial invalide : {self.current_folder}")
+            initial_files_in_first_folder = sorted([f for f in os.listdir(self.current_folder) if f.lower().endswith((".fit", ".fits"))])
+            if not initial_files_in_first_folder and not self.additional_folders: raise RuntimeError("Aucun fichier FITS initial pour référence principale/premier panneau.")
+            self.aligner.correct_hot_pixels = self.correct_hot_pixels; self.aligner.hot_pixel_threshold = self.hot_pixel_threshold
+            self.aligner.neighborhood_size = self.neighborhood_size; self.aligner.bayer_pattern = self.bayer_pattern
+            print(f"DEBUG QM [_worker V4]: Appel _get_reference_image pour référence alignement général (astroalign)...")
+            reference_image_data_for_global_alignment, reference_header_for_global_alignment = self.aligner._get_reference_image(self.current_folder, initial_files_in_first_folder)
+            if reference_image_data_for_global_alignment is None or reference_header_for_global_alignment is None: raise RuntimeError("Échec obtention référence pour alignement général (astroalign).")
+            self.reference_header_for_wcs = reference_header_for_global_alignment.copy()
+            self.aligner._save_reference_image(reference_image_data_for_global_alignment, reference_header_for_global_alignment, self.output_folder)
+            print("DEBUG QM [_worker V4]: Image de référence pour alignement général (astroalign) prête et sauvegardée.")
+
+            if use_local_aligner_for_this_mosaic_run:
+                self.update_progress("⭐ Mosaïque Locale: Traitement du panneau de référence...")
+                mosaic_ref_panel_image_data = reference_image_data_for_global_alignment 
+                mosaic_ref_panel_header = reference_header_for_global_alignment
+                self.update_progress("   -> Mosaïque Locale: Résolution astrométrique du panneau de référence...")
+                try: from ..enhancement.astrometry_solver import solve_image_wcs as solve_image_wcs_func
+                except ImportError: solve_image_wcs_func = None
+                if solve_image_wcs_func:
+                    mosaic_ref_panel_wcs_absolute = solve_image_wcs_func(mosaic_ref_panel_image_data, mosaic_ref_panel_header, self.api_key,scale_est_arcsec_per_pix=self.reference_pixel_scale_arcsec,progress_callback=self.update_progress)
+                else: self.update_progress("   -> ERREUR: solve_image_wcs non disponible."); mosaic_ref_panel_wcs_absolute = None
+                if mosaic_ref_panel_wcs_absolute is None: raise RuntimeError("Mosaïque Locale: Échec plate-solving du panneau de référence.")
+                print(f"DEBUG QM [_worker V4]: Mosaïque Locale: Panneau de référence résolu. WCS Absolu prêt.")
+                self.reference_wcs_object = mosaic_ref_panel_wcs_absolute
+                mat_identite = np.array([[1.0, 0.0, 0.0], [0.0, 1.0, 0.0]], dtype=np.float32)
+                valid_mask_ref_panel = np.ones(mosaic_ref_panel_image_data.shape[:2], dtype=bool)
+                # <--- MODIFIÉ : Stocker l'image originale (déjà pré-traitée) du panneau de référence ---
+                all_aligned_files_with_info_for_mosaic.append(
+                    (mosaic_ref_panel_image_data.copy(),      # Image originale pré-traitée du panneau réf
+                     mosaic_ref_panel_header.copy(),   
+                     mosaic_ref_panel_wcs_absolute,    
+                     mat_identite,                     
+                     valid_mask_ref_panel)             
+                )
+                self.aligned_files_count += 1
+                print(f"DEBUG QM [_worker V4]: Mosaïque Locale: Panneau de référence (original pré-traité) ajouté à la liste.")
+            
+            elif self.drizzle_active_session or (self.is_mosaic_run and not use_local_aligner_for_this_mosaic_run):
+                # ... (logique plate-solve pour Drizzle standard / Mosaïque Astrometry identique à V3) ...
+                self.update_progress("   -> Résolution astrométrique de la référence principale (pour Drizzle standard / Mosaïque Astrometry)...")
+                try: from ..enhancement.astrometry_solver import solve_image_wcs as solve_image_wcs_func
+                except ImportError: solve_image_wcs_func = None
+                if solve_image_wcs_func: self.reference_wcs_object = solve_image_wcs_func(reference_image_data_for_global_alignment, self.reference_header_for_wcs, self.api_key, scale_est_arcsec_per_pix=self.reference_pixel_scale_arcsec, progress_callback=self.update_progress)
+                else: self.update_progress("   -> ERREUR: Fonction solve_image_wcs non disponible."); self.reference_wcs_object = None
+                if self.reference_wcs_object is None: raise RuntimeError("Échec plate-solving de la référence principale (Drizzle/Mosaïque Astrometry).")
+                print(f"DEBUG QM [_worker V4]: WCS de référence principale obtenu (Astrometry).")
+
+            self.update_progress("⭐ Référence(s) prête(s).", 5); self._recalculate_total_batches()
+            self.update_progress(f"▶️ Démarrage boucle (En file: {self.files_in_queue} | Lots Estimés: {self.total_batches_estimated if self.total_batches_estimated > 0 else '?'})")
+
+            is_first_panel_for_local_align_skipped = not use_local_aligner_for_this_mosaic_run
+
+            while not self.stop_processing:
+                file_path = None; # ... initialisations ...
+                aligned_data_item = None; header_item = None; quality_scores_item = None
+                wcs_object_indiv_item = None; valid_pixel_mask_item = None
+                
+                try:
+                    file_path = self.queue.get(timeout=1.0)
+                    file_name_for_log = os.path.basename(file_path)
+                    
+                    if use_local_aligner_for_this_mosaic_run:
+                        print(f"DEBUG QM [_worker V4]: Traitement Mosaïque Locale pour fichier: {file_name_for_log}")
+                        current_panel_is_ref = False
+                        if mosaic_ref_panel_header is not None: # Assurer que le panneau de réf a été traité
+                            # Identification plus robuste du panneau de référence par son chemin d'origine si possible
+                            # On suppose que _get_reference_image a utilisé un fichier de initial_files_in_first_folder
+                            # et que son chemin pourrait être stocké dans le header (ex: via une clé _SOURCE_PATH)
+                            # ou que le premier fichier est toujours le panneau de réf.
+                            # Pour ce test, on va se fier à ce que le premier item de la liste ait déjà été ajouté.
+                            # Et que le file_path actuel ne doit pas être celui-là.
+                            # Pour l'instant, on garde la logique de comparaison de header mais elle peut être faillible.
+                            # Le mieux serait de connaître le chemin exact du fichier utilisé comme panneau de référence.
+                            path_of_ref_panel_from_header = mosaic_ref_panel_header.get('_SOURCE_PATH', None) # Clé hypothétique
+                            if path_of_ref_panel_from_header and os.path.normpath(file_path) == os.path.normpath(path_of_ref_panel_from_header):
+                                current_panel_is_ref = True
+                            elif not path_of_ref_panel_from_header and not is_first_panel_for_local_align_skipped:
+                                # Si on n'a pas le chemin et qu'on n'a pas encore skippé le premier, on suppose que c'est lui
+                                # (Moins robuste)
+                                temp_hdr = fits.getheader(file_path)
+                                if temp_hdr.get('DATE-OBS') == mosaic_ref_panel_header.get('DATE-OBS'): current_panel_is_ref = True
+                        
+                        if current_panel_is_ref and not is_first_panel_for_local_align_skipped:
+                            print(f"DEBUG QM [_worker V4]: Fichier {file_name_for_log} identifié comme panneau de référence (déjà ajouté). Consommé.")
+                            self.processed_files_count += 1; self.queue.task_done()
+                            is_first_panel_for_local_align_skipped = True; continue 
+
+                        self.update_progress(f"   -> Mosaïque Locale: Alignement local de {file_name_for_log} sur panneau de référence...")
+                        current_panel_data_loaded = load_and_validate_fits(file_path)
+                        if current_panel_data_loaded is None: raise ValueError(f"Échec chargement {file_name_for_log} pour align. local.")
+                        current_panel_header = fits.getheader(file_path)
+                        # Stocker le chemin source dans le header pour identification future si besoin
+                        current_panel_header['_SOURCE_PATH'] = file_path 
+
+                        current_panel_data_processed = current_panel_data_loaded.astype(np.float32)
+                        # ... (pré-traitement debayer, hp pour current_panel_data_processed identique à V3)
+                        if current_panel_data_processed.ndim == 2:
+                            bayer_pat = current_panel_header.get('BAYERPAT', self.bayer_pattern if hasattr(self, 'bayer_pattern') else None)
+                            if bayer_pat and isinstance(bayer_pat, str) and bayer_pat.upper() in ["GRBG", "RGGB", "GBRG", "BGGR"]:
+                                try: current_panel_data_processed = debayer_image(current_panel_data_processed, bayer_pat.upper())
+                                except Exception as e_deb: print(f"WARN QM: Debayering échoué pour panneau local {file_name_for_log}: {e_deb}")
+                        if self.correct_hot_pixels:
+                            try: current_panel_data_processed = detect_and_correct_hot_pixels(current_panel_data_processed, self.hot_pixel_threshold, self.neighborhood_size)
+                            except Exception as e_hp: print(f"WARN QM: Correction HP échouée pour panneau local {file_name_for_log}: {e_hp}")
+
+                        if self.local_aligner_instance.set_progress_callback is not None : self.local_aligner_instance.set_progress_callback(self.progress_callback)
+                        
+                        # FastSeestarAligner retourne (aligned_image, M_matrix, success_bool)
+                        # On a besoin de l'image originale et de M pour la mosaïque Drizzle.
+                        # L'image "aligned" retournée ici par FastSeestarAligner est l'image source warpée.
+                        # Nous allons stocker l'image SOURCE (current_panel_data_processed) et la matrice M.
+                        _aligned_img_temp, M_transform, align_success = self.local_aligner_instance._align_image(
+                            current_panel_data_processed,  # Image source à aligner
+                            mosaic_ref_panel_image_data,   # Image du panneau de référence (pré-traité)
+                            file_name_for_log
+                        )
+                        # On ignore _aligned_img_temp pour le stockage mosaïque, on garde l'original + M
+
+                        self.processed_files_count += 1
+                        if align_success and M_transform is not None:
+                            self.aligned_files_count += 1
+                            # Stocker: (données_originales_pré-traitées, header_original, WCS_absolu_DU_REF_PANEL, Matrice_M_vers_panneau_ref, masque=tout_valide)
+                            # Le WCS associé à current_panel_data_processed est implicitement celui du panneau de référence
+                            # une fois la matrice M appliquée. Pour Drizzle, on aura besoin de l'image originale
+                            # et d'une manière de la projeter sur la grille finale via M et le WCS du panneau de référence.
+                            valid_mask_this_panel = np.ones(current_panel_data_processed.shape[:2], dtype=bool) # Originale est toute valide
+                            all_aligned_files_with_info_for_mosaic.append(
+                                (current_panel_data_processed.copy(), # <--- Image originale pré-traitée
+                                 current_panel_header.copy(),   
+                                 mosaic_ref_panel_wcs_absolute, # Le WCS sur lequel M s'applique pour atteindre le référentiel
+                                 M_transform.copy(),            # <--- Matrice M
+                                 valid_mask_this_panel)      
+                            )
+                            print(f"DEBUG QM [_worker V4]: Mosaïque Locale: Panneau {file_name_for_log} aligné (M stockée) et ajouté.")
+                        else:
+                            self.update_progress(f"   -> Mosaïque Locale: Échec alignement local (M non trouvée) pour {file_name_for_log}. Ignoré.")
+                            self.failed_align_count +=1
+                        
+                        del current_panel_data_loaded, current_panel_header, current_panel_data_processed, _aligned_img_temp, M_transform
+                    
+                    else: # Cas NON-Mosaïque Locale
+                        aligned_data_item, header_item, quality_scores_item, wcs_object_indiv_item, valid_pixel_mask_item = (
+                            self._process_file(file_path, reference_image_data_for_global_alignment)
+                        )
+                        # ... (reste de la logique _process_file et gestion de lot identique à V3) ...
+                        self.processed_files_count += 1
+                        if aligned_data_item is not None and valid_pixel_mask_item is not None:
+                            self.aligned_files_count += 1; current_item_tuple = (aligned_data_item, header_item, quality_scores_item, wcs_object_indiv_item, valid_pixel_mask_item)
+                            if self.is_mosaic_run: all_aligned_files_with_info_for_mosaic.append(current_item_tuple); print(f"DEBUG QM [_worker V4]: Item {self.aligned_files_count} ajouté pour MOSAÏQUE (Astrometry).")
+                            else:
+                                current_batch_items_with_masks_for_stack_batch.append(current_item_tuple); print(f"DEBUG QM [_worker V4]: Item {self.aligned_files_count} ajouté au lot source (taille: {len(current_batch_items_with_masks_for_stack_batch)}).")
+                                if len(current_batch_items_with_masks_for_stack_batch) >= self.batch_size: # Lot plein
+                                    print(f"DEBUG QM [_worker V4]: Lot source plein ({len(current_batch_items_with_masks_for_stack_batch)}). Traitement...")
+                                    if self.drizzle_active_session:
+                                        print(f"DEBUG QM [_worker V4]: Traitement Drizzle lot source (Mode: {self.drizzle_mode})."); batch_data_for_drizzle_processing = []
+                                        for item_driz in current_batch_items_with_masks_for_stack_batch:
+                                            if item_driz[0] is not None and self.reference_wcs_object is not None: batch_data_for_drizzle_processing.append( (item_driz[0], item_driz[1], self.reference_wcs_object) )
+                                            elif item_driz[0] is not None and self.reference_wcs_object is None: print(f"WARN QM [_worker V4]: WCS réf global absent pour Drizzle."); batch_data_for_drizzle_processing.append( (item_driz[0], item_driz[1], item_driz[3]) )
+                                        if batch_data_for_drizzle_processing:
+                                            if self.drizzle_output_wcs is None: 
+                                                ref_shape_hw_driz = self.memmap_shape[:2] if self.memmap_shape else reference_image_data_for_global_alignment.shape[:2]
+                                                if self.reference_wcs_object: (self.drizzle_output_wcs, self.drizzle_output_shape_hw) = self._create_drizzle_output_wcs(self.reference_wcs_object, ref_shape_hw_driz, self.drizzle_scale)
+                                                else: self.processing_error = "WCS Ref Drizzle absent"; self.stop_processing = True; break
+                                            if self.drizzle_output_wcs:
+                                                self.stacked_batches_count += 1; print(f"DEBUG QM [_worker V4]: Appel _process_and_save_drizzle_batch lot Drizzle #{self.stacked_batches_count}")
+                                                sci_p, wht_ps_list = self._process_and_save_drizzle_batch(batch_data_for_drizzle_processing, self.drizzle_output_wcs, self.drizzle_output_shape_hw, self.stacked_batches_count)
+                                                if sci_p and wht_ps_list: self.intermediate_drizzle_batch_files.append((sci_p, wht_ps_list)); print(f"DEBUG QM [_worker V4]: Lot Drizzle #{self.stacked_batches_count} sauvegardé.")
+                                                else: self.failed_stack_count += len(batch_data_for_drizzle_processing); print(f"WARN QM [_worker V4]: Échec _process_and_save_drizzle_batch lot Drizzle #{self.stacked_batches_count}")
+                                        else: print(f"WARN QM [_worker V4]: Aucune donnée valide pour _process_and_save_drizzle_batch lot Drizzle.")
+                                    elif not self.drizzle_active_session: 
+                                        print(f"DEBUG QM [_worker V4]: Traitement Classique (SUM/W) lot source."); self.stacked_batches_count += 1
+                                        self._process_completed_batch(current_batch_items_with_masks_for_stack_batch, self.stacked_batches_count, self.total_batches_estimated)
+                                    current_batch_items_with_masks_for_stack_batch = []
+                        else: print(f"DEBUG QM [_worker V4]: Fichier {file_name_for_log} skippé (_process_file retourné None).")
+                    self.queue.task_done()
+                
+                except Empty: # Queue vide
+                    self.update_progress("ⓘ File d'attente vide. Vérification dernier lot et dossiers supplémentaires...")
+                    if not (self.is_mosaic_run and not use_local_aligner_for_this_mosaic_run) and current_batch_items_with_masks_for_stack_batch:
+                        print(f"DEBUG QM [_worker V4/Empty]: Traitement dernier lot source partiel ({len(current_batch_items_with_masks_for_stack_batch)}).")
+                        # ... (copier/coller la logique de gestion du dernier lot de V3 ici, pour Drizzle ou Classique)
+                        if self.drizzle_active_session: 
+                            print(f"DEBUG QM [_worker V4/Empty]: Traitement Drizzle DERNIER lot source (Mode: {self.drizzle_mode})."); batch_data_for_drizzle_processing = []
+                            for item_driz in current_batch_items_with_masks_for_stack_batch:
+                                if item_driz[0] is not None and self.reference_wcs_object is not None: batch_data_for_drizzle_processing.append( (item_driz[0], item_driz[1], self.reference_wcs_object) )
+                                elif item_driz[0] is not None and self.reference_wcs_object is None : print(f"WARN QM [_worker V4/Empty]: WCS réf global absent pour Drizzle (dernier lot)."); batch_data_for_drizzle_processing.append( (item_driz[0], item_driz[1], item_driz[3]) )
+                            if batch_data_for_drizzle_processing:
+                                if self.drizzle_output_wcs is None: 
+                                    ref_shape_hw_driz = self.memmap_shape[:2] if self.memmap_shape else reference_image_data_for_global_alignment.shape[:2]
+                                    if self.reference_wcs_object: (self.drizzle_output_wcs, self.drizzle_output_shape_hw) = self._create_drizzle_output_wcs(self.reference_wcs_object, ref_shape_hw_driz, self.drizzle_scale)
+                                    else: self.processing_error = "WCS Ref Drizzle absent (Empty/Final)"; self.stop_processing = True; break
+                                if self.drizzle_output_wcs:
+                                    self.stacked_batches_count += 1; print(f"DEBUG QM [_worker V4/Empty]: Appel _process_and_save_drizzle_batch DERNIER lot Drizzle #{self.stacked_batches_count}")
+                                    sci_p, wht_ps_list = self._process_and_save_drizzle_batch(batch_data_for_drizzle_processing, self.drizzle_output_wcs, self.drizzle_output_shape_hw, self.stacked_batches_count)
+                                    if sci_p and wht_ps_list: self.intermediate_drizzle_batch_files.append((sci_p, wht_ps_list)); print(f"DEBUG QM [_worker V4/Empty]: DERNIER Lot Drizzle #{self.stacked_batches_count} sauvegardé.")
+                                    else: self.failed_stack_count += len(batch_data_for_drizzle_processing); print(f"WARN QM [_worker V4/Empty]: Échec _process_and_save_drizzle_batch DERNIER lot Drizzle.")
+                            else: print(f"WARN QM [_worker V4/Empty]: Aucune donnée valide pour _process_and_save_drizzle_batch DERNIER lot Drizzle.")
+                        elif not self.drizzle_active_session: 
+                            print(f"DEBUG QM [_worker V4/Empty]: Traitement Classique (SUM/W) DERNIER lot source."); self.stacked_batches_count += 1
+                            self._process_completed_batch(current_batch_items_with_masks_for_stack_batch, self.stacked_batches_count, self.total_batches_estimated)
+                        current_batch_items_with_masks_for_stack_batch = []
+                    folder_to_process_next = None # ... (logique dossiers additionnels inchangée) ...
+                    with self.folders_lock:
+                        if self.additional_folders: folder_to_process_next = self.additional_folders.pop(0); self.update_progress(f"folder_count_update:{len(self.additional_folders)}")
+                    if folder_to_process_next:
+                        self.current_folder = folder_to_process_next; self.update_progress(f"📂 Passage au dossier supplémentaire : {os.path.basename(folder_to_process_next)}")
+                        self._add_files_to_queue(folder_to_process_next); self._recalculate_total_batches()
+                    else: self.update_progress("✅ Fin de la file d'attente et des dossiers supplémentaires."); break # Sortir boucle while
+                
+                except Exception as e_inner_loop: # ... (gestion erreur inchangée) ...
+                    error_msg_loop = f"Erreur boucle worker: {type(e_inner_loop).__name__}: {e_inner_loop}"; print(f"ERREUR QM [_worker V4]: {error_msg_loop}"); traceback.print_exc(limit=2)
+                    self.update_progress(f"⚠️ {error_msg_loop}"); self.failed_stack_count += 1
+                    if self.queue.unfinished_tasks > 0: self.queue.task_done()
+                finally: # ... (nettoyage mémoire inchangé) ...
+                    del aligned_data_item, header_item, quality_scores_item, wcs_object_indiv_item, valid_pixel_mask_item
+                    if self.processed_files_count % 10 == 0: gc.collect() # Peut-être un peu plus fréquent
+            # --- Fin de la boucle while principale ---
+
+            # --- 3.C Traitement final après la boucle (logique if/elif/else inchangée par rapport à V3 de _worker) ---
+            print("DEBUG QM [_worker V4]: Sortie de la boucle principale. Début logique de finalisation...")
+            # ... (copier/coller le bloc de finalisation de la V3 de _worker ici) ...
+            # ... (il commence par le print "ÉTAT FINAL AVANT BLOC if/elif/else" et va jusqu'à la fin du bloc `try` principal)
+            print(f"  ÉTAT FINAL AVANT BLOC if/elif/else: stop_processing={self.stop_processing}, "
+                  f"is_mosaic_run={self.is_mosaic_run} (Local Pref: {self.is_local_alignment_preferred_for_mosaic}, Local Avail: {use_local_aligner_for_this_mosaic_run}), "
+                  f"drizzle_active_session={self.drizzle_active_session}, drizzle_mode='{self.drizzle_mode}'")
+            print(f"  Nombre d'items pour mosaïque collectés: {len(all_aligned_files_with_info_for_mosaic)}")
+            print(f"  Nombre de fichiers intermédiaires Drizzle (non-mosaïque) collectés: {len(self.intermediate_drizzle_batch_files)}")
+
+            if self.stop_processing: 
+                print("DEBUG QM [_worker V4]: Entrée dans branche 'self.stop_processing == True'")
+                self.update_progress("🛑 Traitement interrompu avant sauvegarde finale.")
+                if not self.is_mosaic_run and self.images_in_cumulative_stack > 0 and not (self.drizzle_active_session and self.drizzle_mode == "Incremental"): 
+                    self.update_progress("   -> Tentative sauvegarde stack partiel (SUM/W Classique)...")
+                    self._save_final_stack(output_filename_suffix="_sumw_stopped_partial", stopped_early=True)
+                elif self.drizzle_active_session and self.intermediate_drizzle_batch_files and self.drizzle_mode in ["Final", "Incremental"]:
+                     self.update_progress("   -> Drizzle interrompu. Pas de combinaison des lots intermédiaires.")
+                     self.final_stacked_path = None
+                else: self.final_stacked_path = None
+            
+            elif self.is_mosaic_run:
+                print("DEBUG QM [_worker V4]: Entrée dans branche 'self.is_mosaic_run == True'")
+                print(f"DEBUG QM [_worker V4]: Préparation pour finalisation Mosaïque avec {len(all_aligned_files_with_info_for_mosaic)} items.")
+                if not all_aligned_files_with_info_for_mosaic:
+                    self.update_progress("   -> ERREUR Mosaïque: Aucun panneau (aligné localement ou via Astrometry) à assembler.")
+                    self.processing_error = "Aucun panneau pour mosaïque"
+                else:
+                    self.update_progress("🏁 Finalisation du traitement Mosaïque...")
+                    try: from ..enhancement.mosaic_processor import process_mosaic_from_aligned_files
+                    except ImportError: process_mosaic_from_aligned_files = None
+                    if process_mosaic_from_aligned_files:
+                        final_mosaic_data, final_mosaic_header = process_mosaic_from_aligned_files(all_aligned_files_with_info_for_mosaic, self, self.update_progress)
+                        if final_mosaic_data is not None and final_mosaic_header is not None:
+                            mosaic_filename = os.path.join(self.output_folder, "stack_final_mosaic_drizzle.fit") 
+                            self.update_progress(f"   -> Sauvegarde de la mosaïque finale : {os.path.basename(mosaic_filename)}")
+                            save_fits_image(final_mosaic_data, mosaic_filename, final_mosaic_header, overwrite=True)
+                            self.final_stacked_path = mosaic_filename; self.last_saved_data_for_preview = final_mosaic_data.copy()
+                            self.update_progress("   -> Mosaïque finale sauvegardée.")
+                        else: self.update_progress("   -> ERREUR: L'assemblage final de la mosaïque a échoué."); self.processing_error = "Échec assemblage mosaïque"
+                    else: self.update_progress("   -> ERREUR CRITIQUE: process_mosaic_from_aligned_files non importable."); self.processing_error = "Module mosaïque manquant"
+
+            elif self.drizzle_active_session and (self.drizzle_mode == "Final" or self.drizzle_mode == "Incremental"): 
+                print(f"DEBUG QM [_worker V4]: Entrée dans branche 'DRIZZLE (Mode: {self.drizzle_mode})'")
+                self.update_progress(f"🏁 Finalisation Drizzle (Mode {self.drizzle_mode})...")
+                if self.intermediate_drizzle_batch_files:
+                    print(f"DEBUG QM [_worker V4]: Combinaison de {len(self.intermediate_drizzle_batch_files)} lots Drizzle intermédiaires.")
+                    final_sci_drizzle_combined, final_wht_drizzle_combined = self._combine_intermediate_drizzle_batches(self.intermediate_drizzle_batch_files, self.drizzle_output_wcs, self.drizzle_output_shape_hw)
+                    if final_sci_drizzle_combined is not None and final_wht_drizzle_combined is not None:
+                        print(f"DEBUG QM [_worker V4]: Drizzle (Mode {self.drizzle_mode}) - Combinaison des lots réussie.")
+                        self.current_stack_header = self._update_header_for_drizzle_final()
+                        drizzle_suffix = "_drizzle_final" if self.drizzle_mode == "Final" else "_drizzle_incr_combined"
+                        print(f"DEBUG QM [_worker V4]: Appel _save_final_stack pour Drizzle (Mode {self.drizzle_mode}) avec suffixe '{drizzle_suffix}'.")
+                        self._save_final_stack(output_filename_suffix=drizzle_suffix, stopped_early=False, drizzle_final_sci_data=final_sci_drizzle_combined, drizzle_final_wht_data=final_wht_drizzle_combined)
+                    else: self.update_progress(f"   -> ERREUR: Échec combinaison finale des lots Drizzle (Mode {self.drizzle_mode})."); self.processing_error = f"Échec combinaison Drizzle {self.drizzle_mode}"; self.final_stacked_path = None
+                else: self.update_progress(f"   -> Aucun lot Drizzle intermédiaire à combiner pour Drizzle (Mode {self.drizzle_mode})."); self.final_stacked_path = None
+
+            elif not self.is_mosaic_run and not self.drizzle_active_session: 
+                print("DEBUG QM [_worker V4]: Entrée dans branche 'STACKING CLASSIQUE (SUM/W)'")
+                self.update_progress("🏁 Finalisation du stacking classique (SUM/W)...")
+                if self.images_in_cumulative_stack > 0 or (self.cumulative_sum_memmap is not None and np.any(self.cumulative_sum_memmap)):
+                    print(f"DEBUG QM [_worker V4]: Appel à _save_final_stack pour SUM/W classique. Images accumulées: {self.images_in_cumulative_stack}")
+                    self._save_final_stack(output_filename_suffix="_classic_sumw", stopped_early=False)
+                else: self.update_progress("   -> Aucune image accumulée pour le stacking classique."); self.final_stacked_path = None
+            else: 
+                print(f"ERREUR QM [_worker V4]: État de finalisation non reconnu. Pas de sauvegarde finale."); self.update_progress("❌ Erreur interne: État finalisation non géré."); self.processing_error = "État finalisation non géré"; self.final_stacked_path = None
+
+
+        except RuntimeError as rte: # ... (inchangé)
+             error_msg_runtime = f"Erreur exécution critique: {rte}"; print(f"ERREUR QM [_worker V4]: {error_msg_runtime}"); self.update_progress(f"❌ {error_msg_runtime}"); self.processing_error = str(rte)
+        except Exception as e_global: # ... (inchangé)
+            error_msg_global = f"Erreur critique worker: {type(e_global).__name__}: {e_global}"; print(f"ERREUR QM [_worker V4]: {error_msg_global}"); self.update_progress(f"❌ {error_msg_global}"); traceback.print_exc(limit=3); self.processing_error = error_msg_global
+        
+        finally: # ... (inchangé, sauf les prints V4)
+            print("DEBUG QM [_worker V4]: Entrée dans le bloc FINALLY du worker.")
+            self._close_memmaps()
+            if self.perform_cleanup:
+                self.update_progress("🧹 Nettoyage final des fichiers temporaires...")
+                self.cleanup_unaligned_files()
+                self.cleanup_temp_reference()
+                self._cleanup_drizzle_temp_files()
+                self._cleanup_drizzle_batch_outputs()
+                self._cleanup_mosaic_panel_stacks_temp()
+                #memmap_dir_final = os.path.join(self.output_folder, "memmap_accumulators")
+                #if self.sum_memmap_path and os.path.exists(self.sum_memmap_path): 
+                #    try: os.remove(self.sum_memmap_path); print("   -> SUM.npy (worker V4 finally) supprimé.")
+                #    except Exception as e: print(f"   WARN: Erreur suppression SUM.npy: {e}")
+                #if self.wht_memmap_path and os.path.exists(self.wht_memmap_path):
+                #    try: os.remove(self.wht_memmap_path); print("   -> WHT.npy (worker V4 finally) supprimé.") 
+                #    except Exception as e: print(f"   WARN: Erreur suppression WHT.npy: {e}")
+                #try:
+                #    if os.path.isdir(memmap_dir_final) and not os.listdir(memmap_dir_final): os.rmdir(memmap_dir_final); print(f"   -> Dossier memmap vide (worker V4 finally) supprimé.")
+                #except Exception: pass
+            else: self.update_progress("ⓘ Fichiers temporaires et memmap conservés.")
+            print("   -> Vidage listes internes et GC...")
+            current_batch_items_with_masks_for_stack_batch = []; all_aligned_files_with_info_for_mosaic = []; self.intermediate_drizzle_batch_files = []
+            gc.collect()
+            self.processing_active = False; print("DEBUG QM [_worker V4]: Flag processing_active mis à False.")
+            self.update_progress("🚪 Thread de traitement principal terminé.")
+
+
+
+
+
+
+############################################################################################################################
+
+
+
+
+
+
+
+    def _calculate_local_mosaic_output_grid(self, 
+                                            panel_info_list_for_grid: list, 
+                                            anchor_wcs: WCS):
+        """
+        Calcule le WCS et la Shape optimaux pour la mosaïque finale basée sur l'alignement local.
+
+        Args:
+            panel_info_list_for_grid (list): Liste de dictionnaires ou tuples, où chaque item contient
+                                             au moins {'image_shape_hw': (H,W), 'transform_M_to_anchor': np.ndarray(2,3)}.
+                                             Le premier item doit être le panneau de référence avec M=identité.
+            anchor_wcs (astropy.wcs.WCS): WCS absolu résolu du panneau de référence.
+
+        Returns:
+            tuple: (output_wcs_mosaic, output_shape_mosaic_hw) ou (None, None) si échec.
+        """
+        num_panels = len(panel_info_list_for_grid)
+        print(f"DEBUG QM [_calculate_local_mosaic_output_grid]: Début pour {num_panels} panneaux, anchor_wcs fourni: {'Oui' if anchor_wcs else 'Non'}")
+        self.update_progress(f"📐 Calcul grille mosaïque locale ({num_panels} panneaux)...")
+
+        if num_panels == 0 or not anchor_wcs or not anchor_wcs.is_celestial:
+            print("ERREUR QM [_calculate_local_mosaic_output_grid]: Infos panneaux ou WCS d'ancrage invalide.")
+            return None, None
+
+        all_sky_corners_list = [] # Liste pour stocker les SkyCoord de tous les coins
+
+        for i, panel_info in enumerate(panel_info_list_for_grid):
+            try:
+                # S'assurer que panel_info a la structure attendue
+                # Dans _worker V4, on stocke: (img_data_orig, header, wcs_ref_abs, M_matrix, mask)
+                # Donc ici, panel_info serait ce tuple.
+                img_data_orig = panel_info[0]
+                # header_orig = panel_info[1] # Non utilisé directement ici
+                # wcs_ref_abs_for_this_panel = panel_info[2] # Devrait être == anchor_wcs
+                transform_M = panel_info[3] # La matrice M
+                
+                if img_data_orig is None or transform_M is None:
+                    print(f"WARN QM [_calculate_local_mosaic_output_grid]: Données image ou matrice M manquante pour panneau {i}. Ignoré.")
+                    continue
+
+                original_h, original_w = img_data_orig.shape[:2]
+                
+                # 1. Coins de l'image originale du panneau (en pixels, 0-based)
+                #    Format pour cv2.transform: (1, N, 2) ou (N, 1, 2)
+                pixel_corners_orig = np.array([
+                    [0.0, 0.0],            # Coin Haut-Gauche
+                    [original_w - 1.0, 0.0], # Coin Haut-Droite
+                    [original_w - 1.0, original_h - 1.0], # Coin Bas-Droite
+                    [0.0, original_h - 1.0]  # Coin Bas-Gauche
+                ], dtype=np.float32).reshape(-1, 1, 2) # Shape (4, 1, 2)
+
+                # 2. Appliquer la matrice M pour transformer ces coins dans le repère du panneau d'ancrage
+                #    M est (2,3). cv2.transform gère cela.
+                corners_in_anchor_pixels = cv2.transform(pixel_corners_orig, transform_M)
+                # Le résultat est (4, 1, 2), on le reshape en (4, 2)
+                corners_in_anchor_pixels = corners_in_anchor_pixels.reshape(-1, 2)
+                
+                if self.is_mosaic_run and i < 2: # Log pour les premiers panneaux
+                     print(f"  Panneau {i}: Shape Orig (H,W)=({original_h},{original_w})")
+                     print(f"    Matrice M:\n{transform_M}")
+                     print(f"    Coins originaux (pixels):\n{pixel_corners_orig.reshape(-1,2)}")
+                     print(f"    Coins transformés (pixels dans repère ancre):\n{corners_in_anchor_pixels}")
+
+                # 3. Convertir ces pixels (du repère de l'ancre) en coordonnées célestes via anchor_wcs
+                #    anchor_wcs.all_pix2world attend X, Y séparément
+                sky_corners_panel = anchor_wcs.all_pix2world(
+                    corners_in_anchor_pixels[:, 0], # Coords X
+                    corners_in_anchor_pixels[:, 1], # Coords Y
+                    0                               # Origine 0-based
+                )
+                all_sky_corners_list.append(sky_corners_panel)
+                if self.is_mosaic_run and i < 2:
+                    print(f"    Coins Ciel (RA, Dec deg):")
+                    for sc_idx in range(len(sky_corners_panel)):
+                        print(f"      {sky_corners_panel.ra.deg[sc_idx]:.5f}, {sky_corners_panel.dec.deg[sc_idx]:.5f}")
+
+            except Exception as e_panel_calc:
+                print(f"ERREUR QM [_calculate_local_mosaic_output_grid]: Erreur calcul coins pour panneau {i}: {e_panel_calc}")
+                traceback.print_exc(limit=1)
+                # On continue pour essayer de calculer avec les panneaux valides
+                continue
+        
+        if not all_sky_corners_list:
+            print("ERREUR QM [_calculate_local_mosaic_output_grid]: Aucun coin céleste n'a pu être calculé.")
+            return None, None
+        
+        # --- Maintenant, la logique est similaire à l'ancienne _calculate_final_mosaic_grid ---
+        # --- mais basée sur all_sky_corners_list ---
+        try:
+            print(f"DEBUG QM [_calculate_local_mosaic_output_grid]: {len(all_sky_corners_list)} jeux de coins célestes collectés.")
+            # Aplatir la liste de SkyCoord en une seule
+            all_corners_flat_skycoord = SkyCoord(
+                ra=np.concatenate([sc.ra.deg for sc in all_sky_corners_list]),
+                dec=np.concatenate([sc.dec.deg for sc in all_sky_corners_list]),
+                unit='deg', frame='icrs' # ou le frame de anchor_wcs
+            )
+
+            # Calcul du centre (CRVAL)
+            # Utiliser wrap_at pour gérer la discontinuité RA
+            central_ra_deg = np.median(all_corners_flat_skycoord.ra.wrap_at(180 * u.deg).deg)
+            # Remettre dans la plage 0-360 si nécessaire (ou laisser wrap_at gérer)
+            # central_ra_deg = central_ra_deg % 360
+            central_dec_deg = np.median(all_corners_flat_skycoord.dec.deg)
+            print(f"  Centre Mosaïque Calculé (RA, Dec deg): ({central_ra_deg:.5f}, {central_dec_deg:.5f})")
+
+            # Création du WCS de sortie
+            output_wcs = WCS(naxis=2)
+            output_wcs.wcs.ctype = anchor_wcs.wcs.ctype # Garder la projection
+            output_wcs.wcs.crval = [central_ra_deg, central_dec_deg]
+            output_wcs.wcs.cunit = anchor_wcs.wcs.cunit
+
+            # Échelle de pixel de sortie (divisée par le facteur Drizzle)
+            # Prendre l'échelle de l'ancre comme référence
+            if anchor_wcs.pixel_scale_matrix is not None:
+                anchor_pix_scale_deg = np.mean(np.abs(np.diag(anchor_wcs.pixel_scale_matrix)))
+            elif hasattr(anchor_wcs.wcs, 'cdelt') and anchor_wcs.wcs.cdelt is not None:
+                anchor_pix_scale_deg = np.mean(np.abs(anchor_wcs.wcs.cdelt))
+            else: # Fallback très approximatif
+                print("WARN QM: Impossible de déterminer l'échelle pixel de l'ancre WCS. Utilisation d'une valeur par défaut.")
+                fov_estim_deg = 2.0 # Supposer un champ de vue pour estimer l'échelle
+                img_width_estim_pix = anchor_wcs.pixel_shape[0] if anchor_wcs.pixel_shape else 1000
+                anchor_pix_scale_deg = fov_estim_deg / img_width_estim_pix
+
+            output_pixel_scale_deg = anchor_pix_scale_deg / self.drizzle_scale # self.drizzle_scale est un attribut
+            print(f"  Échelle Pixel Ancre: {anchor_pix_scale_deg*3600:.3f} arcsec/pix. Échelle Sortie Mosaïque: {output_pixel_scale_deg*3600:.3f} arcsec/pix (scale={self.drizzle_scale}x)")
+
+            # Assigner la CD matrix (supposant pas de rotation/skew complexe dans la sortie finale)
+            # Le signe de cd1_1 est souvent négatif pour RA croissant vers la gauche.
+            output_wcs.wcs.cd = np.array([[-output_pixel_scale_deg, 0.0],
+                                          [0.0, output_pixel_scale_deg]])
+
+            # Projeter tous les coins célestes sur cette nouvelle grille WCS pour trouver l'étendue en pixels
+            output_pixels_x, output_pixels_y = output_wcs.all_world2pix(all_corners_flat_skycoord, 0)
+            
+            x_min_out, x_max_out = np.min(output_pixels_x), np.max(output_pixels_x)
+            y_min_out, y_max_out = np.min(output_pixels_y), np.max(output_pixels_y)
+
+            # Calculer la largeur et hauteur finales en pixels
+            out_width_pix = int(np.ceil(x_max_out - x_min_out + 1))
+            out_height_pix = int(np.ceil(y_max_out - y_min_out + 1))
+            out_width_pix = max(10, out_width_pix); out_height_pix = max(10, out_height_pix) # Taille minimale
+            output_shape_final_hw = (out_height_pix, out_width_pix) # (H, W)
+            print(f"  Dimensions Pixels Mosaïque Finale (W,H): ({out_width_pix}, {out_height_pix})")
+
+            # Ajuster CRPIX pour que crval soit au centre de la nouvelle origine pixel
+            # Le centre du ciel (crval) doit correspondre au pixel (crpix)
+            # Les pixels (x_min_out, y_min_out) deviennent (0,0) dans le tableau final.
+            # Donc crpix1 = (crval_x_en_pixels_intermediaires - x_min_out) + 1 (pour 1-based FITS)
+            crval_x_pix_intermed, crval_y_pix_intermed = output_wcs.all_world2pix(central_ra_deg, central_dec_deg, 0)
+            
+            output_wcs.wcs.crpix = [
+                crval_x_pix_intermed - x_min_out + 1.0,
+                crval_y_pix_intermed - y_min_out + 1.0
+            ]
+            output_wcs.pixel_shape = (out_width_pix, out_height_pix) # (W, H) pour astropy
+            try: output_wcs._naxis1 = out_width_pix; output_wcs._naxis2 = out_height_pix
+            except AttributeError: pass
+
+            print(f"  WCS Mosaïque Finale OK: CRPIX={output_wcs.wcs.crpix}, PixelShape={output_wcs.pixel_shape}")
+            return output_wcs, output_shape_final_hw
+
+        except Exception as e_grid:
+            print(f"ERREUR QM [_calculate_local_mosaic_output_grid]: Échec calcul final grille/WCS: {e_grid}")
+            traceback.print_exc(limit=2)
+            return None, None
+
+# --- FIN DE LA MÉTHODE _calculate_local_mosaic_output_grid ---
+
+
+
+
+
+
+##############################################################################################################################
+
+
+    def _update_header_for_drizzle_final(self):
+        """
+        Crée et retourne un header FITS pour le stack final en mode Drizzle "Final".
+        """
+        print("DEBUG QM [_update_header_for_drizzle_final]: Création du header pour Drizzle Final...")
+        
+        final_header = fits.Header()
+
+        # 1. Copier les informations de base du header de référence (si disponible)
+        if self.reference_header_for_wcs:
+            print("DEBUG QM [_update_header_for_drizzle_final]: Copie des clés depuis reference_header_for_wcs...")
+            # Liste des clés FITS standard et utiles à copier depuis une brute/référence
+            keys_to_copy_from_ref = [
+                'INSTRUME', 'TELESCOP', 'OBSERVER', 'OBJECT', 
+                'DATE-OBS', 'TIME-OBS', # Ou juste DATE-OBS si TIME-OBS n'est pas toujours là
+                'EXPTIME',  # L'exposition d'une brute individuelle
+                'FILTER', 'BAYERPAT', 'XBAYROFF', 'YBAYROFF',
+                'GAIN', 'OFFSET', 'CCD-TEMP', 'READMODE',
+                'FOCALLEN', 'APERTURE', 'PIXSIZE', 'XPIXSZ', 'YPIXSZ', # Infos optiques
+                'SITELAT', 'SITELONG', 'SITEELEV' # Infos site
+            ]
+            for key in keys_to_copy_from_ref:
+                if key in self.reference_header_for_wcs:
+                    try:
+                        # Essayer de copier avec le commentaire
+                        final_header[key] = (self.reference_header_for_wcs[key], 
+                                             self.reference_header_for_wcs.comments[key])
+                    except KeyError: # Si pas de commentaire, copier juste la valeur
+                        final_header[key] = self.reference_header_for_wcs[key]
+                    except Exception as e_copy:
+                        print(f"DEBUG QM [_update_header_for_drizzle_final]: Erreur copie clé '{key}': {e_copy}")
+        else:
+            print("DEBUG QM [_update_header_for_drizzle_final]: reference_header_for_wcs non disponible.")
+
+        # 2. Ajouter/Mettre à jour les informations spécifiques au Drizzle Final
+        final_header['STACKTYP'] = (f'Drizzle Final ({self.drizzle_scale:.0f}x)', 'Stacking method with Drizzle')
+        final_header['DRZSCALE'] = (self.drizzle_scale, 'Drizzle final scale factor')
+        final_header['DRZKERNEL'] = (self.drizzle_kernel, 'Drizzle kernel used')
+        final_header['DRZPIXFR'] = (self.drizzle_pixfrac, 'Drizzle pixfrac used')
+        final_header['DRZMODE'] = ('Final', 'Drizzle combination mode') # Spécifique pour ce header
+
+        # NIMAGES et TOTEXP seront mis à jour dans _save_final_stack avec les valeurs finales
+        # mais on peut mettre une estimation ici si self.aligned_files_count est déjà pertinent
+        if hasattr(self, 'aligned_files_count') and self.aligned_files_count > 0:
+            final_header['NINPUTS'] = (self.aligned_files_count, 'Number of aligned images input to Drizzle')
+            # Pour TOTEXP, il faudrait multiplier aligned_files_count par l'EXPTIME moyen
+            # Laissons _save_final_stack gérer le TOTEXP final pour plus de précision.
+
+        # 3. Informations générales
+        final_header['CREATOR'] = ('SeestarStacker (Queued)', 'Processing Software')
+        final_header['HISTORY'] = 'Final Drizzle image created by SeestarStacker'
+        if self.correct_hot_pixels:
+            final_header['HISTORY'] = 'Hot pixel correction applied to input frames'
+        if self.use_quality_weighting: # Le Drizzle actuel ne prend pas en compte ces poids directement
+            final_header['HISTORY'] = 'Quality weighting parameters were set, but Drizzle uses its own weighting.'
+        
+        # Le WCS sera ajouté par _save_final_stack à partir du self.drizzle_output_wcs
+
+        print("DEBUG QM [_update_header_for_drizzle_final]: Header pour Drizzle Final créé.")
+        return final_header
+
+
+
+
+
+############################################################################################################################
+
+
+
+
+# --- DANS LA CLASSE SeestarQueuedStacker DANS seestar/queuep/queue_manager.py ---
+
+    def _cleanup_mosaic_panel_stacks_temp(self):
+        """
+        Supprime le dossier contenant les stacks de panneaux temporaires
+        (utilisé par l'ancienne logique de mosaïque ou si des fichiers y sont créés).
+        """
+        # --- VÉRIFICATION AJOUTÉE ---
+        if self.output_folder is None: 
+            print("WARN QM [_cleanup_mosaic_panel_stacks_temp]: self.output_folder non défini, nettoyage annulé.")
+            return
+        # --- FIN VÉRIFICATION ---
+
+        panel_stacks_dir = os.path.join(self.output_folder, "mosaic_panel_stacks_temp")
+        
+        # Vérifier si le dossier existe avant d'essayer de le supprimer
+        if os.path.isdir(panel_stacks_dir): # Utiliser os.path.isdir pour vérifier
+            try:
+                shutil.rmtree(panel_stacks_dir)
+                self.update_progress(f"🧹 Dossier stacks panneaux temp. supprimé: {os.path.basename(panel_stacks_dir)}")
+                print(f"DEBUG QM [_cleanup_mosaic_panel_stacks_temp]: Dossier {panel_stacks_dir} supprimé.")
+            except FileNotFoundError:
+                # Devrait être attrapé par isdir, mais sécurité
+                print(f"DEBUG QM [_cleanup_mosaic_panel_stacks_temp]: Dossier {panel_stacks_dir} non trouvé (déjà supprimé ou jamais créé).")
+                pass # Le dossier n'existe pas, rien à faire
+            except OSError as e: # Capturer les erreurs d'OS (permissions, etc.)
+                self.update_progress(f"⚠️ Erreur suppression dossier stacks panneaux temp. ({os.path.basename(panel_stacks_dir)}): {e}")
+                print(f"ERREUR QM [_cleanup_mosaic_panel_stacks_temp]: Erreur OSError lors de la suppression de {panel_stacks_dir}: {e}")
+            except Exception as e_generic: # Capturer toute autre exception
+                self.update_progress(f"⚠️ Erreur inattendue suppression dossier stacks panneaux temp.: {e_generic}")
+                print(f"ERREUR QM [_cleanup_mosaic_panel_stacks_temp]: Erreur Exception lors de la suppression de {panel_stacks_dir}: {e_generic}")
+        else:
+            # Log optionnel si le dossier n'existait pas
+            # print(f"DEBUG QM [_cleanup_mosaic_panel_stacks_temp]: Dossier {panel_stacks_dir} non trouvé, aucun nettoyage nécessaire.")
+            pass
+
+
+
+
+
+###################################################################################################################
+
+
+
+
+    def _finalize_mosaic_processing(self, aligned_files_info_list):
+        """
+        Effectue la combinaison finale Drizzle pour le mode mosaïque.
+        MAJ: Corrige import et UnboundLocalError.
+        """
+        num_files_to_mosaic = len(aligned_files_info_list)
+        print(f"DEBUG (Backend _finalize_mosaic_processing): Début finalisation pour {num_files_to_mosaic} images.")
+        self.update_progress(f"🖼️ Préparation assemblage mosaïque final ({num_files_to_mosaic} images)...")
+
+        # ... (Vérifications initiales num_files, Drizzle disponible - inchangées) ...
+        if num_files_to_mosaic < 2: self.update_progress("⚠️ Moins de 2 images."); self.final_stacked_path = None; self.processing_error = "..."; return
+        if not _OO_DRIZZLE_AVAILABLE or Drizzle is None: error_msg = "..."; self.update_progress(f"❌ {error_msg}"); self.processing_error = error_msg; self.final_stacked_path = None; return
+
+# --- Calcul Grille Finale ---
+        print("DEBUG (Backend _finalize_mosaic_processing): Appel _calculate_final_mosaic_grid...")
+        input_wcs_list = [item[1] for item in aligned_files_info_list if item[1] is not None]
+        mosaic_output_wcs, mosaic_output_shape_hw = self._calculate_final_mosaic_grid(input_wcs_list)
+        if mosaic_output_wcs is None or mosaic_output_shape_hw is None:
+            error_msg = "Échec calcul grille sortie."
+            self.update_progress(f"❌ {error_msg}")
+            self.processing_error = error_msg
+            self.final_stacked_path = None
+            return
+        print(f"DEBUG (Backend _finalize_mosaic_processing): Grille Mosaïque -> Shape={mosaic_output_shape_hw} (H,W)")
+
+        # --- Initialiser Drizzle Final ---
+        num_output_channels = 3
+        final_drizzlers = []
+        final_output_sci_list = []
+        final_output_wht_list = []
+        initialized = False
+        try:
+            print(f"  -> Initialisation Drizzle final pour {num_output_channels} canaux...")
+            for _ in range(num_output_channels):
+                out_img_ch = np.zeros(mosaic_output_shape_hw, dtype=np.float32)
+                out_wht_ch = np.zeros(mosaic_output_shape_hw, dtype=np.float32)
+                final_output_sci_list.append(out_img_ch)
+                final_output_wht_list.append(out_wht_ch)
+                driz_ch = Drizzle(out_img=out_img_ch, out_wht=out_wht_ch, out_shape=mosaic_output_shape_hw, out_wcs=mosaic_output_wcs, kernel=self.drizzle_kernel, fillval="0.0")
+                final_drizzlers.append(driz_ch)
+            initialized = True
+            print("  -> Initialisation Drizzle final OK.")
+        except Exception as init_err:
+            print(f"  -> ERREUR init Drizzle Mosaïque: {init_err}")
+            traceback.print_exc(limit=1)
+            return
+
+        if not initialized:
+            return  # Sécurité
+
+        # --- Boucle Drizzle sur les fichiers temporaires ---
+        print(f"  -> Démarrage boucle Drizzle finale sur {num_files_to_mosaic} fichiers...")
+        processed_count = 0
+        # Utiliser enumerate pour obtenir l'index et le tuple (chemin, wcs)
+        for i, (temp_fpath, wcs_in) in enumerate(aligned_files_info_list):
+            if self.stop_processing:
+                self.update_progress("🛑 Arrêt pendant assemblage final.")
+                break
+            if (i + 1) % 10 == 0 or i == 0 or i == len(aligned_files_info_list) - 1:
+                print(f"    Adding Final Drizzle Input {i+1}/{num_files_to_mosaic}")
+
+            # --- CORRECTION : Initialiser les variables locales à None ---
+            img_data_hxwxc = None
+            header_in = None
+            pixmap = None
+            wcs_to_use = None
+            # --- FIN CORRECTION ---
+
+            try:
+                # Charger données et WCS (utilise la fonction importée)
+                img_data_hxwxc, wcs_in_loaded, header_in = _load_drizzle_temp_file(temp_fpath)  # Appel Corrigé
+                wcs_to_use = wcs_in_loaded if wcs_in_loaded else wcs_in  # Utiliser le WCS chargé ou celui de la liste
+
+                if img_data_hxwxc is None or wcs_to_use is None:
+                    print(f"    - Skip Input {i+1} (échec chargement/WCS)")
+                    continue
+
+                # Calcul Pixmap
+                input_shape_hw = img_data_hxwxc.shape[:2]
+                y_in, x_in = np.indices(input_shape_hw)
+                world_coords = wcs_to_use.all_pix2world(x_in.flatten(), y_in.flatten(), 0)
+                x_out, y_out = mosaic_output_wcs.all_world2pix(world_coords[0], world_coords[1], 0)
+                pixmap = np.dstack((x_out.reshape(input_shape_hw), y_out.reshape(input_shape_hw))).astype(np.float32)
+
+                # Ajout Drizzle
+                exptime = 1.0  # ... (calcul exptime comme avant) ...
+                if header_in and 'EXPTIME' in header_in:
+                    try:
+                        exptime = max(1e-6, float(header_in['EXPTIME']))
+                    except (ValueError, TypeError):
+                        pass
+
+                for c in range(num_output_channels):
+                    channel_data_2d = img_data_hxwxc[:, :, c].astype(np.float32)
+                    finite_mask = np.isfinite(channel_data_2d)
+                    channel_data_2d[~finite_mask] = 0.0
+                    final_drizzlers[c].add_image(data=channel_data_2d, pixmap=pixmap, exptime=exptime, in_units='counts', pixfrac=self.drizzle_pixfrac)
+                    processed_count += 1
+
+            except Exception as e_add:
+                print(f"    - ERREUR traitement/ajout input {i+1}: {e_add}")
+                traceback.print_exc(limit=1)
+            # --- CORRECTION : finally DANS la boucle ---
+            finally:
+                # Nettoyer les variables locales même si erreur DANS l'itération
+                del img_data_hxwxc, wcs_in, header_in, pixmap, wcs_to_use
+                if (i + 1) % 5 == 0:
+                    gc.collect()
+            # --- FIN CORRECTION ---
+        # --- Fin Boucle Drizzle ---
+
+        print(f"  -> Boucle assemblage terminée. {processed_count}/{num_files_to_mosaic} fichiers ajoutés.")
+        if processed_count == 0:
+            error_msg = "Aucun fichier traité avec succès."
+            self.update_progress(f"❌ ERREUR: {error_msg}")
+            self.processing_error = error_msg
+            self.final_stacked_path = None
+            return
+
+        # --- Assemblage et Stockage Résultat ---
+        try:
+            print("  -> Assemblage final des canaux (Mosaïque)...")
+            # ... (logique stack/save identique à l'étape précédente) ...
+            final_mosaic_sci = np.stack(final_output_sci_list, axis=-1)
+            final_mosaic_wht = np.stack(final_output_wht_list, axis=-1)
+            print(f"  -> Combinaison terminée. Shape SCI: {final_mosaic_sci.shape}")
+            self.current_stack_data = final_mosaic_sci
+            self.current_stack_header = fits.Header()
+            if mosaic_output_wcs:
+                self.current_stack_header.update(mosaic_output_wcs.to_header(relax=True))
+            if self.reference_header_for_wcs:
+                keys_to_copy = ['INSTRUME', 'TELESCOP', ...]  # Veuillez compléter la liste des clés à copier
+                [self.current_stack_header.set(k, self.reference_header_for_wcs[k]) for k in keys_to_copy if k in self.reference_header_for_wcs]
+            self.current_stack_header['STACKTYP'] = (...)  # Veuillez compléter la valeur
+            self.current_stack_header['DRZSCALE'] = (...)  # Veuillez compléter la valeur
+            self.current_stack_header['DRZKERNEL'] = (...)  # Veuillez compléter la valeur
+            self.current_stack_header['DRZPIXFR'] = (...)  # Veuillez compléter la valeur
+            self.images_in_cumulative_stack = processed_count  # Utiliser le compte réel
+            self.total_exposure_seconds = 0.0  # Recalcul approx
+            if self.reference_header_for_wcs:
+                single_exp = float(self.reference_header_for_wcs.get('EXPTIME', 10.0))
+                self.total_exposure_seconds = processed_count * single_exp
+            if final_mosaic_wht is not None:
+                del final_mosaic_wht
+                gc.collect()
+            min_v, max_v = np.nanmin(self.current_stack_data), np.nanmax(self.current_stack_data)
+            if max_v > min_v:
+                self.current_stack_data = (self.current_stack_data - min_v) / (max_v - min_v)
+            else:
+                self.current_stack_data = np.zeros_like(self.current_stack_data)
+            self.current_stack_data = np.clip(self.current_stack_data, 0.0, 1.0).astype(np.float32)
+            self._save_final_stack(output_filename_suffix="_mosaic")
+
+        except Exception as e:
+            error_msg = f"Erreur finalisation/sauvegarde mosaïque: {e}"
+            self.update_progress(f"❌ {error_msg}")
+            traceback.print_exc(limit=3)
+            self.processing_error = error_msg
+            self.final_stacked_path = None
+
+        print("DEBUG (Backend _finalize_mosaic_processing): Fin.")
+
+
+##################################################################################################################
+
+    def _cleanup_drizzle_batch_outputs(self):
+        """Supprime le dossier contenant les fichiers Drizzle intermédiaires par lot."""
+        # AJOUT D'UNE VÉRIFICATION : Ne rien faire si self.output_folder n'est pas encore défini.
+        if self.output_folder is None:
+            print("WARN QM [_cleanup_drizzle_batch_outputs]: self.output_folder non défini, nettoyage annulé.")
+            return
+
+        batch_output_dir = os.path.join(self.output_folder, "drizzle_batch_outputs")
+        if batch_output_dir and os.path.isdir(batch_output_dir): # Vérifier aussi si le chemin construit est valide
+            try:
+                shutil.rmtree(batch_output_dir)
+                self.update_progress(f"🧹 Dossier Drizzle intermédiaires par lot supprimé: {os.path.basename(batch_output_dir)}")
+            except Exception as e:
+                self.update_progress(f"⚠️ Erreur suppression dossier Drizzle intermédiaires ({os.path.basename(batch_output_dir)}): {e}")
+        # else: # Log optionnel si le dossier n'existait pas ou chemin invalide
+            # if self.output_folder: # Pour éviter de logguer si c'est juste output_folder qui est None
+            #    print(f"DEBUG QM [_cleanup_drizzle_batch_outputs]: Dossier {batch_output_dir} non trouvé ou invalide pour nettoyage.")
+
+
+
+####################################################################################################################
+
+
+
+    def _calculate_weights(self, batch_scores):
+        num_images = len(batch_scores);
+        if num_images == 0: return np.array([])
+        raw_weights = np.ones(num_images, dtype=np.float32)
+        for i, scores in enumerate(batch_scores):
+            weight = 1.0
+            if self.weight_by_snr: weight *= max(scores.get('snr', 0.0), 0.0) ** self.snr_exponent
+            if self.weight_by_stars: weight *= max(scores.get('stars', 0.0), 0.0) ** self.stars_exponent
+            raw_weights[i] = max(weight, 1e-9)
+        sum_weights = np.sum(raw_weights)
+        if sum_weights > 1e-9: normalized_weights = raw_weights * (num_images / sum_weights)
+        else: normalized_weights = np.ones(num_images, dtype=np.float32)
+        normalized_weights = np.maximum(normalized_weights, self.min_weight)
+        sum_weights_final = np.sum(normalized_weights)
+        if sum_weights_final > 1e-9: normalized_weights = normalized_weights * (num_images / sum_weights_final)
+        else: normalized_weights = np.ones(num_images, dtype=np.float32)
+        return normalized_weights
+
+
+
+
+############################################################################################################################
+
+
+
+
+
+    def _process_file(self, file_path, reference_image_data):
+        """
+        Traite un seul fichier image : chargement, validation, pré-traitement,
+        alignement, calcul qualité, et retourne WCS généré et un MASQUE DE PIXELS VALIDES.
+
+        Args:
+            file_path (str): Chemin complet du fichier FITS à traiter.
+            reference_image_data (np.ndarray): Données de l'image de référence.
+
+        Returns:
+            tuple: (aligned_data, header, quality_scores, generated_wcs_object, valid_pixel_mask_2d)
+                   aligned_data: HWC float32, 0-1
+                   valid_pixel_mask_2d: HW bool, True où aligned_data a des pixels valides (non remplissage)
+                   Retourne (None, None, scores, None, None) en cas d'échec.
+        """
+        file_name = os.path.basename(file_path)
+        quality_scores = {'snr': 0.0, 'stars': 0.0} # Initialisation par défaut
+        print(f"DEBUG QM [_process_file]: Début traitement '{file_name}'")
+        header = None
+        prepared_img = None
+        wcs_generated = None
+        aligned_img = None # Initialiser pour le bloc finally
+        valid_pixel_mask_2d = None # Initialiser
+
+        try:
+            # 1. Charger et valider
+            print(f"  -> [1/7] Chargement/Validation FITS pour '{file_name}'...")
+            img_data = load_and_validate_fits(file_path)
+            if img_data is None: raise ValueError("Échec chargement/validation FITS.")
+            header = fits.getheader(file_path)
+            print(f"     - Chargement OK. Shape initiale: {img_data.shape}, Dtype: {img_data.dtype}")
+
+            # 2. Vérification variance
+            print(f"  -> [2/7] Vérification variance pour '{file_name}'...")
+            std_dev = np.std(img_data)
+            variance_threshold = 0.0015 # Seuil (peut nécessiter ajustement)
+            if std_dev < variance_threshold:
+                raise ValueError(f"Faible variance: {std_dev:.4f} (seuil: {variance_threshold}). Image probablement vide/noire.")
+            print(f"     - Variance OK (std: {std_dev:.4f}).")
+
+            # 3. Pré-traitement (Debayer, WB Auto si applicable, Correction HP)
+            print(f"  -> [3/7] Pré-traitement (Debayer, WB, HP) pour '{file_name}'...")
+            prepared_img = img_data.astype(np.float32) # Travailler sur float32
+            is_color_after_preprocessing = False # Flag pour savoir si on a une image couleur
+
+            # Debayering
+            if prepared_img.ndim == 2:
+                bayer_pattern_from_header = header.get('BAYERPAT', self.bayer_pattern)
+                pattern_upper = bayer_pattern_from_header.upper() if isinstance(bayer_pattern_from_header, str) else self.bayer_pattern.upper()
+                
+                if pattern_upper in ["GRBG", "RGGB", "GBRG", "BGGR"]:
+                    print(f"     - Debayering (Pattern: {pattern_upper})...")
+                    try:
+                        prepared_img = debayer_image(prepared_img, pattern_upper)
+                        is_color_after_preprocessing = True
+                        print(f"       - Debayering OK. Nouvelle shape: {prepared_img.shape}")
+                    except ValueError as de:
+                        self.update_progress(f"   ⚠️ Erreur debayering {file_name}: {de}. Traitement en N&B.")
+                        print(f"       - Échec Debayering: {de}. Image reste N&B.")
+                else:
+                    print(f"     - Image N&B ou pattern Bayer ('{bayer_pattern_from_header}') non reconnu. Pas de debayering.")
+            elif prepared_img.ndim == 3 and prepared_img.shape[2] == 3:
+                is_color_after_preprocessing = True
+                print(f"     - Image déjà couleur (Shape: {prepared_img.shape}). Pas de debayering.")
+            else:
+                raise ValueError(f"Shape d'image inattendue après chargement: {prepared_img.shape}. Impossible de pré-traiter.")
+
+            # Balance des Blancs Automatique (seulement si couleur et si activé globalement, bien que non configurable ici)
+            # Cette WB est basique et vise à aider l'alignement/qualité. La WB finale est sur l'aperçu.
+            if is_color_after_preprocessing:
+                print(f"     - Tentative de WB auto basique pour pré-traitement...")
+                try:
+                    # Calcul simple des facteurs basé sur les médianes pour aider l'alignement
+                    r_ch, g_ch, b_ch = prepared_img[...,0], prepared_img[...,1], prepared_img[...,2]
+                    med_r, med_g, med_b = np.median(r_ch), np.median(g_ch), np.median(b_ch)
+                    if med_g > 1e-6: # Éviter division par zéro
+                        gain_r = np.clip(med_g / max(med_r, 1e-6), 0.5, 2.0)
+                        gain_b = np.clip(med_g / max(med_b, 1e-6), 0.5, 2.0)
+                        prepared_img[...,0] *= gain_r
+                        prepared_img[...,2] *= gain_b
+                        prepared_img = np.clip(prepared_img, 0.0, 1.0)
+                        print(f"       - WB auto basique appliquée (Gains R:{gain_r:.2f}, B:{gain_b:.2f}).")
+                except Exception as wb_err:
+                    print(f"       - ERREUR WB auto basique: {wb_err}. Image non modifiée par WB.")
+
+            # Correction des Pixels Chauds
+            if self.correct_hot_pixels:
+                print(f"     - Correction des pixels chauds (Seuil: {self.hot_pixel_threshold}, Voisinage: {self.neighborhood_size})...")
+                try:
+                    prepared_img = detect_and_correct_hot_pixels(prepared_img, self.hot_pixel_threshold, self.neighborhood_size)
+                    print(f"       - Correction HP OK.")
+                except Exception as hp_err:
+                    self.update_progress(f"   ⚠️ Erreur correction HP pour {file_name}: {hp_err}.")
+                    print(f"       - ERREUR Correction HP: {hp_err}.")
+            
+            prepared_img = prepared_img.astype(np.float32) # Assurer float32 après toutes les manips
+            print(f"     - Pré-traitement terminé. Shape finale: {prepared_img.shape}")
+
+            # 4. Génération WCS (depuis header original)
+            print(f"  -> [4/7] Génération WCS pour '{file_name}'...")
+            wcs_generated = None
+            if header:
+                try:
+                    # Essayer WCS(header) directement (plus robuste si standard)
+                    with warnings.catch_warnings():
+                        warnings.simplefilter('ignore', FITSFixedWarning) # Ignorer warnings FITS non standard
+                        wcs_from_hdr = WCS(header, naxis=2) # Toujours 2 axes pour le plan image
+                    if wcs_from_hdr and wcs_from_hdr.is_celestial:
+                        wcs_generated = wcs_from_hdr
+                        print(f"     - WCS obtenu directement depuis le header.")
+                except Exception: # Si WCS(header) échoue, essayer notre fonction custom
+                    pass # On essaiera _create_wcs_from_header ensuite
+
+                if wcs_generated is None: # Si WCS(header) a échoué ou n'était pas céleste
+                    print(f"     - Tentative de génération WCS custom depuis header...")
+                    # --- Import tardif ---
+                    try: from ..enhancement.drizzle_integration import _create_wcs_from_header
+                    except ImportError: _create_wcs_from_header = None
+                    if _create_wcs_from_header:
+                        wcs_generated = _create_wcs_from_header(header)
+                        if wcs_generated and wcs_generated.is_celestial:
+                            print(f"       - WCS custom généré avec succès.")
+                        else: print(f"       - Échec génération WCS custom ou WCS non céleste.")
+                    else: print(f"       - ERREUR: _create_wcs_from_header non importable.")
+                
+                # Attacher pixel_shape au WCS si possible
+                if wcs_generated and wcs_generated.is_celestial:
+                    naxis1_h = header.get('NAXIS1', header.get('IMAGEW', None)) # Essayer aussi IMAGEW
+                    naxis2_h = header.get('NAXIS2', header.get('IMAGEH', None)) # Essayer aussi IMAGEH
+                    if naxis1_h and naxis2_h:
+                        try:
+                            wcs_generated.pixel_shape = (int(naxis1_h), int(naxis2_h)) # (W, H) pour astropy
+                            print(f"       - pixel_shape ({wcs_generated.pixel_shape}) attaché au WCS généré.")
+                        except ValueError: print(f"       - WARNING: NAXIS1/2 non entiers ('{naxis1_h}','{naxis2_h}') pour pixel_shape.")
+                    elif wcs_generated.pixel_shape is None: # Si toujours None
+                        print(f"       - WARNING: Impossible de déterminer pixel_shape pour WCS généré de {file_name}.")
+                else: # Échec total WCS
+                    print(f"     - ERREUR: Aucun WCS valide (header ou généré) pour {file_name}.")
+                    if self.is_mosaic_run or self.drizzle_active_session: # WCS est critique pour ces modes
+                        raise ValueError("WCS requis pour Drizzle/Mosaïque mais non obtenu.")
+            else: # Pas de header
+                print(f"     - WARNING: Header original manquant pour {file_name}. Impossible de générer WCS.")
+                if self.is_mosaic_run or self.drizzle_active_session:
+                    raise ValueError("Header manquant, WCS requis pour Drizzle/Mosaïque.")
+
+            # 5. Alignement Astroalign
+            print(f"  -> [5/7] Alignement Astroalign pour '{file_name}'...")
+            if reference_image_data is None: raise RuntimeError("Image de référence non disponible pour alignement.")
+            aligned_img, align_success = self.aligner._align_image(prepared_img, reference_image_data, file_name)
+            if not align_success or aligned_img is None:
+                raise RuntimeError(f"Échec Alignement Astroalign pour {file_name}.")
+            print(f"     - Alignement Astroalign OK. Shape alignée: {aligned_img.shape}")
+
+            # --- NOUVEAU : Création du valid_pixel_mask ---
+            # astroalign remplit les zones hors de l'image source avec 0.0 par défaut.
+            # Un masque est True où les données sont valides (non-remplissage).
+            # Si l'image est couleur (H,W,C), on peut baser le masque sur la luminance ou un canal (ex: Vert).
+            # Si N&B (H,W), on l'utilise directement.
+            print(f"  -> [6/7] Création du masque de pixels valides pour '{file_name}'...")
+            if aligned_img.ndim == 3 and aligned_img.shape[2] == 3:
+                # Pour une image couleur, on peut prendre la somme des canaux, ou la luminance.
+                # Si un pixel est (0,0,0) après alignement, il vient probablement du remplissage.
+                # Un seuil très bas pour éviter les vrais pixels noirs de l'objet.
+                luminance_aligned = 0.299 * aligned_img[..., 0] + 0.587 * aligned_img[..., 1] + 0.114 * aligned_img[..., 2]
+                valid_pixel_mask_2d = (luminance_aligned > 1e-5).astype(bool) # Seuil très bas
+            elif aligned_img.ndim == 2:
+                valid_pixel_mask_2d = (aligned_img > 1e-5).astype(bool)
+            else:
+                print(f"     - ERREUR: Shape d'image alignée inattendue ({aligned_img.shape}) pour création masque. Masque mis à None.")
+                valid_pixel_mask_2d = None # Ne devrait pas arriver
+            
+            if valid_pixel_mask_2d is not None:
+                print(f"     - Masque de pixels valides (2D HxW) créé. Shape: {valid_pixel_mask_2d.shape}, True Pixels: {np.sum(valid_pixel_mask_2d)}")
+            # --- FIN NOUVEAU ---
+
+
+
+            # 7. Calcul des scores de qualité (sur image alignée)
+            print(f"  -> [7/7] Calcul des scores qualité pour '{file_name}'...")
+            if self.use_quality_weighting:
+                quality_scores = self._calculate_quality_metrics(aligned_img) # Log interne
+                print(f"     - Scores Qualité: SNR={quality_scores.get('snr',0):.2f}, Stars={quality_scores.get('stars',0):.3f}")
+
+                # ========================= NOUVELLE SECTION AJOUTÉE =========================
+                # Définir un seuil pour le score "stars". 
+                # Un score de 0.05 correspondrait à 10 étoiles si max_stars_for_score = 200.
+                # Ajustez cette valeur si nécessaire.
+                min_star_score_threshold = 0.025 # Exemple: au moins 5 étoiles si max_stars_for_score=200
+                                                 # (0.025 * 200 = 5)
+
+                current_star_score = quality_scores.get('stars', 0.0)
+                if current_star_score < min_star_score_threshold:
+                    # Si le score d'étoiles est trop bas, lever une ValueError
+                    # pour que l'image soit traitée par le bloc except plus bas
+                    # (et donc potentiellement déplacée vers unaligned_files).
+                    error_message = (f"Score d'étoiles ({current_star_score:.3f}) trop bas "
+                                     f"(seuil: {min_star_score_threshold:.3f}). Image considérée comme inalignable/vide.")
+                    print(f"     - REJET (Qualité): {error_message}") # Log spécifique
+                    raise ValueError(error_message)
+                # ======================= FIN DE LA NOUVELLE SECTION =======================
+            else:
+                print(f"     - Pondération qualité désactivée, scores non calculés (par défaut).")
+
+            print(f"DEBUG QM [_process_file]: Traitement de '{file_name}' terminé avec succès.")
+            # Retourner l'image alignée, header original, scores, WCS généré, et le nouveau masque
+            return aligned_img, header, quality_scores, wcs_generated, valid_pixel_mask_2d
+
+        except (ValueError, RuntimeError) as proc_err: # Erreurs "normales" ou attendues du flux
+            self.update_progress(f"   ⚠️ Fichier '{file_name}' ignoré: {proc_err}")
+            self.skipped_files_count += 1
+            # Essayer de déplacer vers un dossier "skipped" si le fichier existe toujours
+            if file_path and os.path.exists(file_path) and self.unaligned_folder: # unaligned_folder est le dossier skipped
+                try:
+                    skipped_path = os.path.join(self.unaligned_folder, f"skipped_processing_{file_name}")
+                    shutil.move(file_path, skipped_path)
+                    print(f"     - Fichier '{file_name}' déplacé vers skipped: {os.path.basename(skipped_path)}")
+                except Exception as move_err:
+                    print(f"     - ERREUR déplacement fichier skipped '{file_name}': {move_err}")
+            return None, header, quality_scores, None, None # Header peut être utile pour logs, scores par défaut
+
+        except Exception as e: # Erreurs inattendues critiques
+            self.update_progress(f"❌ Erreur critique traitement fichier {file_name}: {e}")
+            print(f"ERREUR QM [_process_file]: Exception inattendue pour '{file_name}':")
+            traceback.print_exc(limit=3)
+            self.skipped_files_count += 1 # Compter comme skipped/error
+            # Essayer de déplacer vers un dossier "error"
+            if file_path and os.path.exists(file_path) and self.unaligned_folder:
+                try:
+                    error_path = os.path.join(self.unaligned_folder, f"error_processing_{file_name}")
+                    shutil.move(file_path, error_path)
+                    print(f"     - Fichier '{file_name}' déplacé vers error: {os.path.basename(error_path)}")
+                except Exception as move_err:
+                    print(f"     - ERREUR déplacement fichier error '{file_name}': {move_err}")
+            return None, header, quality_scores, None, None
+
+        finally:
+            # Nettoyage mémoire pour cette image
+            del img_data, prepared_img, aligned_img # valid_pixel_mask_2d est petit
+            # wcs_generated et header sont retournés ou None
+            # quality_scores est retourné
+            gc.collect()
+
+
+
+
+
+#############################################################################################################################
+
+
+
+
+
+    def _process_completed_batch(self, batch_items_to_stack, current_batch_num, total_batches_est):
+        """
+        [MODE CLASSIQUE - SUM/W] Traite un lot d'images complété pour l'empilement classique.
+        Cette méthode est appelée par _worker lorsque current_batch_items_with_masks_for_stack_batch
+        atteint la taille self.batch_size (ou pour le dernier lot partiel).
+
+        Elle appelle _stack_batch pour obtenir l'image moyenne du lot et sa carte de couverture,
+        puis appelle _combine_batch_result pour accumuler ces résultats dans les memmaps globaux.
+
+        Args:
+            batch_items_to_stack (list): Liste des items du lot à traiter.
+                                         Chaque item est un tuple:
+                                         (aligned_data_HWC_or_HW, header_orig, scores_dict,
+                                          wcs_generated_obj, valid_pixel_mask_2d_HW_bool).
+            current_batch_num (int): Le numéro séquentiel de ce lot.
+            total_batches_est (int): Le nombre total de lots estimé pour la session.
+        """
+        # Log d'entrée de la méthode avec les informations sur le lot
+        num_items_in_this_batch = len(batch_items_to_stack) if batch_items_to_stack else 0
+        print(f"DEBUG QM [_process_completed_batch]: Début pour lot CLASSIQUE #{current_batch_num} "
+              f"avec {num_items_in_this_batch} items.")
+
+        # Vérification si le lot est vide (ne devrait pas arriver si _worker gère bien)
+        if not batch_items_to_stack: # batch_items_to_stack est maintenant un paramètre défini
+            self.update_progress(f"⚠️ Tentative de traiter un lot vide (Lot #{current_batch_num}) "
+                                 "dans _process_completed_batch. Ignoré.", None)
+            print("DEBUG QM [_process_completed_batch]: Sortie précoce (lot vide reçu).")
+            return
+
+        # Informations pour les messages de progression
+        batch_size_actual_for_log = len(batch_items_to_stack)
+        progress_info_log = (f"(Lot {current_batch_num}/"
+                             f"{total_batches_est if total_batches_est > 0 else '?'})")
+
+        self.update_progress(f"⚙️ Traitement classique du batch {progress_info_log} "
+                             f"({batch_size_actual_for_log} images)...")
+
+        # --- Appel à _stack_batch ---
+        # _stack_batch attend :
+        #   (self, batch_items_with_masks, current_batch_num=0, total_batches_est=0)
+        # Il retourne :
+        #   (stacked_image_np, stack_info_header, batch_coverage_map_2d)
+
+        print(f"DEBUG QM [_process_completed_batch]: Appel à _stack_batch pour lot #{current_batch_num}...")
+        stacked_batch_data_np, stack_info_header, batch_coverage_map_2d = self._stack_batch(
+            batch_items_to_stack, # La liste complète des items pour ce lot
+            current_batch_num,
+            total_batches_est
+        )
+
+        # Vérifier le résultat de _stack_batch
+        if stacked_batch_data_np is not None and batch_coverage_map_2d is not None:
+            print(f"DEBUG QM [_process_completed_batch]: _stack_batch pour lot #{current_batch_num} réussi. "
+                  f"Shape image lot: {stacked_batch_data_np.shape}, "
+                  f"Shape carte couverture lot: {batch_coverage_map_2d.shape}")
+            
+            # --- Combiner le résultat du batch dans les accumulateurs SUM/WHT globaux ---
+            # _combine_batch_result attend :
+            #   (self, stacked_batch_data_np, stack_info_header, batch_coverage_map_2d)
+            print(f"DEBUG QM [_process_completed_batch]: Appel à _combine_batch_result pour lot #{current_batch_num}...")
+            self._combine_batch_result(
+                stacked_batch_data_np,
+                stack_info_header,
+                batch_coverage_map_2d # La carte de couverture 2D du lot
+            )
+            
+            # Mise à jour de l'aperçu SUM/W après accumulation de ce lot
+            # (Seulement si on n'est pas en mode Drizzle, car Drizzle Incrémental a son propre update)
+            # Cette condition est redondante ici car _process_completed_batch n'est appelée
+            # que si not self.drizzle_active_session.
+            if not self.drizzle_active_session:
+                print("DEBUG QM [_process_completed_batch]: Appel à _update_preview_sum_w après accumulation lot classique...")
+                self._update_preview_sum_w() # Met à jour l'aperçu avec les données SUM/W actuelles
+            
+        else: # _stack_batch a échoué ou n'a rien retourné de valide
+            # Le nombre d'images du lot qui a échoué à l'étape _stack_batch
+            num_failed_in_stack_batch = len(batch_items_to_stack)
+            self.failed_stack_count += num_failed_in_stack_batch
+            self.update_progress(f"❌ Échec combinaison (dans _stack_batch) du lot {progress_info_log}. "
+                                 f"{num_failed_in_stack_batch} images ignorées pour accumulation.", None)
+            print(f"ERREUR QM [_process_completed_batch]: _stack_batch a échoué pour lot #{current_batch_num}.")
+
+        # Le nettoyage de current_batch_items_with_masks_for_stack_batch se fait dans _worker
+        # après l'appel à cette fonction.
+        gc.collect() # Forcer un garbage collect après avoir traité un lot
+        print(f"DEBUG QM [_process_completed_batch]: Fin pour lot CLASSIQUE #{current_batch_num}.")
+
+
+
+
+
+
+
+##############################################################################################################################################
+
+
+
+
+
+
+    def _process_incremental_drizzle_batch(self, batch_temp_filepaths, current_batch_num=0, total_batches_est=0):
+        """
+        [MODE SUM/W - DRIZZLE INCR] Traite un batch pour le Drizzle Incrémental :
+        1. Appelle DrizzleProcessor sur les fichiers temporaires du lot pour obtenir SCI et WHT du lot.
+        2. Accumule (SCI_lot * WHT_lot) dans cumulative_sum_memmap.
+        3. Accumule WHT_lot dans cumulative_wht_memmap.
+        4. Nettoie les fichiers temporaires du lot.
+        """
+        print(f"DEBUG QM [_process_incremental_drizzle_batch SUM/W]: Début traitement Drizzle Incr. Lot #{current_batch_num}...") # Debug
+
+        if not batch_temp_filepaths:
+            self.update_progress(f"⚠️ Tentative de traiter un batch Drizzle incrémental vide (Lot #{current_batch_num}).")
+            print("DEBUG QM [_process_incremental_drizzle_batch SUM/W]: Sortie précoce (lot vide).") # Debug
+            return
+
+        num_files_in_batch = len(batch_temp_filepaths)
+        progress_info = f"(Lot {current_batch_num}/{total_batches_est if total_batches_est > 0 else '?'})"
+        self.update_progress(f"💧 Traitement Drizzle incrémental du batch {progress_info} ({num_files_in_batch} fichiers)...")
+
+        # --- Vérifications Memmap ---
+        if self.cumulative_sum_memmap is None or self.cumulative_wht_memmap is None or self.memmap_shape is None:
+             self.update_progress("❌ Erreur critique: Accumulateurs Memmap SUM/WHT non initialisés pour Drizzle Incr.")
+             print("ERREUR QM [_process_incremental_drizzle_batch SUM/W]: Memmap non initialisé.") # Debug
+             self.processing_error = "Memmap non initialisé (Drizzle Incr)"
+             self.stop_processing = True
+             return
+
+        # --- 1. Appeler Drizzle sur le lot courant ---
+        drizzle_result_batch_sci = None # Image science normalisée (Counts/Sec ou équivalent)
+        wht_map_batch = None          # Carte de poids du lot
+        drizzle_proc = None           # Référence à l'instance DrizzleProcessor
+
+        try:
+            # --- Import Tardif (sécurité, même si déjà fait dans _worker) ---
+            try: from ..enhancement.drizzle_integration import DrizzleProcessor
+            except ImportError: raise RuntimeError("DrizzleProcessor non importable.")
+
+            print("DEBUG QM [_process_incremental_drizzle_batch SUM/W]: Instanciation DrizzleProcessor...") # Debug
+            drizzle_proc = DrizzleProcessor(
+                scale_factor=self.drizzle_scale,
+                pixfrac=self.drizzle_pixfrac,
+                kernel=self.drizzle_kernel
+            )
+
+            # --- Déterminer la grille de sortie si pas encore fait ---
+            # (Normalement fait au début du worker, mais sécurité)
+            if self.drizzle_output_wcs is None or self.drizzle_output_shape_hw is None:
+                 print("DEBUG QM [_process_incremental_drizzle_batch SUM/W]: Grille Drizzle non définie, tentative de création...") # Debug
+                 if self.reference_wcs_object is None or self.memmap_shape is None:
+                     raise RuntimeError("WCS ou Shape référence manquant pour créer grille Drizzle.")
+                 # Utiliser la shape H,W du memmap (qui vient de la réf)
+                 ref_shape_for_grid_hw = self.memmap_shape[:2]
+                 self.drizzle_output_wcs, self.drizzle_output_shape_hw = self._create_drizzle_output_wcs(
+                     self.reference_wcs_object, ref_shape_for_grid_hw, self.drizzle_scale
+                 )
+                 print(f"DEBUG QM [_process_incremental_drizzle_batch SUM/W]: Grille Drizzle créée : {self.drizzle_output_shape_hw}") # Debug
+
+            # --- Vérifier compatibilité shape sortie memmap vs grille Drizzle ---
+            # WHT memmap est (H,W), SUM est (H,W,C)
+            # La sortie Drizzle sera (H,W,C) pour SCI et WHT après stack des canaux
+            if self.drizzle_output_shape_hw != self.memmap_shape[:2]:
+                 raise RuntimeError(f"Incompatibilité Shape Drizzle ({self.drizzle_output_shape_hw}) et Memmap ({self.memmap_shape[:2]})")
+
+            print(f"DEBUG QM [_process_incremental_drizzle_batch SUM/W]: Appel DrizzleProcessor.apply_drizzle pour lot #{current_batch_num}...") # Debug
+            # Utiliser le WCS et Shape de sortie définis pour Drizzle
+            drizzle_result_batch_sci, wht_map_batch = drizzle_proc.apply_drizzle(
+                batch_temp_filepaths,
+                output_wcs=self.drizzle_output_wcs,
+                output_shape_2d_hw=self.drizzle_output_shape_hw
+            )
+
+            if drizzle_result_batch_sci is None:
+                 raise RuntimeError(f"Échec Drizzle sur le lot {progress_info}.")
+            if wht_map_batch is None:
+                 # Note: apply_drizzle devrait toujours retourner un wht map s'il retourne sci
+                 print(f"AVERTISSEMENT QM [_process_incremental_drizzle_batch SUM/W]: Carte WHT non retournée pour le lot {progress_info}. Tentative avec poids=1.")
+                 wht_map_batch = np.ones_like(drizzle_result_batch_sci, dtype=np.float32) # Fallback très simple
+
+            self.update_progress(f"   -> Drizzle lot {progress_info} terminé (Shape SCI: {drizzle_result_batch_sci.shape}, WHT: {wht_map_batch.shape})")
+            print(f"DEBUG QM [_process_incremental_drizzle_batch SUM/W]: Drizzle lot OK. SCI Range: [{np.nanmin(drizzle_result_batch_sci):.3f}, {np.nanmax(drizzle_result_batch_sci):.3f}], WHT Range: [{np.nanmin(wht_map_batch):.1f}, {np.nanmax(wht_map_batch):.1f}]") # Debug
+
+        except Exception as e:
+            self.update_progress(f"❌ Erreur Drizzle sur lot {progress_info}: {e}")
+            print(f"ERREUR QM [_process_incremental_drizzle_batch SUM/W]: Échec Drizzle lot: {e}") # Debug
+            traceback.print_exc(limit=2)
+            self._cleanup_batch_temp_files(batch_temp_filepaths)
+            self.failed_stack_count += num_files_in_batch
+            return # Ne pas tenter d'accumuler
+
+        # --- 2. Accumuler dans SUM et WHT ---
+        try:
+            self.update_progress(f"   -> Accumulation Drizzle lot {progress_info} (SUM/W)...")
+            print("DEBUG QM [_process_incremental_drizzle_batch SUM/W]: Début accumulation memmap...") # Debug
+
+            # S'assurer que les données sont en float32/64
+            sci_batch_float = drizzle_result_batch_sci.astype(np.float64) # Utiliser float64 pour multiplication
+            wht_batch_float = wht_map_batch.astype(np.float64)
+
+            # Nettoyer les poids (doivent être >= 0)
+            wht_batch_float[~np.isfinite(wht_batch_float)] = 0.0
+            wht_batch_float = np.maximum(wht_batch_float, 0.0)
+
+            # Calculer le signal pondéré pour ce lot: SCI * WHT
+            weighted_signal_batch = sci_batch_float * wht_batch_float
+            print(f"DEBUG QM [_process_incremental_drizzle_batch SUM/W]: Signal pondéré calculé. Range: [{np.nanmin(weighted_signal_batch):.3f}, {np.nanmax(weighted_signal_batch):.3f}]") # Debug
+
+            # --- Accumulation SUM ---
+            print("DEBUG QM [_process_incremental_drizzle_batch SUM/W]: Addition à cumulative_sum_memmap...") # Debug
+            self.cumulative_sum_memmap[:] += weighted_signal_batch.astype(self.memmap_dtype_sum)
+            if hasattr(self.cumulative_sum_memmap, 'flush'): self.cumulative_sum_memmap.flush()
+            print("DEBUG QM [_process_incremental_drizzle_batch SUM/W]: Addition SUM terminée et flushée.") # Debug
+
+            # --- Accumulation WHT ---
+            # La carte de poids WHT est HxWxC, mais notre WHT memmap est HxW.
+            # On doit sommer les poids des 3 canaux pour obtenir le poids total par pixel.
+            # Ou utiliser le poids d'un seul canal si on suppose qu'ils sont similaires ?
+            # Plus sûr: Sommer les poids des canaux.
+            wht_batch_sum_channels = np.sum(wht_batch_float, axis=2)
+            print(f"DEBUG QM [_process_incremental_drizzle_batch SUM/W]: Addition à cumulative_wht_memmap (somme des canaux WHT)...") # Debug
+            self.cumulative_wht_memmap[:] += wht_batch_sum_channels.astype(self.memmap_dtype_wht)
+            if hasattr(self.cumulative_wht_memmap, 'flush'): self.cumulative_wht_memmap.flush()
+            print(f"DEBUG QM [_process_incremental_drizzle_batch SUM/W]: Addition WHT terminée et flushée.") # Debug
+
+            # --- Mise à jour compteurs globaux ---
+            # Pour Drizzle, le nombre d'images ajoutées est num_files_in_batch
+            self.images_in_cumulative_stack += num_files_in_batch
+            # Exposition : essayer de lire depuis le premier header du lot temp
+            try:
+                 first_hdr_batch = fits.getheader(batch_temp_filepaths[0])
+                 exp_time_batch = float(first_hdr_batch.get('EXPTIME', 0.0))
+                 self.total_exposure_seconds += num_files_in_batch * exp_time_batch
+            except Exception: pass
+            print(f"DEBUG QM [_process_incremental_drizzle_batch SUM/W]: Compteurs mis à jour: images={self.images_in_cumulative_stack}, exp={self.total_exposure_seconds:.1f}") # Debug
+
+
+            # --- Mise à jour Header Cumulatif (Minimale ici) ---
+            if self.current_stack_header is None: # Initialiser si premier lot Drizzle
+                self.current_stack_header = fits.Header()
+                # Copier infos Drizzle depuis l'output WCS si possible
+                if self.drizzle_output_wcs:
+                     try: self.current_stack_header.update(self.drizzle_output_wcs.to_header(relax=True))
+                     except Exception as e_hdr: print(f"WARN: Erreur copie WCS header: {e_hdr}")
+                # Copier quelques infos de base
+                if self.reference_header_for_wcs:
+                    keys_to_copy = ['INSTRUME', 'TELESCOP', 'OBJECT', 'FILTER', 'DATE-OBS']
+                    for key in keys_to_copy:
+                         if key in self.reference_header_for_wcs: self.current_stack_header[key] = self.reference_header_for_wcs[key]
+                self.current_stack_header['STACKTYP'] = (f'Drizzle Incr SUM/W ({self.drizzle_scale:.0f}x)', 'Incremental Drizzle SUM/W')
+                self.current_stack_header['DRZSCALE'] = (self.drizzle_scale, 'Drizzle scale factor')
+                self.current_stack_header['DRZKERNEL'] = (self.drizzle_kernel, 'Drizzle kernel used')
+                self.current_stack_header['DRZPIXFR'] = (self.drizzle_pixfrac, 'Drizzle pixfrac used')
+                self.current_stack_header['CREATOR'] = ('SeestarStacker (SUM/W)', 'Processing Software')
+                self.current_stack_header['HISTORY'] = 'Drizzle SUM/W Accumulation Initialized'
+                if self.correct_hot_pixels: self.current_stack_header['HISTORY'] = 'Hot pixel correction applied'
+
+            # Mettre à jour NIMAGES/TOTEXP
+            self.current_stack_header['NIMAGES'] = (self.images_in_cumulative_stack, 'Images accumulated in Drizzle SUM/W')
+            self.current_stack_header['TOTEXP'] = (round(self.total_exposure_seconds, 2), '[s] Approx exposure accumulated')
+
+            self.update_progress(f"   -> Accumulation lot {progress_info} terminée.")
+
+            # --- Mettre à jour l'aperçu ---
+            # Utilise une nouvelle méthode qui lira SUM/W et fera la division
+            print("DEBUG QM [_process_incremental_drizzle_batch SUM/W]: Appel _update_preview_sum_w...") # Debug
+            self._update_preview_sum_w() # Nouvelle méthode d'aperçu pour SUM/W
+
+        except MemoryError as mem_err:
+             print(f"ERREUR QM [_process_incremental_drizzle_batch SUM/W]: ERREUR MÉMOIRE - {mem_err}") # Debug
+             self.update_progress(f"❌ ERREUR MÉMOIRE lors de l'accumulation du batch Drizzle.")
+             traceback.print_exc(limit=1)
+             self.processing_error = "Erreur Mémoire Accumulation Drizzle"
+             self.stop_processing = True
+        except Exception as e:
+            print(f"ERREUR QM [_process_incremental_drizzle_batch SUM/W]: Exception inattendue accumulation - {e}") # Debug
+            self.update_progress(f"❌ Erreur combinaison Drizzle lot {progress_info}: {e}")
+            traceback.print_exc(limit=2)
+            self.failed_stack_count += num_files_in_batch
+
+        # --- 3. Nettoyer les fichiers temporaires du lot ---
+        if self.perform_cleanup:
+             print(f"DEBUG QM [_process_incremental_drizzle_batch SUM/W]: Nettoyage fichiers temp lot #{current_batch_num}...") # Debug
+             self._cleanup_batch_temp_files(batch_temp_filepaths)
+        else:
+             print(f"DEBUG QM [_process_incremental_drizzle_batch SUM/W]: Fichiers temp lot #{current_batch_num} conservés.") # Debug
+             self.update_progress(f"   -> Fichiers temporaires du lot {progress_info} conservés.")
+        
+        print(f"DEBUG QM [_process_incremental_drizzle_batch SUM/W]: Fin traitement lot #{current_batch_num}.") # Debug
+
+
+
+
+
+
+
+
+#################################################################################################################################################
+
+
+
+    def _combine_drizzle_chunks(self, chunk_sci_files, chunk_wht_files):
+        """
+        Combine les fichiers chunks Drizzle (science et poids) sauvegardés sur disque.
+        Lit les fichiers et effectue une moyenne pondérée.
+
+        Args:
+            chunk_sci_files (list): Liste des chemins vers les fichiers FITS science des chunks.
+            chunk_wht_files (list): Liste des chemins vers les fichiers FITS poids des chunks.
+
+        Returns:
+            tuple: (final_sci_image, final_wht_map) ou (None, None) si échec.
+                   Les tableaux retournés sont au format HxWxC, float32.
+        """
+        if not chunk_sci_files or not chunk_wht_files or len(chunk_sci_files) != len(chunk_wht_files):
+            self.update_progress("❌ Erreur interne: Listes de fichiers chunks invalides ou incohérentes.")
+            return None, None
+        num_chunks = len(chunk_sci_files)
+        if num_chunks == 0: self.update_progress("ⓘ Aucun chunk Drizzle à combiner."); return None, None
+
+        self.update_progress(f"⚙️ Combinaison finale de {num_chunks} chunks Drizzle...")
+        start_time = time.time()
+
+        numerator_sum = None; denominator_sum = None
+        output_shape = None; output_header = None
+        first_chunk_processed_successfully = False
+
+        try:
+            # --- Boucle sur les chunks pour lire et accumuler ---
+            for i, (sci_path, wht_path) in enumerate(zip(chunk_sci_files, chunk_wht_files)):
+                if self.stop_processing: self.update_progress("🛑 Arrêt demandé pendant combinaison chunks."); return None, None
+                self.update_progress(f"   -> Lecture et accumulation chunk {i+1}/{num_chunks}...")
+                sci_chunk, wht_chunk = None, None
+                sci_chunk_cxhxw, wht_chunk_cxhxw = None, None
+
+                try:
+                    # Lire Science Chunk
+                    with fits.open(sci_path, memmap=False) as hdul_sci:
+                        if not hdul_sci or hdul_sci[0].data is None: raise IOError(f"Chunk science invalide: {sci_path}")
+                        sci_chunk_cxhxw = hdul_sci[0].data
+                        if sci_chunk_cxhxw.ndim != 3 or sci_chunk_cxhxw.shape[0] != 3: raise ValueError(f"Chunk science {sci_path} non CxHxW.")
+                        sci_chunk = np.moveaxis(sci_chunk_cxhxw, 0, -1).astype(np.float32)
+                        if i == 0: output_header = hdul_sci[0].header # Garder header
+
+                    # Lire Poids Chunk
+                    with fits.open(wht_path, memmap=False) as hdul_wht:
+                        if not hdul_wht or hdul_wht[0].data is None: raise IOError(f"Chunk poids invalide: {wht_path}")
+                        wht_chunk_cxhxw = hdul_wht[0].data
+                        if wht_chunk_cxhxw.ndim != 3 or wht_chunk_cxhxw.shape[0] != 3: raise ValueError(f"Chunk poids {wht_path} non CxHxW.")
+                        wht_chunk = np.moveaxis(wht_chunk_cxhxw, 0, -1).astype(np.float32)
+
+                    # Initialiser les accumulateurs
+                    if numerator_sum is None:
+                        output_shape = sci_chunk.shape
+                        if output_shape is None: raise ValueError("Shape du premier chunk est None.")
+                        numerator_sum = np.zeros(output_shape, dtype=np.float64) # float64 pour somme
+                        denominator_sum = np.zeros(output_shape, dtype=np.float64)
+                        print(f"      - Initialisation accumulateurs (Shape: {output_shape})")
+                        first_chunk_processed_successfully = True
+
+                    # Vérifier Shapes
+                    if sci_chunk.shape != output_shape or wht_chunk.shape != output_shape:
+                        self.update_progress(f"      -> ⚠️ Shape incohérente chunk {i+1}. Ignoré.")
+                        continue
+
+                    # --- Accumulation ---
+                    sci_chunk_clean = np.nan_to_num(sci_chunk, nan=0.0)
+                    wht_chunk_clean = np.nan_to_num(wht_chunk, nan=0.0)
+                    wht_chunk_clean = np.maximum(wht_chunk_clean, 0.0)
+                    numerator_sum += sci_chunk_clean * wht_chunk_clean
+                    denominator_sum += wht_chunk_clean
+                    # --- Fin Accumulation ---
+
+                except (FileNotFoundError, IOError, ValueError) as read_err:
+                     self.update_progress(f"      -> ❌ ERREUR lecture/validation chunk {i+1}: {read_err}. Ignoré.")
+                     if i == 0: first_chunk_processed_successfully = False; continue
+                finally:
+                     del sci_chunk, wht_chunk, sci_chunk_cxhxw, wht_chunk_cxhxw
+                     if (i + 1) % 5 == 0: gc.collect()
+            # --- Fin Boucle Chunks ---
+
+            if not first_chunk_processed_successfully or numerator_sum is None:
+                raise RuntimeError("Aucun chunk valide n'a pu être lu pour initialiser la combinaison.")
+
+            # --- Calcul final ---
+            self.update_progress("   -> Calcul de l'image finale combinée...")
+            epsilon = 1e-12
+            final_sci_combined = np.zeros_like(numerator_sum, dtype=np.float32)
+            valid_mask = denominator_sum > epsilon
+            with np.errstate(divide='ignore', invalid='ignore'):
+                final_sci_combined[valid_mask] = (numerator_sum[valid_mask] / denominator_sum[valid_mask])
+            final_sci_combined = np.nan_to_num(final_sci_combined, nan=0.0, posinf=0.0, neginf=0.0).astype(np.float32)
+            final_wht_combined = denominator_sum.astype(np.float32)
+            # --- Fin Calcul ---
+
+        except MemoryError: self.update_progress("❌ ERREUR MÉMOIRE pendant combinaison chunks."); traceback.print_exc(limit=1); return None, None
+        except Exception as e: self.update_progress(f"❌ Erreur inattendue pendant combinaison chunks: {e}"); traceback.print_exc(limit=2); return None, None
+
+        if final_sci_combined is None or final_wht_combined is None: self.update_progress("❌ Combinaison chunks n'a produit aucun résultat."); return None, None
+
+        end_time = time.time()
+        self.update_progress(f"✅ Combinaison chunks terminée en {end_time - start_time:.2f}s.")
+        return final_sci_combined, final_wht_combined
+
+
+###############################################################################################################################################
+
+
+
+
+
+    def _combine_batch_result(self, stacked_batch_data_np, stack_info_header, batch_coverage_map_2d):
+        """
+        [MODE SUM/W - CLASSIQUE] Accumule le résultat d'un batch classique
+        (image moyenne du lot et sa carte de couverture/poids 2D)
+        dans les accumulateurs memmap globaux SUM et WHT.
+
+        Args:
+            stacked_batch_data_np (np.ndarray): Image MOYENNE du lot (HWC ou HW, float32, 0-1).
+            stack_info_header (fits.Header): En-tête info du lot (contient NIMAGES physiques).
+            batch_coverage_map_2d (np.ndarray): Carte de poids/couverture 2D (HW, float32)
+                                                pour ce lot spécifique.
+        """
+        print(f"DEBUG QM [_combine_batch_result SUM/W]: Début accumulation lot classique avec carte de couverture 2D.")
+        if batch_coverage_map_2d is not None:
+            print(f"  -> Reçu de _stack_batch -> batch_coverage_map_2d - Shape: {batch_coverage_map_2d.shape}, "
+                  f"Range: [{np.min(batch_coverage_map_2d):.2f}-{np.max(batch_coverage_map_2d):.2f}], "
+                  f"Sum: {np.sum(batch_coverage_map_2d):.2f}")
+        else:
+            print(f"  -> Reçu de _stack_batch -> batch_coverage_map_2d est None.")
+
+
+        # --- Vérifications initiales ---
+        if stacked_batch_data_np is None or stack_info_header is None or batch_coverage_map_2d is None:
+            self.update_progress("⚠️ Erreur interne: Données batch/couverture invalides pour accumulation SUM/W.")
+            print("DEBUG QM [_combine_batch_result SUM/W]: Sortie précoce (données batch/couverture invalides).")
+            return
+
+        if self.cumulative_sum_memmap is None or self.cumulative_wht_memmap is None or self.memmap_shape is None:
+             self.update_progress("❌ Erreur critique: Accumulateurs Memmap SUM/WHT non initialisés.")
+             print("ERREUR QM [_combine_batch_result SUM/W]: Memmap non initialisé.")
+             self.processing_error = "Memmap non initialisé"; self.stop_processing = True
+             return
+
+        # Vérifier la cohérence des shapes
+        # stacked_batch_data_np peut être HWC ou HW. memmap_shape est HWC.
+        # batch_coverage_map_2d doit être HW.
+        expected_shape_hw = self.memmap_shape[:2]
+        
+        if batch_coverage_map_2d.shape != expected_shape_hw:
+            self.update_progress(f"❌ Incompatibilité shape carte couverture lot: Attendu {expected_shape_hw}, Reçu {batch_coverage_map_2d.shape}. Accumulation échouée.")
+            print(f"ERREUR QM [_combine_batch_result SUM/W]: Incompatibilité shape carte couverture lot.")
+            try: batch_n_error = int(stack_info_header.get('NIMAGES', 1)); self.failed_stack_count += batch_n_error
+            except: self.failed_stack_count += 1 # Au moins une image
+            return
+
+        # S'assurer que stacked_batch_data_np a la bonne dimension pour la multiplication (HWC ou HW)
+        is_color_batch_data = (stacked_batch_data_np.ndim == 3 and stacked_batch_data_np.shape[2] == 3)
+        if is_color_batch_data and stacked_batch_data_np.shape != self.memmap_shape:
+            self.update_progress(f"❌ Incompatibilité shape image lot (couleur): Attendu {self.memmap_shape}, Reçu {stacked_batch_data_np.shape}. Accumulation échouée.")
+            print(f"ERREUR QM [_combine_batch_result SUM/W]: Incompatibilité shape image lot (couleur).")
+            try: batch_n_error = int(stack_info_header.get('NIMAGES', 1)); self.failed_stack_count += batch_n_error
+            except: self.failed_stack_count += 1
+            return
+        elif not is_color_batch_data and stacked_batch_data_np.ndim == 2 and stacked_batch_data_np.shape != expected_shape_hw:
+            self.update_progress(f"❌ Incompatibilité shape image lot (N&B): Attendu {expected_shape_hw}, Reçu {stacked_batch_data_np.shape}. Accumulation échouée.")
+            print(f"ERREUR QM [_combine_batch_result SUM/W]: Incompatibilité shape image lot (N&B).")
+            try: batch_n_error = int(stack_info_header.get('NIMAGES', 1)); self.failed_stack_count += batch_n_error
+            except: self.failed_stack_count += 1
+            return
+        elif not is_color_batch_data and stacked_batch_data_np.ndim != 2 : # Cas N&B mais pas 2D
+             self.update_progress(f"❌ Shape image lot N&B inattendue: {stacked_batch_data_np.shape}. Accumulation échouée.")
+             print(f"ERREUR QM [_combine_batch_result SUM/W]: Shape image lot N&B inattendue.")
+             try: batch_n_error = int(stack_info_header.get('NIMAGES', 1)); self.failed_stack_count += batch_n_error
+             except: self.failed_stack_count += 1
+             return
+
+
+        try:
+            num_physical_images_in_batch = int(stack_info_header.get('NIMAGES', 1))
+            batch_exposure = float(stack_info_header.get('TOTEXP', 0.0))
+
+            # Vérifier si la carte de couverture a des poids significatifs
+            if np.sum(batch_coverage_map_2d) < 1e-6 and num_physical_images_in_batch > 0:
+                self.update_progress(f"⚠️ Lot avec {num_physical_images_in_batch} images mais somme de couverture quasi nulle. Lot ignoré pour accumulation.")
+                print(f"DEBUG QM [_combine_batch_result SUM/W]: Sortie précoce (somme couverture quasi nulle).")
+                self.failed_stack_count += num_physical_images_in_batch # Compter ces images comme échec d'empilement
+                return
+
+            # Préparer les données pour l'accumulation (types et shapes)
+            # stacked_batch_data_np est déjà float32, 0-1
+            # batch_coverage_map_2d est déjà float32
+            
+            # Calculer le signal total à ajouter à SUM: ImageMoyenneDuLot * SaCarteDeCouverturePondérée
+            # Si stacked_batch_data_np est HWC et batch_coverage_map_2d est HW, il faut broadcaster.
+            signal_to_add_to_sum_float64 = None # Utiliser float64 pour la multiplication et l'accumulation
+            if is_color_batch_data: # Image couleur HWC
+                signal_to_add_to_sum_float64 = stacked_batch_data_np.astype(np.float64) * batch_coverage_map_2d.astype(np.float64)[..., np.newaxis]
+            else: # Image N&B HW
+                # Si SUM memmap est HWC (ce qui est le cas avec memmap_shape), il faut adapter
+                if self.memmap_shape[2] == 3: # Si l'accumulateur global est couleur
+                    # On met l'image N&B dans les 3 canaux de l'accumulateur
+                    temp_hwc = np.stack([stacked_batch_data_np]*3, axis=-1)
+                    signal_to_add_to_sum_float64 = temp_hwc.astype(np.float64) * batch_coverage_map_2d.astype(np.float64)[..., np.newaxis]
+                else: # Si l'accumulateur global est N&B (ne devrait pas arriver avec memmap_shape HWC)
+                    signal_to_add_to_sum_float64 = stacked_batch_data_np.astype(np.float64) * batch_coverage_map_2d.astype(np.float64)
+
+            print(f"DEBUG QM [_combine_batch_result SUM/W]: Accumulation pour {num_physical_images_in_batch} images physiques.")
+            print(f"  -> signal_to_add_to_sum_float64 - Shape: {signal_to_add_to_sum_float64.shape}, "
+                  f"Range: [{np.min(signal_to_add_to_sum_float64):.2f} - {np.max(signal_to_add_to_sum_float64):.2f}]")
+
+            # --- Accumulation dans les memmaps ---
+            self.cumulative_sum_memmap[:] += signal_to_add_to_sum_float64.astype(self.memmap_dtype_sum)
+            if hasattr(self.cumulative_sum_memmap, 'flush'): self.cumulative_sum_memmap.flush()
+            print("DEBUG QM [_combine_batch_result SUM/W]: Addition SUM terminée et flushée.")
+
+            # batch_coverage_map_2d est déjà HW et float32 (dtype de self.memmap_dtype_wht)
+            self.cumulative_wht_memmap[:] += batch_coverage_map_2d # Pas besoin de astype si déjà float32
+            if hasattr(self.cumulative_wht_memmap, 'flush'): self.cumulative_wht_memmap.flush()
+            print("DEBUG QM [_combine_batch_result SUM/W]: Addition WHT terminée et flushée.")
+
+            # Mise à jour des compteurs globaux
+            self.images_in_cumulative_stack += num_physical_images_in_batch # Compte les images physiques
+            self.total_exposure_seconds += batch_exposure
+            print(f"DEBUG QM [_combine_batch_result SUM/W]: Compteurs mis à jour: images_in_cumulative_stack={self.images_in_cumulative_stack}, total_exposure_seconds={self.total_exposure_seconds:.1f}")
+
+            # --- Mise à jour Header Cumulatif (comme avant) ---
+            if self.current_stack_header is None:
+                self.current_stack_header = fits.Header()
+                first_header_from_batch = stack_info_header
+                keys_to_copy = ['INSTRUME', 'TELESCOP', 'OBJECT', 'FILTER', 'DATE-OBS', 'GAIN', 'OFFSET', 'CCD-TEMP', 'RA', 'DEC', 'SITELAT', 'SITELONG', 'FOCALLEN', 'BAYERPAT']
+                for key_iter in keys_to_copy:
+                    if first_header_from_batch and key_iter in first_header_from_batch:
+                        try: self.current_stack_header[key_iter] = (first_header_from_batch[key_iter], first_header_from_batch.comments[key_iter] if key_iter in first_header_from_batch.comments else '')
+                        except Exception: self.current_stack_header[key_iter] = first_header_from_batch[key_iter]
+                self.current_stack_header['STACKTYP'] = (f'Classic SUM/W ({self.stacking_mode})', 'Stacking method')
+                self.current_stack_header['CREATOR'] = ('SeestarStacker (SUM/W)', 'Processing Software')
+                if self.correct_hot_pixels: self.current_stack_header['HISTORY'] = 'Hot pixel correction applied'
+                if self.use_quality_weighting: self.current_stack_header['HISTORY'] = 'Quality weighting (SNR/Stars) with per-pixel coverage for SUM/W'
+                else: self.current_stack_header['HISTORY'] = 'Uniform weighting (by image count) with per-pixel coverage for SUM/W'
+                self.current_stack_header['HISTORY'] = 'SUM/W Accumulation Initialized'
+
+            self.current_stack_header['NIMAGES'] = (self.images_in_cumulative_stack, 'Physical images processed for stack')
+            self.current_stack_header['TOTEXP'] = (round(self.total_exposure_seconds, 2), '[s] Approx total exposure time')
+            
+            # Mettre à jour SUMWGHTS avec la somme des poids max de WHT (approximation de l'exposition pondérée)
+            # self.cumulative_wht_memmap est HW, float32
+            current_total_wht_center = np.max(self.cumulative_wht_memmap) if self.cumulative_wht_memmap.size > 0 else 0.0
+            self.current_stack_header['SUMWGHTS'] = (float(current_total_wht_center), 'Approx. max sum of weights in WHT map')
+
+            print("DEBUG QM [_combine_batch_result SUM/W]: Accumulation batch classique terminée.")
+
+        except MemoryError as mem_err:
+             print(f"ERREUR QM [_combine_batch_result SUM/W]: ERREUR MÉMOIRE - {mem_err}")
+             self.update_progress(f"❌ ERREUR MÉMOIRE lors de l'accumulation du batch classique.")
+             traceback.print_exc(limit=1); self.processing_error = "Erreur Mémoire Accumulation"; self.stop_processing = True
+        except Exception as e:
+            print(f"ERREUR QM [_combine_batch_result SUM/W]: Exception inattendue - {e}")
+            self.update_progress(f"❌ Erreur pendant l'accumulation du résultat du batch: {e}")
+            traceback.print_exc(limit=3)
+            try: batch_n_error_acc = int(stack_info_header.get('NIMAGES', 1)) # Nombre d'images du lot qui a échoué
+            except: batch_n_error_acc = 1
+            self.failed_stack_count += batch_n_error_acc
+
+
+
+
+
+################################################################################################################################################
+    def _save_intermediate_stack(self):
+        if self.current_stack_data is None or self.output_folder is None: return
+        stack_path = os.path.join(self.output_folder, "stack_cumulative.fit"); preview_path = os.path.join(self.output_folder, "stack_cumulative.png")
+        try:
+            header_to_save = self.current_stack_header.copy() if self.current_stack_header else fits.Header()
+            try:
+                if 'HISTORY' in header_to_save:
+                    history_entries = list(header_to_save['HISTORY']); filtered_history = [h for h in history_entries if 'Intermediate save' not in str(h)]
+                    while 'HISTORY' in header_to_save: del header_to_save['HISTORY']
+                    for entry in filtered_history: header_to_save.add_history(entry)
+            except Exception: pass
+            header_to_save.add_history(f'Intermediate save after combining {self.images_in_cumulative_stack} images')
+            save_fits_image(self.current_stack_data, stack_path, header_to_save, overwrite=True)
+            save_preview_image(self.current_stack_data, preview_path, apply_stretch=True)
+        except Exception as e: print(f"⚠️ Erreur sauvegarde stack intermédiaire: {e}")
+
+################################################################################################################################################
+
+
+
+
+
+
+    def _stack_batch(self, batch_items_with_masks, current_batch_num=0, total_batches_est=0):
+        """
+        Combine un lot d'images alignées en utilisant ccdproc.combine.
+        Calcule et applique les poids qualité scalaires si activé.
+        NOUVEAU: Calcule et retourne une carte de couverture/poids 2D pour le lot.
+
+        Args:
+            batch_items_with_masks (list): Liste de tuples:
+                [(aligned_data, header, scores, wcs_obj, valid_pixel_mask_2d), ...].
+                - aligned_data: HWC ou HW, float32, 0-1.
+                - valid_pixel_mask_2d: HW bool, True où aligned_data a des pixels valides.
+            current_batch_num (int): Numéro du lot pour les logs.
+            total_batches_est (int): Estimation totale des lots pour les logs.
+
+        Returns:
+            tuple: (stacked_image_np, stack_info_header, batch_coverage_map_2d)
+                   ou (None, None, None) en cas d'échec.
+                   batch_coverage_map_2d: Carte HxW float32 des poids/couverture pour ce lot.
+        """
+        if not batch_items_with_masks:
+            self.update_progress(f"❌ Erreur interne: _stack_batch reçu un lot vide (batch_items_with_masks).")
+            return None, None, None
+
+        num_physical_images_in_batch_initial = len(batch_items_with_masks)
+        progress_info = f"(Lot {current_batch_num}/{total_batches_est if total_batches_est > 0 else '?'})"
+        self.update_progress(f"✨ Combinaison ccdproc du batch {progress_info} ({num_physical_images_in_batch_initial} images physiques initiales)...")
+        print(f"DEBUG QM [_stack_batch]: Début pour lot #{current_batch_num} avec {num_physical_images_in_batch_initial} items.")
+
+        # --- 1. Filtrer les items valides et extraire les composants ---
+        # Un item est valide si image, header, scores, et valid_pixel_mask sont non None
+        # et si la shape de l'image est cohérente.
+        
+        valid_images_for_ccdproc = [] # Liste des arrays image (HWC ou HW)
+        valid_headers_for_ccdproc = []
+        valid_scores_for_quality_weights = []
+        valid_pixel_masks_for_coverage = [] # Liste des masques 2D (HW bool)
+
+        ref_shape_check = None # Shape de la première image valide (HWC ou HW)
+        is_color_batch = False # Sera déterminé par la première image valide
+
+        for idx, item_tuple in enumerate(batch_items_with_masks):
+            if len(item_tuple) != 5: # S'assurer qu'on a bien les 5 éléments
+                self.update_progress(f"   -> Item {idx+1} du lot {current_batch_num} ignoré (format de tuple incorrect).")
+                continue
+
+            img_np, hdr, score, _wcs_obj, mask_2d = item_tuple # Déballer
+
+            if img_np is None or hdr is None or score is None or mask_2d is None:
+                self.update_progress(f"   -> Item {idx+1} (img/hdr/score/mask None) du lot {current_batch_num} ignoré.")
+                continue
+
+            # Déterminer la shape de référence et si le lot est couleur avec le premier item valide
+            if ref_shape_check is None:
+                ref_shape_check = img_np.shape
+                is_color_batch = (img_np.ndim == 3 and img_np.shape[2] == 3)
+                print(f"     - Référence shape pour lot: {ref_shape_check}, Couleur: {is_color_batch}")
+
+            # Vérifier la cohérence des dimensions avec la référence
+            is_current_item_valid_shape = False
+            if is_color_batch:
+                if img_np.ndim == 3 and img_np.shape == ref_shape_check and mask_2d.shape == ref_shape_check[:2]:
+                    is_current_item_valid_shape = True
+            else: # N&B
+                if img_np.ndim == 2 and img_np.shape == ref_shape_check and mask_2d.shape == ref_shape_check:
+                    is_current_item_valid_shape = True
+            
+            if is_current_item_valid_shape:
+                valid_images_for_ccdproc.append(img_np)
+                valid_headers_for_ccdproc.append(hdr)
+                valid_scores_for_quality_weights.append(score)
+                valid_pixel_masks_for_coverage.append(mask_2d)
+            else:
+                self.update_progress(f"   -> Item {idx+1} du lot {current_batch_num} ignoré (shape image {img_np.shape} ou masque {mask_2d.shape} incompatible avec réf {ref_shape_check}).")
+
+        num_valid_images_for_processing = len(valid_images_for_ccdproc)
+        print(f"DEBUG QM [_stack_batch]: {num_valid_images_for_processing}/{num_physical_images_in_batch_initial} images valides pour traitement dans ce lot.")
+
+        if num_valid_images_for_processing == 0:
+            self.update_progress(f"❌ Aucune image valide trouvée dans le lot {current_batch_num} après filtrage. Lot ignoré.")
+            return None, None, None
+        
+        # La shape 2D pour la carte de couverture (H, W)
+        shape_2d_for_coverage_map = ref_shape_check[:2] if is_color_batch else ref_shape_check
+
+        # --- 2. Calculer les poids scalaires qualité pour les images VALIDES ---
+        weight_scalars_for_ccdproc = None # Sera un array NumPy ou None
+        sum_of_quality_weights_applied = float(num_valid_images_for_processing) # Défaut si pas de pondération
+        quality_weighting_was_effectively_applied = False
+
+        if self.use_quality_weighting:
+            self.update_progress(f"   -> Calcul des poids qualité pour {num_valid_images_for_processing} images valides...")
+            try:
+                calculated_weights = self._calculate_weights(valid_scores_for_quality_weights) # Renvoie déjà un array NumPy
+                if calculated_weights is not None and calculated_weights.size == num_valid_images_for_processing:
+                    weight_scalars_for_ccdproc = calculated_weights
+                    sum_of_quality_weights_applied = np.sum(weight_scalars_for_ccdproc)
+                    quality_weighting_was_effectively_applied = True
+                    self.update_progress(f"   -> Poids qualité (scalaires) calculés. Somme: {sum_of_quality_weights_applied:.2f}. Range: [{np.min(weight_scalars_for_ccdproc):.2f}-{np.max(weight_scalars_for_ccdproc):.2f}]")
+                else:
+                    self.update_progress(f"   ⚠️ Erreur calcul poids scalaires. Utilisation poids uniformes (1.0).")
+                    # sum_of_quality_weights_applied reste num_valid_images_for_processing
+            except Exception as w_err:
+                self.update_progress(f"   ⚠️ Erreur pendant calcul poids scalaires: {w_err}. Utilisation poids uniformes (1.0).")
+                # sum_of_quality_weights_applied reste num_valid_images_for_processing
+        else:
+            self.update_progress(f"   -> Pondération Qualité (scalaire) désactivée. Poids uniformes (1.0) seront utilisés par ccdproc.")
+            # sum_of_quality_weights_applied reste num_valid_images_for_processing
+
+
+        # --- 3. Préparer les CCDData pour ccdproc.combine ---
+        ccd_list_all_channels = [] # Pour couleur: [[chR_img1,...], [chG_img1,...], [chB_img1,...]]
+                                   # Pour N&B: sera juste une liste de CCDData N&B
+
+        if is_color_batch:
+            for _ in range(3): ccd_list_all_channels.append([]) # Initialiser listes pour R, G, B
+            for i in range(num_valid_images_for_processing):
+                img_np = valid_images_for_ccdproc[i]
+                hdr = valid_headers_for_ccdproc[i]
+                exposure = float(hdr.get('EXPTIME', 1.0)) # EXPTIME par image
+                for c in range(3): # Pour chaque canal R, G, B
+                    channel_data_2d = img_np[..., c]
+                    channel_data_2d_clean = np.nan_to_num(channel_data_2d, nan=0.0, posinf=0.0, neginf=0.0)
+                    ccd = CCDData(channel_data_2d_clean, unit='adu', meta=hdr.copy()) # Utiliser le header original
+                    ccd.meta['EXPOSURE'] = exposure # S'assurer que EXPOSURE est dans meta pour ccdproc
+                    ccd_list_all_channels[c].append(ccd)
+        else: # Grayscale
+            ccd_list_grayscale_for_combine = []
+            for i in range(num_valid_images_for_processing):
+                img_np = valid_images_for_ccdproc[i]
+                hdr = valid_headers_for_ccdproc[i]
+                exposure = float(hdr.get('EXPTIME', 1.0))
+                img_np_clean = np.nan_to_num(img_np, nan=0.0, posinf=0.0, neginf=0.0)
+                ccd = CCDData(img_np_clean, unit='adu', meta=hdr.copy())
+                ccd.meta['EXPOSURE'] = exposure
+                ccd_list_grayscale_for_combine.append(ccd)
+            ccd_list_all_channels.append(ccd_list_grayscale_for_combine) # Mettre dans la structure attendue
+
+        # --- 4. Stack images avec ccdproc.combine (comme avant) ---
+        stacked_batch_data_np = None # Résultat HWC ou HW
+        stack_method_used_for_header = self.stacking_mode
+        kappa_val_for_header = float(self.kappa) # Assurer float
+
+        try:
+            if is_color_batch:
+                self.update_progress(f"   -> Combinaison couleur par canal avec ccdproc.combine ({num_valid_images_for_processing} images/canal)...")
+                stacked_channels_list = []
+                
+                for c in range(3): # Pour R, G, B
+                    channel_name = ['R', 'G', 'B'][c]
+                    current_ccd_list_for_channel = ccd_list_all_channels[c]
+                    if not current_ccd_list_for_channel: raise ValueError(f"Aucune CCDData pour canal {channel_name}.")
+                    
+                    combine_kwargs = {'mem_limit': 2e9} # Limite mémoire ccdproc
+                    if stack_method_used_for_header == 'mean': combine_kwargs['method'] = 'average'
+                    elif stack_method_used_for_header == 'median': combine_kwargs['method'] = 'median'
+                    elif stack_method_used_for_header in ['kappa-sigma', 'winsorized-sigma']:
+                        combine_kwargs.update({
+                            'method': 'average', 'sigma_clip': True,
+                            'sigma_clip_low_thresh': kappa_val_for_header,
+                            'sigma_clip_high_thresh': kappa_val_for_header
+                        })
+                        if stack_method_used_for_header == 'winsorized-sigma': # Note pour l'utilisateur
+                            self.update_progress(f"   ℹ️ Mode 'winsorized' traité comme kappa-sigma ({kappa_val_for_header:.1f}) par ccdproc.combine")
+                    else: combine_kwargs['method'] = 'average' # Fallback
+                    
+                    if weight_scalars_for_ccdproc is not None: # Si des poids scalaires ont été calculés
+                         combine_kwargs['weights'] = weight_scalars_for_ccdproc
+                    
+                    print(f"      -> ccdproc.combine Canal {channel_name}. Méthode: {combine_kwargs.get('method')}, Poids scalaires: {'Oui' if 'weights' in combine_kwargs else 'Non'}")
+                    combined_ccd_channel = ccdproc_combine(current_ccd_list_for_channel, **combine_kwargs)
+                    stacked_channels_list.append(combined_ccd_channel.data.astype(np.float32))
+                
+                if len(stacked_channels_list) != 3: raise RuntimeError("ccdproc couleur n'a pas produit 3 canaux.")
+                stacked_batch_data_np = np.stack(stacked_channels_list, axis=-1) # Reconstruire HWC
+            
+            else: # Grayscale
+                current_ccd_list_for_channel = ccd_list_all_channels[0] # Il n'y a qu'une liste
+                if not current_ccd_list_for_channel: raise ValueError("Aucune CCDData N&B à combiner.")
+                self.update_progress(f"   -> Combinaison N&B avec ccdproc.combine ({len(current_ccd_list_for_channel)} images)...")
+                combine_kwargs = {'mem_limit': 2e9}
+                # ... (logique kwargs identique à la couleur)
+                if stack_method_used_for_header == 'mean': combine_kwargs['method'] = 'average'
+                elif stack_method_used_for_header == 'median': combine_kwargs['method'] = 'median'
+                elif stack_method_used_for_header in ['kappa-sigma', 'winsorized-sigma']:
+                    combine_kwargs.update({'method': 'average', 'sigma_clip': True, 'sigma_clip_low_thresh': kappa_val_for_header, 'sigma_clip_high_thresh': kappa_val_for_header})
+                    if stack_method_used_for_header == 'winsorized-sigma': self.update_progress(f"   ℹ️ Mode 'winsorized' traité comme kappa-sigma ({kappa_val_for_header:.1f})")
+                else: combine_kwargs['method'] = 'average'
+                if weight_scalars_for_ccdproc is not None: combine_kwargs['weights'] = weight_scalars_for_ccdproc
+                print(f"      -> ccdproc.combine N&B. Méthode: {combine_kwargs.get('method')}, Poids scalaires: {'Oui' if 'weights' in combine_kwargs else 'Non'}")
+                combined_ccd_grayscale = ccdproc_combine(current_ccd_list_for_channel, **combine_kwargs)
+                stacked_batch_data_np = combined_ccd_grayscale.data.astype(np.float32) # HW
+
+            # --- Normalisation 0-1 de l'image moyenne du lot ---
+            min_val_batch, max_val_batch = np.nanmin(stacked_batch_data_np), np.nanmax(stacked_batch_data_np)
+            if np.isfinite(min_val_batch) and np.isfinite(max_val_batch) and max_val_batch > min_val_batch:
+                stacked_batch_data_np = (stacked_batch_data_np - min_val_batch) / (max_val_batch - min_val_batch)
+            elif np.isfinite(max_val_batch) and max_val_batch == min_val_batch: # Image constante
+                 stacked_batch_data_np = np.full_like(stacked_batch_data_np, 0.5) # Gris
+            else: # Tout NaN/Inf
+                 stacked_batch_data_np = np.zeros_like(stacked_batch_data_np) # Noir
+            stacked_batch_data_np = np.clip(stacked_batch_data_np, 0.0, 1.0).astype(np.float32)
+            print(f"     - Image moyenne du lot normalisée 0-1. Shape: {stacked_batch_data_np.shape}")
+
+        except MemoryError as mem_err:
+            print(f"\n❌ ERREUR MÉMOIRE Combinaison Lot {progress_info}: {mem_err}"); traceback.print_exc(limit=1)
+            self.update_progress(f"❌ ERREUR Mémoire ccdproc Lot {progress_info}. Lot ignoré.")
+            gc.collect(); return None, None, None # Retourner None pour la carte de poids aussi
+        except Exception as stack_err:
+            print(f"\n❌ ERREUR ccdproc.combine Lot {progress_info}: {stack_err}"); traceback.print_exc(limit=3)
+            self.update_progress(f"❌ ERREUR ccdproc.combine Lot {progress_info}. Lot ignoré.")
+            gc.collect(); return None, None, None
+
+        # --- 5. NOUVEAU : Calculer batch_coverage_map_2d (HxW, float32) ---
+        print(f"   -> Calcul de la carte de poids/couverture 2D pour le lot #{current_batch_num}...")
+        batch_coverage_map_2d = np.zeros(shape_2d_for_coverage_map, dtype=np.float32)
+        
+        for i in range(num_valid_images_for_processing):
+            valid_pixel_mask_for_img = valid_pixel_masks_for_coverage[i] # C'est un masque booléen HW
+            
+            # Déterminer le poids scalaire à appliquer à ce masque
+            current_image_scalar_weight = 1.0 # Défaut si pas de pondération
+            if weight_scalars_for_ccdproc is not None: # Si la pondération qualité a été calculée
+                current_image_scalar_weight = weight_scalars_for_ccdproc[i]
+            
+            # Ajouter le masque pondéré à la carte de couverture du lot
+            # valid_pixel_mask_for_img.astype(np.float32) convertit True->1.0, False->0.0
+            batch_coverage_map_2d += valid_pixel_mask_for_img.astype(np.float32) * current_image_scalar_weight
+        
+        print(f"     - Carte de poids/couverture 2D du lot calculée. Shape: {batch_coverage_map_2d.shape}, Range: [{np.min(batch_coverage_map_2d):.2f}-{np.max(batch_coverage_map_2d):.2f}]")
+
+        # --- 6. Création de l'en-tête d'information (comme avant, mais utilise num_valid_images_for_processing) ---
+        stack_info_header = fits.Header()
+        stack_info_header['NIMAGES'] = (num_valid_images_for_processing, 'Valid images combined in this batch') # ASCII
+        final_method_str_for_hdr = stack_method_used_for_header # Peut être "kappa-sigma(K)"
+        if stack_method_used_for_header in ['kappa-sigma', 'winsorized-sigma']: final_method_str_for_hdr = f"kappa-sigma({kappa_val_for_header:.1f})"
+        stack_info_header['STACKMETH'] = (final_method_str_for_hdr, 'CCDProc method for this batch')
+        if 'kappa-sigma' in final_method_str_for_hdr: stack_info_header['KAPPA'] = (kappa_val_for_header, 'Kappa value for clipping')
+        
+        stack_info_header['WGHT_APP'] = (quality_weighting_was_effectively_applied, 'Quality weights (scalar) used by ccdproc_combine')
+        if quality_weighting_was_effectively_applied:
+            w_metrics_str_list = []
+            if self.weight_by_snr: w_metrics_str_list.append(f"SNR^{self.snr_exponent:.1f}")
+            if self.weight_by_stars: w_metrics_str_list.append(f"Stars^{self.stars_exponent:.1f}")
+            stack_info_header['WGHT_MET'] = (",".join(w_metrics_str_list) if w_metrics_str_list else "None_Active", 'Metrics configured for scalar weighting')
+            stack_info_header['SUMSCLW'] = (float(sum_of_quality_weights_applied), 'Sum of scalar quality weights in this batch')
+        else:
+            stack_info_header['SUMSCLW'] = (float(num_valid_images_for_processing), 'Effective num images (uniform scalar weight=1)')
+        
+        batch_total_exposure = 0.0
+        for hdr_iter in valid_headers_for_ccdproc: # Utiliser les headers des images valides
+            if hdr_iter and 'EXPTIME' in hdr_iter:
+                try: batch_total_exposure += float(hdr_iter['EXPTIME'])
+                except (ValueError, TypeError): pass
+        stack_info_header['TOTEXP'] = (round(batch_total_exposure, 2), '[s] Sum of exposure times for images in this batch')
+
+        self.update_progress(f"✅ Combinaison lot {progress_info} terminée (Shape: {stacked_batch_data_np.shape}).")
+        
+        # Retourner l'image stackée, le header d'info, et la NOUVELLE carte de couverture 2D du lot
+        return stacked_batch_data_np, stack_info_header, batch_coverage_map_2d
+
+
+
+
+
+
+
+
+#########################################################################################################################################
+
+
+
+    def _combine_intermediate_drizzle_batches(self, intermediate_files_list, output_wcs, output_shape_2d_hw):
+        """
+        Combine les résultats Drizzle intermédiaires (par lot) sauvegardés sur disque.
+        Utilise la classe Drizzle pour la combinaison pondérée par les cartes de poids.
+        Adapté de full_drizzle.py/combine_batches.
+
+        Args:
+            intermediate_files_list (list): Liste de tuples [(sci_path, [wht_r_fpath, wht_g_fpath, wht_b_fpath]), ...].
+            output_wcs (astropy.wcs.WCS): WCS final pour l'image combinée.
+            output_shape_2d_hw (tuple): Shape (H, W) finale pour l'image combinée.
+
+        Returns:
+            tuple: (final_sci_image_hxwxc, final_wht_map_hxwxc) ou (None, None) si échec.
+                   Les tableaux retournés sont en float32.
+        """
+        num_batches_to_combine = len(intermediate_files_list)
+        if num_batches_to_combine == 0:
+            self.update_progress("ⓘ Aucun lot Drizzle intermédiaire à combiner.")
+            return None, None
+
+        self.update_progress(f"💧 Combinaison finale de {num_batches_to_combine} lots Drizzle intermédiaires...")
+        print(f"DEBUG QM [_combine_intermediate_drizzle_batches]: Début combinaison {num_batches_to_combine} lots.")
+        print(f"  -> WCS Sortie Cible: {'Oui' if output_wcs else 'Non'}, Shape Sortie Cible: {output_shape_2d_hw}")
+        combine_start_time = time.time()
+
+        # --- Initialiser les objets Drizzle FINAUX ---
+        num_output_channels = 3
+        # channel_names = ['R', 'G', 'B']
+        final_drizzlers = []
+        final_output_images = [] 
+        final_output_weights = [] 
+
+        try:
+            self.update_progress(f"   -> Initialisation Drizzle final (Shape: {output_shape_2d_hw})...")
+            for _ in range(num_output_channels):
+                final_output_images.append(np.zeros(output_shape_2d_hw, dtype=np.float32))
+                final_output_weights.append(np.zeros(output_shape_2d_hw, dtype=np.float32))
+            
+            for i in range(num_output_channels):
+                # =================== MODIFICATION IMPORTANTE ICI (déjà faite à l'étape 2) ===================
+                # S'assurer que out_wcs et out_shape sont bien passés
+                driz_ch = Drizzle(
+                    kernel=self.drizzle_kernel,
+                    fillval="0.0",
+                    out_img=final_output_images[i],   # Tableau NumPy (H,W) avec la shape de SORTIE
+                    out_wht=final_output_weights[i]  # Tableau NumPy (H,W) avec la shape de SORTIE
+                    # PAS DE out_wcs ni out_shape ici pour stsci.drizzle.resample.Drizzle __init__
+                )
+                # =========================================================================================
+                final_drizzlers.append(driz_ch)
+            self.update_progress(f"   -> Objets Drizzle finaux initialisés.")
+            print(f"DEBUG QM [_combine_intermediate_drizzle_batches]: Objets Drizzle finaux prêts.")
+
+        except Exception as init_err:
+            self.update_progress(f"   - ERREUR: Échec init Drizzle final: {init_err}"); traceback.print_exc(limit=1)
+            print(f"ERREUR QM [_combine_intermediate_drizzle_batches]: Échec init Drizzle final: {init_err}")
+            return None, None
+
+        # --- Boucle sur les fichiers intermédiaires par lot ---
+        total_contributing_ninputs = 0 # Pour suivre le nombre total d'images sources
+        batches_combined_count = 0
+        for i, (sci_fpath, wht_fpaths) in enumerate(intermediate_files_list):
+            if self.stop_processing: self.update_progress("🛑 Arrêt demandé pendant combinaison lots Drizzle."); break
+            self.update_progress(f"   -> Ajout lot intermédiaire {i+1}/{num_batches_to_combine}...")
+            print(f"DEBUG QM [_combine_intermediate_drizzle_batches]: Traitement lot {i+1}: SCI='{os.path.basename(sci_fpath)}'")
+
+            if len(wht_fpaths) != num_output_channels: 
+                self.update_progress(f"      -> ERREUR: Nombre incorrect de cartes poids ({len(wht_fpaths)}) pour lot {i+1}. Attendu {num_output_channels}. Ignoré."); 
+                print(f"ERREUR QM [_combine_intermediate_drizzle_batches]: Nombre de fichiers WHT incorrect pour {os.path.basename(sci_fpath)}")
+                continue
+            
+            sci_data_chw = None; intermed_wcs = None; wht_maps_list = None; sci_header = None; combine_pixmap = None
+            try:
+                # Lire Science (CxHxW)
+                with fits.open(sci_fpath, memmap=False) as hdul_sci:
+                    if not hdul_sci or hdul_sci[0].data is None: raise IOError(f"Chunk science invalide ou vide: {sci_fpath}")
+                    sci_data_chw = hdul_sci[0].data.astype(np.float32)
+                    sci_header = hdul_sci[0].header
+                    try: total_contributing_ninputs += int(sci_header.get('NINPUTS', 0)) # Sommer les NINPUTS des lots
+                    except (ValueError, TypeError): pass 
+                    
+                    with warnings.catch_warnings(): 
+                        warnings.simplefilter("ignore")
+                        intermed_wcs = WCS(sci_header, naxis=2) # WCS du lot intermédiaire
+                    if not intermed_wcs.is_celestial: raise ValueError("WCS intermédiaire non céleste.")
+                    if sci_data_chw.ndim != 3 or sci_data_chw.shape[0] != num_output_channels: 
+                        raise ValueError(f"Shape science lot {os.path.basename(sci_fpath)} invalide: {sci_data_chw.shape}, attendu CxHxW avec C={num_output_channels}")
+                print(f"    -> SCI lot lu: {sci_data_chw.shape}. Range: [{np.min(sci_data_chw):.3f}, {np.max(sci_data_chw):.3f}]")
+
+                # Lire Poids (HxW par canal)
+                wht_maps_list = []
+                valid_weights_for_this_batch = True
+                for ch_idx, wht_fpath in enumerate(wht_fpaths):
+                    try:
+                        with fits.open(wht_fpath, memmap=False) as hdul_wht: 
+                            wht_map_2d = hdul_wht[0].data.astype(np.float32)
+                        if wht_map_2d.shape != sci_data_chw.shape[1:]: 
+                            raise ValueError(f"Shape poids {wht_map_2d.shape} != science HxW {sci_data_chw.shape[1:]} pour canal {ch_idx}")
+                        wht_map_2d[~np.isfinite(wht_map_2d)] = 0.0
+                        wht_map_2d = np.maximum(wht_map_2d, 0.0) # Assurer non-négatif
+                        wht_maps_list.append(wht_map_2d)
+                        print(f"      - WHT Canal {ch_idx} lu: {wht_map_2d.shape}. Range: [{np.min(wht_map_2d):.2f}, {np.max(wht_map_2d):.2f}]")
+                    except Exception as e_wht_read: 
+                        self.update_progress(f"      -> ERREUR lecture poids {os.path.basename(wht_fpath)}: {e_wht_read}. Lot ignoré."); 
+                        print(f"ERREUR QM [_combine_intermediate_drizzle_batches]: Échec lecture WHT {os.path.basename(wht_fpath)}")
+                        valid_weights_for_this_batch = False; break
+                if not valid_weights_for_this_batch: continue
+
+                # Calcul Pixmap pour la combinaison (WCS intermédiaire vers WCS final)
+                intermed_shape_hw = sci_data_chw.shape[1:] # H,W
+                y_intermed, x_intermed = np.indices(intermed_shape_hw)
+                try:
+                    world_coords_intermed = intermed_wcs.all_pix2world(x_intermed.flatten(), y_intermed.flatten(), 0)
+                    x_final, y_final = output_wcs.all_world2pix(world_coords_intermed[0], world_coords_intermed[1], 0)
+                    combine_pixmap = np.dstack((x_final.reshape(intermed_shape_hw), y_final.reshape(intermed_shape_hw))).astype(np.float32)
+                    print(f"    -> Pixmap de combinaison calculé.")
+                except Exception as combine_map_err: 
+                    self.update_progress(f"      -> ERREUR création pixmap combinaison: {combine_map_err}. Lot ignoré."); 
+                    print(f"ERREUR QM [_combine_intermediate_drizzle_batches]: Échec pixmap combinaison pour {os.path.basename(sci_fpath)}")
+                    continue
+                
+                # Ajout à Drizzle (par canal)
+                if combine_pixmap is not None:
+                    for ch_index in range(num_output_channels):
+                        channel_data_sci_2d = sci_data_chw[ch_index, :, :] # Sélection du canal science (HxW)
+                        channel_data_wht_2d = wht_maps_list[ch_index]       # Carte de poids HxW pour ce canal
+                        
+                        # Nettoyer données science (même si déjà fait avant sauvegarde, par sécurité)
+                        channel_data_sci_2d[~np.isfinite(channel_data_sci_2d)] = 0.0
+                        
+                        # add_image attend 'data' (2D), 'pixmap' (H,W,2), 'weight_map' (2D)
+                        final_drizzlers[ch_index].add_image(
+                            data=channel_data_sci_2d,    # Image 2D du canal
+                            pixmap=combine_pixmap,       # Pixmap de transformation
+                            weight_map=channel_data_wht_2d, # Carte de poids 2D du canal
+                            exptime=1.0,                 # Temps de pose (normalisé à 1 car données déjà en counts/s)
+                            pixfrac=self.drizzle_pixfrac,  # Pixfrac de la session
+                            in_units='cps'               # Unités des données science (counts per second)
+                        )
+                    batches_combined_count += 1
+                    print(f"    -> Lot {i+1} ajouté aux Drizzlers finaux.")
+                else: 
+                    self.update_progress(f"      -> Warning: Pixmap combinaison est None pour lot {i+1}. Ignoré.")
+            
+            except FileNotFoundError: 
+                self.update_progress(f"   - ERREUR: Fichier intermédiaire lot {i+1} non trouvé. Ignoré."); 
+                print(f"ERREUR QM [_combine_intermediate_drizzle_batches]: Fichier non trouvé: {sci_fpath} ou ses poids")
+                continue
+            except (IOError, ValueError) as e_io_val: 
+                self.update_progress(f"   - ERREUR lecture/validation lot intermédiaire {i+1}: {e_io_val}. Ignoré."); 
+                print(f"ERREUR QM [_combine_intermediate_drizzle_batches]: Échec lecture/validation lot {i+1}: {e_io_val}")
+                traceback.print_exc(limit=1)
+                continue
+            except Exception as e_lot: 
+                self.update_progress(f"   - ERREUR traitement lot intermédiaire {i+1}: {e_lot}"); 
+                print(f"ERREUR QM [_combine_intermediate_drizzle_batches]: Échec traitement lot {i+1}: {e_lot}")
+                traceback.print_exc(limit=1); continue
+            finally:
+                del sci_data_chw, intermed_wcs, wht_maps_list, sci_header, combine_pixmap
+                if (i + 1) % 5 == 0: gc.collect()
+        # --- Fin boucle sur les lots intermédiaires ---
+
+        combine_end_time = time.time()
+        self.update_progress(f"💧 Combinaison finale Drizzle terminée ({batches_combined_count}/{num_batches_to_combine} lots combinés en {combine_end_time - combine_start_time:.2f}s).")
+        print(f"DEBUG QM [_combine_intermediate_drizzle_batches]: Fin boucle combinaison. {batches_combined_count} lots combinés.")
+
+        if batches_combined_count == 0:
+            self.update_progress("❌ Aucun lot Drizzle intermédiaire n'a pu être combiné.")
+            del final_drizzlers, final_output_images, final_output_weights; gc.collect()
+            return None, None
+
+        # --- Récupérer et assembler les résultats finaux ---
+        try:
+            # final_output_images et final_output_weights contiennent maintenant les données par canal
+            final_sci_image_hxwxc = np.stack(final_output_images, axis=-1).astype(np.float32) # HxWxC
+            final_wht_map_hxwxc = np.stack(final_output_weights, axis=-1).astype(np.float32) # HxWxC
+
+            # Nettoyer les résultats finaux (sécurité)
+            final_sci_image_hxwxc[~np.isfinite(final_sci_image_hxwxc)] = 0.0
+            final_wht_map_hxwxc[~np.isfinite(final_wht_map_hxwxc)] = 0.0
+            final_wht_map_hxwxc = np.maximum(final_wht_map_hxwxc, 0.0) # Assurer non-négatif pour les poids
+
+            self.update_progress(f"   -> Assemblage final Drizzle terminé (Shape Sci: {final_sci_image_hxwxc.shape}, Shape WHT: {final_wht_map_hxwxc.shape})")
+            print(f"DEBUG QM [_combine_intermediate_drizzle_batches]: Assemblage final OK. SCI Range: [{np.min(final_sci_image_hxwxc):.3f}, {np.max(final_sci_image_hxwxc):.3f}], WHT Range: [{np.min(final_wht_map_hxwxc):.2f}, {np.max(final_wht_map_hxwxc):.2f}]")
+
+            # Mettre à jour le compteur total d'images basé sur les headers intermédiaires
+            # Ceci est important pour le header FITS final
+            self.images_in_cumulative_stack = total_contributing_ninputs
+            print(f"DEBUG QM [_combine_intermediate_drizzle_batches]: images_in_cumulative_stack (depuis NINPUTS lots) = {self.images_in_cumulative_stack}")
+
+            return final_sci_image_hxwxc, final_wht_map_hxwxc
+
+        except Exception as e_final_asm:
+            self.update_progress(f"   - ERREUR pendant assemblage final Drizzle: {e_final_asm}")
+            print(f"ERREUR QM [_combine_intermediate_drizzle_batches]: Échec assemblage final: {e_final_asm}")
+            traceback.print_exc(limit=1)
+            return None, None
+        finally:
+            del final_drizzlers, final_output_images, final_output_weights
+            gc.collect()
+
+############################################################################################################################################
+
+
+
+
+
+# --- DANS LA CLASSE SeestarQueuedStacker DANS seestar/queuep/queue_manager.py ---
+
+    def _save_final_stack(self, output_filename_suffix: str = "", stopped_early: bool = False,
+                          drizzle_final_sci_data=None, drizzle_final_wht_data=None):
+        """
+        Calcule l'image finale, applique les post-traitements et sauvegarde.
+        Utilise drizzle_final_sci/wht_data si fournis (pour Drizzle Final/Incrémental).
+        Sinon (Stacking Classique), lit depuis les memmaps SUM/W.
+        MODIFIÉ: Condition pour utiliser les données Drizzle fournies étendue au mode Incrémental.
+        """
+        print("\n" + "=" * 80)
+        print("DEBUG QM [_save_final_stack V3 - DrizIncr uses provided data]: Début sauvegarde finale.") # <-- MODIFIED PRINT
+        print(f"  Suffixe: '{output_filename_suffix}', Arrêt précoce: {stopped_early}")
+        
+        # --- MODIFIED CONDITION: is_any_drizzle_mode_with_data ---
+        is_any_drizzle_mode_with_data = (
+            self.drizzle_active_session and
+            (self.drizzle_mode == "Final" or self.drizzle_mode == "Incremental") and # Accepte les deux modes Drizzle
+            drizzle_final_sci_data is not None and
+            drizzle_final_wht_data is not None
+        )
+        # --- FIN MODIFICATION ---
+
+        is_mosaic_mode_with_data = ( # Inchangé
+            self.is_mosaic_run and
+            drizzle_final_sci_data is not None
+        )
+
+        # --- MODIFIED LOG MESSAGE ---
+        if is_any_drizzle_mode_with_data:
+            print(f"  Mode: Drizzle '{self.drizzle_mode}' (utilisation des données combinées fournies).")
+        elif is_mosaic_mode_with_data:
+            print("  Mode: Mosaïque (utilisation des données combinées fournies).")
+        else:
+            print("  Mode: SUM/W Classique (lecture depuis memmaps).")
+        print("=" * 80 + "\n")
+        # --- FIN MODIFICATION ---
+
+        self.update_progress(f"💾 Préparation de la sauvegarde finale (Mode: {'Drizzle '+self.drizzle_mode if is_any_drizzle_mode_with_data else ('Mosaïque' if is_mosaic_mode_with_data else 'SUM/W Classique')})...")
+
+        final_image_initial = None
+        final_wht_map_for_postproc = None
+        background_model_photutils = None
+
+        # --- 1. Obtenir les données initiales ---
+        # --- MODIFIED CONDITION TO USE is_any_drizzle_mode_with_data ---
+        if is_any_drizzle_mode_with_data or is_mosaic_mode_with_data:
+            source_description = f"Drizzle {self.drizzle_mode} combiné" if is_any_drizzle_mode_with_data else "Mosaïque combinée"
+            print(f"DEBUG QM [_save_final_stack V3]: Utilisation des données {source_description} (drizzle_final_sci/wht_data).")
+            self.update_progress(f"Traitement des données {source_description}...")
+
+            final_image_initial_raw = drizzle_final_sci_data 
+            
+            min_r_raw, max_r_raw = np.nanmin(final_image_initial_raw), np.nanmax(final_image_initial_raw)
+            if np.isfinite(min_r_raw) and np.isfinite(max_r_raw) and max_r_raw > min_r_raw:
+                 final_image_initial = (final_image_initial_raw - min_r_raw) / (max_r_raw - min_r_raw)
+            elif np.any(np.isfinite(final_image_initial_raw)):
+                 final_image_initial = np.full_like(final_image_initial_raw, 0.5)
+            else:
+                 final_image_initial = np.zeros_like(final_image_initial_raw)
+            final_image_initial = np.clip(final_image_initial, 0.0, 1.0).astype(np.float32)
+            print(f"  -> Image Drizzle/Mosaïque normalisée 0-1. Shape: {final_image_initial.shape}")
+
+            if drizzle_final_wht_data is not None:
+                final_wht_map_for_postproc = np.mean(drizzle_final_wht_data, axis=2).astype(np.float32)
+                final_wht_map_for_postproc = np.maximum(final_wht_map_for_postproc, 0.0)
+                print(f"  -> Carte de poids 2D Drizzle/Mosaïque (moyenne canaux) créée. Shape: {final_wht_map_for_postproc.shape}")
+            else:
+                print("  -> WARNING: drizzle_final_wht_data est None. final_wht_map_for_postproc sera None.")
+                final_wht_map_for_postproc = None
+
+            self._close_memmaps() 
+            print("DEBUG QM [_save_final_stack V3]: Memmaps fermés (mode Drizzle / Mosaïque).")
+        # --- FIN MODIFICATION ---
+        else: # Mode SUM/W Classique (logique inchangée)
+            print("DEBUG QM [_save_final_stack V3]: Utilisation des accumulateurs SUM/W (memmap) pour stacking classique.")
+            if (self.cumulative_sum_memmap is None or
+                    self.cumulative_wht_memmap is None or
+                    self.output_folder is None or
+                    not os.path.isdir(self.output_folder)):
+                self.final_stacked_path = None
+                self.update_progress("❌ Erreur interne: Accumulateurs memmap ou dossier sortie non définis. Sauvegarde annulée.")
+                self._close_memmaps(); return
+
+            try:
+                self.update_progress("Lecture des données finales depuis les accumulateurs memmap...")
+                final_sum = np.array(self.cumulative_sum_memmap, dtype=np.float64)
+                final_wht_map_for_postproc = np.array(self.cumulative_wht_memmap, dtype=np.float32)
+                print("DEBUG QM [_save_final_stack V3]: Données lues depuis memmap pour stacking classique.")
+
+                print("DEBUG QM [_save_final_stack V3]: Fermeture des memmaps après lecture (mode SUM/W classique)...")
+                self._close_memmaps()
+
+                self.update_progress("Calcul de l'image moyenne (SUM / WHT)...")
+                epsilon = 1e-9
+                wht_for_division = np.maximum(final_wht_map_for_postproc.astype(np.float64), epsilon)
+                wht_broadcasted = wht_for_division[..., np.newaxis]
+
+                with np.errstate(divide='ignore', invalid='ignore'):
+                    final_raw = final_sum / wht_broadcasted
+                final_raw = np.nan_to_num(final_raw, nan=0.0, posinf=0.0, neginf=0.0)
+
+                min_r_raw, max_r_raw = np.nanmin(final_raw), np.nanmax(final_raw)
+                if np.isfinite(min_r_raw) and np.isfinite(max_r_raw) and max_r_raw > min_r_raw:
+                     final_image_initial = (final_raw - min_r_raw) / (max_r_raw - min_r_raw)
+                elif np.any(np.isfinite(final_raw)):
+                     final_image_initial = np.full_like(final_raw, 0.5)
+                else:
+                     final_image_initial = np.zeros_like(final_raw)
+                final_image_initial = np.clip(final_image_initial, 0.0, 1.0).astype(np.float32)
+
+                del final_sum, wht_for_division, wht_broadcasted, final_raw; gc.collect()
+                self.update_progress(f"Image moyenne SUM/W classique calculée. Range après norm 0-1: [{np.nanmin(final_image_initial):.3f}, {np.nanmax(final_image_initial):.3f}]")
+
+            except Exception as e_calc_sumw:
+                print(f"ERREUR QM [_save_final_stack V3]: Erreur calcul final SUM/W classique - {e_calc_sumw}"); traceback.print_exc(limit=2)
+                self.update_progress(f"❌ Erreur lors du calcul final SUM/W classique: {e_calc_sumw}")
+                self.processing_error = f"Erreur Calcul Final SUM/W: {e_calc_sumw}"
+                self._close_memmaps(); return
+        
+        # --- 2. Vérifier si on a une image à traiter (inchangé) ---
+        if final_image_initial is None:
+            self.final_stacked_path = None; self.update_progress("ⓘ Aucun stack final (échec calcul image initiale). Sauvegarde annulée.")
+            print("DEBUG QM [_save_final_stack V3]: final_image_initial est None. Sortie."); return
+
+        effective_image_count = self.images_in_cumulative_stack; max_wht_value = 0.0
+        if final_wht_map_for_postproc is not None and final_wht_map_for_postproc.size > 0:
+            try: max_wht_value = np.max(final_wht_map_for_postproc)
+            except Exception: pass
+        
+        if effective_image_count <= 0 and max_wht_value <= 1e-6 and not stopped_early:
+            self.final_stacked_path = None; self.update_progress(f"ⓘ Aucun stack final (0 images/poids accumulés). Sauvegarde annulée.")
+            print(f"DEBUG QM [_save_final_stack V3]: Sortie précoce (comptes/poids faibles et non arrêté tôt)."); return
+        
+        self.update_progress(f"Nombre d'images/poids effectifs accumulés: {effective_image_count} (Poids max WHT post-proc: {max_wht_value:.2f})")
+        data_to_save = final_image_initial.copy()
+
+        self.bn_globale_applied_in_session = False; self.photutils_bn_applied_in_session = False
+        self.cb_applied_in_session = False; self.feathering_applied_in_session = False
+        self.low_wht_mask_applied_in_session = False; self.scnr_applied_in_session = False
+        self.crop_applied_in_session = False; self.photutils_params_used_in_session = {}
+        
+        # --- 3. Pipeline de Post-Traitement (logique inchangée) ---
+        print("\n" + "=" * 80); print("DEBUG QM [_save_final_stack V3]: Début pipeline Post-Traitements."); print("=" * 80 + "\n")
+        print(f"DEBUG QM [_save_final_stack V3]: Range data_to_save AVANT Post-Proc: [{np.nanmin(data_to_save):.3f}, {np.nanmax(data_to_save):.3f}]")
+        # ... (Tout le pipeline de post-traitement BN -> Photutils -> CB -> Feather -> LowWHT -> SCNR -> Crop reste identique)
+        wht_for_edge_effects = final_wht_map_for_postproc 
+        if wht_for_edge_effects is None: 
+            print("DEBUG QM [_save_final_stack V3]: wht_for_edge_effects est None. Création carte simulée...")
+            self.update_progress("ℹ️ Carte de poids non disponible pour effets de bord, utilisation d'une carte géométrique simulée.")
+            try:
+                h_sim, w_sim = data_to_save.shape[:2]; center_y, center_x = (h_sim - 1) / 2.0, (w_sim - 1) / 2.0
+                y_coords, x_coords = np.ogrid[:h_sim, :w_sim]; dist_sq = ((y_coords - center_y)**2 / (h_sim / 2.0)**2) + ((x_coords - center_x)**2 / (w_sim / 2.0)**2)
+                cos_arg = np.clip(dist_sq * 0.5 * (np.pi / 2.0), 0, np.pi / 2.0); simulated_wht_2d_profile = np.cos(cos_arg)**2
+                wht_for_edge_effects = np.maximum(simulated_wht_2d_profile, 1e-5).astype(np.float32)
+                print(f"  -> Carte simulée (HxW) créée. Range: [{np.min(wht_for_edge_effects):.3f} - {np.max(wht_for_edge_effects):.3f}]")
+            except Exception as e_sim_wht: print(f"ERREUR QM [_save_final_stack V3]: Échec création carte simulée: {e_sim_wht}."); wht_for_edge_effects = np.ones(data_to_save.shape[:2], dtype=np.float32)
+        elif np.all(wht_for_edge_effects <= 1e-6): 
+             print("DEBUG QM [_save_final_stack V3]: WHT réelle est vide. Création carte simulée...")
+             self.update_progress("ℹ️ Carte de poids réelle vide, utilisation d'une carte géométrique simulée pour effets de bord.")
+             try:
+                h_sim, w_sim = data_to_save.shape[:2]; center_y, center_x = (h_sim - 1) / 2.0, (w_sim - 1) / 2.0
+                y_coords, x_coords = np.ogrid[:h_sim, :w_sim]; dist_sq = ((y_coords - center_y)**2 / (h_sim / 2.0)**2) + ((x_coords - center_x)**2 / (w_sim / 2.0)**2)
+                cos_arg = np.clip(dist_sq * 0.5 * (np.pi / 2.0), 0, np.pi / 2.0); simulated_wht_2d_profile = np.cos(cos_arg)**2
+                wht_for_edge_effects = np.maximum(simulated_wht_2d_profile, 1e-5).astype(np.float32)
+             except Exception as e_sim_wht2: print(f"ERREUR QM [_save_final_stack V3]: Échec création carte simulée (fallback 2): {e_sim_wht2}."); wht_for_edge_effects = np.ones(data_to_save.shape[:2], dtype=np.float32)
+        else: 
+            print("DEBUG QM [_save_final_stack V3]: Utilisation de la carte WHT réelle pour effets de bord. Normalisation...")
+            max_wht_val = np.nanmax(wht_for_edge_effects)
+            if max_wht_val > 1e-9: wht_for_edge_effects_normalized = wht_for_edge_effects / max_wht_val; wht_for_edge_effects = np.clip(wht_for_edge_effects_normalized, 0.0, 1.0)
+            print(f"  -> Carte WHT réelle normalisée. Range: [{np.min(wht_for_edge_effects):.3f} - {np.max(wht_for_edge_effects):.3f}]")
+
+        print("\n--- Étape Post-Proc (1/7): BN Globale ---"); # BN Globale
+        if data_to_save.ndim == 3 and data_to_save.shape[2] == 3 and _BN_AVAILABLE: # ... (code BN identique)
+            bn_params_used = {'grid_size': (16,16), 'bg_percentile_low': getattr(self, 'bn_perc_low', 5), 'bg_percentile_high': getattr(self, 'bn_perc_high', 30), 'std_factor_threshold': getattr(self, 'bn_std_factor', 1.0), 'min_pixels_per_zone': 50, 'min_applied_gain': getattr(self, 'bn_min_gain', 0.2), 'max_applied_gain': getattr(self, 'bn_max_gain', 7.0)}; parts = getattr(self, 'bn_grid_size_str', "16x16").split('x')
+            if len(parts) == 2:
+                try: bn_params_used['grid_size'] = (int(parts[0]), int(parts[1]))
+                except ValueError: print(f"WARN QM: Taille grille BN ('{getattr(self, 'bn_grid_size_str', 'N/A')}') invalide.")
+            self.update_progress(f"🎨 Application Neutralisation Fond Auto (BN)... Params: Grille={bn_params_used['grid_size']}, PercL={bn_params_used['bg_percentile_low']}, PercH={bn_params_used['bg_percentile_high']}, StdF={bn_params_used['std_factor_threshold']:.1f}, GainMin={bn_params_used['min_applied_gain']:.2f}, GainMax={bn_params_used['max_applied_gain']:.2f}")
+            try: data_to_save = neutralize_background_automatic(data_to_save, **bn_params_used); self.bn_globale_applied_in_session = True; self.update_progress("   ✅ Neutralisation Fond Auto (BN) terminée.")
+            except Exception as bn_err: self.update_progress(f"   ❌ Erreur Neutralisation Fond Auto (BN): {bn_err}. Étape ignorée."); print(f"ERREUR QM: Erreur neutralize_background_automatic: {bn_err}"); traceback.print_exc(limit=1)
+        elif data_to_save.ndim != 3 or data_to_save.shape[2] != 3: self.update_progress("   ℹ️ BN Globale ignoré (image N&B ou fonction indisponible)." if _BN_AVAILABLE else "   ℹ️ BN Globale non activé ou fonction non disponible. Étape ignorée.")
+        else: self.update_progress("   ℹ️ BN Globale non activé.")
+        print(f"DEBUG QM [_save_final_stack V3]: Range data_to_save APRES BN Globale: [{np.nanmin(data_to_save):.3f}, {np.nanmax(data_to_save):.3f}]")
+
+        print("\n--- Étape Post-Proc (2/7): Photutils BN ---"); # Photutils BN
+        if getattr(self, 'apply_photutils_bn', False) and _PHOTOUTILS_BG_SUB_AVAILABLE: # ... (code Photutils BN identique)
+            photutils_params = {'box_size': getattr(self, 'photutils_bn_box_size', 128), 'filter_size': getattr(self, 'photutils_bn_filter_size', 5), 'sigma_clip_val': getattr(self, 'photutils_bn_sigma_clip', 3.0), 'exclude_percentile': getattr(self, 'photutils_bn_exclude_percentile', 98.0)}; self.photutils_params_used_in_session = photutils_params.copy()
+            self.update_progress(f"🔬 Application Soustraction Fond 2D (Photutils)... Params: Box={photutils_params['box_size']}, Filt={photutils_params['filter_size']}, Sig={photutils_params['sigma_clip_val']:.1f}, Excl%={photutils_params['exclude_percentile']:.1f}")
+            try:
+                data_corr, bkg_model = subtract_background_2d(data_to_save, **photutils_params)
+                if data_corr is not None:
+                    data_to_save = data_corr; background_model_photutils = bkg_model; self.photutils_bn_applied_in_session = True
+                    if bkg_model is not None: 
+                        try: mn_bkg, med_bkg, sd_bkg = sigma_clipped_stats(bkg_model); self.update_progress(f"   Modèle Fond 2D: Médiane={med_bkg:.4f}, StdDev={sd_bkg:.4f}")
+                        except Exception: pass
+                    mn_phot, mx_phot = np.nanmin(data_to_save), np.nanmax(data_to_save)
+                    if np.isfinite(mn_phot) and np.isfinite(mx_phot) and mx_phot > mn_phot: data_to_save = (data_to_save - mn_phot) / (mx_phot - mn_phot)
+                    elif np.any(np.isfinite(data_to_save)): data_to_save = np.full_like(data_to_save, 0.5)
+                    else: data_to_save = np.zeros_like(data_to_save)
+                    data_to_save = np.clip(data_to_save, 0.0, 1.0).astype(np.float32)
+                    self.update_progress(f"   ✅ Soustraction Fond 2D (Photutils) terminée. Nouveau range: [{np.nanmin(data_to_save):.3f}, {np.nanmax(data_to_save):.3f}]")
+                else: self.update_progress("   ⚠️ Échec Soustraction Fond 2D (Photutils), étape ignorée.")
+            except Exception as photutils_err: self.update_progress(f"   ❌ Erreur Soustraction Fond 2D (Photutils): {photutils_err}. Étape ignorée."); print(f"ERREUR QM: Erreur subtract_background_2d: {photutils_err}"); traceback.print_exc(limit=1)
+        elif getattr(self, 'apply_photutils_bn', False) and not _PHOTOUTILS_BG_SUB_AVAILABLE: self.update_progress("   ⚠️ Soustraction Fond 2D (Photutils) demandée mais Photutils indisponible. Étape ignorée.")
+        else: self.update_progress("   ℹ️ Soustraction Fond 2D (Photutils) non activée.")
+        print(f"DEBUG QM [_save_final_stack V3]: Range data_to_save APRES Photutils BN: [{np.nanmin(data_to_save):.3f}, {np.nanmax(data_to_save):.3f}]")
+
+        print("\n--- Étape Post-Proc (3/7): Chromatic Balancer ---"); # Chromatic Balancer
+        if getattr(self, 'apply_chroma_correction', True) and hasattr(self, 'chroma_balancer') and data_to_save.ndim == 3 and data_to_save.shape[2] == 3: # ... (code CB identique)
+            cb_params_used = {'border_size': getattr(self, 'cb_border_size', 25), 'blur_radius': getattr(self, 'cb_blur_radius', 8), 'r_factor_limits': (getattr(self.chroma_balancer, 'r_factor_min', 0.7), getattr(self.chroma_balancer, 'r_factor_max', 1.3)), 'b_factor_limits': (getattr(self.chroma_balancer, 'b_factor_min', 0.4), getattr(self.chroma_balancer, 'b_factor_max', 1.5)) }
+            self.update_progress(f"🌈 Application Correction Bords/Chroma (CB)... Params: Bord={cb_params_used['border_size']}, Flou={cb_params_used['blur_radius']}, LimR=[{cb_params_used['r_factor_limits'][0]:.2f}-{cb_params_used['r_factor_limits'][1]:.2f}], LimB=[{cb_params_used['b_factor_limits'][0]:.2f}-{cb_params_used['b_factor_limits'][1]:.2f}]")
+            try:
+                if hasattr(self.chroma_balancer, 'border_size'): self.chroma_balancer.border_size = cb_params_used['border_size']
+                if hasattr(self.chroma_balancer, 'blur_radius'): self.chroma_balancer.blur_radius = cb_params_used['blur_radius']
+                if hasattr(self.chroma_balancer, 'r_factor_min'): self.chroma_balancer.r_factor_min = cb_params_used['r_factor_limits'][0]; # ... etc. pour les autres facteurs
+                if hasattr(self.chroma_balancer, 'r_factor_max'): self.chroma_balancer.r_factor_max = cb_params_used['r_factor_limits'][1]
+                if hasattr(self.chroma_balancer, 'b_factor_min'): self.chroma_balancer.b_factor_min = cb_params_used['b_factor_limits'][0]
+                if hasattr(self.chroma_balancer, 'b_factor_max'): self.chroma_balancer.b_factor_max = cb_params_used['b_factor_limits'][1]
+                data_to_save = self.chroma_balancer.normalize_stack(data_to_save); self.cb_applied_in_session = True; self.update_progress("   ✅ Correction Bords/Chroma (CB) terminée.")
+            except Exception as cb_err: self.update_progress(f"   ❌ Erreur Correction Bords/Chroma (CB): {cb_err}. Étape ignorée."); print(f"ERREUR QM: Erreur chroma_balancer.normalize_stack: {cb_err}"); traceback.print_exc(limit=1)
+        elif getattr(self, 'apply_chroma_correction', True) and data_to_save.ndim != 3: self.update_progress("   ℹ️ Correction Bords/Chroma ignorée (image N&B ou fonction indisponible)." if hasattr(self, 'chroma_balancer') and self.chroma_balancer else "   ℹ️ Correction Bords/Chroma non activée ou fonction non disponible. Étape ignorée.")
+        else: self.update_progress("   ℹ️ Correction Bords/Chroma non activée.")
+        print(f"DEBUG QM [_save_final_stack V3]: Range data_to_save APRES Chromatic Balancer: [{np.nanmin(data_to_save):.3f}, {np.nanmax(data_to_save):.3f}]")
+
+        print("\n--- Étape Post-Proc (4/7): Feathering ---"); # Feathering
+        if getattr(self, 'apply_feathering', False): # ... (code Feathering identique)
+            if _FEATHERING_AVAILABLE and wht_for_edge_effects is not None and data_to_save.ndim == 3 and data_to_save.shape[2] == 3 :
+                feather_blur_val = getattr(self, 'feather_blur_px', 256); min_feather_gain = 0.5; max_feather_gain = 2.0
+                self.update_progress(f"🖌️ Application Feathering (Lissage pondéré)... Params: Flou={feather_blur_val}px, GainMin={min_feather_gain:.2f}, GainMax={max_feather_gain:.2f}")
+                try: data_to_save = feather_by_weight_map(data_to_save, wht_for_edge_effects, blur_px=feather_blur_val, min_gain=min_feather_gain, max_gain=max_feather_gain); self.feathering_applied_in_session = True; self.update_progress(f"   ✅ Feathering appliqué.")
+                except Exception as feather_err: self.update_progress(f"   ❌ Erreur Feathering: {feather_err}. Étape ignorée."); print(f"ERREUR QM: Erreur feather_by_weight_map: {feather_err}"); traceback.print_exc(limit=1)
+            elif getattr(self, 'apply_feathering', False):
+                 if data_to_save.ndim != 3: self.update_progress("   ℹ️ Feathering ignoré (image N&B).")
+                 elif wht_for_edge_effects is None: self.update_progress("   ⚠️ Feathering activé mais carte de poids pour effets de bord non disponible. Étape ignorée.")
+                 elif not _FEATHERING_AVAILABLE: self.update_progress("   ⚠️ Feathering activé mais fonction non disponible. Étape ignorée.")
+        else: self.update_progress("   ℹ️ Feathering non activé.")
+        print(f"DEBUG QM [_save_final_stack V3]: Range data_to_save APRES Feathering: [{np.nanmin(data_to_save):.3f}, {np.nanmax(data_to_save):.3f}]")
+
+        print("\n--- Étape Post-Proc (5/7): Low WHT Mask ---"); # Low WHT Mask
+        if getattr(self, 'apply_low_wht_mask', False): # ... (code Low WHT Mask identique)
+            if _LOW_WHT_MASK_AVAILABLE and wht_for_edge_effects is not None:
+                pct_low_wht = getattr(self, 'low_wht_percentile', 5); soften_val_low_wht = getattr(self, 'low_wht_soften_px', 128)
+                self.update_progress(f"😷 Application Masque Bas WHT (Percentile: {pct_low_wht}%, Adoucir: {soften_val_low_wht}px)...")
+                try: data_to_save = apply_low_wht_mask(data_to_save, wht_for_edge_effects, percentile=pct_low_wht, soften_px=soften_val_low_wht, progress_callback=self.update_progress); self.low_wht_mask_applied_in_session = True; self.update_progress(f"   ✅ Masque Bas WHT appliqué.")
+                except Exception as low_wht_err: self.update_progress(f"   ❌ Erreur Masque Bas WHT: {low_wht_err}. Étape ignorée."); print(f"ERREUR QM: Erreur apply_low_wht_mask: {low_wht_err}"); traceback.print_exc(limit=1)
+            elif getattr(self, 'apply_low_wht_mask', False):
+                 if wht_for_edge_effects is None: self.update_progress("   ⚠️ Masque Bas WHT activé mais carte de poids pour effets de bord non disponible. Étape ignorée.")
+                 elif not _LOW_WHT_MASK_AVAILABLE: self.update_progress("   ⚠️ Masque Bas WHT activé mais fonction non disponible. Étape ignorée.")
+        else: self.update_progress("   ℹ️ Masque Bas WHT non activé.")
+        print(f"DEBUG QM [_save_final_stack V3]: Range data_to_save APRES Low WHT Mask: [{np.nanmin(data_to_save):.3f}, {np.nanmax(data_to_save):.3f}]")
+
+        print("\n--- Étape Post-Proc (6/7): SCNR Final ---"); # SCNR Final
+        if getattr(self, 'apply_final_scnr', False) and _SCNR_AVAILABLE and data_to_save.ndim == 3 and data_to_save.shape[2] == 3: # ... (code SCNR identique)
+            scnr_target = getattr(self, 'final_scnr_target_channel', 'green'); scnr_amount = getattr(self, 'final_scnr_amount', 0.8); scnr_preserve_lum = getattr(self, 'final_scnr_preserve_luminosity', True)
+            self.update_progress(f"🌿 Application SCNR Final (Cible: {scnr_target}, Force: {scnr_amount:.2f}, Prés.Lum: {scnr_preserve_lum})...")
+            try: data_to_save = apply_scnr(data_to_save, target_channel=scnr_target, amount=scnr_amount, preserve_luminosity=scnr_preserve_lum); self.scnr_applied_in_session = True; self.update_progress("   ✅ SCNR Final terminé.")
+            except Exception as scnr_err: self.update_progress(f"   ❌ Erreur SCNR Final: {scnr_err}. Étape ignorée."); print(f"ERREUR QM: Erreur apply_scnr: {scnr_err}"); traceback.print_exc(limit=1)
+        elif getattr(self, 'apply_final_scnr', False):
+            if data_to_save.ndim != 3: self.update_progress("   ℹ️ SCNR Final ignoré (image N&B).")
+            elif not _SCNR_AVAILABLE: self.update_progress("   ⚠️ SCNR Final activé mais fonction non disponible. Étape ignorée.")
+        else: self.update_progress("   ℹ️ SCNR Final non activé.")
+        print(f"DEBUG QM [_save_final_stack V3]: Range data_to_save APRES SCNR Final: [{np.nanmin(data_to_save):.3f}, {np.nanmax(data_to_save):.3f}]")
+
+        print("\n--- Étape Post-Proc (7/7): Rognage Final ---"); # Rognage Final
+        final_crop_decimal = getattr(self, 'final_edge_crop_percent_decimal', 0.02) # ... (code Crop identique)
+        if _CROP_AVAILABLE and final_crop_decimal > 1e-6 :
+            crop_percent_val_display = final_crop_decimal * 100.0
+            self.update_progress(f"✂️ Application Rognage Final des Bords ({crop_percent_val_display:.1f}%)...")
+            try:
+                shape_before_crop = data_to_save.shape; data_to_save = apply_edge_crop(data_to_save, final_crop_decimal)
+                if data_to_save is None: self.update_progress("   ❌ Erreur critique lors du rognage. Sauvegarde annulée."); print("ERREUR QM: apply_edge_crop retourné None."); return
+                self.crop_applied_in_session = True; self.update_progress(f"   ✅ Rognage terminé. Shape: {shape_before_crop} -> {data_to_save.shape}")
+            except Exception as crop_err: self.update_progress(f"   ❌ Erreur Rognage Final: {crop_err}. Étape ignorée."); print(f"ERREUR QM: Erreur apply_edge_crop: {crop_err}"); traceback.print_exc(limit=1)
+        elif _CROP_AVAILABLE: self.update_progress("   ℹ️ Rognage Final non activé (pourcentage nul).")
+        else: self.update_progress("   ℹ️ ⚠️ Rognage Final non activé ou fonction non disponible. Étape ignorée.")
+        print(f"DEBUG QM [_save_final_stack V3]: Range data_to_save APRES Rognage Final: [{np.nanmin(data_to_save):.3f}, {np.nanmax(data_to_save):.3f}]")
+        
+        print("\n" + "=" * 80); print("DEBUG QM [_save_final_stack V3]: Fin pipeline Post-Traitements."); print("=" * 80 + "\n")
+
+        # --- 4. Header FITS final (logique inchangée) ---
+        final_header = self.current_stack_header.copy() if self.current_stack_header else fits.Header()
+        if is_any_drizzle_mode_with_data or is_mosaic_mode_with_data: # Note: is_any_drizzle_mode_with_data utilisé ici
+            if self.drizzle_output_wcs: print("DEBUG QM [_save_final_stack V3]: Mise à jour du header final avec drizzle_output_wcs."); final_header.update(self.drizzle_output_wcs.to_header(relax=True))
+            elif is_mosaic_mode_with_data and self.current_stack_header and self.current_stack_header.get('CTYPE1'): print("DEBUG QM [_save_final_stack V3]: Utilisation du WCS déjà présent dans current_stack_header pour Mosaïque.")
+            else: print("WARN QM [_save_final_stack V3]: WCS de sortie Drizzle/Mosaïque non disponible pour le header final.")
+        final_header['NIMAGES'] = (effective_image_count, 'Effective images/Total Weight for final stack'); final_header['TOTEXP']  = (round(self.total_exposure_seconds, 2), '[s] Approx total exposure')
+        if is_any_drizzle_mode_with_data: final_header['STACKTYP'] = (f'Drizzle {self.drizzle_mode} ({self.drizzle_scale:.0f}x)', 'Stacking method') # Utilise self.drizzle_mode
+        elif is_mosaic_mode_with_data: final_header['STACKTYP'] = (f'Mosaic Drizzle ({self.drizzle_scale:.0f}x)', 'Mosaic from solved panels')
+        final_header.add_comment("--- Post-Processing Applied ---", before='HISTORY'); # ... (reste de la logique du header identique)
+        final_header['BN_GLOB'] = (self.bn_globale_applied_in_session, "Global Background Neutralization applied")
+        if self.bn_globale_applied_in_session: final_header['BN_GRID'] = (str(getattr(self, 'bn_grid_size_str', '')), "BN: Grid size (RxC)"); final_header['BN_PLOW'] = (int(getattr(self, 'bn_perc_low', 0)), "BN: Background Percentile Low"); final_header['BN_PHIGH'] = (int(getattr(self, 'bn_perc_high', 0)), "BN: Background Percentile High"); final_header['BN_STDF'] = (float(getattr(self, 'bn_std_factor', 0.0)), "BN: Std Factor"); final_header['BN_MING'] = (float(getattr(self, 'bn_min_gain', 0.0)), "BN: Min Applied Gain"); final_header['BN_MAXG'] = (float(getattr(self, 'bn_max_gain', 0.0)), "BN: Max Applied Gain")
+        final_header['PB2D_APP'] = (self.photutils_bn_applied_in_session, "Photutils Background2D Applied")
+        if self.photutils_bn_applied_in_session: final_header['PB_BOX'] = (self.photutils_params_used_in_session.get('box_size', 0), "Photutils: Box Size (px)"); final_header['PB_FILT'] = (self.photutils_params_used_in_session.get('filter_size', 0), "Photutils: Filter Size (px)"); final_header['PB_SIG'] = (self.photutils_params_used_in_session.get('sigma_clip_val', 0.0), "Photutils: Sigma Clip"); final_header['PB_EXCP'] = (self.photutils_params_used_in_session.get('exclude_percentile', 0.0), "Photutils: Exclude Percentile")
+        final_header['CB_EDGE'] = (self.cb_applied_in_session, "Edge/Chroma Correction (CB) applied")
+        if self.cb_applied_in_session: final_header['CB_BORD'] = (int(getattr(self, 'cb_border_size',0)), "CB: Border size (px)"); final_header['CB_BLUR'] = (int(getattr(self, 'cb_blur_radius',0)), "CB: Blur radius (px)"); final_header['CB_MINR'] = (float(getattr(self.chroma_balancer, 'r_factor_min',0.0) if hasattr(self,'chroma_balancer') else 0.0), "CB: Min Red Factor"); final_header['CB_MAXR'] = (float(getattr(self.chroma_balancer, 'r_factor_max',0.0) if hasattr(self,'chroma_balancer') else 0.0), "CB: Max Red Factor"); final_header['CB_MINB'] = (float(getattr(self.chroma_balancer, 'b_factor_min',0.0) if hasattr(self,'chroma_balancer') else 0.0), "CB: Min Blue Factor"); final_header['CB_MAXB'] = (float(getattr(self.chroma_balancer, 'b_factor_max',0.0) if hasattr(self,'chroma_balancer') else 0.0), "CB: Max Blue Factor")
+        final_header['FEATHER'] = (self.feathering_applied_in_session, "Feathering by weight map applied")
+        if self.feathering_applied_in_session: final_header['FTHR_BLR'] = (int(getattr(self, 'feather_blur_px', 0)), "Feathering blur radius (px)")
+        final_header['LWMASK'] = (self.low_wht_mask_applied_in_session, "Low WHT Mask applied")
+        if self.low_wht_mask_applied_in_session: final_header['LWMPCT'] = (int(getattr(self, 'low_wht_percentile', 0)), "Low WHT Mask Percentile"); final_header['LWMSFT'] = (int(getattr(self, 'low_wht_soften_px', 0)), "Low WHT Mask Soften Px")
+        final_header['SCNR_APP'] = (self.scnr_applied_in_session, 'Final SCNR applied')
+        if self.scnr_applied_in_session: final_header['SCNR_TRG'] = (self.final_scnr_target_channel, 'SCNR target'); final_header['SCNR_AMT'] = (float(self.final_scnr_amount), 'SCNR amount'); final_header['SCNR_PLM'] = (self.final_scnr_preserve_luminosity, 'SCNR preserve luminosity')
+        final_header['CROP_APP'] = (self.crop_applied_in_session, 'Final Edge Crop applied')
+        if self.crop_applied_in_session: final_header['CROP_PCT'] = (float(getattr(self, 'final_edge_crop_percent_decimal', 0.0) * 100.0), "Final Edge Crop (%)")
+        
+        # --- 5. Construction du nom de fichier (logique inchangée) ---
+        base_name = "stack_final"; run_type_suffix = output_filename_suffix if output_filename_suffix else "_unknown_mode"
+        if stopped_early: run_type_suffix += "_stopped"
+        elif self.processing_error: run_type_suffix += "_error"
+        fits_path = os.path.join(self.output_folder, f"{base_name}{run_type_suffix}.fit"); preview_path  = os.path.splitext(fits_path)[0] + ".png"
+        self.final_stacked_path = fits_path; self.update_progress(f"Chemin FITS final: {os.path.basename(fits_path)}")
+        print(f"DEBUG QM [_save_final_stack V3]: Chemin FITS final sera: {fits_path}")
+
+        # --- 6. Sauvegarde FITS (logique inchangée) ---
+        try: # ... (code sauvegarde FITS identique)
+            is_color_final_save = data_to_save.ndim == 3 and data_to_save.shape[2] == 3; data_for_primary_hdu_save = data_to_save.astype(np.float32) 
+            if is_color_final_save: data_for_primary_hdu_save = np.moveaxis(data_for_primary_hdu_save, -1, 0)
+            primary_hdu = fits.PrimaryHDU(data=data_for_primary_hdu_save, header=final_header); hdus_list = [primary_hdu]
+            if self.photutils_bn_applied_in_session and background_model_photutils is not None and _PHOTOUTILS_BG_SUB_AVAILABLE:
+                 bkg_hdu_data = None
+                 if background_model_photutils.ndim == 3 and background_model_photutils.shape[2] == 3: bkg_hdu_data = np.mean(background_model_photutils, axis=2).astype(np.float32)
+                 elif background_model_photutils.ndim == 2: bkg_hdu_data = background_model_photutils.astype(np.float32)
+                 if bkg_hdu_data is not None: bkg_hdu = fits.ImageHDU(bkg_hdu_data, name="BACKGROUND_MODEL"); hdus_list.append(bkg_hdu); self.update_progress("   HDU modèle de fond Photutils incluse dans le FITS.")
+            fits.HDUList(hdus_list).writeto(fits_path, overwrite=True, checksum=True, output_verify='ignore')
+            self.update_progress("   ✅ Sauvegarde FITS terminée."); print(f"DEBUG QM [_save_final_stack V3]: Sauvegarde FITS de '{fits_path}' réussie.")
+        except Exception as save_err: self.update_progress(f"   ❌ Erreur Sauvegarde FITS: {save_err}"); print(f"ERREUR QM: Erreur sauvegarde FITS: {save_err}"); traceback.print_exc(limit=1); self.final_stacked_path = None
+
+        # --- 7. Sauvegarde preview PNG et stockage (logique inchangée) ---
+        if data_to_save is not None: # ... (code sauvegarde PNG identique)
+            try:
+                save_preview_image(data_to_save, preview_path, apply_stretch=True, enhanced_stretch=True)
+                self.update_progress("   ✅ Sauvegarde Preview PNG terminée."); print(f"DEBUG QM [_save_final_stack V3]: Sauvegarde PNG de '{preview_path}' réussie.")
+                self.last_saved_data_for_preview = data_to_save.copy(); print("DEBUG QM [_save_final_stack V3]: 'last_saved_data_for_preview' mis à jour.")
+                if self.final_stacked_path and os.path.exists(self.final_stacked_path): self.update_progress(f"🎉 Stack final sauvegardé ({effective_image_count} images/poids). Traitement complet.")
+                elif os.path.exists(preview_path): self.update_progress(f"⚠️ Traitement terminé. Stack FITS échec, mais prévisualisation PNG sauvegardée.")
+            except Exception as prev_err: self.update_progress(f"   ❌ Erreur Sauvegarde Preview PNG: {prev_err}."); print(f"ERREUR QM: Erreur sauvegarde PNG: {prev_err}"); traceback.print_exc(limit=1); self.last_saved_data_for_preview = None 
+        else: self.update_progress("ⓘ Aucune image à sauvegarder."); self.last_saved_data_for_preview = None
+
+        # --- 7. Sauvegarde preview PNG et stockage (logique inchangée) ---
+        if data_to_save is not None:  # ... (code sauvegarde PNG identique)
+            try:
+                save_preview_image(data_to_save, preview_path, apply_stretch=True, enhanced_stretch=True)
+                self.update_progress("     ✅ Sauvegarde Preview PNG terminée.")
+                print(f"DEBUG QM [_save_final_stack V3]: Sauvegarde PNG de '{preview_path}' réussie.")
+                self.last_saved_data_for_preview = data_to_save.copy()
+                print("DEBUG QM [_save_final_stack V3]: 'last_saved_data_for_preview' mis à jour.")
+                if self.final_stacked_path and os.path.exists(self.final_stacked_path):
+                    self.update_progress(f"🎉 Stack final sauvegardé ({effective_image_count} images/poids). Traitement complet.")
+                elif os.path.exists(preview_path):
+                    self.update_progress(f"⚠️ Traitement terminé. Stack FITS échec, mais prévisualisation PNG sauvegardée.")
+            except Exception as prev_err:
+                self.update_progress(f"     ❌ Erreur Sauvegarde Preview PNG: {prev_err}.")
+                print(f"ERREUR QM: Erreur sauvegarde PNG: {prev_err}")
+                traceback.print_exc(limit=1)
+                self.last_saved_data_for_preview = None
+        else:
+            self.update_progress("ⓘ Aucune image à sauvegarder.")
+            self.last_saved_data_for_preview = None
+
+        # --- Nettoyage des fichiers memmap physiques SI mode classique (logique inchangée) ---
+        if not (is_any_drizzle_mode_with_data or is_mosaic_mode_with_data):  # Note: is_any_drizzle_mode_with_data utilisé ici
+            if self.perform_cleanup:
+                print("DEBUG QM [_save_final_stack V3]: Nettoyage des fichiers memmap (mode SUM/W classique)...")
+                if self.sum_memmap_path and os.path.exists(self.sum_memmap_path):
+                    try:
+                        os.remove(self.sum_memmap_path)
+                        print("     -> Fichier SUM.npy supprimé.")
+                    except Exception as e:
+                        print(f"     -> WARN: Erreur suppression SUM.npy: {e}")
+                if self.wht_memmap_path and os.path.exists(self.wht_memmap_path):
+                    try:
+                        os.remove(self.wht_memmap_path)
+                        print("     -> Fichier WHT.npy supprimé.")
+                    except Exception as e:
+                        print(f"     -> WARN: Erreur suppression WHT.npy: {e}")
+                try:
+                    memmap_dir = os.path.join(self.output_folder, "memmap_accumulators")
+                    if os.path.isdir(memmap_dir) and not os.listdir(memmap_dir):
+                        os.rmdir(memmap_dir)
+                        print(f"     -> Dossier memmap vide supprimé: {memmap_dir}")
+                except Exception:
+                    pass  # Erreur silencieuse pour la suppression du dossier, peut-être à revoir
+        else:
+            print("DEBUG QM [_save_final_stack V3]: Nettoyage fichiers memmap ignoré (mode Drizzle / Mosaïque).")
+
+        print("\n" + "=" * 80)
+        print("DEBUG QM [_save_final_stack V3]: Fin méthode.")
+        print("=" * 80 + "\n")
+
+
+
+
+
+
+
+#############################################################################################################################################################
+
+
+#Le message de Pylance "is not accessed" concerne uniquement les variables locales closed_sum et closed_wht à l'intérieur 
+# de la méthode _close_memmaps() elle-même. Ces variables sont définies, mais leur valeur n'est jamais lue par le code de cette méthode 
+# après leur assignation. Elles sont donc inutiles et peuvent être supprimées.
+#Mais cela ne remet absolument pas en question :
+#Le fait que la méthode _close_memmaps() est appelée.
+#Le fait que le code à l'intérieur de cette méthode (fermeture et suppression des références self.cumulative_sum_memmap 
+# et self.cumulative_wht_memmap) s'exécute quand la méthode est appelée.
+#L'utilité de cette méthode pour libérer les ressources liées aux fichiers memmap.
+
+    def _close_memmaps(self):
+        """Ferme proprement les objets memmap s'ils existent."""
+        print("DEBUG QM [_close_memmaps]: Tentative de fermeture des memmaps...")
+        closed_sum = False
+        if hasattr(self, 'cumulative_sum_memmap') and self.cumulative_sum_memmap is not None:
+            try:
+                # La documentation suggère que la suppression de la référence devrait suffire
+                # mais un appel explicite à close() existe sur certaines versions/objets
+                if hasattr(self.cumulative_sum_memmap, '_mmap') and self.cumulative_sum_memmap._mmap is not None:
+                    self.cumulative_sum_memmap._mmap.close()
+                # Supprimer la référence pour permettre la libération des ressources
+                del self.cumulative_sum_memmap
+                self.cumulative_sum_memmap = None
+                closed_sum = True
+                print("DEBUG QM [_close_memmaps]: Référence memmap SUM supprimée.")
+            except Exception as e_close_sum:
+                print(f"WARN QM [_close_memmaps]: Erreur fermeture/suppression memmap SUM: {e_close_sum}")
+        
+        closed_wht = False
+        if hasattr(self, 'cumulative_wht_memmap') and self.cumulative_wht_memmap is not None:
+            try:
+                if hasattr(self.cumulative_wht_memmap, '_mmap') and self.cumulative_wht_memmap._mmap is not None:
+                    self.cumulative_wht_memmap._mmap.close()
+                del self.cumulative_wht_memmap
+                self.cumulative_wht_memmap = None
+                closed_wht = True
+                print("DEBUG QM [_close_memmaps]: Référence memmap WHT supprimée.")
+            except Exception as e_close_wht:
+                print(f"WARN QM [_close_memmaps]: Erreur fermeture/suppression memmap WHT: {e_close_wht}")
+        
+        # Optionnel: Essayer de supprimer les fichiers .npy si le nettoyage est activé
+        # Cela devrait être fait dans le bloc finally de _worker après l'appel à _save_final_stack
+        # if self.perform_cleanup:
+        #      if self.sum_memmap_path and os.path.exists(self.sum_memmap_path):
+        #          try: os.remove(self.sum_memmap_path); print("DEBUG: Fichier SUM.npy supprimé.")
+        #          except Exception as e: print(f"WARN: Erreur suppression SUM.npy: {e}")
+        #      if self.wht_memmap_path and os.path.exists(self.wht_memmap_path):
+        #          try: os.remove(self.wht_memmap_path); print("DEBUG: Fichier WHT.npy supprimé.")
+        #          except Exception as e: print(f"WARN: Erreur suppression WHT.npy: {e}")
+
+# --- FIN de _save_final_stack et ajout de _close_memmaps ---
+
+
+
+
+
+
+#########################################################################################################################################
+
+
+
+
+    def _cleanup_batch_temp_files(self, batch_filepaths):
+        """Supprime les fichiers FITS temporaires d'un lot Drizzle incrémental."""
+        if not batch_filepaths:
+            return
+
+        deleted_count = 0
+        self.update_progress(f"   -> Nettoyage {len(batch_filepaths)} fichier(s) temp du lot...")
+        for fpath in batch_filepaths:
+            try:
+                if os.path.isfile(fpath):
+                    os.remove(fpath)
+                    deleted_count += 1
+            except OSError as e:
+                # Log l'erreur mais continue le nettoyage des autres fichiers
+                self.update_progress(f"      ⚠️ Erreur suppression fichier temp {os.path.basename(fpath)}: {e}")
+            except Exception as e_gen:
+                self.update_progress(f"      ⚠️ Erreur inattendue suppression {os.path.basename(fpath)}: {e_gen}")
+
+        if deleted_count > 0:
+            self.update_progress(f"   -> {deleted_count}/{len(batch_filepaths)} fichier(s) temp nettoyé(s).")
+        elif len(batch_filepaths) > 0:
+            self.update_progress(f"   -> Aucun fichier temp du lot n'a pu être nettoyé (déjà supprimés ou erreur).")
+
+
+
+
+
+##########################################################################################################################################
+
+
+
+    def cleanup_unaligned_files(self):
+        if not self.unaligned_folder or not os.path.isdir(self.unaligned_folder): return
+        deleted_count = 0
+        try:
+            for filename in os.listdir(self.unaligned_folder):
+                file_path = os.path.join(self.unaligned_folder, filename);
+                if os.path.isfile(file_path):
+                    try: os.remove(file_path); deleted_count += 1
+                    except Exception as del_e: self.update_progress(f"⚠️ Erreur suppression non aligné {filename}: {del_e}")
+            if deleted_count > 0: self.update_progress(f"🧹 {deleted_count} fichier(s) non aligné(s) supprimé(s).")
+        except Exception as e: self.update_progress(f"⚠️ Erreur nettoyage non alignés: {e}")
+
+
+
+################################################################################################################################################
+
+
+
+    def cleanup_temp_reference(self):
+        if self.output_folder is None: # <--- AJOUTER CETTE VÉRIFICATION
+            print("WARN QM [cleanup_temp_reference]: self.output_folder non défini, nettoyage référence annulé.")
+            return
+        try:
+            aligner_temp_folder = os.path.join(self.output_folder, "temp_processing")
+            if os.path.isdir(aligner_temp_folder):
+                ref_fit = os.path.join(aligner_temp_folder, "reference_image.fit")
+                ref_png = os.path.join(aligner_temp_folder, "reference_image.png")
+                deleted_ref = 0
+                if os.path.exists(ref_fit):
+                    try:
+                        os.remove(ref_fit)
+                        deleted_ref += 1
+                    except Exception:
+                        pass
+                if os.path.exists(ref_png):
+                    try:
+                        os.remove(ref_png)
+                        deleted_ref += 1
+                    except Exception:
+                        pass
+                if deleted_ref > 0:
+                    self.update_progress(f"🧹 Fichier(s) référence temporaire(s) supprimé(s).")
+                try:
+                    os.rmdir(aligner_temp_folder)
+                except OSError:
+                    pass
+        except Exception as e:
+            self.update_progress(f"⚠️ Erreur nettoyage référence temp: {e}")
+
+
+################################################################################################################################################
+
+    def add_folder(self, folder_path):
+        if not self.processing_active: self.update_progress("ⓘ Impossible d'ajouter un dossier, traitement non actif."); return False
+        abs_path = os.path.abspath(folder_path)
+        if not os.path.isdir(abs_path): self.update_progress(f"❌ Dossier non trouvé: {folder_path}"); return False
+        output_abs = os.path.abspath(self.output_folder) if self.output_folder else None
+        if output_abs:
+             norm_abs_path = os.path.normcase(abs_path); norm_output_path = os.path.normcase(output_abs)
+             if norm_abs_path == norm_output_path or norm_abs_path.startswith(norm_output_path + os.sep): self.update_progress(f"⚠️ Impossible d'ajouter le dossier de sortie: {os.path.basename(folder_path)}"); return False
+        with self.folders_lock:
+            current_abs = os.path.abspath(self.current_folder) if self.current_folder else None
+            existing_abs = [os.path.abspath(p) for p in self.additional_folders]
+            if (current_abs and abs_path == current_abs) or abs_path in existing_abs: self.update_progress(f"ⓘ Dossier déjà en cours ou ajouté: {os.path.basename(folder_path)}"); return False
+            self.additional_folders.append(abs_path); folder_count = len(self.additional_folders)
+        self.update_progress(f"✅ Dossier ajouté à la file d'attente : {os.path.basename(folder_path)}")
+        self.update_progress(f"folder_count_update:{folder_count}")
+        return True
+
+
+
+################################################################################################################################################
+
+
+
+
+    def _add_files_to_queue(self, folder_path):
+        count_added = 0
+        try:
+            abs_folder_path = os.path.abspath(folder_path)
+            # ---> AJOUTER CETTE LIGNE <---
+            print(f"DEBUG [_add_files_to_queue]: Scanning absolute path: '{abs_folder_path}'")
+            # ------------------------------
+            self.update_progress(f"🔍 Scan du dossier: {os.path.basename(folder_path)}...")
+            files_in_folder = sorted(os.listdir(abs_folder_path))
+            # ---> AJOUTER CETTE LIGNE <---
+            print(f"DEBUG [_add_files_to_queue]: os.listdir found: {files_in_folder}")
+            # ------------------------------
+            new_files_found_in_folder = []
+            for fname in files_in_folder:
+                # ---> AJOUTER CETTE LIGNE (optionnel mais peut aider) <---
+                print(f"DEBUG [_add_files_to_queue]: Checking file: '{fname}'")
+                # ---------------------------------------------------------
+                if self.stop_processing: self.update_progress("⛔ Scan interrompu."); break
+                if fname.lower().endswith(('.fit', '.fits')):
+                    fpath = os.path.join(abs_folder_path, fname)
+                    abs_fpath = os.path.abspath(fpath)
+                    if abs_fpath not in self.processed_files:
+                        # ---> AJOUTER CETTE LIGNE <---
+                        print(f"DEBUG [_add_files_to_queue]: ADDING to queue and processed_files: '{fpath}'")
+                        # ------------------------------
+                        self.queue.put(fpath)
+                        self.processed_files.add(abs_fpath)
+                        count_added += 1
+            if count_added > 0: self.files_in_queue += count_added; self._recalculate_total_batches()
+            return count_added
+        except FileNotFoundError: self.update_progress(f"❌ Erreur scan: Dossier introuvable {os.path.basename(folder_path)}"); return 0
+        except PermissionError: self.update_progress(f"❌ Erreur scan: Permission refusée {os.path.basename(folder_path)}"); return 0
+        except Exception as e: self.update_progress(f"❌ Erreur scan dossier {os.path.basename(folder_path)}: {e}"); return 0
+
+################################################################################################################################################
+
+
+
+
+# --- DANS LA CLASSE SeestarQueuedStacker DANS seestar/queuep/queue_manager.py ---
+
+    def start_processing(self, input_dir, output_dir, reference_path_ui=None,
+                         initial_additional_folders=None,
+                         stacking_mode="kappa-sigma", kappa=2.5,
+                         batch_size=10, correct_hot_pixels=True, hot_pixel_threshold=3.0,
+                         neighborhood_size=5, bayer_pattern="GRBG", perform_cleanup=True,
+                         use_weighting=False, 
+                         weight_by_snr=True, 
+                         weight_by_stars=True,
+                         snr_exp=1.0, 
+                         stars_exp=0.5, 
+                         min_w=0.1,
+                         use_drizzle=False, drizzle_scale=2.0, drizzle_wht_threshold=0.7,
+                         drizzle_mode="Final", drizzle_kernel="square", drizzle_pixfrac=1.0,
+                         apply_chroma_correction=True,
+                         apply_final_scnr=False, final_scnr_target_channel='green',
+                         final_scnr_amount=0.8, final_scnr_preserve_luminosity=True,
+                         bn_grid_size_str="16x16", bn_perc_low=5, bn_perc_high=30,
+                         bn_std_factor=1.0, bn_min_gain=0.2, bn_max_gain=7.0,
+                         cb_border_size=25, cb_blur_radius=8,
+                         cb_min_b_factor=0.4, cb_max_b_factor=1.5,
+                         final_edge_crop_percent=2.0,
+                         apply_photutils_bn=False,
+                         photutils_bn_box_size=128,
+                         photutils_bn_filter_size=5,
+                         photutils_bn_sigma_clip=3.0,
+                         photutils_bn_exclude_percentile=98.0,
+                         apply_feathering=False,
+                         feather_blur_px=256,
+                         # --- NOUVEAU : Accepter les paramètres Low WHT Mask ---
+                         apply_low_wht_mask=False, # Valeur par défaut si non passée
+                         low_wht_percentile=5,     # Valeur par défaut
+                         low_wht_soften_px=128,    # Valeur par défaut
+                         # --- FIN NOUVEAU ---
+                         is_mosaic_run=False, api_key=None, mosaic_settings=None):
+        """
+        Démarre le thread de traitement principal avec la configuration spécifiée.
+        Le bloc de forçage des paramètres de test est maintenant COMMENTÉ.
+        """
+        print("DEBUG (Backend start_processing SUM/W): Début tentative démarrage...")
+        
+        # ---- LOG DES ARGUMENTS REÇUS PAR LE BACKEND (CE QUE LE GUI A ENVOYÉ) ----
+        print("  --- BACKEND ARGS REÇUS (ORIGINAL DEPUIS GUI/SETTINGS) ---")
+        print(f"    input_dir='{input_dir}'")
+        # ... (gardez les autres logs des arguments reçus si vous le souhaitez) ...
+        print(f"    apply_feathering={apply_feathering}")
+        print(f"    feather_blur_px={feather_blur_px}")
+        print(f"    apply_low_wht_mask={apply_low_wht_mask}") # <-- NOUVEAU LOG
+        print(f"    low_wht_percentile={low_wht_percentile}") # <-- NOUVEAU LOG
+        print(f"    low_wht_soften_px={low_wht_soften_px}")   # <-- NOUVEAU LOG
+        print(f"    photutils_bn_filter_size={photutils_bn_filter_size}")
+        print(f"    bn_grid_size_str='{bn_grid_size_str}'")
+        print(f"    final_scnr_amount={final_scnr_amount}")
+        print(f"    use_weighting={use_weighting}")
+        print(f"  --- FIN BACKEND ARGS REÇUS ---")
+
+        # ----- !!!!! BLOC DE FORÇAGE TEMPORAIRE MAINTENANT COMMENTÉ !!!!! -----
+        # # print("!!! ATTENTION : FORÇAGE DES VALEURS DE TEST DANS SeestarQueuedStacker.start_processing !!!")
+        # # 
+        # # # Paramètres Photutils BN de test
+        # # apply_photutils_bn_test = False 
+        # # photutils_bn_filter_size_test = 11
+        # # photutils_bn_exclude_percentile_test = 95.0
+        # # print(f"  FORÇAGE TEST: apply_photutils_bn à {apply_photutils_bn_test}")
+        # # # ... (autres logs de forçage)
+        # #
+        # # # Paramètres BN Globale de test
+        # # bn_grid_size_str_test = "24x24"
+        # # # ...
+        # #
+        # # # Paramètres SCNR Final de test
+        # # apply_final_scnr_test = True
+        # # # ...
+        # #
+        # # # Paramètres Feathering de test
+        # # apply_feathering_test = True 
+        # # feather_blur_px_test = 128   
+        # # # ...
+        # #
+        # # # Pondération Qualité
+        # # use_weighting_test = use_weighting 
+        # #
+        # # # Appliquer les valeurs de test aux variables locales qui seront utilisées pour configurer 'self'
+        # # apply_photutils_bn = apply_photutils_bn_test
+        # # photutils_bn_filter_size = photutils_bn_filter_size_test
+        # # photutils_bn_exclude_percentile = photutils_bn_exclude_percentile_test
+        # # bn_grid_size_str = bn_grid_size_str_test
+        # # bn_perc_high = bn_perc_high_test
+        # # bn_std_factor = bn_std_factor_test
+        # # apply_final_scnr = apply_final_scnr_test
+        # # final_scnr_amount = final_scnr_amount_test
+        # # final_scnr_preserve_luminosity = final_scnr_preserve_luminosity_test
+        # # apply_feathering = apply_feathering_test
+        # # feather_blur_px = feather_blur_px_test
+        # # use_weighting = use_weighting_test
+        # ----- !!!!! FIN FORÇAGE TEMPORAIRE !!!!! -----
+
+        if self.processing_active:
+            self.update_progress("⚠️ Tentative de démarrer un traitement déjà en cours.")
+            return False
+
+        self.stop_processing = False
+        if hasattr(self, 'aligner') and self.aligner is not None:
+            self.aligner.stop_processing = False
+            print("DEBUG (Backend start_processing SUM/W): self.aligner.stop_processing remis à False.")
+        else:
+            print("ERREUR (Backend start_processing SUM/W): self.aligner non initialisé.")
+            self.update_progress("❌ Erreur interne critique: Aligner non initialisé.")
+            return False
+
+        self.current_folder = os.path.abspath(input_dir)
+        
+        print("DEBUG (Backend start_processing SUM/W): Étape 2 - Préparation référence & shape...")
+        reference_image_data_for_shape = None 
+        reference_header_for_shape = None 
+        ref_shape_hwc = None
+        try:
+            # ... (Logique de préparation de la référence et obtention de ref_shape_hwc - INCHANGÉE) ...
+            potential_folders_for_shape = []
+            if self.current_folder and os.path.isdir(self.current_folder): potential_folders_for_shape.append(self.current_folder)
+            if initial_additional_folders:
+                for add_f in initial_additional_folders:
+                    abs_add_f = os.path.abspath(add_f)
+                    if abs_add_f and os.path.isdir(abs_add_f) and abs_add_f not in potential_folders_for_shape: potential_folders_for_shape.append(abs_add_f)
+            if not potential_folders_for_shape: raise RuntimeError("Aucun dossier valide pour shape.")
+            current_folder_to_scan_for_shape = None; files_in_folder_for_shape = []
+            for folder_path_iter in potential_folders_for_shape:
+                temp_files = sorted([f for f in os.listdir(folder_path_iter) if f.lower().endswith(('.fit', '.fits'))])
+                if temp_files: files_in_folder_for_shape = temp_files; current_folder_to_scan_for_shape = folder_path_iter; break
+            if not current_folder_to_scan_for_shape or not files_in_folder_for_shape: raise RuntimeError("Aucun FITS pour shape.")
+            self.aligner.correct_hot_pixels = correct_hot_pixels
+            self.aligner.hot_pixel_threshold = hot_pixel_threshold
+            self.aligner.neighborhood_size = neighborhood_size
+            self.aligner.bayer_pattern = bayer_pattern
+            self.aligner.reference_image_path = reference_path_ui or None
+            reference_image_data_for_shape, reference_header_for_shape = self.aligner._get_reference_image(current_folder_to_scan_for_shape, files_in_folder_for_shape)
+            if reference_image_data_for_shape is None or reference_header_for_shape is None: raise RuntimeError("Échec _get_reference_image pour shape.")
+            ref_shape_initial = reference_image_data_for_shape.shape
+            if len(ref_shape_initial) == 2: ref_shape_hwc = (ref_shape_initial[0], ref_shape_initial[1], 3)
+            elif len(ref_shape_initial) == 3 and ref_shape_initial[2] == 3: ref_shape_hwc = ref_shape_initial
+            else: raise RuntimeError(f"Shape référence non supportée: {ref_shape_initial}")
+            self.reference_header_for_wcs = reference_header_for_shape.copy()
+            del reference_image_data_for_shape, reference_header_for_shape; gc.collect()
+        except Exception as e_ref_shape:
+            self.update_progress(f"❌ Erreur préparation référence/shape: {e_ref_shape}")
+            print(f"ERREUR QM [start_processing SUM/W]: Échec préparation référence/shape : {e_ref_shape}"); traceback.print_exc(limit=2)
+            return False
+
+        print(f"DEBUG (Backend start_processing SUM/W): Appel à self.initialize() avec shape={ref_shape_hwc}...")
+        if not self.initialize(output_dir, ref_shape_hwc):
+            self.processing_active = False
+            print("ERREUR (Backend start_processing SUM/W): Échec de self.initialize() pour SUM/W.")
+            return False
+        print("DEBUG (Backend start_processing SUM/W): self.initialize() terminé avec succès.")
+
+        print("DEBUG (Backend start_processing SUM/W): Configuration des paramètres de session (maintenant depuis les args GUI)...")
+        # --- Stockage des paramètres reçus en argument (maintenant sans le bloc de forçage) ---
+        self.is_mosaic_run = is_mosaic_run
+        self.drizzle_active_session = use_drizzle or self.is_mosaic_run
+        self.api_key = api_key
+        self.apply_chroma_correction = apply_chroma_correction
+        self.correct_hot_pixels = correct_hot_pixels
+        self.hot_pixel_threshold = hot_pixel_threshold
+        self.neighborhood_size = neighborhood_size
+        self.bayer_pattern = bayer_pattern
+        self.perform_cleanup = perform_cleanup
+        self.stacking_mode = stacking_mode
+        self.kappa = float(kappa)
+        
+        self.use_quality_weighting = use_weighting 
+        self.weight_by_snr = weight_by_snr
+        self.weight_by_stars = weight_by_stars
+        self.snr_exponent = snr_exp
+        self.stars_exponent = stars_exp
+        self.min_weight = max(0.01, min(1.0, min_w))
+        print(f"  BACKEND STOCKÉ: self.use_quality_weighting={self.use_quality_weighting}")
+        if self.use_quality_weighting:
+            print(f"    -> Pondération par SNR: {self.weight_by_snr}, Exp: {self.snr_exponent}") #... etc
+        
+        self.apply_final_scnr = apply_final_scnr 
+        self.final_scnr_target_channel = final_scnr_target_channel
+        self.final_scnr_amount = final_scnr_amount 
+        self.final_scnr_preserve_luminosity = final_scnr_preserve_luminosity
+        print(f"  BACKEND STOCKÉ: self.apply_final_scnr={self.apply_final_scnr}, Amount={self.final_scnr_amount}")
+        
+        if self.drizzle_active_session: # ... (logique inchangée)
+            if self.is_mosaic_run: # ...
+                current_mosaic_settings = mosaic_settings if isinstance(mosaic_settings, dict) else {}
+                self.drizzle_kernel = current_mosaic_settings.get('kernel', drizzle_kernel) # ...
+            else: # ...
+                 self.drizzle_kernel = drizzle_kernel # ...
+            self.drizzle_mode = drizzle_mode if drizzle_mode in ["Final", "Incremental"] else "Final" # ...
+            self.drizzle_scale = float(drizzle_scale) # ...
+            self.drizzle_wht_threshold = max(0.01, min(1.0, float(drizzle_wht_threshold))) # ...
+            print(f"   -> Params Drizzle Actifs -> Mode: {self.drizzle_mode}, Scale: {self.drizzle_scale:.1f}, WHT: {self.drizzle_wht_threshold:.2f}, Kernel: {self.drizzle_kernel}, Pixfrac: {self.drizzle_pixfrac:.2f}")
+        else: print("DEBUG (Backend start_processing SUM/W): Session Drizzle non active.")
+
+        print("DEBUG (Backend start_processing SUM/W): Stockage des paramètres Expert...")
+        self.bn_grid_size_str = bn_grid_size_str
+        self.bn_perc_low = bn_perc_low
+        self.bn_perc_high = bn_perc_high
+        self.bn_std_factor = bn_std_factor
+        self.bn_min_gain = bn_min_gain
+        self.bn_max_gain = bn_max_gain
+        self.cb_border_size = cb_border_size
+        self.cb_blur_radius = cb_blur_radius
+        self.cb_min_b_factor = cb_min_b_factor
+        self.cb_max_b_factor = cb_max_b_factor
+        self.final_edge_crop_percent_decimal = float(final_edge_crop_percent) / 100.0
+        print(f"  BACKEND STOCKÉ: self.bn_grid_size_str='{self.bn_grid_size_str}', self.bn_perc_high={self.bn_perc_high}, self.bn_std_factor={self.bn_std_factor}")
+        
+        print("DEBUG (Backend start_processing SUM/W): Stockage des paramètres Photutils BN...")
+        self.apply_photutils_bn = apply_photutils_bn
+        self.photutils_bn_box_size = photutils_bn_box_size
+        self.photutils_bn_filter_size = photutils_bn_filter_size
+        self.photutils_bn_sigma_clip = photutils_bn_sigma_clip
+        self.photutils_bn_exclude_percentile = photutils_bn_exclude_percentile
+        print(f"  BACKEND STOCKÉ: self.apply_photutils_bn={self.apply_photutils_bn}")
+        print(f"  BACKEND STOCKÉ: self.photutils_bn_filter_size={self.photutils_bn_filter_size}")
+        
+        self.apply_feathering = apply_feathering 
+        self.feather_blur_px = feather_blur_px   
+        print(f"  BACKEND STOCKÉ (valeur reçue): self.apply_feathering={self.apply_feathering}")
+        print(f"  BACKEND STOCKÉ (valeur reçue): self.feather_blur_px={self.feather_blur_px}")
+        # --- Stockage des paramètres Low WHT Mask ---
+        self.apply_low_wht_mask = apply_low_wht_mask
+        self.low_wht_percentile = low_wht_percentile
+        self.low_wht_soften_px = low_wht_soften_px
+        print(f"  BACKEND STOCKÉ: self.apply_low_wht_mask={self.apply_low_wht_mask}") # <-- NOUVEAU LOG
+        print(f"  BACKEND STOCKÉ: self.low_wht_percentile={self.low_wht_percentile}") # <-- NOUVEAU LOG
+        print(f"  BACKEND STOCKÉ: self.low_wht_soften_px={self.low_wht_soften_px}")   # <-- NOUVEAU LOG
+        # --- ---
+        requested_batch_size = batch_size # ... (logique estimation batch_size identique) ...
+        if requested_batch_size <= 0: # ...
+             sample_img_path = None # ...
+             if input_dir and os.path.isdir(input_dir): fits_files = [f for f in os.listdir(input_dir) if f.lower().endswith(('.fit', '.fits'))]; sample_img_path = os.path.join(input_dir, fits_files[0]) if fits_files else None # ...
+             try: estimated_size = estimate_batch_size(sample_image_path=sample_img_path); self.batch_size = estimated_size; self.update_progress(f"✅ Taille lot auto estimée: {estimated_size}", None) # ...
+             except Exception as est_err: self.update_progress(f"⚠️ Erreur estimation taille lot: {est_err}. Utilisation défaut (10).", None); self.batch_size = 10 # ...
+        else: self.batch_size = requested_batch_size # ...
+        if self.batch_size < 3: self.update_progress(f"⚠️ Taille de lot ({self.batch_size}) trop petite, ajustée à 3.", None); self.batch_size = 3 # ...
+        self.update_progress(f"ⓘ Taille de lot effective pour le traitement : {self.batch_size}") # ...
+        if self.apply_final_scnr: self.update_progress(f"🎨 SCNR Final (Cible: {self.final_scnr_target_channel}, {self.final_scnr_amount*100:.0f}%) sera appliqué.") # ...
+        if self.apply_feathering: self.update_progress(f"🖌️ Feathering (Flou: {self.feather_blur_px}px) sera appliqué.")
+        if self.use_quality_weighting: self.update_progress(f"⚖️ Pondération Qualité Activée (SNR^{self.snr_exponent:.1f}, Stars^{self.stars_exponent:.1f}, MinW={self.min_weight:.2f}).") # ...
+        
+        initial_folders_to_add_count = 0 # ... (logique gestion folders identique)
+        with self.folders_lock: # ...
+            self.additional_folders = [] # ...
+            if initial_additional_folders: # ...
+                for folder_iter in initial_additional_folders: # ...
+                    abs_folder = os.path.abspath(folder_iter) # ...
+                    if os.path.isdir(abs_folder) and abs_folder not in self.additional_folders: # ...
+                        self.additional_folders.append(abs_folder); initial_folders_to_add_count += 1 # ...
+        if initial_folders_to_add_count > 0: self.update_progress(f"ⓘ {initial_folders_to_add_count} dossier(s) pré-ajouté(s) en attente."); self.update_progress(f"folder_count_update:{len(self.additional_folders)}") # ...
+
+        initial_files_added = self._add_files_to_queue(self.current_folder) # ...
+        if initial_files_added > 0: self._recalculate_total_batches(); self.update_progress(f"📋 {initial_files_added} fichiers initiaux ajoutés. Total lots estimé: {self.total_batches_estimated if self.total_batches_estimated > 0 else '?'}") # ...
+        elif not self.additional_folders: self.update_progress("⚠️ Aucun fichier initial trouvé ou dossier supplémentaire en attente.") # ...
+        
+        self.aligner.reference_image_path = reference_path_ui or None # ...
+
+        print("DEBUG (Backend start_processing SUM/W): Démarrage du thread worker...")
+        self.processing_thread = threading.Thread(target=self._worker, name="StackerWorker"); self.processing_thread.daemon = True
+        self.processing_thread.start(); self.processing_active = True
+        self.update_progress("🚀 Thread de traitement démarré.")
+        print("DEBUG (Backend start_processing SUM/W): Fin.")
+        return True
+
+
+
+
+
+###############################################################################################################################################
+
+
+
+
+
+
+    def _save_drizzle_input_temp(self, aligned_data, header):
+        """
+        Sauvegarde une image alignée (HxWx3 float32) dans le dossier temp Drizzle,
+        en transposant en CxHxW et en INJECTANT l'OBJET WCS DE RÉFÉRENCE stocké
+        dans le header sauvegardé.
+
+        Args:
+            aligned_data (np.ndarray): Données alignées (HxWx3 float32, 0-1).
+            header (fits.Header): Header FITS ORIGINAL (pour métadonnées non-WCS).
+
+        Returns:
+            str or None: Chemin complet du fichier sauvegardé, ou None en cas d'erreur.
+        """
+        # Vérifications initiales
+        if self.drizzle_temp_dir is None: self.update_progress("❌ Erreur interne: Dossier temp Drizzle non défini."); return None
+        os.makedirs(self.drizzle_temp_dir, exist_ok=True)
+        if aligned_data.ndim != 3 or aligned_data.shape[2] != 3: self.update_progress(f"❌ Erreur interne: _save_drizzle_input_temp attend HxWx3, reçu {aligned_data.shape}"); return None
+        # --- VÉRIFIER SI L'OBJET WCS DE RÉFÉRENCE EST DISPONIBLE ---
+        if self.reference_wcs_object is None:
+             self.update_progress("❌ Erreur interne: Objet WCS de référence non disponible pour sauvegarde temp.")
+             return None
+        # --- FIN VÉRIFICATION ---
+
+        try:
+            temp_filename = f"aligned_input_{self.aligned_files_count:05d}.fits"
+            temp_filepath = os.path.join(self.drizzle_temp_dir, temp_filename)
+
+            # --- Préparer les données : Transposer HxWxC -> CxHxW ---
+            data_to_save = np.moveaxis(aligned_data, -1, 0).astype(np.float32)
+
+            # --- Préparer le header ---
+            header_to_save = header.copy() if header else fits.Header()
+
+            # --- EFFACER l'ancien WCS potentiellement invalide ---
+            keys_to_remove = ['PC1_1', 'PC1_2', 'PC2_1', 'PC2_2', 'CD1_1', 'CD1_2', 'CD2_1', 'CD2_2',
+                              'CRPIX1', 'CRPIX2', 'CRVAL1', 'CRVAL2', 'CTYPE1', 'CTYPE2', 'CUNIT1', 'CUNIT2',
+                              'CDELT1', 'CDELT2', 'CROTA2']
+            for key in keys_to_remove:
+                if key in header_to_save:
+                    del header_to_save[key]
+
+            # --- INJECTER le WCS de l'OBJET WCS de référence ---
+            ref_wcs_header = self.reference_wcs_object.to_header(relax=True)
+            header_to_save.update(ref_wcs_header)
+
+            # --- Mettre à jour NAXIS pour CxHxW ---
+            header_to_save['NAXIS'] = 3
+            header_to_save['NAXIS1'] = aligned_data.shape[1] # Width
+            header_to_save['NAXIS2'] = aligned_data.shape[0] # Height
+            header_to_save['NAXIS3'] = 3                   # Channels
+            if 'CTYPE3' not in header_to_save: header_to_save['CTYPE3'] = 'CHANNEL'
+
+            # --- Sauvegarde ---
+            hdu = fits.PrimaryHDU(data=data_to_save, header=header_to_save)
+            hdul = fits.HDUList([hdu])
+            hdul.writeto(temp_filepath, overwrite=True, checksum=False, output_verify='ignore')
+            hdul.close()
+
+            # print(f"   -> Temp Drizzle sauvegardé ({os.path.basename(temp_filepath)}) avec WCS Ref Obj.") # DEBUG
+            return temp_filepath
+
+        except Exception as e:
+            temp_filename_for_error = f"aligned_input_{self.aligned_files_count:05d}.fits"
+            self.update_progress(f"❌ Erreur sauvegarde fichier temp Drizzle {temp_filename_for_error}: {e}")
+            traceback.print_exc(limit=2)
+            return None
+
+
+
+
+
+
+################################################################################################################################################
+
+
+    def _list_drizzle_temp_files(self):
+        """
+        Retourne la liste triée des chemins complets des fichiers FITS
+        présents dans le dossier temporaire Drizzle.
+        """
+        # Vérifier si le dossier est défini et existe
+        if self.drizzle_temp_dir is None or not os.path.isdir(self.drizzle_temp_dir):
+            self.update_progress("⚠️ Dossier temp Drizzle non trouvé pour listage.")
+            return [] # Retourner liste vide
+
+        try:
+            # Lister les fichiers correspondant au pattern attendu
+            files = [
+                os.path.join(self.drizzle_temp_dir, f)
+                for f in os.listdir(self.drizzle_temp_dir)
+                if f.lower().endswith('.fits') and f.startswith('aligned_input_')
+            ]
+            # Trier la liste pour un ordre cohérent
+            files.sort()
+            return files
+
+        except Exception as e:
+            # Gérer les erreurs de listage (permissions, etc.)
+            self.update_progress(f"❌ Erreur listage fichiers temp Drizzle: {e}")
+            return [] # Retourner liste vide en cas d'erreur
+
+###################################################################################################################################################
+
+
+    def _cleanup_drizzle_temp_files(self):
+        """Supprime le dossier temporaire Drizzle et tout son contenu."""
+        if self.drizzle_temp_dir is None: # self.drizzle_temp_dir dépend de self.output_folder
+            if self.output_folder is None:
+                print("WARN QM [_cleanup_drizzle_temp_files]: self.output_folder non défini, nettoyage Drizzle temp annulé.")
+                return
+        else:
+            self.drizzle_temp_dir = os.path.join(self.output_folder, "drizzle_temp_inputs")
+        # Vérifier si le dossier est défini et existe
+        if self.drizzle_temp_dir and os.path.isdir(self.drizzle_temp_dir):
+            try:
+                # Utiliser shutil.rmtree pour supprimer le dossier et son contenu
+                shutil.rmtree(self.drizzle_temp_dir)
+                self.update_progress(f"🧹 Dossier temporaire Drizzle supprimé: {os.path.basename(self.drizzle_temp_dir)}")
+            except Exception as e:
+                # Log l'erreur si la suppression échoue
+                self.update_progress(f"⚠️ Erreur suppression dossier temp Drizzle ({os.path.basename(self.drizzle_temp_dir)}): {e}")
+        # else: # Log optionnel si le dossier n'existait pas
+            # self.update_progress("ⓘ Dossier temp Drizzle non trouvé pour nettoyage (normal si Drizzle inactif ou déjà nettoyé).")     
+
+
+################################################################################################################################################
+
+
+    def stop(self):
+        if not self.processing_active: return
+        self.update_progress("⛔ Arrêt demandé..."); self.stop_processing = True; self.aligner.stop_processing = True
+
+
+################################################################################################################################################
+
+
+    def is_running(self):
+        """Vérifie si le thread de traitement est actif et en cours d'exécution."""
+        # Vérifier si l'attribut processing_active existe et est True
+        is_processing_flag_active = getattr(self, 'processing_active', False)
+        
+        # Vérifier si l'attribut processing_thread existe
+        thread_exists = hasattr(self, 'processing_thread')
+        
+        # Si les deux existent, vérifier si le thread est non None et vivant
+        is_thread_alive_and_valid = False
+        if thread_exists:
+            thread_obj = getattr(self, 'processing_thread', None)
+            if thread_obj is not None and thread_obj.is_alive():
+                is_thread_alive_and_valid = True
+        
+        # print(f"DEBUG QM [is_running]: processing_active={is_processing_flag_active}, thread_exists={thread_exists}, thread_alive={is_thread_alive_and_valid}") # Debug
+        return is_processing_flag_active and thread_exists and is_thread_alive_and_valid
+
+
+
+######################################################################################################################################################
+
+
+
+
+# --- DANS LA CLASSE SeestarQueuedStacker DANS seestar/queuep/queue_manager.py ---
+
+    def _process_and_save_drizzle_batch(self, batch_data_list, output_wcs, output_shape_2d_hw, batch_num):
+        """
+        Traite un lot de données alignées en mémoire en utilisant Drizzle et sauvegarde
+        les fichiers science (CxHxW) et poids (HxW x3) intermédiaires pour ce lot.
+        CORRIGÉ: Initialisation de Drizzle() sans out_wcs/out_shape car non supporté par stsci.drizzle.
+
+        Args:
+            batch_data_list (list): Liste de tuples: [(aligned_data_HxWxC, header, wcs_object), ...].
+                                    wcs_object doit être le WCS de référence pour toutes (celui de l'image alignée).
+            output_wcs (astropy.wcs.WCS): WCS de la grille de SORTIE Drizzle.
+            output_shape_2d_hw (tuple): Shape (H, W) de la grille de SORTIE Drizzle.
+            batch_num (int): Numéro du lot actuel pour nommage des fichiers.
+
+        Returns:
+            tuple: (sci_filepath, [wht_r_filepath, wht_g_filepath, wht_b_filepath])
+                   Chemins des fichiers intermédiaires créés pour ce lot, ou (None, []) si échec.
+        """
+        num_files_in_batch = len(batch_data_list)
+        self.update_progress(f"💧 Traitement Drizzle du lot #{batch_num} ({num_files_in_batch} images)...")
+        batch_start_time = time.time()
+        print(f"DEBUG QM [_process_and_save_drizzle_batch V2_CORRECTED]: Lot #{batch_num} avec {num_files_in_batch} images.")
+        print(f"  -> WCS de sortie cible fourni: {'Oui' if output_wcs else 'Non'}, Shape de sortie cible: {output_shape_2d_hw}")
+
+        if not batch_data_list:
+            self.update_progress(f"   - Warning: Lot Drizzle #{batch_num} vide.")
+            return None, []
+
+        # --- Vérifier la validité de output_wcs et output_shape_2d_hw (essentiels) ---
+        if output_wcs is None or output_shape_2d_hw is None:
+            self.update_progress(f"   - ERREUR: WCS ou Shape de sortie manquant pour lot Drizzle #{batch_num}. Traitement annulé.")
+            print(f"ERREUR QM [_process_and_save_drizzle_batch V2_CORRECTED]: output_wcs ou output_shape_2d_hw est None pour lot #{batch_num}.")
+            return None, []
+        if not isinstance(output_wcs, WCS) or not output_wcs.is_celestial:
+            self.update_progress(f"   - ERREUR: output_wcs invalide (non WCS ou non céleste) pour lot Drizzle #{batch_num}.")
+            print(f"ERREUR QM [_process_and_save_drizzle_batch V2_CORRECTED]: output_wcs invalide pour lot #{batch_num}.")
+            return None, []
+        if not isinstance(output_shape_2d_hw, tuple) or len(output_shape_2d_hw) != 2 or \
+           not all(isinstance(dim, int) and dim > 0 for dim in output_shape_2d_hw):
+            self.update_progress(f"   - ERREUR: output_shape_2d_hw invalide (doit être tuple de 2 entiers > 0) pour lot Drizzle #{batch_num}.")
+            print(f"ERREUR QM [_process_and_save_drizzle_batch V2_CORRECTED]: output_shape_2d_hw ({output_shape_2d_hw}) invalide pour lot #{batch_num}.")
+            return None, []
+
+        # --- Vérification cohérence WCS et Shape Entrée (sécurité) ---
+        ref_wcs_for_batch_input_images = None # WCS des images d'ENTRÉE de ce lot (devrait être le même pour toutes)
+        ref_input_shape_hw = None             # Shape des images d'ENTRÉE
+        valid_batch_items = []
+
+        for i, item_tuple in enumerate(batch_data_list):
+            if not (isinstance(item_tuple, tuple) and len(item_tuple) >= 3):
+                self.update_progress(f"   - Warning: Format d'item incorrect pour image {i+1} du lot {batch_num}. Ignorée.")
+                continue
+            
+            img_data, hdr, wcs_obj_input = item_tuple[0], item_tuple[1], item_tuple[2]
+
+            if img_data is None or wcs_obj_input is None:
+                self.update_progress(f"   - Warning: Donnée/WCS manquant pour image {i+1} du lot {batch_num}. Ignorée.")
+                continue
+            if not isinstance(wcs_obj_input, WCS) or not wcs_obj_input.is_celestial:
+                self.update_progress(f"   - Warning: WCS d'entrée invalide pour image {i+1} du lot {batch_num}. Ignorée.")
+                continue
+            
+            current_shape_hw = img_data.shape[:2]
+            if ref_wcs_for_batch_input_images is None: # Première image valide du lot
+                ref_wcs_for_batch_input_images = wcs_obj_input
+                ref_input_shape_hw = current_shape_hw
+            # Pour Drizzle, les WCS d'entrée PEUVENT être différents (images de panneaux différents)
+            # MAIS pour un lot Drizzle "Final" (non-mosaïque), ils devraient tous partager le WCS de référence global.
+            # Si cette fonction est appelée pour un panneau de mosaïque, alors ref_wcs_for_batch_input_images sera le WCS de ce panneau.
+            # La vérification wcs_obj is not ref_wcs_for_batch_input_images n'est pertinente que si on attend un WCS unique.
+            # Pour la robustesse, on ne fait pas cette vérification ici, on se fie au pixmap.
+            
+            if current_shape_hw != ref_input_shape_hw:
+                 self.update_progress(f"   - Warning: Shape d'entrée ({current_shape_hw}) incohérente avec réf. du lot ({ref_input_shape_hw}) pour image {i+1}. Ignorée.")
+                 continue
+            valid_batch_items.append((img_data, hdr, wcs_obj_input)) # Garder le WCS d'entrée individuel
+
+        if not valid_batch_items:
+            self.update_progress(f"   - Erreur: Aucune donnée valide trouvée dans le lot Drizzle #{batch_num}.")
+            return None, []
+        num_valid_images = len(valid_batch_items)
+        self.update_progress(f"   - {num_valid_images}/{num_files_in_batch} images valides pour Drizzle dans le lot.")
+
+        # --- Initialiser les objets Drizzle pour ce lot ---
+        num_output_channels = 3
+        channel_names = ['R', 'G', 'B']
+        drizzlers_batch = []
+        output_images_batch = []  # Stockera les résultats science (counts/s) du lot (HxW) par canal
+        output_weights_batch = [] # Stockera les résultats poids (context/exposure) du lot (HxW) par canal
+        
+        try:
+            print(f"DEBUG QM [_process_and_save_drizzle_batch V2_CORRECTED]: Initialisation Drizzle pour lot #{batch_num}. Shape Sortie CIBLE: {output_shape_2d_hw}.")
+            for _ in range(num_output_channels):
+                # Les tableaux NumPy sont créés avec la SHAPE DE SORTIE attendue
+                output_images_batch.append(np.zeros(output_shape_2d_hw, dtype=np.float32))
+                output_weights_batch.append(np.zeros(output_shape_2d_hw, dtype=np.float32))
+            
+            for i in range(num_output_channels):
+                # =================== CORRECTION APPLIQUÉE ICI ===================
+                driz_ch = Drizzle(
+                    out_img=output_images_batch[i],   # Tableau NumPy (H,W) avec la shape de SORTIE
+                    out_wht=output_weights_batch[i],   # Tableau NumPy (H,W) avec la shape de SORTIE
+                    kernel=self.drizzle_kernel,
+                    fillval="0.0"
+                    # PAS DE out_wcs ni out_shape ici pour stsci.drizzle.resample.Drizzle __init__
+                )
+                # ==================================================================
+                drizzlers_batch.append(driz_ch)
+            self.update_progress(f"   - Objets Drizzle initialisés pour lot #{batch_num} (sans out_wcs/shape dans init).")
+
+        except Exception as init_err:
+            self.update_progress(f"   - ERREUR: Échec init Drizzle pour lot #{batch_num}: {init_err}")
+            print(f"ERREUR QM [_process_and_save_drizzle_batch V2_CORRECTED]: Échec init Drizzle: {init_err}"); traceback.print_exc(limit=1)
+            return None, []
+
+
+        # --- Boucle sur les images VALIDES du lot ---
+        processed_in_batch_count = 0
+        for i, (input_data_hxwx3, input_header, wcs_input_image) in enumerate(valid_batch_items): # Utiliser wcs_input_image
+            if self.stop_processing: self.update_progress("🛑 Arrêt pendant traitement lot Drizzle."); break
+            # Nom de fichier pour les logs
+            current_filename_for_log = input_header.get('FILENAME', f'Img_{i+1}_du_lot') if input_header else f'Img_{i+1}_du_lot'
+            print(f"DEBUG QM [_process_and_save_drizzle_batch V2_CORRECTED]: Traitement image {i+1}/{num_valid_images} ('{current_filename_for_log}') du lot #{batch_num}...")
+
+            pixmap = None
+            try:
+                current_input_shape_hw = input_data_hxwx3.shape[:2]
+                y_in, x_in = np.indices(current_input_shape_hw)
+                
+                # Utiliser le WCS de l'image d'ENTRÉE pour convertir vers le ciel
+                print(f"          Pour '{current_filename_for_log}': WCS Entrée CRVAL=({wcs_input_image.wcs.crval[0]:.4f}, {wcs_input_image.wcs.crval[1]:.4f}), PixelShape={wcs_input_image.pixel_shape}") # LOG WCS Entrée
+                world_coords_ra, world_coords_dec = wcs_input_image.all_pix2world(x_in.flatten(), y_in.flatten(), 0)
+                print(f"          Pour '{current_filename_for_log}': Pixels Entrée -> Ciel OK. Nb points: {world_coords_ra.size}")
+                
+                # Projeter depuis le ciel vers les pixels de la grille de SORTIE Drizzle
+                # output_wcs est le WCS de la grille Drizzle cible (grand format)
+                print(f"          Pour '{current_filename_for_log}': WCS Sortie (cible Drizzle) CRVAL=({output_wcs.wcs.crval[0]:.4f}, {output_wcs.wcs.crval[1]:.4f}), PixelShape={output_wcs.pixel_shape}, OutputShapeHW={output_shape_2d_hw}") # LOG WCS Sortie
+                x_out, y_out = output_wcs.all_world2pix(world_coords_ra, world_coords_dec, 0)
+                print(f"          Pour '{current_filename_for_log}': Ciel -> Pixels Sortie OK.")
+
+                pixmap = np.dstack((x_out.reshape(current_input_shape_hw), y_out.reshape(current_input_shape_hw))).astype(np.float32)
+                
+                # ===== AJOUT DE LOGS POUR PIXMAP (identique à ma proposition précédente) =====
+                print(f"        - Pixmap calculé pour '{current_filename_for_log}'. Shape: {pixmap.shape}")
+                if pixmap.size > 0: 
+                    finite_x_out = pixmap[...,0][np.isfinite(pixmap[...,0])]
+                    finite_y_out = pixmap[...,1][np.isfinite(pixmap[...,1])]
+                    if finite_x_out.size > 0 :
+                        print(f"          Range X_out (valides): [{np.min(finite_x_out):.1f}, {np.max(finite_x_out):.1f}] (Shape Sortie W: {output_shape_2d_hw[1]})")
+                    else:
+                        print(f"          Range X_out (valides): Aucun pixel X valide après filtrage NaN/Inf.")
+                    if finite_y_out.size > 0:
+                        print(f"          Range Y_out (valides): [{np.min(finite_y_out):.1f}, {np.max(finite_y_out):.1f}] (Shape Sortie H: {output_shape_2d_hw[0]})")
+                    else:
+                        print(f"          Range Y_out (valides): Aucun pixel Y valide après filtrage NaN/Inf.")
+                    if np.any(~np.isfinite(pixmap[...,0])): print(f"          WARNING: Pixmap X pour '{current_filename_for_log}' contient des non-finis !")
+                    if np.any(~np.isfinite(pixmap[...,1])): print(f"          WARNING: Pixmap Y pour '{current_filename_for_log}' contient des non-finis !")
+                else:
+                    print(f"          WARNING: Pixmap pour '{current_filename_for_log}' est vide !")
+                # ================================================================================
+
+            except Exception as map_err:
+                self.update_progress(f"      -> ERREUR création pixmap image {i+1} ('{current_filename_for_log}'): {map_err}. Ignorée.")
+                print(f"ERREUR QM [_process_and_save_drizzle_batch V2_CORRECTED]: Échec pixmap img {i+1} ('{current_filename_for_log}'): {map_err}")
+                traceback.print_exc(limit=1) # Ajout du traceback pour l'erreur de pixmap
+                continue # Passer à l'image suivante du lot
+
+            if pixmap is not None: # Ce check est important, si pixmap a échoué, on ne continue pas
+                try:
+                    base_exptime = 1.0
+                    if input_header and 'EXPTIME' in input_header:
+                        try: base_exptime = max(1e-6, float(input_header['EXPTIME']))
+                        except (ValueError, TypeError): pass
+                    
+                    print(f"        - Appel add_image pour les 3 canaux de '{current_filename_for_log}'...") # Log avant add_image
+                    for ch_index in range(num_output_channels):
+                        channel_data_2d = input_data_hxwx3[..., ch_index].astype(np.float32)
+                        finite_mask = np.isfinite(channel_data_2d)
+                        if not np.all(finite_mask): channel_data_2d[~finite_mask] = 0.0
+                        
+                        # ===== LOG AVANT CHAQUE ADD_IMAGE (optionnel, mais peut être utile si ça plante ici) =====
+                        # print(f"          Canal {ch_index}: data range [{np.min(channel_data_2d):.3f}, {np.max(channel_data_2d):.3f}], exptime={base_exptime:.2f}, pixfrac={self.drizzle_pixfrac}")
+                        # =====================================================================================
+                        
+                        drizzlers_batch[ch_index].add_image(
+                            data=channel_data_2d,
+                            pixmap=pixmap,
+                            exptime=base_exptime,
+                            pixfrac=self.drizzle_pixfrac,
+                            in_units='counts' 
+                        )
+                    processed_in_batch_count += 1
+                    print(f"  DEBUG QM [_process_and_save_drizzle_batch V2_CORRECTED]: Image {i+1} ('{current_filename_for_log}') ajoutée au Drizzle du lot.")
+                except Exception as drizzle_add_err:
+                    self.update_progress(f"      -> ERREUR add_image {i+1} ('{current_filename_for_log}'): {drizzle_add_err}")
+                    print(f"ERREUR QM [_process_and_save_drizzle_batch V2_CORRECTED]: Échec add_image {i+1} ('{current_filename_for_log}'): {drizzle_add_err}"); traceback.print_exc(limit=1)
+                # Le 'finally' pour del pixmap, channel_data_2d est retiré ici pour être sûr
+                # que pixmap n'est pas supprimé avant d'être utilisé par tous les canaux.
+                # Il sera nettoyé à la fin de l'itération de la boucle principale for.
+
+            # Nettoyage pour cette itération de la boucle principale for
+            if pixmap is not None: del pixmap # Supprimer pixmap s'il a été créé
+            # channel_data_2d est déjà dans une portée plus limitée, mais on peut être explicite si on veut
+            # if 'channel_data_2d' in locals(): del channel_data_2d
+            # gc.collect() n'est pas nécessaire à chaque image, peut ralentir. Mettre à la fin du lot.
+
+        # Fin de la boucle `for i, (input_data_hxwx3, input_header, wcs_input_image) in enumerate(valid_batch_items):`
+        # gc.collect() peut être appelé ici, après que toutes les images du lot ont été traitées.
+        gc.collect() 
+        # ----- Le reste de la méthode _process_and_save_drizzle_batch continue ici -----
+        # --- Sauvegarde des résultats intermédiaires de CE lot ---
+        batch_output_dir = self.drizzle_batch_output_dir
+        os.makedirs(batch_output_dir, exist_ok=True)
+
+        base_out_filename = f"batch_{batch_num:04d}_s{self.drizzle_scale:.1f}p{self.drizzle_pixfrac:.1f}{self.drizzle_kernel}"
+        out_filepath_sci = os.path.join(batch_output_dir, f"{base_out_filename}_sci.fits")
+        out_filepaths_wht = []
+        self.update_progress(f"   -> Sauvegarde résultats intermédiaires lot #{batch_num}...")
+        print(f"DEBUG QM [_process_and_save_drizzle_batch V2_CORRECTED]: Sauvegarde vers {batch_output_dir}")
+
+        try:
+            # output_images_batch contient les données SCI drizzlées (counts/s ou normalisé par exptime) par canal
+            final_sci_data_batch_hwc = np.stack(output_images_batch, axis=-1) 
+            final_sci_data_to_save = np.moveaxis(final_sci_data_batch_hwc, -1, 0).astype(np.float32) # CxHxW
+
+            final_header_sci = output_wcs.to_header(relax=True) 
+            final_header_sci['NINPUTS'] = (processed_in_batch_count, f'Valid input images for Drizzle batch {batch_num}')
+            final_header_sci['ISCALE'] = (self.drizzle_scale, 'Drizzle scale factor'); final_header_sci['PIXFRAC'] = (self.drizzle_pixfrac, 'Drizzle pixfrac')
+            final_header_sci['KERNEL'] = (self.drizzle_kernel, 'Drizzle kernel'); final_header_sci['HISTORY'] = f'Drizzle Batch {batch_num} by SeestarStacker'
+            final_header_sci['BUNIT'] = 'Counts/s' 
+            final_header_sci['NAXIS'] = 3; final_header_sci['NAXIS1'] = final_sci_data_to_save.shape[2]
+            final_header_sci['NAXIS2'] = final_sci_data_to_save.shape[1]; final_header_sci['NAXIS3'] = final_sci_data_to_save.shape[0]
+            final_header_sci['CTYPE3'] = 'CHANNEL' 
+            try: final_header_sci['CHNAME1'] = 'R'; final_header_sci['CHNAME2'] = 'G'; final_header_sci['CHNAME3'] = 'B'
+            except Exception: pass
+
+            fits.writeto(out_filepath_sci, final_sci_data_to_save, final_header_sci, overwrite=True, checksum=False, output_verify='ignore')
+            self.update_progress(f"      -> Science lot sauvegardé: {os.path.basename(out_filepath_sci)}")
+            print(f"DEBUG QM [_process_and_save_drizzle_batch V2_CORRECTED]: Fichier SCI lot sauvegardé: {out_filepath_sci}")
+            del final_sci_data_batch_hwc, final_sci_data_to_save; gc.collect()
+
+        except Exception as e:
+            self.update_progress(f"   - ERREUR sauvegarde science lot #{batch_num}: {e}")
+            print(f"ERREUR QM [_process_and_save_drizzle_batch V2_CORRECTED]: Échec sauvegarde SCI: {e}"); traceback.print_exc(limit=1)
+            del drizzlers_batch, output_images_batch, output_weights_batch; gc.collect()
+            return None, []
+
+        # Sauvegarde Poids (HxW par canal)
+        for i in range(num_output_channels):
+            ch_name = channel_names[i]
+            out_filepath_wht = os.path.join(batch_output_dir, f"{base_out_filename}_wht_{ch_name}.fits")
+            out_filepaths_wht.append(out_filepath_wht)
+            try:
+                # output_weights_batch[i] contient la carte de poids HxW pour le canal i
+                wht_data_to_save = output_weights_batch[i].astype(np.float32)
+
+                wht_header = output_wcs.to_header(relax=True)
+                for key in ['NAXIS3', 'CTYPE3', 'CRPIX3', 'CRVAL3', 'CDELT3', 'CUNIT3', 'PC3_1', 'PC3_2', 'PC3_3', 'PC1_3', 'PC2_3', 'CHNAME1', 'CHNAME2', 'CHNAME3']:
+                    if key in wht_header: del wht_header[key]
+                wht_header['NAXIS'] = 2; wht_header['NAXIS1'] = wht_data_to_save.shape[1] # W
+                wht_header['NAXIS2'] = wht_data_to_save.shape[0] # H
+                wht_header['HISTORY'] = f'Drizzle Weights ({ch_name}) for batch {batch_num}'; wht_header['NINPUTS'] = processed_in_batch_count
+                wht_header['BUNIT'] = 'Weight'
+
+                fits.writeto(out_filepath_wht, wht_data_to_save, wht_header, overwrite=True, checksum=False, output_verify='ignore')
+                print(f"  DEBUG QM [_process_and_save_drizzle_batch V2_CORRECTED]: Fichier WHT lot ({ch_name}) sauvegardé: {out_filepath_wht}. Range WHT: [{np.min(wht_data_to_save):.2f}, {np.max(wht_data_to_save):.2f}]")
+            except Exception as e:
+                self.update_progress(f"   - ERREUR sauvegarde poids {ch_name} lot #{batch_num}: {e}")
+                print(f"ERREUR QM [_process_and_save_drizzle_batch V2_CORRECTED]: Échec sauvegarde WHT {ch_name}: {e}"); traceback.print_exc(limit=1)
+                if os.path.exists(out_filepath_sci):
+                    try: os.remove(out_filepath_sci)
+                    except Exception: pass
+                for wht_f in out_filepaths_wht: # Nettoyer ceux déjà sauvegardés
+                    if os.path.exists(wht_f):
+                        try: os.remove(wht_f)
+                        except Exception: pass
+                del drizzlers_batch, output_images_batch, output_weights_batch; gc.collect()
+                return None, []
+
+        self.update_progress(f"   -> Sauvegarde lot #{batch_num} terminée.")
+        del drizzlers_batch, output_images_batch, output_weights_batch; gc.collect()
+        return out_filepath_sci, out_filepaths_wht
+
+
+
+
+
+######################################################################################################################################################
+