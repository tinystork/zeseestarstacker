"""
Module de gestion de file d'attente pour le traitement des images astronomiques.
Gère l'alignement et l'empilement incrémental par LOTS dans un thread séparé.
(Version Révisée 13: Correction finale avec pré-solving global et aperçu dynamique)
"""
import logging

logger = logging.getLogger(__name__)

# --- AJOUTEZ CES DEUX LIGNES POUR LE DEBUG CRITIQUE ---


# --- FIN AJOUT CRITIQUE ---


# --- Standard Library Imports ---
from astropy.io import fits
from astropy.wcs import WCS
import glob, os, gc
import math
from queue import Queue, Empty # Essentiel pour la classe
import shutil
import tempfile
import threading              # Essentiel pour la classe (Lock)
import time
import traceback


import sys
import asyncio
import concurrent.futures
import warnings

logger.debug("Imports standard OK.")


# --- Third-Party Library Imports ---
from ..core.background import subtract_background_2d, _PHOTOUTILS_AVAILABLE as _PHOTOUTILS_BG_SUB_AVAILABLE
import astroalign as aa
import cv2
import numpy as np
from astropy.coordinates import SkyCoord, concatenate as skycoord_concatenate, Angle
from astropy import units as u
from astropy.wcs import FITSFixedWarning
from ccdproc import combine as ccdproc_combine
from astropy.nddata import CCDData
from ..enhancement.stack_enhancement import apply_edge_crop
from astropy.wcs.utils import proj_plane_pixel_scales
from scipy.spatial import ConvexHull
from seestar.gui.settings import SettingsManager

from ..core.reprojection import reproject_to_reference_wcs
from ..core.incremental_reprojection import (
    reproject_and_combine,
    reproject_and_coadd_batch,
)

logger.debug("Imports tiers (numpy, cv2, astropy, ccdproc) OK.")

# --- Optional Third-Party Imports (with availability flags) ---
try:
    # On importe juste Drizzle ici, car la CLASSE est utilisée dans les méthodes
    from drizzle.resample import Drizzle
    _OO_DRIZZLE_AVAILABLE = True
    logger.debug("Import drizzle.resample.Drizzle OK.")
except ImportError as e_driz_cls:
    _OO_DRIZZLE_AVAILABLE = False
    Drizzle = None  # Définir comme None si indisponible
    logger.error("Échec import drizzle.resample.Drizzle: %s", e_driz_cls)


# --- Core/Internal Imports (Needed for __init__ or core logic) ---
try:
    from ..core.hot_pixels import detect_and_correct_hot_pixels
except ImportError as e:
    logger.error("Échec import detect_and_correct_hot_pixels: %s", e)
    raise
try:
    from ..core.image_processing import (
        load_and_validate_fits,
        debayer_image,
        save_fits_image,
        save_preview_image,
    )
except ImportError as e:
    logger.error("Échec import image_processing: %s", e)
    raise
try:
    from ..core.utils import estimate_batch_size
except ImportError as e:
    logger.error("Échec import utils: %s", e)
    raise
try:
    from ..enhancement.color_correction import ChromaticBalancer
except ImportError as e_cb:
    logger.error("Échec import ChromaticBalancer: %s", e_cb)
    raise

# --- Imports INTERNES à déplacer en IMPORTS TARDIFS (si utilisés uniquement dans des méthodes spécifiques) ---
# Ces modules/fonctions sont gérés par des appels conditionnels ou try/except dans les méthodes où ils sont utilisés.
# from ..enhancement.drizzle_integration import _load_drizzle_temp_file, DrizzleProcessor, _create_wcs_from_header 
# from ..alignment.astrometry_solver import solve_image_wcs 
# from ..enhancement.mosaic_processor import process_mosaic_from_aligned_files 
# from ..enhancement.stack_enhancement import StackEnhancer # Cette classe n'est pas utilisée ici

# --- Configuration des Avertissements ---
warnings.filterwarnings('ignore', category=FITSFixedWarning)
logger.debug("Configuration warnings OK.")
# --- FIN Imports ---
# --- NEW GLOBAL VERSION STRING CONSTANT (ajoutée à la fin de queue_manager.py) ---
# Assurez-vous d'ajouter cette ligne aussi à l'extérieur de la classe, tout en haut du fichier, comme je l'ai suggéré précédemment.
# Global version string to make sure it's always the same
GLOBAL_DRZ_BATCH_VERSION_STRING_ULTRA_DEBUG = "V_DRIZ_INCR_ULTRA_DEBUG_20250611_FINAL_ATTEMPT"

# --- Internal Project Imports (Core Modules ABSOLUMENT nécessaires pour la classe/init) ---
# Core Alignment (Instancié dans __init__)
try:
    from ..core.alignment import SeestarAligner
    logger.debug("Import SeestarAligner OK.")
except ImportError as e:
    logger.error("Échec import SeestarAligner: %s", e)
    raise
# Core Hot Pixels (Utilisé dans _worker -> _process_file)
try:
    from ..core.hot_pixels import detect_and_correct_hot_pixels
    logger.debug("Import detect_and_correct_hot_pixels OK.")
except ImportError as e:
    logger.error("Échec import detect_and_correct_hot_pixels: %s", e)
    raise
# Core Image Processing (Utilisé PARTOUT)
try:
    from ..core.image_processing import (
        load_and_validate_fits,
        debayer_image,
        save_fits_image,
        save_preview_image
    )
    logger.debug("Imports image_processing OK.")
except ImportError as e:
    logger.error("Échec import image_processing: %s", e)
    raise
# --- IMPORT POUR L'ALIGNEUR LOCAL ---
try:
    from ..core import SeestarLocalAligner # Devrait être FastSeestarAligner aliasé
    _LOCAL_ALIGNER_AVAILABLE = True
    logger.debug("Import SeestarLocalAligner (local CV) OK.")
except ImportError:
    _LOCAL_ALIGNER_AVAILABLE = False
    SeestarLocalAligner = None  # Définir pour que le code ne plante pas à l'instanciation
    logger.warning(
        "SeestarLocalAligner (local CV) non importable. Alignement mosaïque local désactivé."
    )
# ---  ---



# Core Utils (Utilisé PARTOUT)
try:
    from ..core.utils import estimate_batch_size
    logger.debug("Imports utils OK.")
except ImportError as e:
    logger.error("Échec import utils: %s", e)
    raise
# Enhancement Color Correction (Instancié dans __init__)
try:
    from ..enhancement.color_correction import ChromaticBalancer
    logger.debug("Import ChromaticBalancer OK.")
except ImportError as e:
    logger.error("Échec import ChromaticBalancer: %s", e)
    raise

try:
    from ..enhancement.stack_enhancement import feather_by_weight_map  # NOUVEL IMPORT
    _FEATHERING_AVAILABLE = True
    logger.debug("Import feather_by_weight_map depuis stack_enhancement OK.")
except ImportError as e_feather:
    _FEATHERING_AVAILABLE = False
    logger.error(
        "Échec import feather_by_weight_map depuis stack_enhancement: %s",
        e_feather,
    )
    # Définir une fonction factice pour que le code ne plante pas si l'import échoue
    # lors des appels ultérieurs, bien qu'on vérifiera _FEATHERING_AVAILABLE.
    def feather_by_weight_map(img, wht, blur_px=256, eps=1e-6):
        logger.error(
            "Fonction feather_by_weight_map non disponible (échec import)."
        )
        return img # Retourner l'image originale
try:
    from ..enhancement.stack_enhancement import apply_low_wht_mask # NOUVEL IMPORT
    _LOW_WHT_MASK_AVAILABLE = True
    logger.debug("Import apply_low_wht_mask depuis stack_enhancement OK.")
except ImportError as e_low_wht:
    _LOW_WHT_MASK_AVAILABLE = False
    logger.error(
        "Échec import apply_low_wht_mask: %s",
        e_low_wht,
    )
    def apply_low_wht_mask(img, wht, percentile=5, soften_px=128, progress_callback=None): # Factice
        if progress_callback:
            progress_callback(
                "   [LowWHTMask] ERREUR: Fonction apply_low_wht_mask non disponible (échec import).",
                None,
            )
        else:
            logger.error(
                "Fonction apply_low_wht_mask non disponible (échec import)."
            )
        return img
# --- Optional Third-Party Imports (Post-processing related) ---
# Ces imports sont tentés globalement. Des flags indiquent leur disponibilité.
_PHOTOUTILS_BG_SUB_AVAILABLE = False
try:
    from ..core.background import subtract_background_2d
    _PHOTOUTILS_BG_SUB_AVAILABLE = True
    logger.debug("Import subtract_background_2d (Photutils) OK.")
except ImportError as e:
    subtract_background_2d = None  # Fonction factice
    logger.warning("Échec import subtract_background_2d (Photutils): %s", e)

_BN_AVAILABLE = False  # Neutralisation de fond globale
try:
    from ..tools.stretch import neutralize_background_automatic
    _BN_AVAILABLE = True
    logger.debug("Import neutralize_background_automatic OK.")
except ImportError as e:
    neutralize_background_automatic = None  # Fonction factice
    logger.warning("Échec import neutralize_background_automatic: %s", e)

_SCNR_AVAILABLE = False  # SCNR Final
try:
    from ..enhancement.color_correction import apply_scnr
    _SCNR_AVAILABLE = True
    logger.debug("Import apply_scnr OK.")
except ImportError as e:
    apply_scnr = None  # Fonction factice
    logger.warning("Échec import apply_scnr: %s", e)

_CROP_AVAILABLE = False  # Rognage Final
try:
    from ..enhancement.stack_enhancement import apply_edge_crop
    _CROP_AVAILABLE = True
    logger.debug("Import apply_edge_crop OK.")
except ImportError as e:
    apply_edge_crop = None  # Fonction factice
    logger.warning("Échec import apply_edge_crop: %s", e)

# --- Imports INTERNES à déplacer en IMPORTS TARDIFS ---
# Ces modules seront importés seulement quand les méthodes spécifiques sont appelées
# pour éviter les dépendances circulaires au chargement initial.



from ..alignment.astrometry_solver import AstrometrySolver, solve_image_wcs  # Déplacé vers _worker/_process_file



# --- Configuration des Avertissements ---
warnings.filterwarnings('ignore', category=FITSFixedWarning)
logger.debug("Configuration warnings OK.")
# --- FIN Imports ---


class SeestarQueuedStacker:
    """
    Classe pour l'empilement des images Seestar avec file d'attente et traitement par lots.
    Gère l'alignement et l'empilement dans un thread séparé.
    Ajout de la pondération basée sur la qualité (SNR, Nombre d'étoiles).
    """
    logger.debug("Lecture de la définition de la classe SeestarQueuedStacker...")

    def _configure_global_threads(self, fraction: float) -> None:
        nthreads = max(1, math.floor(os.cpu_count() * fraction))
        for var in [
            "OMP_NUM_THREADS",
            "OPENBLAS_NUM_THREADS",
            "MKL_NUM_THREADS",
            "NUMEXPR_NUM_THREADS",
            "VECLIB_MAXIMUM_THREADS",
        ]:
            os.environ[var] = str(nthreads)
        try:

            from threadpoolctl import threadpool_limits
        except Exception:
            threadpool_limits = None
        if threadpool_limits:
            try:
                threadpool_limits(nthreads)
            except Exception:
                pass

        if "mkl" in sys.modules:
            try:
                sys.modules["mkl"].set_num_threads(nthreads)
            except Exception:
                pass
        try:
            cv2.setNumThreads(nthreads)
        except Exception:
            pass
        self.num_threads = nthreads
        if hasattr(self, "update_progress"):
            self.update_progress(f"Threads limited to {nthreads}")

    def _process_batch_parallel(self, filepaths: list[str]):
        start = time.monotonic()

        with concurrent.futures.ThreadPoolExecutor(
            max_workers=self.num_threads
        ) as ex:
            results = list(ex.map(self._process_file, filepaths))
        duration = time.monotonic() - start
        msg = f"Processed {len(filepaths)} images in {duration:.2f} s"
        self.update_progress(msg)

        if duration / max(len(filepaths), 1) > 0.01 and self.batch_size > 1:
            self.batch_size = max(1, self.batch_size // 2)
            self.update_progress(f"Batch size reduced to {self.batch_size}")
        return results

    def _prefetch(self, file_paths):
        if self.io_profile != "usb":
            return

        def _read_one(p):
            try:
                with open(p, "rb") as f:
                    f.read(1024)
            except Exception:
                pass

        def _run(files):
            async def _prefetch_async():

                tasks = [asyncio.to_thread(_read_one, fp) for fp in files]
                await asyncio.gather(*tasks)
            asyncio.run(_prefetch_async())

        threading.Thread(
            target=_run,
            args=(list(file_paths),),
            daemon=True,
        ).start()





# --- DANS LA CLASSE SeestarQueuedStacker DANS seestar/queuep/queue_manager.py ---

    def __init__(
        self,
        gpu: bool = False,
        io_profile: str = "ssd",
        thread_fraction: float = 0.5,
        batch_size: int | None = None,
        settings: SettingsManager | None = None,
        *args,
        **kwargs,
    ):
        self.progress_callback = None
        self._configure_global_threads(thread_fraction)
        self.io_profile = io_profile
        self.use_cuda = bool(gpu and cv2.cuda.getCudaEnabledDeviceCount() > 0)
        if batch_size is None:
            self.batch_size = min(4, self.num_threads) if io_profile == "usb" else self.num_threads * 2
        else:
            self.batch_size = int(batch_size)
        logger.debug("\n==== DÉBUT INITIALISATION SeestarQueuedStacker (AVEC LocalAligner) ====")
        
        # --- 1. Attributs Critiques et Simples ---
        logger.debug("  -> Initialisation attributs simples et flags...")
        
        
        self.processing_active = False; self.stop_processing = False; self.processing_error = None
        self.is_mosaic_run = False; self.drizzle_active_session = False 
        self.mosaic_alignment_mode = "local_fast_fallback" 
        self.use_wcs_fallback_for_mosaic = True      
        
        self.fa_orb_features = 5000
        self.fa_min_abs_matches = 12
        self.fa_min_ransac_raw = 7 
        self.fa_ransac_thresh = 5.0
        self.fa_daofind_fwhm = 3.5
        self.fa_daofind_thr_sig = 4.0
        self.fa_max_stars_descr = 750 
        
        self.mosaic_drizzle_kernel = "square"
        self.mosaic_drizzle_pixfrac = 0.8
        self.mosaic_drizzle_fillval = "0.0"
        self.mosaic_drizzle_wht_threshold = 0.01


        self.perform_cleanup = True; self.use_quality_weighting = True 
        self.correct_hot_pixels = True; self.apply_chroma_correction = True
        self.apply_final_scnr = False 

        #Info message pour l'utilisateur
        self.warned_unaligned_source_folders = set()
        
        # NOUVEAU : Initialisation de l'attribut pour la sauvegarde en float32

        self.save_final_as_float32 = False # Par défaut, sauvegarde en uint16 (via conversion dans _save_final_stack)
        logger.debug(f"  -> Attribut self.save_final_as_float32 initialisé à: {self.save_final_as_float32}")
        self.preserve_linear_output = False
        logger.debug(
            f"  -> Attribut self.preserve_linear_output initialisé à: {self.preserve_linear_output}"
        )
        # Option de reprojection des lots intermédiaires
        self.reproject_between_batches = False
        # Liste des fichiers intermédiaires en mode Classic avec reprojection
        self.intermediate_classic_batch_files = []

        # Master arrays when combining batches with incremental reprojection
        self.master_sum = None
        self.master_coverage = None

        # Backward compatibility attributes removed in favour of
        # ``reproject_between_batches``. They may still appear in old settings
        # files, so we simply ignore them here.

        # --- FIN NOUVEAU ---

        self.progress_callback = None; self.preview_callback = None
        self.queue = Queue(); self.folders_lock = threading.Lock(); self.processing_thread = None
        self.processed_files = set(); self.additional_folders = []; self.current_folder = None
        self.output_folder = None; self.unaligned_folder = None; self.drizzle_temp_dir = None
        self.output_filename = ""
        self.drizzle_batch_output_dir = None; self.final_stacked_path = None
        self.api_key = None; self.reference_wcs_object = None; self.reference_header_for_wcs = None
        self.reference_pixel_scale_arcsec = None; self.drizzle_output_wcs = None; self.drizzle_output_shape_hw = None
        self.fixed_output_wcs = None; self.fixed_output_shape = None
        
        self.sum_memmap_path = None 
        self.wht_memmap_path = None 
        self.cumulative_sum_memmap = None  
        self.cumulative_wht_memmap = None  
        self.memmap_shape = None           
        self.memmap_dtype_sum = np.float32 
        self.memmap_dtype_wht = np.float32 
        logger.debug("  -> Attributs SUM/W (memmap) initialisés à None.")
        
        self.use_quality_weighting = False 
        self.weight_by_snr = True          
        self.weight_by_stars = True        
        self.snr_exponent = 1.0
        self.stars_exponent = 0.5
        self.min_weight = 0.01
        self.apply_feathering = False
        self.feather_blur_px = 256
        
        self.current_batch_data = []
        self.current_stack_header = None
        self.images_in_cumulative_stack = 0
        self.cumulative_drizzle_data = None
        self.total_exposure_seconds = 0.0
        self.intermediate_drizzle_batch_files = []

        self.all_input_filepaths = []
        self.reference_shape = None
        
        self.incremental_drizzle_objects = []
        logger.debug("  -> Attributs pour Drizzle Incrémental (objets) initialisés à liste vide.")

        if settings is not None:
            try:
                self.reproject_between_batches = bool(
                    getattr(settings, 'reproject_between_batches', False)
                )
                logger.debug(
                    f"  -> Flag reproject_between_batches initialisé depuis settings: {self.reproject_between_batches}"
                )
            except Exception:
                logger.debug(
                    "  -> Impossible de lire reproject_between_batches depuis settings. Valeur par défaut utilisée."
                )

        self.stacking_mode = "kappa-sigma"; self.kappa = 2.5; self.batch_size = 10
        self.stack_kappa_low = 2.5
        self.stack_kappa_high = 2.5
        self.winsor_limits = (0.05, 0.05)
        self.stack_reject_algo = "none"
        self.hot_pixel_threshold = 3.0; self.neighborhood_size = 5; self.bayer_pattern = "GRBG"
        self.drizzle_mode = "Final"; self.drizzle_scale = 2.0; self.drizzle_wht_threshold = 0.7
        self.drizzle_kernel = "square"; self.drizzle_pixfrac = 1.0
        self.drizzle_fillval = "0.0"  # default fill value for Drizzle
        self.final_scnr_target_channel = 'green'; self.final_scnr_amount = 0.8; self.final_scnr_preserve_luminosity = True
        
        self.files_in_queue = 0; self.processed_files_count = 0; self.aligned_files_count = 0
        self.stacked_batches_count = 0; self.total_batches_estimated = 0
        self.failed_align_count = 0; self.failed_stack_count = 0; self.skipped_files_count = 0
        self.photutils_bn_applied_in_session = False
        self.bn_globale_applied_in_session = False
        self.cb_applied_in_session = False
        self.feathering_applied_in_session = False 
        self.low_wht_mask_applied_in_session = False 
        self.scnr_applied_in_session = False
        self.crop_applied_in_session = False
        self.photutils_params_used_in_session = {}
        self.last_saved_data_for_preview = None 

        logger.debug("  -> Attributs simples et paramètres par défaut initialisés.")
        
        self.local_aligner_instance = None
        self.is_local_alignment_preferred_for_mosaic = True 
        logger.debug(f"  -> Mosaïque: Préférence pour alignement local: {self.is_local_alignment_preferred_for_mosaic}")

        try:
            logger.debug("  -> Instanciation ChromaticBalancer...")
            self.chroma_balancer = ChromaticBalancer(border_size=50, blur_radius=15) 
            logger.debug("     ✓ ChromaticBalancer OK.")
        except Exception as e_cb: 
            logger.debug(f"  -> ERREUR ChromaticBalancer: {e_cb}")
            self.chroma_balancer = None

        try:
            logger.debug("  -> Instanciation SeestarAligner (pour alignement général astroalign)...")
            self.aligner = SeestarAligner()
            self.aligner.use_cuda = self.use_cuda
            logger.debug("     ✓ SeestarAligner (astroalign) OK.")
        except Exception as e_align: 
            logger.debug(f"  -> ERREUR SeestarAligner (astroalign): {e_align}")
            self.aligner = None
            raise 

        try:
            logger.debug("  -> Instanciation AstrometrySolver...")
            self.astrometry_solver = AstrometrySolver(progress_callback=self.update_progress) 
            logger.debug("     ✓ AstrometrySolver instancié.")
        except Exception as e_as_solver:
            logger.debug(f"  -> ERREUR AstrometrySolver instantiation: {e_as_solver}")
            self.astrometry_solver = None 
        
        logger.debug("==== FIN INITIALISATION SeestarQueuedStacker (AVEC LocalAligner) ====\n")


        if _LOCAL_ALIGNER_AVAILABLE and SeestarLocalAligner is not None:
            try:
                logger.debug("  -> Instanciation SeestarLocalAligner (pour mosaïque locale si préférée)...")
                self.local_aligner_instance = SeestarLocalAligner(debug=True) 
                logger.debug("     ✓ SeestarLocalAligner instancié.")
            except Exception as e_local_align_inst:
                logger.debug(f"  -> ERREUR lors de l'instanciation de SeestarLocalAligner: {e_local_align_inst}")
                traceback.print_exc(limit=1)
                self.local_aligner_instance = None
                logger.debug("     WARN QM: Instanciation de SeestarLocalAligner a échoué. Il ne sera pas utilisable.")
        else:
            logger.debug("  -> SeestarLocalAligner n'est pas disponible (import échoué ou classe non définie), instanciation ignorée.")
            self.local_aligner_instance = None 

        logger.debug("==== FIN INITIALISATION SeestarQueuedStacker (AVEC LocalAligner) ====\n")



######################################################################################################################################################





    def _move_to_unaligned(self, file_path):
        """
        Déplace un fichier dans un sous-dossier 'unaligned_by_stacker' 
        CRÉÉ DANS LE DOSSIER D'ORIGINE du fichier.
        Notifie l'utilisateur via update_progress (log spécial) la première fois 
        pour un dossier source.
        Version: V_MoveUnaligned_RobustAdd
        """
        # --- NOUVELLE VÉRIFICATION DE LA PRÉSENCE DU FICHIER EN DÉBUT ---
        if not file_path or not isinstance(file_path, str) or file_path.strip() == "":
            logger.debug(f"DEBUG QM [_move_to_unaligned_V_MoveUnaligned_RobustAdd]: Chemin fichier source invalide ou vide: '{file_path}'. Sortie précoce.")
            return

        original_folder_abs = os.path.abspath(os.path.dirname(file_path))
        file_basename = os.path.basename(file_path)
        
        # Ce check doit être fait après avoir extrait le basename pour un meilleur log
        if not os.path.exists(file_path):
            logger.debug(f"DEBUG QM [_move_to_unaligned_V_MoveUnaligned_RobustAdd]: Fichier '{file_basename}' (chemin: '{file_path}') N'EXISTE PAS au début de _move_to_unaligned. Abandon.")
            return # Sortie si le fichier n'existe vraiment pas

        unaligned_subfolder_name = "unaligned_by_stacker" 
        destination_folder_for_this_file = os.path.join(original_folder_abs, unaligned_subfolder_name)

        # --- Notification (message spécial) ---
        # Cette notification se fait toujours si le dossier n'a pas déjà été averti,
        # avant même de tenter le déplacement.
        # Le set.add() pour le dossier sera fait plus tard, SEULEMENT si le déplacement réussit.
        if original_folder_abs not in self.warned_unaligned_source_folders:
            info_msg_for_ui = (
                f"Les fichiers de '{os.path.basename(original_folder_abs)}' qui ne peuvent pas être alignés "
                f"seront déplacés dans son sous-dossier : '{unaligned_subfolder_name}'. "
                f"(Ce message apparaît une fois par dossier source par session)"
            )
            self.update_progress(f"UNALIGNED_INFO:{info_msg_for_ui}", "WARN") 
            # Ne pas ajouter à warned_unaligned_source_folders ICI, mais plus tard si succès.
        # --- Fin Notification ---

        try:
            # S'assurer que le dossier de destination existe
            os.makedirs(destination_folder_for_this_file, exist_ok=True)
            
            dest_path = os.path.join(destination_folder_for_this_file, file_basename)
            
            # Gérer les conflits de noms si le fichier existe déjà à destination
            if os.path.exists(dest_path):
                base, ext = os.path.splitext(file_basename)
                timestamp = time.strftime("%Y%m%d_%H%M%S")
                unique_filename = f"{base}_unaligned_{timestamp}{ext}"
                dest_path = os.path.join(destination_folder_for_this_file, unique_filename)
                logger.debug(f"DEBUG QM [_move_to_unaligned_V_MoveUnaligned_RobustAdd]: Conflit de nom pour '{file_basename}', renommé en '{unique_filename}' dans '{destination_folder_for_this_file}'.")

            # --- Logique de déplacement/copie avec retry et pause ---
            max_retries = 3
            initial_delay_sec = 0.1 # Petite pause initiale
            final_move_copy_success = False

            for attempt in range(max_retries):
                if not os.path.exists(file_path): # Le fichier peut disparaître entre les tentatives
                    logger.debug(f"DEBUG QM [_move_to_unaligned_V_MoveUnaligned_RobustAdd]: Fichier '{file_basename}' n'existe plus à l'essai {attempt+1}. Abandon des tentatives.")
                    break # Sortir de la boucle si le fichier a disparu

                try:
                    # Ajouter une petite pause pour laisser le système libérer le fichier
                    if attempt > 0: # Pause uniquement après la première tentative
                        time.sleep(initial_delay_sec * (2 ** (attempt - 1))) # Délai exponentiel
                        logger.debug(f"DEBUG QM [_move_to_unaligned_V_MoveUnaligned_RobustAdd]: Ré-essai {attempt+1}/{max_retries} pour déplacer '{file_basename}' après pause...")

                    # Tenter de déplacer
                    shutil.move(file_path, dest_path)
                    final_move_copy_success = True
                    break # Succès, sortir de la boucle

                except (OSError, FileNotFoundError, shutil.Error) as e_move:
                    logger.debug(f"DEBUG QM [_move_to_unaligned_V_MoveUnaligned_RobustAdd]: Échec déplacement '{file_basename}' (essai {attempt+1}): {e_move}")
                    if attempt == max_retries - 1: # Dernière tentative échouée, essayer de copier
                        logger.debug(f"DEBUG QM [_move_to_unaligned_V_MoveUnaligned_RobustAdd]: Échec déplacement après {max_retries} essais. Tentative de copie en dernier recours...")
                        try:
                            shutil.copy2(file_path, dest_path)
                            logger.debug(f"DEBUG QM [_move_to_unaligned_V_MoveUnaligned_RobustAdd]: Copie de '{file_basename}' réussie en dernier recours.")
                            final_move_copy_success = True # Considérer comme succès si la copie marche
                        except Exception as e_copy:
                            logger.debug(f"DEBUG QM [_move_to_unaligned_V_MoveUnaligned_RobustAdd]: Échec de la copie de '{file_basename}' aussi : {e_copy}")
                            final_move_copy_success = False # La copie a aussi échoué
            # --- Fin Nouvelle logique ---

            if final_move_copy_success:
                self.update_progress(f"   Déplacé vers non alignés: '{file_basename}' (maintenant dans '{unaligned_subfolder_name}' de son dossier source).", "INFO_DETAIL")
                logger.debug(f"DEBUG QM [_move_to_unaligned_V_MoveUnaligned_RobustAdd]: Fichier '{file_basename}' traité (déplacé/copié) vers '{dest_path}'.")
                
                # NOUVEAU : Ajouter le dossier source au set SEULEMENT si le déplacement/copie a réussi
                self.warned_unaligned_source_folders.add(original_folder_abs)
                logger.debug(f"DEBUG QM [_move_to_unaligned_V_MoveUnaligned_RobustAdd]: Dossier source '{original_folder_abs}' ajouté à warned_unaligned_source_folders.")

            else: # Final_move_copy_success est False
                self.update_progress(f"   ❌ Échec déplacement/copie fichier non-aligné '{file_basename}'.", "ERROR")
                logger.debug(f"ERREUR QM [_move_to_unaligned_V_MoveUnaligned_RobustAdd]: Échec définitif déplacement/copie de '{file_basename}'.")


        except Exception as e:
            # Gérer toute autre exception inattendue lors de la préparation/finalisation
            error_details = f"Erreur générale _move_to_unaligned pour '{file_basename}': {e}"
            logger.debug(f"ERREUR QM [_move_to_unaligned_V_MoveUnaligned_RobustAdd]: {error_details}")
            traceback.print_exc(limit=1)
            self.update_progress(f"   ❌ Erreur inattendue déplacement/copie fichier non-aligné '{file_basename}': {type(e).__name__}", "ERROR")






#######################################################################################################################################################





# --- DANS LA CLASSE SeestarQueuedStacker DANS seestar/queuep/queue_manager.py ---

    def initialize(self, output_dir, reference_image_shape_hwc_input): # Renommé pour clarté
        """
        Prépare les dossiers, réinitialise l'état.
        CRÉE/INITIALISE les fichiers memmap pour SUM et WHT (si pas Drizzle Incrémental VRAI).
        OU INITIALISE les objets Drizzle persistants (si Drizzle Incrémental VRAI).
        Version: V_DrizIncr_StrategyA_Init_MemmapDirFix
        """
        
        logger.debug(f"DEBUG QM [initialize V_DrizIncr_StrategyA_Init_MemmapDirFix]: Début avec output_dir='{output_dir}', shape_ref_HWC={reference_image_shape_hwc_input}")
        logger.debug(f"  VALEURS AU DÉBUT DE INITIALIZE:")
        logger.debug(f"    -> self.is_mosaic_run: {getattr(self, 'is_mosaic_run', 'Non Défini')}")
        logger.debug(f"    -> self.drizzle_active_session: {getattr(self, 'drizzle_active_session', 'Non Défini')}")
        logger.debug(f"    -> self.drizzle_mode: {getattr(self, 'drizzle_mode', 'Non Défini')}")
        
        # --- Nettoyage et création dossiers ---
        try:
            self.output_folder = os.path.abspath(output_dir)
            self.unaligned_folder = os.path.join(self.output_folder, "unaligned_files")
            self.drizzle_temp_dir = os.path.join(self.output_folder, "drizzle_temp_inputs")
            self.drizzle_batch_output_dir = os.path.join(self.output_folder, "drizzle_batch_outputs")
            
            # Définir le chemin du dossier memmap mais ne le créer que si nécessaire plus tard
            memmap_dir = os.path.join(self.output_folder, "memmap_accumulators")
            self.sum_memmap_path = os.path.join(memmap_dir, "cumulative_SUM.npy")
            self.wht_memmap_path = os.path.join(memmap_dir, "cumulative_WHT.npy")

            os.makedirs(self.output_folder, exist_ok=True)
            os.makedirs(self.unaligned_folder, exist_ok=True)
            
            if self.drizzle_active_session or self.is_mosaic_run:
                os.makedirs(self.drizzle_temp_dir, exist_ok=True)
                if self.drizzle_mode == "Final" and not self.is_mosaic_run :
                     os.makedirs(self.drizzle_batch_output_dir, exist_ok=True)
            
            # La création de memmap_dir est déplacée plus bas, dans la condition où elle est utilisée.
            
            if self.perform_cleanup:
                if os.path.isdir(self.drizzle_temp_dir):
                    try: shutil.rmtree(self.drizzle_temp_dir); os.makedirs(self.drizzle_temp_dir, exist_ok=True)
                    except Exception as e: self.update_progress(f"⚠️ Erreur nettoyage {self.drizzle_temp_dir}: {e}")
                if os.path.isdir(self.drizzle_batch_output_dir) and self.drizzle_mode == "Final" and not self.is_mosaic_run : # Nettoyer seulement si utilisé
                    try: shutil.rmtree(self.drizzle_batch_output_dir); os.makedirs(self.drizzle_batch_output_dir, exist_ok=True)
                    except Exception as e: self.update_progress(f"⚠️ Erreur nettoyage {self.drizzle_batch_output_dir}: {e}")
            self.update_progress(f"🗄️ Dossiers prêts.")
        except OSError as e:
            self.update_progress(f"❌ Erreur critique création dossiers: {e}", 0) # progress_val 0
            return False

        # --- Validation Shape Référence (HWC) ---
        if not isinstance(reference_image_shape_hwc_input, tuple) or len(reference_image_shape_hwc_input) != 3 or \
           reference_image_shape_hwc_input[2] != 3:
            self.update_progress(f"❌ Erreur interne: Shape référence HWC invalide ({reference_image_shape_hwc_input}).")
            return False
        
        current_output_shape_hw_for_accum_or_driz = None 
        
        # --- Logique d'initialisation spécifique au mode ---
        is_true_incremental_drizzle_mode = (self.drizzle_active_session and 
                                            self.drizzle_mode == "Incremental" and
                                            not self.is_mosaic_run) 
        
        logger.debug(f"  DEBUG QM [initialize]: Valeur calculée de is_true_incremental_drizzle_mode: {is_true_incremental_drizzle_mode}")
        logger.debug(f"    -> self.drizzle_active_session ÉTAIT: {self.drizzle_active_session}")
        logger.debug(f"    -> self.drizzle_mode ÉTAIT: '{self.drizzle_mode}' (comparé à 'Incremental')")
        logger.debug(f"    -> not self.is_mosaic_run ÉTAIT: {not self.is_mosaic_run} (self.is_mosaic_run était {self.is_mosaic_run})")

        if is_true_incremental_drizzle_mode:
            logger.debug(
                "DEBUG QM [initialize V_DrizIncr_StrategyA_Init_MemmapDirFix]: Mode Drizzle Incrémental VRAI détecté."
            )
            if self.reference_wcs_object is None:
                self.update_progress(
                    "❌ Erreur: WCS de référence manquant pour initialiser la grille Drizzle Incrémental.",
                    "ERROR",
                )
                return False
            try:
                ref_shape_hw_for_grid = reference_image_shape_hwc_input[:2]
                if self.drizzle_output_wcs is None or self.drizzle_output_shape_hw is None:
                    self.drizzle_output_wcs, self.drizzle_output_shape_hw = self._create_drizzle_output_wcs(
                        self.reference_wcs_object, ref_shape_hw_for_grid, self.drizzle_scale
                    )
                    if self.drizzle_output_wcs is None or self.drizzle_output_shape_hw is None:
                        raise RuntimeError("Échec _create_drizzle_output_wcs pour Drizzle Incrémental.")
                current_output_shape_hw_for_accum_or_driz = self.drizzle_output_shape_hw
                logger.debug(
                    f"  -> Grille Drizzle Incrémental: Shape={current_output_shape_hw_for_accum_or_driz}, WCS CRVAL={self.drizzle_output_wcs.wcs.crval if self.drizzle_output_wcs.wcs else 'N/A'}"
                )
            except Exception as e_grid:
                self.update_progress(f"❌ Erreur création grille Drizzle Incrémental: {e_grid}", "ERROR")
                return False

            self.update_progress(f"💧 Initialisation des objets Drizzle persistants pour mode Incrémental (Shape: {current_output_shape_hw_for_accum_or_driz})...")
            self.incremental_drizzle_objects = []
            self.incremental_drizzle_sci_arrays = []      # ← ajouté
            self.incremental_drizzle_wht_arrays = []      # ← ajouté
            num_channels_driz = 3

            try:
                for _ in range(num_channels_driz):
                    driz_obj = Drizzle(
                        out_shape=current_output_shape_hw_for_accum_or_driz,
                        kernel=self.drizzle_kernel,
                        fillval=str(getattr(self, "drizzle_fillval", "0.0"))
                    )
                    self.incremental_drizzle_sci_arrays.append(driz_obj.out_img)
                    self.incremental_drizzle_wht_arrays.append(driz_obj.out_wht)                    
                    self.incremental_drizzle_objects.append(driz_obj)

                logger.debug(f"  -> {len(self.incremental_drizzle_objects)} objets Drizzle persistants créés pour mode Incrémental.")
            except Exception as e_driz_obj_init:
                self.update_progress(f"❌ Erreur initialisation objets Drizzle persistants: {e_driz_obj_init}", "ERROR")
                traceback.print_exc(limit=1)
                return False

            self.cumulative_sum_memmap = None
            self.cumulative_wht_memmap = None
            self.memmap_shape = None 
            logger.debug("  -> Memmaps SUM/WHT désactivés pour Drizzle Incrémental VRAI.")

        else: # Mosaïque, Drizzle Final standard, ou Stacking Classique -> Utiliser Memmaps SUM/W
            logger.debug("DEBUG QM [initialize V_DrizIncr_StrategyA_Init_MemmapDirFix]: Mode NON-Drizzle Incr. VRAI. Initialisation Memmaps SUM/W...")
            
            # ***** CORRECTION: Créer memmap_dir ICI, seulement si cette branche est exécutée *****
            try:
                os.makedirs(memmap_dir, exist_ok=True)
                logger.debug(f"  -> Dossier pour memmap '{memmap_dir}' créé (ou existait déjà).")
            except OSError as e_mkdir_memmap:
                self.update_progress(f"❌ Erreur critique création dossier memmap '{memmap_dir}': {e_mkdir_memmap}", "ERROR")
                return False
            # ***** FIN CORRECTION *****

            self.memmap_shape = reference_image_shape_hwc_input
            wht_shape_memmap = self.memmap_shape[:2]
            logger.debug(f"  -> Shape Memmap SUM={self.memmap_shape}, WHT={wht_shape_memmap}")

            logger.debug(
                "  -> Tentative création/ouverture fichiers memmap SUM/WHT (mode 'w+')..."
            )
            try:
                self.cumulative_sum_memmap = np.lib.format.open_memmap(
                    self.sum_memmap_path,
                    mode='w+',
                    dtype=self.memmap_dtype_sum,
                    shape=self.memmap_shape,
                )
                self.cumulative_sum_memmap[:] = 0.0
                logger.debug(
                    f"  -> Memmap SUM ({self.memmap_shape}) créé/ouvert et initialisé à zéro."
                )

                self.cumulative_wht_memmap = np.lib.format.open_memmap(
                    self.wht_memmap_path,
                    mode='w+',
                    dtype=self.memmap_dtype_wht,
                    shape=wht_shape_memmap,
                )
                self.cumulative_wht_memmap[:] = 0
                logger.debug(
                    f"  -> Memmap WHT ({wht_shape_memmap}) créé/ouvert et initialisé à zéro."
                )

                self.incremental_drizzle_objects = []

            except (IOError, OSError, ValueError, TypeError) as e_memmap:
                self.update_progress(
                    f"❌ Erreur création/initialisation fichier memmap: {e_memmap}"
                )
                logger.debug(
                    f"ERREUR QM [initialize V_DrizIncr_StrategyA_Init_MemmapDirFix]: Échec memmap : {e_memmap}"
                )
                traceback.print_exc(limit=2)
                self.cumulative_sum_memmap = None
                self.cumulative_wht_memmap = None
                self.sum_memmap_path = None
                self.wht_memmap_path = None
                return False
        
        # --- Réinitialisations Communes ---
        self.warned_unaligned_source_folders.clear()
        logger.debug("DEBUG QM [initialize V_DrizIncr_StrategyA_Init_MemmapDirFix]: Réinitialisation des autres états...")
        # self.reference_wcs_object est conservé s'il a été défini par start_processing (plate-solving de réf)
        self.intermediate_drizzle_batch_files = []
        
        self.processed_files.clear()
        with self.folders_lock: self.additional_folders = []
        self.current_batch_data = []; self.current_stack_header = None; self.images_in_cumulative_stack = 0
        self.cumulative_drizzle_data = None
        self.total_exposure_seconds = 0.0; self.final_stacked_path = None; self.processing_error = None
        self.files_in_queue = 0; self.processed_files_count = 0; self.aligned_files_count = 0
        self.stacked_batches_count = 0; self.total_batches_estimated = 0
        self.failed_align_count = 0; self.failed_stack_count = 0; self.skipped_files_count = 0
        
        self.photutils_bn_applied_in_session = False
        self.bn_globale_applied_in_session = False
        self.cb_applied_in_session = False
        self.feathering_applied_in_session = False 
        self.low_wht_mask_applied_in_session = False 
        self.scnr_applied_in_session = False
        self.crop_applied_in_session = False
        self.photutils_params_used_in_session = {}

        while not self.queue.empty():
            try: self.queue.get_nowait(); self.queue.task_done()
            except Exception: break

        if hasattr(self, 'aligner') and self.aligner: self.aligner.stop_processing = False
        logger.debug("DEBUG QM [initialize V_DrizIncr_StrategyA_Init_MemmapDirFix]: Initialisation terminée avec succès.")
        return True



########################################################################################################################################################


    def update_progress(self, message, progress=None):
        message = str(message)
        if self.progress_callback:
            try: self.progress_callback(message, progress)
            except Exception as e: logger.debug(f"Error in progress callback: {e}")
        else:
            if progress is not None: logger.debug(f"[{int(progress)}%] {message}")
            else: logger.debug(message)

    def _send_eta_update(self):
        """Compute and send remaining time estimation to the GUI."""
        if not hasattr(self, "_eta_start_time") or self._eta_start_time is None:
            return
        if self.total_batches_estimated > 0 and self.stacked_batches_count > 0:
            elapsed = time.monotonic() - self._eta_start_time
            eta_sec = (elapsed / self.stacked_batches_count) * max(self.total_batches_estimated - self.stacked_batches_count, 0)
            hours, rem = divmod(int(eta_sec), 3600)
            minutes, seconds = divmod(rem, 60)
            eta_str = f"{hours:02d}:{minutes:02d}:{seconds:02d}"
            self.update_progress(f"ETA_UPDATE:{eta_str}", None)

########################################################################################################################################################
    






 



##########################################################################################################################################################

    def _update_preview(self, force_update=False):
        """Safely calls the preview callback, including stack count and batch info."""
        if self.preview_callback is None or self.current_stack_data is None: return
        try:
            data_copy = self.current_stack_data.copy()
            header_copy = self.current_stack_header.copy() if self.current_stack_header else None
            img_count = self.images_in_cumulative_stack; total_imgs_est = self.files_in_queue
            current_batch = self.stacked_batches_count; total_batches_est = self.total_batches_estimated
            stack_name = f"Stack ({img_count}/{total_imgs_est} Img | Batch {current_batch}/{total_batches_est if total_batches_est > 0 else '?'})"
            self.preview_callback(data_copy, header_copy, stack_name, img_count, total_imgs_est, current_batch, total_batches_est)
        except Exception as e: logger.debug(f"Error in preview callback: {e}"); traceback.print_exc(limit=2)

###########################################################################################################################################################




    def _calculate_M_from_wcs(self,
                            wcs_source: WCS,
                            wcs_target: WCS,
                            shape_source_hw: tuple,
                            num_points_edge: int = 6,
                            ransac_thresh_fallback: float = 5.0): # << MODIFIÉ la valeur par défaut à 5.0
        """
        Calcule la matrice affine M...
        MODIFIED: Augmentation du seuil RANSAC par défaut et logs plus détaillés.
        """
        # Utiliser self.update_progress pour les logs visibles dans l'UI
        self.update_progress(f"    [FallbackWCS] Tentative calcul M (Source->Cible). RANSAC Thresh: {ransac_thresh_fallback}px", "DEBUG_DETAIL") # << Log amélioré

        if not (wcs_source and wcs_source.is_celestial and wcs_target and wcs_target.is_celestial):
            self.update_progress("      [FallbackWCS] Échec: WCS source ou cible invalide/non céleste.", "WARN")
            return None

        h, w = shape_source_hw
        if h < num_points_edge or w < num_points_edge:
            self.update_progress(f"      [FallbackWCS] Échec: Image source trop petite ({w}x{h}) pour grille {num_points_edge}x{num_points_edge}.", "WARN")
            return None

        xs = np.linspace(0, w - 1, num_points_edge, dtype=np.float32)
        ys = np.linspace(0, h - 1, num_points_edge, dtype=np.float32)
        xv, yv = np.meshgrid(xs, ys)
        src_pts_pix_flat = np.vstack([xv.ravel(), yv.ravel()]).T

        if len(src_pts_pix_flat) < 3:
            self.update_progress(f"      [FallbackWCS] Échec: Pas assez de points de contrôle ({len(src_pts_pix_flat)}).", "WARN")
            return None
        self.update_progress(f"      [FallbackWCS] {len(src_pts_pix_flat)} points de contrôle source générés.", "DEBUG_DETAIL")

        try:
            sky_coords_ra, sky_coords_dec = wcs_source.all_pix2world(src_pts_pix_flat[:,0], src_pts_pix_flat[:,1], 0)
            if not (np.all(np.isfinite(sky_coords_ra)) and np.all(np.isfinite(sky_coords_dec))):
                self.update_progress("      [FallbackWCS] Échec: Coords célestes non finies depuis wcs_source.", "WARN")
                return None

            dst_pts_pix_flat_x, dst_pts_pix_flat_y = wcs_target.all_world2pix(sky_coords_ra, sky_coords_dec, 0)
            if not (np.all(np.isfinite(dst_pts_pix_flat_x)) and np.all(np.isfinite(dst_pts_pix_flat_y))):
                self.update_progress("      [FallbackWCS] Échec: Coords pixels cibles non finies depuis wcs_target.", "WARN")
                return None

            dst_pts_pix_flat = np.column_stack((dst_pts_pix_flat_x, dst_pts_pix_flat_y)).astype(np.float32)
            self.update_progress(f"      [FallbackWCS] Points source et destination prêts pour estimation M.", "DEBUG_DETAIL")

            src_pts_cv = src_pts_pix_flat.reshape(-1, 1, 2)
            dst_pts_cv = dst_pts_pix_flat.reshape(-1, 1, 2)

            M, inliers_mask = cv2.estimateAffinePartial2D(src_pts_cv, dst_pts_cv,
                                                        method=cv2.RANSAC,
                                                        ransacReprojThreshold=ransac_thresh_fallback,
                                                        maxIters=1000,
                                                        confidence=0.95)

            if M is None:
                self.update_progress(f"      [FallbackWCS] Échec: estimateAffinePartial2D n'a pas retourné de matrice (avec seuil {ransac_thresh_fallback}px).", "WARN") # << Log amélioré
                return None

            num_inliers = np.sum(inliers_mask) if inliers_mask is not None else 0
            min_inliers_needed_fallback = max(3, len(src_pts_cv) // 6)

            self.update_progress(f"      [FallbackWCS] RANSAC: {num_inliers} inliers / {len(src_pts_cv)} points (seuil {ransac_thresh_fallback}px). Requis: {min_inliers_needed_fallback}.", "INFO") # << Log amélioré

            if num_inliers < min_inliers_needed_fallback:
                self.update_progress(f"      [FallbackWCS] Échec: Pas assez d'inliers RANSAC.", "WARN")
                return None

            self.update_progress(f"      [FallbackWCS] Matrice M calculée avec succès.", "INFO")
            # logger.debug(f"  DEBUG QM [_calculate_M_from_wcs]: Matrice M de fallback WCS calculée:\n{M}") # Garder pour debug console
            return M

        except Exception as e_m_wcs:
            self.update_progress(f"      [FallbackWCS] ERREUR: Exception lors du calcul de M: {e_m_wcs}", "ERROR")
            # logger.debug(f"ERREUR QM [_calculate_M_from_wcs]: {e_m_wcs}") # Garder pour debug console
            # if self.debug_mode: traceback.print_exc(limit=1) # Supposant un self.debug_mode
            return None




##########################################################################################################################################################

# --- DANS LA CLASSE SeestarQueuedStacker DANS seestar/queuep/queue_manager.py ---

    def _update_preview_sum_w(self, downsample_factor=2):
        """
        Met à jour l'aperçu en utilisant les accumulateurs SUM et WHT.
        Calcule l'image moyenne, applique optionnellement le Low WHT Mask,
        normalise, sous-échantillonne et envoie au callback GUI.
        """
        logger.debug("DEBUG QM [_update_preview_sum_w]: Tentative de mise à jour de l'aperçu SUM/W...")

        if self.preview_callback is None:
            logger.debug("DEBUG QM [_update_preview_sum_w]: Callback preview non défini. Sortie.")
            return
        if self.cumulative_sum_memmap is None or self.cumulative_wht_memmap is None:
            logger.debug("DEBUG QM [_update_preview_sum_w]: Memmaps SUM ou WHT non initialisés. Sortie.")
            return

        try:
            logger.debug("DEBUG QM [_update_preview_sum_w]: Lecture des données depuis memmap...")
            # Lire en float64 pour la division pour maintenir la précision autant que possible
            current_sum = np.array(self.cumulative_sum_memmap, dtype=np.float64) # Shape (H, W, C)
            current_wht_map = np.array(self.cumulative_wht_memmap, dtype=np.float64) # Shape (H, W)
            logger.debug(f"DEBUG QM [_update_preview_sum_w]: Données lues. SUM shape={current_sum.shape}, WHT shape={current_wht_map.shape}")

            # Calcul de l'image moyenne (SUM / WHT)
            epsilon = 1e-9 # Pour éviter division par zéro
            wht_for_division = np.maximum(current_wht_map, epsilon)
            # Broadcaster wht_for_division (H,W) pour correspondre à current_sum (H,W,C)
            wht_broadcasted = wht_for_division[:, :, np.newaxis]
            
            avg_img_fullres = None
            with np.errstate(divide='ignore', invalid='ignore'):
                avg_img_fullres = current_sum / wht_broadcasted
            avg_img_fullres = np.nan_to_num(avg_img_fullres, nan=0.0, posinf=0.0, neginf=0.0)
            logger.debug(f"DEBUG QM [_update_preview_sum_w]: Image moyenne SUM/W calculée. Shape={avg_img_fullres.shape}")
            logger.debug(f"  Range avant normalisation 0-1: [{np.nanmin(avg_img_fullres):.4g}, {np.nanmax(avg_img_fullres):.4g}]")

            # --- NOUVEAU : Application du Low WHT Mask pour l'aperçu ---
            # Utiliser les settings stockés sur self (qui viennent de l'UI via SettingsManager)
            if hasattr(self, 'apply_low_wht_mask') and self.apply_low_wht_mask:
                if _LOW_WHT_MASK_AVAILABLE:
                    logger.debug("DEBUG QM [_update_preview_sum_w]: Application du Low WHT Mask pour l'aperçu...")
                    pct_low_wht = getattr(self, 'low_wht_percentile', 5)
                    soften_val_low_wht = getattr(self, 'low_wht_soften_px', 128)
                    
                    # La fonction apply_low_wht_mask attend une image déjà normalisée 0-1
                    # Donc, normalisons d'abord avg_img_fullres avant de l'appliquer.
                    temp_min_val = np.nanmin(avg_img_fullres)
                    temp_max_val = np.nanmax(avg_img_fullres)
                    avg_img_normalized_before_mask = avg_img_fullres # Par défaut
                    if temp_max_val > temp_min_val:
                        avg_img_normalized_before_mask = (avg_img_fullres - temp_min_val) / (temp_max_val - temp_min_val)
                    else:
                        avg_img_normalized_before_mask = np.zeros_like(avg_img_fullres)
                    avg_img_normalized_before_mask = np.clip(avg_img_normalized_before_mask, 0.0, 1.0).astype(np.float32)

                    avg_img_fullres = apply_low_wht_mask(
                        avg_img_normalized_before_mask, # Passer l'image normalisée 0-1
                        current_wht_map.astype(np.float32), # Passer la carte de poids originale (H,W)
                        percentile=pct_low_wht,
                        soften_px=soften_val_low_wht,
                        progress_callback=self.update_progress # Passer le callback pour les logs internes
                    )
                    # apply_low_wht_mask retourne déjà une image clippée 0-1 et en float32
                    logger.debug(f"DEBUG QM [_update_preview_sum_w]: Low WHT Mask appliqué à l'aperçu. Shape retournée: {avg_img_fullres.shape}")
                    logger.debug(f"  Range après Low WHT Mask (devrait être 0-1): [{np.nanmin(avg_img_fullres):.3f}, {np.nanmax(avg_img_fullres):.3f}]")
                else:
                    logger.debug("WARN QM [_update_preview_sum_w]: Low WHT Mask activé mais fonction non disponible (échec import). Aperçu non modifié.")
            else:
                logger.debug("DEBUG QM [_update_preview_sum_w]: Low WHT Mask non activé pour l'aperçu.")
            # --- FIN NOUVEAU ---

            # Normalisation finale 0-1 (nécessaire si Low WHT Mask n'a pas été appliqué,
            # ou pour re-normaliser si Low WHT Mask a modifié la plage de manière inattendue,
            # bien qu'il soit censé retourner 0-1). Une double normalisation ne nuit pas ici
            # car la première (avant mask) était pour la fonction mask, celle-ci est pour l'affichage.
            min_val_final = np.nanmin(avg_img_fullres)
            max_val_final = np.nanmax(avg_img_fullres)
            preview_data_normalized = avg_img_fullres # Par défaut si déjà 0-1
            if max_val_final > min_val_final:
                 preview_data_normalized = (avg_img_fullres - min_val_final) / (max_val_final - min_val_final)
            elif np.any(np.isfinite(avg_img_fullres)): # Image constante non nulle
                 preview_data_normalized = np.full_like(avg_img_fullres, 0.5) # Image grise
            else: # Image vide ou tout NaN/Inf
                 preview_data_normalized = np.zeros_like(avg_img_fullres)
            
            preview_data_normalized = np.clip(preview_data_normalized, 0.0, 1.0).astype(np.float32)
            logger.debug(f"DEBUG QM [_update_preview_sum_w]: Image APERÇU normalisée finale 0-1. Range: [{np.nanmin(preview_data_normalized):.3f}, {np.nanmax(preview_data_normalized):.3f}]")

            # Sous-échantillonnage pour l'affichage
            preview_data_to_send = preview_data_normalized
            if downsample_factor > 1:
                 try:
                     h, w = preview_data_normalized.shape[:2] # Fonctionne pour N&B (H,W) et Couleur (H,W,C)
                     new_h, new_w = h // downsample_factor, w // downsample_factor
                     if new_h > 10 and new_w > 10: # Éviter de réduire à une taille trop petite
                         # cv2.resize attend (W, H) pour dsize
                         preview_data_to_send = cv2.resize(preview_data_normalized, (new_w, new_h), interpolation=cv2.INTER_AREA)
                         logger.debug(f"DEBUG QM [_update_preview_sum_w]: Aperçu sous-échantillonné à {preview_data_to_send.shape}")
                 except Exception as e_resize:
                     logger.debug(f"ERREUR QM [_update_preview_sum_w]: Échec réduction taille APERÇU: {e_resize}")
                     # Continuer avec l'image pleine résolution si le resize échoue
            
            # Préparation du header et du nom pour le callback
            header_copy = self.current_stack_header.copy() if self.current_stack_header else fits.Header()
            # Ajouter/Mettre à jour les infos de l'aperçu dans le header
            header_copy['PREV_SRC'] = ('SUM/W Accumulators', 'Source data for this preview')
            if hasattr(self, 'apply_low_wht_mask') and self.apply_low_wht_mask:
                header_copy['PREV_LWM'] = (True, 'Low WHT Mask applied to this preview')
                header_copy['PREV_LWMP'] = (getattr(self, 'low_wht_percentile', 5), 'Low WHT Mask Percentile for preview')
                header_copy['PREV_LWMS'] = (getattr(self, 'low_wht_soften_px', 128), 'Low WHT Mask SoftenPx for preview')
            
            img_count = self.images_in_cumulative_stack
            total_imgs_est = self.files_in_queue
            current_batch_num = self.stacked_batches_count
            total_batches_est = self.total_batches_estimated
            stack_name_parts = ["Aperçu SUM/W"]
            if hasattr(self, 'apply_low_wht_mask') and self.apply_low_wht_mask:
                stack_name_parts.append("LWMask")
            stack_name_parts.append(f"({img_count}/{total_imgs_est} Img | Lot {current_batch_num}/{total_batches_est if total_batches_est > 0 else '?'})")
            stack_name = " ".join(stack_name_parts)

            logger.debug(f"DEBUG QM [_update_preview_sum_w]: Appel du callback preview avec image APERÇU shape {preview_data_to_send.shape}...")
            self.preview_callback(
                preview_data_to_send, 
                header_copy, 
                stack_name, 
                img_count, 
                total_imgs_est, 
                current_batch_num, 
                total_batches_est
            )
            logger.debug("DEBUG QM [_update_preview_sum_w]: Callback preview terminé.")

        except MemoryError as mem_err:
             logger.debug(f"ERREUR QM [_update_preview_sum_w]: ERREUR MÉMOIRE - {mem_err}")
             self.update_progress(f"❌ ERREUR MÉMOIRE pendant la mise à jour de l'aperçu SUM/W.")
             traceback.print_exc(limit=1)
        except Exception as e:
            logger.debug(f"ERREUR QM [_update_preview_sum_w]: Exception inattendue - {e}")
            self.update_progress(f"❌ Erreur inattendue pendant la mise à jour de l'aperçu SUM/W: {e}")
            traceback.print_exc(limit=2)




#############################################################################################################################################################


    def _update_preview_incremental_drizzle(self):
        """
        Met à jour l'aperçu spécifiquement pour le mode Drizzle Incrémental.
        Envoie les données drizzlées cumulatives et le header mis à jour.
        """
        if self.preview_callback is None or self.cumulative_drizzle_data is None:
            # Ne rien faire si pas de callback ou pas de données drizzle cumulatives
            return

        try:
            # Utiliser les données et le header cumulatifs Drizzle
            data_to_send = self.cumulative_drizzle_data.copy()
            header_to_send = self.current_stack_header.copy() if self.current_stack_header else fits.Header()

            # Informations pour l'affichage dans l'aperçu
            img_count = self.images_in_cumulative_stack # Compteur mis à jour dans _process_incremental_drizzle_batch
            total_imgs_est = self.files_in_queue       # Estimation globale
            current_batch = self.stacked_batches_count # Le lot qui vient d'être traité
            total_batches_est = self.total_batches_estimated

            # Créer un nom pour l'aperçu
            stack_name = f"Drizzle Incr ({img_count}/{total_imgs_est} Img | Lot {current_batch}/{total_batches_est if total_batches_est > 0 else '?'})"

            # Appeler le callback du GUI
            self.preview_callback(
                data_to_send,
                header_to_send,
                stack_name,
                img_count,
                total_imgs_est,
                current_batch,
                total_batches_est
            )
            # logger.debug(f"DEBUG: Preview updated with Incremental Drizzle data (Shape: {data_to_send.shape})") # Optionnel

        except AttributeError:
             # Cas où cumulative_drizzle_data ou current_stack_header pourrait être None entre-temps
             logger.debug("Warning: Attribut manquant pour l'aperçu Drizzle incrémental.")
        except Exception as e:
            logger.debug(f"Error in _update_preview_incremental_drizzle: {e}")
            traceback.print_exc(limit=2)


    def _update_preview_master(self):
        """Update preview when using incremental reprojection.

        This version dynamically crops the preview to the region that actually
        contains stacked data to avoid showing large empty borders.
        """
        if (
            self.preview_callback is None
            or self.master_sum is None
            or self.master_coverage is None
        ):
            return

        try:
            # Compute mean stack while protecting against divide by zero
            wht_safe = np.maximum(self.master_coverage, 1e-9)
            avg = self.master_sum / wht_safe[..., None]
            avg = np.nan_to_num(avg, nan=0.0, posinf=0.0, neginf=0.0)

            # --- Dynamic cropping to area with data ---
            rows, cols = np.where(self.master_coverage > 0)
            if rows.size > 0:
                top, bottom = np.min(rows), np.max(rows)
                left, right = np.min(cols), np.max(cols)
                if top < bottom and left < right:
                    avg_cropped = avg[top : bottom + 1, left : right + 1]
                else:
                    avg_cropped = avg
            else:
                avg_cropped = avg

            # Normalise for display
            mn, mx = np.nanmin(avg_cropped), np.nanmax(avg_cropped)
            if np.isfinite(mn) and np.isfinite(mx) and mx > mn:
                norm = (avg_cropped - mn) / (mx - mn)
            else:
                norm = np.zeros_like(avg_cropped, dtype=np.float32)

            self.current_stack_data = np.clip(norm, 0.0, 1.0).astype(np.float32)
            self.current_stack_header = self.current_stack_header or fits.Header()
            self._update_preview()
        except Exception as e:
            logger.debug(f"Error in _update_preview_master: {e}")



#########################################################################################################################################################




    def _create_drizzle_output_wcs(self, ref_wcs, ref_shape_2d, scale_factor):
        """
        Crée le WCS et la shape (H,W) pour l'image Drizzle de sortie.
        Inspiré de full_drizzle.py corrigé pour conserver le même centre ciel.

        Args
        ----
        ref_wcs : astropy.wcs.WCS
            WCS de référence (doit être céleste et avoir pixel_shape).
        ref_shape_2d : tuple(int, int)
            (H, W) de l'image de référence.
        scale_factor : float
            Facteur d'échantillonnage Drizzle (>1 = sur-échantillonner).

        Returns
        -------
        (output_wcs, output_shape_hw)  où output_shape_hw = (H, W)
        """
        # ------------------ 0. Vérifications ------------------
        if not ref_wcs or not ref_wcs.is_celestial:
            raise ValueError("Référence WCS invalide ou non céleste pour Drizzle.")
        if ref_wcs.pixel_shape is None:
            raise ValueError("Référence WCS n'a pas de pixel_shape défini.")
        if len(ref_shape_2d) != 2:
            raise ValueError(f"Référence shape 2D (H,W) attendu, reçu {ref_shape_2d}")

        if self.fixed_output_wcs is not None and self.fixed_output_shape is not None:
            return self.fixed_output_wcs, self.fixed_output_shape

        # ------------------ 1. Dimensions de sortie ------------------
        h_in, w_in = ref_shape_2d
        out_h = int(round(h_in * scale_factor))
        out_w = int(round(w_in * scale_factor))
        out_h = max(1, out_h)
        out_w = max(1, out_w)
        out_shape_hw = (out_h, out_w)

        logger.debug(f"[DrizzleWCS] Scale={scale_factor}  -->  shape in={ref_shape_2d}  ->  out={out_shape_hw}")

        # ------------------ 2. Construction d'un WCS sans rotation ------------------
        out_wcs = WCS(naxis=2)
        out_wcs.wcs.crval = list(ref_wcs.wcs.crval)
        out_wcs.wcs.crpix = (np.asarray(ref_wcs.wcs.crpix, dtype=float) * scale_factor).tolist()

        ref_scale_arcsec = self.reference_pixel_scale_arcsec
        if ref_scale_arcsec is None:
            try:
                ref_scale_deg = np.mean(np.abs(proj_plane_pixel_scales(ref_wcs)))
                ref_scale_arcsec = ref_scale_deg * 3600.0
            except Exception:
                ref_scale_arcsec = 1.0

        final_scale_deg = (ref_scale_arcsec / scale_factor) / 3600.0
        out_wcs.wcs.cd = np.array([[-final_scale_deg, 0.0], [0.0, final_scale_deg]])
        out_wcs.wcs.ctype = ["RA---TAN", "DEC--TAN"]
        out_wcs.pixel_shape = (out_w, out_h)
        try:
            out_wcs._naxis1 = out_w
            out_wcs._naxis2 = out_h
        except AttributeError:
            pass

        self.fixed_output_wcs = out_wcs
        self.fixed_output_shape = out_shape_hw
        logger.debug(f"[DrizzleWCS] Output WCS OK  (shape={out_shape_hw})")
        return out_wcs, out_shape_hw





###########################################################################################################################################################

    def _calculate_final_mosaic_grid_dynamic(self, all_input_wcs_list, all_input_headers_list=None, scale_factor: float = 1.0):
        """Compute a global WCS using a dynamic bounding box with optional rotation.

        Parameters
        ----------
        all_input_wcs_list : list
            List of input :class:`~astropy.wcs.WCS` objects.
        all_input_headers_list : list, optional
            Optional list of FITS headers matching ``all_input_wcs_list`` used to
            recover missing ``pixel_shape`` information.
        scale_factor : float, optional
            Drizzle scale factor to apply to the output grid. The final pixel
            scale of the mosaic is divided by this factor. Defaults to ``1.0``.
        """
        num_wcs = len(all_input_wcs_list)
        logger.debug(
            f"DEBUG (Backend _calculate_final_mosaic_grid - Dynamic Box): Appel avec {num_wcs} WCS (scale={scale_factor})."
        )
        self.update_progress(
            f"📐 Calcul de la grille de sortie dynamique ({num_wcs} WCS)..."
        )
        if num_wcs == 0:
            return None, None

        all_sky_corners_list = []
        for i, wcs_in in enumerate(all_input_wcs_list):
            if wcs_in is None or not wcs_in.is_celestial:
                continue
            if (
                wcs_in.pixel_shape is None
                and all_input_headers_list
                and i < len(all_input_headers_list)
            ):
                hdr = all_input_headers_list[i]
                n1 = hdr.get("NAXIS1")
                n2 = hdr.get("NAXIS2")
                if n1 and n2:
                    wcs_in.pixel_shape = (int(n1), int(n2))
            if wcs_in.pixel_shape is None:
                continue
            nx, ny = wcs_in.pixel_shape
            pixel_corners = np.array(
                [[0, 0], [nx - 1, 0], [nx - 1, ny - 1], [0, ny - 1]], dtype=np.float64
            )
            sky_corners = wcs_in.pixel_to_world(pixel_corners[:, 0], pixel_corners[:, 1])
            all_sky_corners_list.append(sky_corners)

        if not all_sky_corners_list:
            return None, None

        all_corners_flat_skycoord = skycoord_concatenate(all_sky_corners_list)

        center_ra = np.median([w.wcs.crval[0] for w in all_input_wcs_list])
        center_dec = np.median([w.wcs.crval[1] for w in all_input_wcs_list])

        local_tan = WCS(naxis=2)
        local_tan.wcs.ctype = ["RA---TAN", "DEC--TAN"]
        local_tan.wcs.crval = [center_ra, center_dec]
        local_tan.wcs.crpix = [0.0, 0.0]
        local_tan.wcs.cd = np.eye(2)

        xy = np.vstack(local_tan.world_to_pixel(all_corners_flat_skycoord)).T
        eigvals, eigvecs = np.linalg.eig(np.cov(xy, rowvar=False))
        theta = np.arctan2(eigvecs[1, 0], eigvecs[0, 0]) * 180 / np.pi

        rot = np.array([
            [np.cos(np.deg2rad(-theta)), -np.sin(np.deg2rad(-theta))],
            [np.sin(np.deg2rad(-theta)), np.cos(np.deg2rad(-theta))],
        ])
        xy_rot = xy @ rot.T
        minx, miny = xy_rot.min(axis=0)
        maxx, maxy = xy_rot.max(axis=0)

        scales_arcsec = []
        for w in all_input_wcs_list:
            try:
                scales_arcsec.append(np.mean(np.abs(proj_plane_pixel_scales(w))) * 3600.0)
            except Exception:
                pass
        final_pixel_scale_arcsec = float(np.median(scales_arcsec)) if scales_arcsec else 1.0
        final_pixel_scale_deg = final_pixel_scale_arcsec / 3600.0
        # Apply drizzle scale factor if requested
        if scale_factor and scale_factor != 1.0:
            final_pixel_scale_deg /= float(scale_factor)

        content_width_deg = maxx - minx
        content_height_deg = maxy - miny

        nw = int(np.ceil(content_width_deg / final_pixel_scale_deg)) + 4
        nh = int(np.ceil(content_height_deg / final_pixel_scale_deg)) + 4

        output_wcs = WCS(naxis=2)
        output_wcs.wcs.ctype = ["RA---TAN", "DEC--TAN"]
        output_wcs.wcs.crval = [center_ra, center_dec]
        # Center the mosaic so that the lower-left corner of the bounding box
        # maps to pixel (1, 1). This avoids negative pixel coordinates once
        # images are reprojected onto the final canvas.
        output_wcs.wcs.crpix = [-minx + 1.0, -miny + 1.0]
        cos_t = np.cos(np.deg2rad(theta))
        sin_t = np.sin(np.deg2rad(theta))
        output_wcs.wcs.cd = final_pixel_scale_deg * np.array([[-cos_t, sin_t], [sin_t, cos_t]])
        output_wcs.pixel_shape = (nw, nh)

        self.update_progress(
            f"🗺️ Global grid : dynamic box {(nh, nw)} px, theta={theta:.2f}°",
            "INFO",
        )
        logger.debug(
            f"DEBUG (Backend Grid Calc): dynamic grid {nw}x{nh}  scale={final_pixel_scale_arcsec:.3f} arcsec/pix  theta={theta:.2f}  factor={scale_factor}"
        )
        return output_wcs, (nh, nw)

    def _calculate_final_mosaic_grid(self, all_input_wcs_list, all_input_headers_list=None, scale_factor: float = 1.0):
        """Compute the final mosaic grid using ``find_optimal_celestial_wcs``.

        Parameters
        ----------
        all_input_wcs_list : list
            List of input :class:`~astropy.wcs.WCS` objects.
        all_input_headers_list : list, optional
            Optional list of FITS headers matching ``all_input_wcs_list`` used to
            recover missing ``pixel_shape`` information.
        scale_factor : float, optional
            Drizzle scale factor to apply to the output grid. The final pixel
            scale of the mosaic is divided by this factor. Defaults to ``1.0``.
        """

        num_wcs = len(all_input_wcs_list)
        logger.debug(
            f"DEBUG (Backend _calculate_final_mosaic_grid - Optimal): Appel avec {num_wcs} WCS (scale={scale_factor})."
        )
        self.update_progress(
            f"📐 Calcul de la grille de sortie ({num_wcs} WCS)..."
        )

        if num_wcs == 0:
            return None, None

        try:
            from reproject.mosaicking import find_optimal_celestial_wcs
        except Exception as e:
            logger.error("find_optimal_celestial_wcs unavailable: %s", e)
            find_optimal_celestial_wcs = None
        _fallback_grid = None

        valid_wcs = []
        valid_shapes_hw = []
        headers = all_input_headers_list or []

        for i, wcs_in in enumerate(all_input_wcs_list):
            if not isinstance(wcs_in, WCS) or not wcs_in.is_celestial:
                continue

            shape_hw = None

            if wcs_in.pixel_shape is not None:
                shape_hw = (wcs_in.pixel_shape[1], wcs_in.pixel_shape[0])
            elif i < len(headers):
                hdr = headers[i]
                n1 = hdr.get("NAXIS1")
                n2 = hdr.get("NAXIS2")
                if n1 and n2:
                    shape_hw = (int(n2), int(n1))
                    wcs_in.pixel_shape = (int(n1), int(n2))

            if shape_hw is None:
                continue

            valid_wcs.append(wcs_in)
            valid_shapes_hw.append(shape_hw)

        if not valid_wcs:
            return None, None

        inputs_for_optimal = []
        for wcs_obj, shape_hw in zip(valid_wcs, valid_shapes_hw):
            if wcs_obj.pixel_shape is None:
                wcs_obj.pixel_shape = (shape_hw[1], shape_hw[0])
            inputs_for_optimal.append((shape_hw, wcs_obj))

        sum_scales_deg = 0.0
        count_scales = 0
        for wcs_scale in valid_wcs:
            try:
                pixel_scales = proj_plane_pixel_scales(wcs_scale)
                scale_deg = np.mean(np.abs([s.to_value(u.deg) for s in pixel_scales]))
            except Exception:
                try:
                    scale_deg = np.sqrt(np.abs(np.linalg.det(wcs_scale.pixel_scale_matrix)))
                except Exception:
                    continue
            if np.isfinite(scale_deg) and scale_deg > 1e-10:
                sum_scales_deg += scale_deg
                count_scales += 1

        avg_scale_deg = 2.0 / 3600.0
        if count_scales > 0:
            avg_scale_deg = sum_scales_deg / count_scales

        target_res_deg_per_pix = avg_scale_deg / float(scale_factor or 1.0)

        try:
            if find_optimal_celestial_wcs:
                out_wcs, out_shape_hw = find_optimal_celestial_wcs(
                    inputs_for_optimal,
                    resolution=Angle(target_res_deg_per_pix, unit=u.deg),
                    auto_rotate=True,
                    projection="TAN",
                    reference=None,
                    frame="icrs",
                )
            else:
                raise ImportError("find_optimal_celestial_wcs unavailable")
        except Exception as e:
            logger.error("Error calling find_optimal_celestial_wcs: %s", e, exc_info=True)
            if _fallback_grid:
                out_wcs, out_shape_hw = _fallback_grid(valid_wcs, valid_shapes_hw, scale_factor)
            else:
                out_wcs, out_shape_hw = self._calculate_final_mosaic_grid_dynamic(valid_wcs, None, scale_factor)

        if out_wcs and out_shape_hw:
            expected_wh = (out_shape_hw[1], out_shape_hw[0])
            try:
                out_wcs.pixel_shape = expected_wh
                out_wcs.wcs.naxis1 = expected_wh[0]
                out_wcs.wcs.naxis2 = expected_wh[1]
            except Exception:
                pass

            self.update_progress(
                f"🗺️ Global grid : optimal {(out_shape_hw)} px",
                "INFO",
            )
            logger.debug(
                "DEBUG (Backend Grid Calc): optimal grid %dx%d scale=%.5f deg/pix",
                expected_wh[0], expected_wh[1], target_res_deg_per_pix,
            )

        return out_wcs, out_shape_hw


###########################################################################################################################################################

    def _prepare_global_reprojection_grid(self):
        """Solve all FITS files and compute the final mosaic grid."""
        self.update_progress("🔍 Pré-scan et résolution astrométrique de tous les fichiers...", 5)
        if not self.all_input_filepaths:
            try:
                self.all_input_filepaths = list(self.queue.queue)
            except Exception:
                self.all_input_filepaths = []

        wcs_list: list[WCS] = []
        header_list: list[fits.Header] = []

        solver_settings = {
            "local_solver_preference": self.local_solver_preference,
            "api_key": self.api_key,
            "astap_path": self.astap_path,
            "astap_data_dir": self.astap_data_dir,
            "astap_search_radius": self.astap_search_radius,
            "astap_downsample": self.astap_downsample,
            "astap_sensitivity": self.astap_sensitivity,
            "local_ansvr_path": self.local_ansvr_path,
            "scale_est_arcsec_per_pix": getattr(self, "reference_pixel_scale_arcsec", None),
            "use_radec_hints": False,
        }

        total = len(self.all_input_filepaths)

        def _solve_single(path):
            try:
                hdr_local = fits.getheader(path, memmap=False)
                if self.astrometry_solver:
                    wcs_obj_local = self.astrometry_solver.solve(
                        path, hdr_local, solver_settings, update_header_with_solution=False
                    )
                else:
                    wcs_obj_local = solve_image_wcs(
                        path, hdr_local, solver_settings, update_header_with_solution=False
<<<<<<< HEAD
                    )
                return path, hdr_local, wcs_obj_local, None
            except Exception as exc:
                return path, None, None, exc

        max_workers = max(1, (os.cpu_count() or 1) // 2)
        with concurrent.futures.ThreadPoolExecutor(max_workers=max_workers) as ex:
            futures = [ex.submit(_solve_single, fp) for fp in self.all_input_filepaths]
            for idx, fut in enumerate(concurrent.futures.as_completed(futures), 1):
                if self.stop_processing:
                    for f in futures:
                        f.cancel()
                    return False
                fpath, hdr, wcs_obj, err = fut.result()
                self.update_progress(
                    f"   Solving {idx}/{total}: {os.path.basename(fpath)}",
                    5 + int(35 * ((idx - 1) / max(total, 1))),
                )
                if err is not None:
                    self.update_progress(
                        f"⚠️ [Pré-scan] Erreur WCS sur {os.path.basename(fpath)}: {err}",
                        "WARN",
                    )
=======
                    )
                return path, hdr_local, wcs_obj_local, None
            except Exception as exc:
                return path, None, None, exc

        max_workers = max(1, (os.cpu_count() or 1) // 2)
        with concurrent.futures.ThreadPoolExecutor(max_workers=max_workers) as ex:
            futures = [ex.submit(_solve_single, fp) for fp in self.all_input_filepaths]
            for idx, fut in enumerate(concurrent.futures.as_completed(futures), 1):
                if self.stop_processing:
                    for f in futures:
                        f.cancel()
                    return False
                fpath, hdr, wcs_obj, err = fut.result()
                self.update_progress(
                    f"   Solving {idx}/{total}: {os.path.basename(fpath)}",
                    5 + int(35 * ((idx - 1) / max(total, 1))),
                )
                if err is not None:
                    self.update_progress(
                        f"⚠️ [Pré-scan] Erreur WCS sur {os.path.basename(fpath)}: {err}",
                        "WARN",
                    )
>>>>>>> e9e6d8ab
                elif wcs_obj and wcs_obj.is_celestial:
                    wcs_list.append(wcs_obj)
                    header_list.append(hdr)
                else:
                    self.update_progress(
                        f"⚠️ [Pré-scan] Échec résolution pour {os.path.basename(fpath)}",
                        "WARN",
                    )

        if not wcs_list:
            self.update_progress(
                "❌ Échec de la préparation de la grille : aucun WCS valide trouvé après résolution.",
                "ERROR",
            )
            return False

        if (
            len(wcs_list) == 1
            and self.reproject_between_batches
            and not self.is_mosaic_run
        ):
            # When doing classic stacking with reprojection of a single
            # file, use the dynamic bounding-box logic to avoid cropping.
            ref_wcs, ref_shape = self._calculate_final_mosaic_grid(
                wcs_list,
                header_list,
                scale_factor=self.drizzle_scale if self.drizzle_active_session else 1.0,
            )
        elif len(wcs_list) == 1:
            ref_wcs = wcs_list[0]
            ref_shape = ref_wcs.pixel_shape
        else:
            ref_wcs, ref_shape = self._calculate_final_mosaic_grid(
                wcs_list,
                header_list,
                scale_factor=self.drizzle_scale if self.drizzle_active_session else 1.0,
            )
            if ref_wcs is None:
                self.update_progress("❌ Échec du calcul de la grille de sortie globale.", "ERROR")
                return False

        self.reference_wcs_object = ref_wcs
        self.reference_shape = ref_shape
        self.reference_header_for_wcs = ref_wcs.to_header(relax=True)
        try:
            self.reference_wcs_object.pixel_shape = (
                self.reference_shape[1],
                self.reference_shape[0],
            )
            self.reference_wcs_object._naxis1 = self.reference_shape[1]
            self.reference_wcs_object._naxis2 = self.reference_shape[0]
        except Exception:
            pass

        self.reproject_between_batches = True

        crval_str = ", ".join(f"{x:.5f}" for x in self.reference_wcs_object.wcs.crval)
        self.update_progress(
            f"🗺️ Grille globale finale prête – Centre={crval_str}, Shape={self.reference_shape}",
            "INFO",
        )

        self._ensure_memmaps_match_reference()

        return True



    def _recalculate_total_batches(self):
        """Estimates the total number of batches based on files_in_queue."""
        if self.batch_size > 0: self.total_batches_estimated = math.ceil(self.files_in_queue / self.batch_size)
        else: self.update_progress(f"⚠️ Taille de lot invalide ({self.batch_size}), impossible d'estimer le nombre total de lots."); self.total_batches_estimated = 0




################################################################################################################################################





    def _calculate_quality_metrics(self, image_data):
        """Calculates SNR and Star Count, WITH ADDED LOGGING.""" # Docstring updated
        scores = {'snr': 0.0, 'stars': 0.0}
        # --- Added: Get filename for logging ---
        # We need the filename here. Since it's not passed directly, we'll have to
        # rely on it being logged just before this function is called in _process_file.
        # This isn't ideal, but avoids major refactoring for diagnostics.
        # The log message in _process_file before calling this will provide context.
        # --- End Added ---

        if image_data is None: return scores # Should not happen if called correctly

        # --- Calculate SNR ---
        snr = 0.0
        try:
            if image_data.ndim == 3 and image_data.shape[2] == 3:
                # Use luminance for SNR calculation
                data_for_snr = 0.299 * image_data[..., 0] + 0.587 * image_data[..., 1] + 0.114 * image_data[..., 2]
            elif image_data.ndim == 2:
                data_for_snr = image_data
            else:
                # self.update_progress(f"⚠️ Format non supporté pour SNR (fichier ?)") # Logged before
                raise ValueError("Unsupported image format for SNR")

            finite_data = data_for_snr[np.isfinite(data_for_snr)]
            if finite_data.size < 50: # Need enough pixels
                 # self.update_progress(f"⚠️ Pas assez de pixels finis pour SNR (fichier ?)") # Logged before
                 raise ValueError("Not enough finite pixels for SNR")

            signal = np.median(finite_data)
            mad = np.median(np.abs(finite_data - signal)) # Median Absolute Deviation
            noise_std = max(mad * 1.4826, 1e-9) # Approx std dev from MAD, avoid zero
            snr = signal / noise_std
            scores['snr'] = np.clip(snr, 0.0, 1000.0) # Clip SNR to a reasonable range

        except Exception as e:
             # Error message will be logged before returning from _process_file
             # self.update_progress(f"⚠️ Erreur calcul SNR (fichier ?): {e}")
             scores['snr'] = 0.0

      
        # --- Calculate Star Count ---
        num_stars = 0
        try:
            transform, (source_list, _target_list) = aa.find_transform(image_data, image_data)
            num_stars = len(source_list)
            max_stars_for_score = 200.0
            scores['stars'] = np.clip(num_stars / max_stars_for_score, 0.0, 1.0)

        except (aa.MaxIterError, ValueError) as star_err: # Handles specific astroalign errors
            self.update_progress(f"      Quality Scores -> Warning: Failed finding stars ({type(star_err).__name__}). Stars score set to 0.")
            scores = {'snr': scores.get('snr', 0.0), 'stars': 0.0} # Explicitly set scores
            return scores # Return immediately

        except Exception as e: # Handles any other unexpected error
            self.update_progress(f"      Quality Scores -> Error calculating stars: {e}. Stars score set to 0.")
            scores = {'snr': scores.get('snr', 0.0), 'stars': 0.0} # Explicitly set scores
            return scores # Return immediately

        # --- This section is ONLY reached if the 'try' block succeeds ---
        self.update_progress(f"      Quality Scores -> SNR: {scores['snr']:.2f}, Stars: {scores['stars']:.3f} ({num_stars} raw)")
        return scores # Return the successfully calculated scores



##################################################################################################################


    def set_progress_callback(self, callback):
        """Définit la fonction de rappel pour les mises à jour de progression."""
        # logger.debug("DEBUG QM: Appel de set_progress_callback.") # Optionnel
        self.progress_callback = callback
        # Passer le callback à l'aligneur astroalign s'il existe
        if hasattr(self, 'aligner') and self.aligner is not None and hasattr(self.aligner, 'set_progress_callback') and callable(callback):
            try:
                # logger.debug("DEBUG QM: Tentative de configuration callback sur aligner (astroalign)...")
                self.aligner.set_progress_callback(callback)
                # logger.debug("DEBUG QM: Callback aligner (astroalign) configuré.")
            except Exception as e_align_cb: 
                logger.debug(f"Warning QM: Could not set progress callback on aligner (astroalign): {e_align_cb}")
        # Passer le callback à l'aligneur local s'il existe
        if hasattr(self, 'local_aligner_instance') and self.local_aligner_instance is not None and \
           hasattr(self.local_aligner_instance, 'set_progress_callback') and callable(callback):
            try:
                # logger.debug("DEBUG QM: Tentative de configuration callback sur local_aligner_instance...")
                self.local_aligner_instance.set_progress_callback(callback)
                # logger.debug("DEBUG QM: Callback local_aligner_instance configuré.")
            except Exception as e_local_cb:
                logger.debug(f"Warning QM: Could not set progress callback on local_aligner_instance: {e_local_cb}")

################################################################################################################################################




    def set_preview_callback(self, callback):
        """Définit la fonction de rappel pour les mises à jour de l'aperçu."""
        logger.debug("DEBUG QM: Appel de set_preview_callback (VERSION ULTRA PROPRE).") 
        self.preview_callback = callback
        
################################################################################################################################################







    def _worker(self):
        """
        Thread principal pour le traitement des images.
        """
        logger.debug("\n" + "=" * 10 + f" DEBUG QM [_worker V_NoDerotation]: Initialisation du worker " + "=" * 10)
        self.processing_active = True
        self.processing_error = None
        # start_time_session = time.monotonic() # Décommenter si besoin
        self._eta_start_time = time.monotonic()

        reference_image_data_for_global_alignment = None
        reference_header_for_global_alignment = None
        mosaic_ref_panel_image_data = None # Utilisé seulement si local_fast_fallback
        mosaic_ref_panel_header = None     # Utilisé seulement si local_fast_fallback

        current_batch_items_with_masks_for_stack_batch = []
        self.intermediate_drizzle_batch_files = []
        solved_items_for_final_reprojection = []
        all_aligned_files_with_info_for_mosaic = []

        # --- 0.B Détermination du mode d'opération (basé sur self.xxx settés par start_processing) ---
        use_local_aligner_for_this_mosaic_run = (
            self.is_mosaic_run and
            self.mosaic_alignment_mode in ["local_fast_fallback", "local_fast_only"] and
            _LOCAL_ALIGNER_AVAILABLE and
            self.local_aligner_instance is not None
        )
        use_wcs_fallback_if_local_fails = ( # Utilisé seulement si use_local_aligner_for_this_mosaic_run est True
            use_local_aligner_for_this_mosaic_run and
            self.mosaic_alignment_mode == "local_fast_fallback"
        )
        use_astrometry_per_panel_mosaic = (
            self.is_mosaic_run and
            self.mosaic_alignment_mode == "astrometry_per_panel"
        )

        logger.debug(f"DEBUG QM [_worker V_NoDerotation]: Configuration de la session:")
        logger.debug(f"  - is_mosaic_run: {self.is_mosaic_run}")
        if self.is_mosaic_run:
            logger.debug(f"    - mosaic_alignment_mode: '{self.mosaic_alignment_mode}'")
            logger.debug(f"    - -> Utilisation Aligneur Local (FastAligner): {use_local_aligner_for_this_mosaic_run}")
            if use_local_aligner_for_this_mosaic_run:
                logger.debug(f"      - Fallback WCS si FastAligner échoue: {use_wcs_fallback_if_local_fails}")
            logger.debug(f"    - -> Utilisation Astrometry par Panneau: {use_astrometry_per_panel_mosaic}") # Crucial
        logger.debug(f"  - drizzle_active_session (pour stacking standard non-mosaïque): {self.drizzle_active_session}")
        if self.drizzle_active_session and not self.is_mosaic_run:
            logger.debug(f"    - drizzle_mode (standard): '{self.drizzle_mode}'")

        path_of_processed_ref_panel_basename = None # Pour skipper le panneau d'ancre si local_fast_fallback
        
        # Récupérer les paramètres Drizzle spécifiques à la mosaïque depuis mosaic_settings_dict
        mosaic_drizzle_kernel_effective = str(self.mosaic_settings_dict.get('kernel', "square"))
        mosaic_drizzle_pixfrac_effective = float(self.mosaic_settings_dict.get('pixfrac', 1.0))
        mosaic_drizzle_fillval_effective = str(self.mosaic_settings_dict.get('fillval', "0.0"))
        mosaic_drizzle_wht_threshold_effective = float(self.mosaic_settings_dict.get('wht_threshold', 0.01))

        # Les paramètres globaux de Drizzle (self.drizzle_kernel, self.drizzle_pixfrac, etc.)
        # sont déjà configurés par start_processing.
        # Ici, nous les *surchargons* avec les valeurs spécifiques à la mosaïque si le mode mosaïque est actif.
        if self.is_mosaic_run:
            self.drizzle_kernel = mosaic_drizzle_kernel_effective
            self.drizzle_pixfrac = mosaic_drizzle_pixfrac_effective
            self.drizzle_fillval = mosaic_drizzle_fillval_effective # <-- Assurez-vous que cet attribut existe sur self
            self.drizzle_wht_threshold = mosaic_drizzle_wht_threshold_effective # <-- Assurez-vous que cet attribut existe sur self

            logger.debug(f"DEBUG QM [_worker]: Mode Mosaïque ACTIF. Surcharge des paramètres Drizzle globaux:")
            logger.debug(f"  -> self.drizzle_kernel mis à '{self.drizzle_kernel}' (depuis mosaic_settings)")
            logger.debug(f"  -> self.drizzle_pixfrac mis à '{self.drizzle_pixfrac}' (depuis mosaic_settings)")
            logger.debug(f"  -> self.drizzle_fillval mis à '{self.drizzle_fillval}' (depuis mosaic_settings)")
            logger.debug(f"  -> self.drizzle_wht_threshold mis à '{self.drizzle_wht_threshold}' (depuis mosaic_settings)")
        else:
            # S'assurer que les attributs spécifiques à la mosaïque (qui ne sont pas self.drizzle_*)
            # ont une valeur par défaut, même si le mode mosaïque n'est pas actif.
            # Cela évite des erreurs si on les lit par erreur dans d'autres branches de code.
            # (Si vos attributs `mosaic_drizzle_kernel` etc. ne sont pas déjà initialisés dans `__init__`,
            # il faudrait les initialiser ici. Actuellement, ils le sont via `start_processing` ou `initialize`
            # donc ce bloc 'else' est pour la clarté mais pas strictement nécessaire ici si le flux est correct.)
            pass # Les attributs self.mosaic_drizzle_xyz sont déjà settés par start_processing et ne sont pas lus ici.
        

        try:

            # =====================================================================================
            # === SECTION 1: PRÉPARATION DE L'IMAGE DE RÉFÉRENCE ET DU/DES WCS DE RÉFÉRENCE ===
            # =====================================================================================
        
            self.update_progress("⭐ Préparation image(s) de référence...")
            
            # --- Détermination du dossier et des fichiers pour la référence ---
            files_for_ref_scan = [] 
            folder_for_ref_scan = None
            if self.current_folder and os.path.isdir(self.current_folder):
                files_for_ref_scan = sorted([f for f in os.listdir(self.current_folder) if f.lower().endswith((".fit", ".fits"))])
                if files_for_ref_scan: folder_for_ref_scan = self.current_folder
            
            if not files_for_ref_scan and hasattr(self, 'additional_folders') and self.additional_folders:
                first_additional = self.additional_folders[0]
                if os.path.isdir(first_additional):
                    files_for_ref_scan_add = sorted([f for f in os.listdir(first_additional) if f.lower().endswith((".fit", ".fits"))])
                    if files_for_ref_scan_add: 
                        files_for_ref_scan = files_for_ref_scan_add
                        folder_for_ref_scan = first_additional
                        logger.debug(f"DEBUG QM [_worker]: Dossier initial vide/invalide, utilisation du premier dossier additionnel '{os.path.basename(folder_for_ref_scan)}' pour la référence.")
            
            if not files_for_ref_scan or not folder_for_ref_scan: 
                raise RuntimeError("Aucun fichier FITS trouvé dans les dossiers d'entrée initiaux pour déterminer la référence.")
            # --- Fin logique dossier/fichiers référence ---

            # Configuration de self.aligner pour _get_reference_image
            self.aligner.correct_hot_pixels = self.correct_hot_pixels 
            self.aligner.hot_pixel_threshold = self.hot_pixel_threshold
            self.aligner.neighborhood_size = self.neighborhood_size
            self.aligner.bayer_pattern = self.bayer_pattern
            # self.aligner.reference_image_path est déjà setté dans start_processing

            logger.debug(f"DEBUG QM [_worker]: Appel à self.aligner._get_reference_image avec dossier '{os.path.basename(folder_for_ref_scan)}' pour la référence de base/globale...")
            # _get_reference_image DOIT s'assurer que s'il ajoute _SOURCE_PATH à son header interne
            # avant de sauvegarder reference_image.fit, il utilise os.path.basename().
            # C'est la source de l'erreur "keyword too long".
            reference_image_data_for_global_alignment, reference_header_for_global_alignment = self.aligner._get_reference_image(
                folder_for_ref_scan, 
                files_for_ref_scan,
                self.output_folder  
            )
            if reference_image_data_for_global_alignment is None or reference_header_for_global_alignment is None:
                raise RuntimeError("Échec critique obtention image/header de référence de base (globale/premier panneau).")

            # Préparation du header qui sera utilisé pour le WCS de référence global
            self.reference_header_for_wcs = reference_header_for_global_alignment.copy() 
            
            # La clé '_SOURCE_PATH' dans reference_header_for_global_alignment vient de
            # la logique interne de _get_reference_image. Si cette clé contient un chemin complet,
            # nous devons extraire le nom de base pour nos propres besoins.
            # Le fichier reference_image.fit lui-même (s'il contient _SOURCE_PATH) doit avoir été sauvegardé
            # par _get_reference_image en utilisant déjà un nom de base pour ce mot-clé.
            original_source_path_from_ref_fits = reference_header_for_global_alignment.get('_SOURCE_PATH')

            if original_source_path_from_ref_fits:
                source_basename_for_wcs_ref = os.path.basename(str(original_source_path_from_ref_fits))
                # Utiliser une clé claire pour indiquer que c'est le nom de base du fichier de référence
                self.reference_header_for_wcs['REF_FNAME'] = (source_basename_for_wcs_ref, "Basename of the source file for global WCS reference")
                
                # Pour la logique de mosaïque locale, path_of_processed_ref_panel_basename
                # doit aussi être juste le nom de base.
                if use_local_aligner_for_this_mosaic_run: 
                    path_of_processed_ref_panel_basename = source_basename_for_wcs_ref
                    logger.debug(f"DEBUG QM [_worker]: Panneau d'ancre identifié par basename: {path_of_processed_ref_panel_basename}")
            else:
                # Si _SOURCE_PATH n'est pas dans le header de reference_image.fit, on ne peut pas le définir
                # Cela pourrait arriver si _get_reference_image ne l'ajoute pas.
                logger.debug("WARN QM [_worker]: Mot-clé '_SOURCE_PATH' non trouvé dans le header de l'image de référence globale.")
                if use_local_aligner_for_this_mosaic_run:
                     path_of_processed_ref_panel_basename = "unknown_reference_panel.fits" # Fallback

            ref_temp_processing_dir = os.path.join(self.output_folder, "temp_processing")
            reference_image_path_for_solver = os.path.join(ref_temp_processing_dir, "reference_image.fit")
            
            # À ce stade, reference_image.fit doit exister, sinon l'erreur que tu as eue se produira.
            if not os.path.exists(reference_image_path_for_solver):
                # Cette erreur devrait être prévenue si _get_reference_image fonctionne correctement
                # ET si la correction pour _SOURCE_PATH trop long est appliquée DANS _get_reference_image.
                raise RuntimeError(f"CRITICAL: Fichier de référence '{reference_image_path_for_solver}' non trouvé après appel à _get_reference_image. Vérifier la logique de sauvegarde dans SeestarAligner._get_reference_image pour les headers longs.")

            logger.debug(f"DEBUG QM [_worker]: Image de référence de base (pour shape et solving) prête: {reference_image_path_for_solver}")



            # --- 1.A Plate-solving de la référence ---
            if self.drizzle_active_session or self.is_mosaic_run or self.reproject_between_batches:
                self.update_progress(
                    "DEBUG WORKER: Section 1.A - Plate-solving de la référence..."
                )
            else:
                logger.debug(
                    "DEBUG QM [_worker]: Plate-solving de la référence ignoré (mode Stacking Classique sans reprojection)."
                )
            self.reference_wcs_object = None
            temp_wcs_ancre = None  # Spécifique pour la logique mosaïque locale

            logger.debug(f"!!!! DEBUG _WORKER AVANT CRÉATION DICT SOLVEUR ANCRE !!!!")
            logger.debug(f"    self.is_mosaic_run = {self.is_mosaic_run}")
            logger.debug(f"    self.local_solver_preference = '{getattr(self, 'local_solver_preference', 'NON_DÉFINI')}'")
            logger.debug(f"    self.astap_search_radius = {getattr(self, 'astap_search_radius', 'NON_DÉFINI')}")
            logger.debug(f"    self.reference_pixel_scale_arcsec = {self.reference_pixel_scale_arcsec}")

            solver_settings_for_ref_anchor = {
                'local_solver_preference': self.local_solver_preference,
                'api_key': self.api_key,
                'astap_path': self.astap_path,
                'astap_data_dir': self.astap_data_dir,
                'astap_search_radius': self.astap_search_radius,
                'astap_downsample': self.astap_downsample,
                'astap_sensitivity': self.astap_sensitivity,
                'local_ansvr_path': self.local_ansvr_path,
                'scale_est_arcsec_per_pix': self.reference_pixel_scale_arcsec, # Peut être None au premier passage
                'scale_tolerance_percent': 20,
                'ansvr_timeout_sec': getattr(self, 'ansvr_timeout_sec', 120),
                'astap_timeout_sec': getattr(self, 'astap_timeout_sec', 120),
                'astrometry_net_timeout_sec': getattr(self, 'astrometry_net_timeout_sec', 300)
            }
            # (Vos logs pour le contenu de solver_settings_for_ref_anchor peuvent rester ici)
            logger.debug(f"DEBUG QM (_worker): Contenu de solver_settings_for_ref_anchor:") 
            for key_s, val_s in solver_settings_for_ref_anchor.items():               
                if key_s == 'api_key': logger.debug(f"    '{key_s}': '{'Présente' if val_s else 'Absente'}'")
                else: logger.debug(f"    '{key_s}': '{val_s}'")

            logger.debug(f"!!!! DEBUG _worker AVANT BLOC IF/ELIF POUR SOLVING ANCRE (SECTION 1.A) !!!! self.is_mosaic_run = {self.is_mosaic_run}")

            # --- CAS 1: Mosaïque Locale (FastAligner avec ou sans fallback WCS) ---
            if use_local_aligner_for_this_mosaic_run: # Flag défini au tout début de _worker
                self.update_progress("⭐ Mosaïque Locale: Traitement du panneau de référence (ancrage)...")
                mosaic_ref_panel_image_data = reference_image_data_for_global_alignment 
                mosaic_ref_panel_header = self.reference_header_for_wcs.copy()
                
                if reference_header_for_global_alignment.get('_SOURCE_PATH'):
                    # path_of_processed_ref_panel_basename est déjà défini plus haut
                    mosaic_ref_panel_header['_PANREF_FN'] = (path_of_processed_ref_panel_basename, "Base name of this mosaic ref panel source")

                if self.astrometry_solver and os.path.exists(reference_image_path_for_solver):
                    self.update_progress("   -> Mosaïque Locale: Tentative résolution astrométrique ancre via self.astrometry_solver.solve...")
                    temp_wcs_ancre = self.astrometry_solver.solve(
                        reference_image_path_for_solver,
                        mosaic_ref_panel_header, 
                        settings=solver_settings_for_ref_anchor,
                        update_header_with_solution=True
                    )
                    if temp_wcs_ancre: self.update_progress("   -> Mosaïque Locale: Astrometry (via solveur) ancre RÉUSSI.")
                    else: self.update_progress("   -> Mosaïque Locale: Astrometry (via solveur) ancre ÉCHOUÉ.")
                else:
                    self.update_progress("   -> Mosaïque Locale: AstrometrySolver non dispo ou fichier réf. manquant. Solving ancre impossible.", "ERROR")

                if temp_wcs_ancre is None: 
                    self.update_progress("   ⚠️ Échec de tous les solveurs pour panneau de référence. Tentative WCS approximatif (fallback)...")
                    _cwfh_func = None; from ..enhancement.drizzle_integration import _create_wcs_from_header as _cwfh; _cwfh_func = _cwfh
                    if _cwfh_func: temp_wcs_ancre = _cwfh_func(mosaic_ref_panel_header)
                    if temp_wcs_ancre and temp_wcs_ancre.is_celestial:
                         nx_hdr_a = mosaic_ref_panel_header.get('NAXIS1'); ny_hdr_a = mosaic_ref_panel_header.get('NAXIS2')
                         if nx_hdr_a and ny_hdr_a: temp_wcs_ancre.pixel_shape = (int(nx_hdr_a), int(ny_hdr_a))
                         elif hasattr(mosaic_ref_panel_image_data,'shape'): temp_wcs_ancre.pixel_shape=(mosaic_ref_panel_image_data.shape[1],mosaic_ref_panel_image_data.shape[0])
                
                if temp_wcs_ancre is None: raise RuntimeError("Mosaïque Locale: Échec critique obtention WCS pour panneau de référence.")
                self.reference_wcs_object = temp_wcs_ancre 
                
                if self.reference_wcs_object and hasattr(self.reference_wcs_object, 'pixel_scale_matrix'): # Mettre à jour l'échelle globale
                    try: self.reference_pixel_scale_arcsec = np.sqrt(np.abs(np.linalg.det(self.reference_wcs_object.pixel_scale_matrix))) * 3600.0
                    except: pass # Ignorer si erreur de calcul

                if self.reference_wcs_object: logger.debug(f"  DEBUG QM [_worker]: Infos WCS du Panneau d'Ancrage (self.reference_wcs_object): CRVAL={self.reference_wcs_object.wcs.crval if self.reference_wcs_object.wcs else 'N/A'} ...");
                
                mat_identite_ref_panel = np.array([[1.,0.,0.],[0.,1.,0.]], dtype=np.float32)
                valid_mask_ref_panel_pixels = np.ones(mosaic_ref_panel_image_data.shape[:2], dtype=bool)
                all_aligned_files_with_info_for_mosaic.append((mosaic_ref_panel_image_data.copy(), mosaic_ref_panel_header.copy(), self.reference_wcs_object, mat_identite_ref_panel, valid_mask_ref_panel_pixels))
                self.aligned_files_count += 1; self.processed_files_count += 1
                logger.debug(f"DEBUG QM [_worker]: Mosaïque Locale: Panneau de référence ajouté à all_aligned_files_with_info_for_mosaic.")

            # --- CAS 2: Mosaïque Astrometry.net par panneau, Drizzle Standard ou Reprojection entre lots ---
            elif self.drizzle_active_session or use_astrometry_per_panel_mosaic or self.reproject_between_batches:  # `use_astrometry_per_panel_mosaic` est True si mode mosaique="astrometry_per_panel"
                self.update_progress("DEBUG WORKER: Branche Drizzle Std / AstroMosaic / ReprojectBatches pour référence globale...")
                if self.astrometry_solver and os.path.exists(reference_image_path_for_solver):
                    self.update_progress("   -> Drizzle Std/AstroMosaic: Tentative résolution astrométrique réf. globale via self.astrometry_solver.solve...")
                    self.reference_wcs_object = self.astrometry_solver.solve(
                        reference_image_path_for_solver,
                        self.reference_header_for_wcs, 
                        settings=solver_settings_for_ref_anchor, # Utilise le même dict de settings que pour l'ancre
                        update_header_with_solution=True
                    )
                else:
                    self.update_progress("   -> Drizzle Std/AstroMosaic: AstrometrySolver non dispo ou fichier réf. manquant. Solving réf. globale impossible.", "ERROR")
                    self.reference_wcs_object = None
                
                if self.reference_wcs_object is None: # Si solving a échoué
                    self.update_progress("ERREUR WORKER: Échec plate-solving réf. principale (Drizzle Std / AstroMosaic). Tentative WCS approximatif...", "WARN")
                    # Fallback WCS approximatif pour Drizzle Standard / Mosaïque Astrometry.net per Panel
                    _cwfh_func_std_driz = None; from ..enhancement.drizzle_integration import _create_wcs_from_header as _cwfh_std; _cwfh_func_std_driz = _cwfh_std
                    if _cwfh_func_std_driz: self.reference_wcs_object = _cwfh_func_std_driz(self.reference_header_for_wcs)
                    if not (self.reference_wcs_object and self.reference_wcs_object.is_celestial):
                        raise RuntimeError("Échec critique obtention WCS pour Drizzle standard ou Mosaïque Astrometry (même après fallback).")
                    self.update_progress("   -> WCS approximatif pour réf. globale créé (pour Drizzle Std / AstroMosaic).", "INFO")

                # Si on a un WCS (résolu ou approximatif)
                self.update_progress("   -> Drizzle Std/AstroMosaic: WCS pour réf. globale obtenu (résolu ou approx).")
                if self.reference_wcs_object.pixel_shape is None:
                     nx_ref_hdr = self.reference_header_for_wcs.get('NAXIS1', reference_image_data_for_global_alignment.shape[1])
                     ny_ref_hdr = self.reference_header_for_wcs.get('NAXIS2', reference_image_data_for_global_alignment.shape[0])
                     self.reference_wcs_object.pixel_shape = (int(nx_ref_hdr), int(ny_ref_hdr))



                if hasattr(self.reference_wcs_object, 'pixel_scale_matrix'): # Mettre à jour l'échelle globale
                    try: self.reference_pixel_scale_arcsec = np.sqrt(np.abs(np.linalg.det(self.reference_wcs_object.pixel_scale_matrix))) * 3600.0
                    except: pass

                logger.debug(f"  DEBUG QM [_worker]: Infos WCS de Référence Globale: CRVAL={self.reference_wcs_object.wcs.crval if self.reference_wcs_object.wcs else 'N/A'} ...");
            
            logger.debug(f"!!!! DEBUG _worker APRÈS BLOC IF/ELIF POUR SOLVING ANCRE (SECTION 1.A) !!!! self.is_mosaic_run = {self.is_mosaic_run}")

            # --- Initialisation grille Drizzle Standard (si applicable pour un run NON-mosaïque) ---
            if self.drizzle_active_session and not self.is_mosaic_run:
                self.update_progress(
                    "DEBUG WORKER: Initialisation grille de sortie pour Drizzle Standard...",
                    "DEBUG_DETAIL",
                )
                if self.reference_wcs_object and hasattr(reference_image_data_for_global_alignment, 'shape'):
                    ref_shape_for_drizzle_grid_hw = reference_image_data_for_global_alignment.shape[:2]
                    try:
                        if self.drizzle_output_wcs is None or self.drizzle_output_shape_hw is None:
                            self.drizzle_output_wcs, self.drizzle_output_shape_hw = self._create_drizzle_output_wcs(
                                self.reference_wcs_object,
                                ref_shape_for_drizzle_grid_hw,
                                self.drizzle_scale,
                            )
                            if self.drizzle_output_wcs is None or self.drizzle_output_shape_hw is None:
                                raise RuntimeError(
                                    "Échec de _create_drizzle_output_wcs (retourne None) pour Drizzle Standard."
                                )
                        logger.debug(
                            f"DEBUG QM [_worker]: Grille de sortie Drizzle Standard initialisée: Shape={self.drizzle_output_shape_hw}"
                        )
                        self.update_progress(
                            f"   Grille Drizzle Standard prête: {self.drizzle_output_shape_hw}",
                            "INFO",
                        )
                    except Exception as e_grid_driz:
                        error_msg_grid = f"Échec critique création grille de sortie Drizzle Standard: {e_grid_driz}"
                        self.update_progress(error_msg_grid, "ERROR")
                        raise RuntimeError(error_msg_grid)
                else:
                    error_msg_ref_driz = "Référence WCS ou shape de l'image de référence globale manquante pour initialiser la grille Drizzle Standard."
                    self.update_progress(error_msg_ref_driz, "ERROR"); raise RuntimeError(error_msg_ref_driz)
            
            logger.debug(f"!!!! DEBUG _worker POST SECTION 1 (après init grille Drizzle si applicable) !!!! self.is_mosaic_run = {self.is_mosaic_run}")
            
            self.update_progress("DEBUG WORKER: Fin Section 1 (Préparation Référence).") # Message plus général
            self.update_progress("⭐ Référence(s) prête(s).", 5)
            self._recalculate_total_batches()

            self.update_progress(
                f"▶️ Démarrage boucle principale (En file: {self.files_in_queue} | Lots Estimés: {self.total_batches_estimated if self.total_batches_estimated > 0 else '?'})..."
            )

            # ============================================================
            # === SECTION 2 : BOUCLE PRINCIPALE DE TRAITEMENT DES IMAGES ===
            # ============================================================
            iteration_count = 0
            # self.update_progress("DEBUG WORKER: ENTRÉE IMMINENTE DANS LA BOUCLE while not self.stop_processing...") # Peut être un peu verbeux
            
            while not self.stop_processing:
                iteration_count += 1
                
                logger.debug(f"!!!! DEBUG _worker LOOP START iter {iteration_count}: self.is_mosaic_run = {self.is_mosaic_run}, "
                      f"self.mosaic_alignment_mode = '{self.mosaic_alignment_mode}', "
                      f"self.drizzle_active_session = {self.drizzle_active_session}, "
                      f"self.drizzle_mode = '{self.drizzle_mode}'")
                
                # Log existant (bon à garder)
                logger.debug(f"DEBUG QM [_worker V_LoopFocus - Loop Iter]: DÉBUT Itération #{iteration_count}. " 
                      f"Queue approx: {self.queue.qsize()}. "
                      f"Mosaic list AVANT GET: {len(all_aligned_files_with_info_for_mosaic)}")

                file_path = None 
                file_name_for_log = "FichierInconnu" 

                try:
                    file_path = self.queue.get(timeout=1.0) 
                    file_name_for_log = os.path.basename(file_path)
                    logger.debug(f"DEBUG QM [_worker V_LoopFocus / Boucle Principale]: Traitement fichier '{file_name_for_log}' depuis la queue.")

                    if path_of_processed_ref_panel_basename and file_name_for_log == path_of_processed_ref_panel_basename:
                        self.update_progress(f"   [WorkerLoop] Panneau d'ancre '{file_name_for_log}' déjà traité. Ignoré dans la boucle principale.")
                        logger.debug(f"DEBUG QM [_worker V_LoopFocus]: Panneau d'ancre '{file_name_for_log}' skippé car déjà traité (path_of_processed_ref_panel_basename='{path_of_processed_ref_panel_basename}').")
                        self.processed_files_count += 1 
                        self.queue.task_done()
                        continue 

                    item_result_tuple = None 

                    logger.debug(f"  DEBUG _worker (iter {iteration_count}): PRE-CALL _process_file pour '{file_name_for_log}'")
                    logger.debug(f"    - use_local_aligner_for_this_mosaic_run: {use_local_aligner_for_this_mosaic_run}")
                    logger.debug(f"    - use_astrometry_per_panel_mosaic: {use_astrometry_per_panel_mosaic}")
                    logger.debug(f"    - self.is_mosaic_run (juste avant if/elif): {self.is_mosaic_run}")

                    if use_local_aligner_for_this_mosaic_run: 
                        logger.debug(f"  DEBUG _worker (iter {iteration_count}): Entrée branche 'use_local_aligner_for_this_mosaic_run' pour _process_file.") # DEBUG
                        item_result_tuple = self._process_file(
                            file_path,
                            reference_image_data_for_global_alignment, 
                            solve_astrometry_for_this_file=False,      
                            fa_orb_features_config=self.fa_orb_features,
                            fa_min_abs_matches_config=self.fa_min_abs_matches,
                            fa_min_ransac_inliers_value_config=self.fa_min_ransac_raw,
                            fa_ransac_thresh_config=self.fa_ransac_thresh,
                            daofind_fwhm_config=self.fa_daofind_fwhm,
                            daofind_threshold_sigma_config=self.fa_daofind_thr_sig,
                            max_stars_to_describe_config=self.fa_max_stars_descr
                        )
                        
                        self.processed_files_count += 1 # Mis ici car _process_file est appelé
                        if item_result_tuple and isinstance(item_result_tuple, tuple) and len(item_result_tuple) == 6 and \
                           item_result_tuple[0] is not None and \
                           item_result_tuple[3] is not None and isinstance(item_result_tuple[3], WCS) and \
                           item_result_tuple[4] is not None: 
                            
                            panel_data, panel_header, _scores, panel_wcs, panel_matrix_m, panel_mask = item_result_tuple
                            all_aligned_files_with_info_for_mosaic.append(
                                (panel_data, panel_header, panel_wcs, panel_matrix_m, panel_mask)
                            )
                            self.aligned_files_count += 1
                            align_method_used_log = panel_header.get('_ALIGN_METHOD_LOG', ('Unknown',None))[0]
                            logger.debug(f"  DEBUG QM [_worker / Mosaïque Locale]: Panneau '{file_name_for_log}' traité ({align_method_used_log}) et ajouté à all_aligned_files_with_info_for_mosaic.")
                        else:
                            self.failed_align_count += 1
                            logger.debug(f"  DEBUG QM [_worker / Mosaïque Locale]: Échec traitement/alignement panneau '{file_name_for_log}'. _process_file a retourné: {item_result_tuple}")
                            if hasattr(self, '_move_to_unaligned'): self._move_to_unaligned(file_path)

                    elif use_astrometry_per_panel_mosaic: 
                        logger.debug(f"  DEBUG _worker (iter {iteration_count}): Entrée branche 'use_astrometry_per_panel_mosaic' pour _process_file.") # DEBUG
                        item_result_tuple = self._process_file(
                            file_path,
                            reference_image_data_for_global_alignment, # Passé mais pas utilisé pour l'alignement direct dans ce mode
                            solve_astrometry_for_this_file=True
                        )
                        self.processed_files_count += 1
                        if item_result_tuple and isinstance(item_result_tuple, tuple) and len(item_result_tuple) == 6 and \
                           item_result_tuple[0] is not None and \
                           item_result_tuple[3] is not None and isinstance(item_result_tuple[3], WCS):
                            
                            panel_data, panel_header, _scores, wcs_object_panel, M_returned, valid_mask_panel = item_result_tuple
                            M_to_store = M_returned if M_returned is not None else np.array([[1.,0.,0.],[0.,1.,0.]], dtype=np.float32)
                            all_aligned_files_with_info_for_mosaic.append(
                                (panel_data, panel_header, wcs_object_panel, M_to_store, valid_mask_panel)
                            )
                            self.aligned_files_count += 1
                            align_method_used_log = panel_header.get('_ALIGN_METHOD_LOG', ('Unknown',None))[0]
                            logger.debug(f"  DEBUG QM [_worker / Mosaïque AstroPanel]: Panneau '{file_name_for_log}' traité ({align_method_used_log}) et ajouté à all_aligned_files_with_info_for_mosaic.")
                        else:
                            self.failed_align_count += 1
                            logger.debug(f"  DEBUG QM [_worker / Mosaïque AstroPanel]: Échec traitement/alignement panneau '{file_name_for_log}'. _process_file a retourné: {item_result_tuple}")
                            if hasattr(self, '_move_to_unaligned'): self._move_to_unaligned(file_path)

                    else:  # Stacking Classique ou Drizzle Standard (non-mosaïque)
                        logger.debug(f"  DEBUG _worker (iter {iteration_count}): Entrée branche 'Stacking Classique/Drizzle Standard' pour _process_file.")
                        item_result_tuple = self._process_file(
                            file_path,
                            reference_image_data_for_global_alignment,
                            solve_astrometry_for_this_file=self.reproject_between_batches
                        )
                        self.processed_files_count += 1
                        if item_result_tuple and isinstance(item_result_tuple, tuple) and len(item_result_tuple) == 6 and item_result_tuple[0] is not None:

                            if self.reproject_between_batches:
                                # --- MODE REPROJECTION INCREMENTALE ---
                                self.aligned_files_count += 1
                                current_batch_items_with_masks_for_stack_batch.append(item_result_tuple)

                                if len(current_batch_items_with_masks_for_stack_batch) >= self.batch_size:
                                    self.stacked_batches_count += 1
                                    self._send_eta_update()
                                    num_in_batch = len(current_batch_items_with_masks_for_stack_batch)
                                    progress_info_reproj = (
                                        f"(Lot Reproj. {self.stacked_batches_count}/"
                                        f"{self.total_batches_estimated if self.total_batches_estimated > 0 else '?'})"
                                    )
                                    self.update_progress(
                                        f"⚙️ Reprojection du lot {progress_info_reproj} ({num_in_batch} images)..."
                                    )

                                    imgs = [it[0] for it in current_batch_items_with_masks_for_stack_batch]
                                    hdrs = [it[1] for it in current_batch_items_with_masks_for_stack_batch]
                                    reproj_img, reproj_cov = reproject_and_coadd_batch(
                                        imgs,
                                        hdrs,
                                        self.fixed_output_wcs or self.reference_wcs_object,
                                        self.reference_shape,
                                        combine_function="mean",
                                    )

                                    if reproj_img is not None and reproj_cov is not None:
                                        tmp = tempfile.NamedTemporaryFile(suffix=".fits", delete=False)
                                        fits.PrimaryHDU(data=np.moveaxis(reproj_img, -1, 0)).writeto(
                                            tmp.name, overwrite=True
                                        )
                                        self.intermediate_classic_batch_files.append(tmp.name)
                                        self.update_progress(
                                            f"   -> {num_in_batch} images reprojetées, "
                                            f"résultat {reproj_img.shape} -> {os.path.basename(tmp.name)}"
                                        )
                                        header_tmp = fits.Header()
                                        header_tmp["NIMAGES"] = num_in_batch
                                        self._combine_batch_result(
                                            reproj_img,
                                            header_tmp,
                                            reproj_cov,
                                            batch_wcs=self.fixed_output_wcs or self.reference_wcs_object,
                                        )
                                        self._update_preview_sum_w()
                                    else:
                                        self.update_progress(
                                            "   -> Échec reproject_and_coadd_batch", "ERROR"
                                        )

                                    current_batch_items_with_masks_for_stack_batch = []
                                    gc.collect()

                            else:
                                # --- MODE CLASSIQUE OU DRIZZLE ---
                                self.aligned_files_count += 1
                                aligned_data, header_orig, scores_val, wcs_gen_val, matrix_M_val, valid_mask_val = item_result_tuple

                                if self.drizzle_active_session:  # Drizzle Standard (non-mosaïque)
                                    logger.debug(f"    DEBUG _worker (iter {iteration_count}): Mode Drizzle Standard actif pour '{file_name_for_log}'.")
                                    temp_driz_file_path = self._save_drizzle_input_temp(aligned_data, header_orig)
                                    if temp_driz_file_path:
                                        current_batch_items_with_masks_for_stack_batch.append(temp_driz_file_path)
                                    else:
                                        self.failed_stack_count += 1
                                        logger.debug(f"    DEBUG _worker (iter {iteration_count}): Échec _save_drizzle_input_temp pour '{file_name_for_log}'.")
                                else:  # Stacking Classique (SUM/W)
                                    logger.debug(f"    DEBUG _worker (iter {iteration_count}): Mode Stacking Classique pour '{file_name_for_log}'.")
                                    classic_stack_item = (aligned_data, header_orig, scores_val, wcs_gen_val, valid_mask_val)
                                    current_batch_items_with_masks_for_stack_batch.append(classic_stack_item)

                                if len(current_batch_items_with_masks_for_stack_batch) >= self.batch_size:
                                    self.stacked_batches_count += 1
                                    self._send_eta_update()
                                    if self.drizzle_active_session:
                                        if self.drizzle_mode == "Incremental":
                                            self._process_incremental_drizzle_batch(
                                                current_batch_items_with_masks_for_stack_batch,
                                                self.stacked_batches_count,
                                                self.total_batches_estimated,
                                            )
                                        elif self.drizzle_mode == "Final":
                                            batch_sci_p, batch_wht_p_list = self._process_and_save_drizzle_batch(
                                                current_batch_items_with_masks_for_stack_batch,
                                                self.drizzle_output_wcs,
                                                self.drizzle_output_shape_hw,
                                                self.stacked_batches_count,
                                            )
                                            if batch_sci_p and batch_wht_p_list:
                                                self.intermediate_drizzle_batch_files.append((batch_sci_p, batch_wht_p_list))
                                            else:
                                                self.failed_stack_count += len(current_batch_items_with_masks_for_stack_batch)
                                    else:  # Stacking Classique SUM/W
                                        self._process_completed_batch(
                                            current_batch_items_with_masks_for_stack_batch,
                                            self.stacked_batches_count,
                                            self.total_batches_estimated,
                                            self.reference_wcs_object
                                        )
                                    current_batch_items_with_masks_for_stack_batch = []

                        else:  # _process_file a échoué
                            self.failed_align_count += 1
                            logger.debug(f"  DEBUG QM [_worker / Classique-DrizStd]: Échec _process_file pour '{file_name_for_log}'. Retour: {item_result_tuple}")
                            if hasattr(self, '_move_to_unaligned'):
                                self._move_to_unaligned(file_path)

                    self.queue.task_done()
                except Empty:
                    # --- NOUVELLE LOGIQUE POUR GÉRER LES DOSSIERS ADDITIONNELS (DÉBUT) ---
                    logger.debug(f"DEBUG QM [_worker / EmptyExcept]: Queue vide. Vérification des dossiers additionnels.")
                    new_files_added_from_additional_folder = 0
                    folder_to_process_from_additional = None

                    # Protéger l'accès à self.additional_folders avec le Lock
                    with self.folders_lock:
                        if self.additional_folders: # Si des dossiers additionnels sont en attente
                            folder_to_process_from_additional = self.additional_folders.pop(0) # Prendre le premier et le retirer
                            logger.debug(f"DEBUG QM [_worker / EmptyExcept]: Dossier additionnel trouvé et retiré: '{os.path.basename(folder_to_process_from_additional)}'.")
                            # Mettre à jour le statut dans l'UI immédiatement (même si pas de fichiers à l'intérieur)
                            self.update_progress(f"🔍 Scan du dossier additionnel: {os.path.basename(folder_to_process_from_additional)}...", None)
                        else:
                            logger.debug(f"DEBUG QM [_worker / EmptyExcept]: self.additional_folders est vide (pas de dossiers additionnels en attente).")

                    if folder_to_process_from_additional:
                        # Mettre à jour self.current_folder pour que les logs d'erreurs éventuelles soient pertinents
                        self.current_folder = folder_to_process_from_additional
                        new_files_added_from_additional_folder = self._add_files_to_queue(folder_to_process_from_additional)
                        logger.debug(f"DEBUG QM [_worker / EmptyExcept]: {new_files_added_from_additional_folder} nouveaux fichiers ajoutés de '{os.path.basename(folder_to_process_from_additional)}'.")
                        
                        # Notifier le GUI que le nombre de dossiers additionnels a diminué
                        # (La mise à jour de l'affichage du nombre de dossiers dans l'UI via le callback)
                        self.update_progress(f"folder_count_update:{len(self.additional_folders)}")

                        if new_files_added_from_additional_folder > 0:
                            # Si de nouveaux fichiers ont été ajoutés, on continue la boucle
                            # et la queue sera traitée à la prochaine itération.
                            logger.debug(f"DEBUG QM [_worker / EmptyExcept]: Nouveaux fichiers détectés, continuer la boucle.")
                            continue # <-- CRUCIAL: Retourne au début de la boucle while pour traiter les nouveaux fichiers
                        else:
                            # Si le dossier additionnel était vide de FITS, on log l'info.
                            self.update_progress(f"   ℹ️ Dossier '{os.path.basename(folder_to_process_from_additional)}' ne contient aucun fichier FITS à traiter. Passons au suivant ou finalisons.")
                            logger.debug(f"DEBUG QM [_worker / EmptyExcept]: Dossier additionnel vide, pas de nouveaux fichiers à traiter.")
                            # Si le dossier additionnel ne contenait pas de fichiers FITS, la queue reste vide.
                            # On laisse la logique de fin de traitement prendre le relais à la prochaine itération.
                            # Pas de 'continue' ici, pour permettre l'évaluation de la condition finale de sortie.
                            pass 

                    # Si aucun dossier additionnel n'a été trouvé OU si le dossier trouvé était vide de FITS
                    # (et qu'on est arrivé ici sans 'continue' précédent)
                    if not self.additional_folders and self.queue.empty(): 
                        self.update_progress("INFO: Plus aucun fichier ni dossier supplémentaire. Fin de la boucle de traitement.", None)
                        logger.debug(f"DEBUG QM [_worker / EmptyExcept]: Condition de sortie (self.additional_folders et queue vides) remplie. BREAK.")
                        break # <-- CRUCIAL: Sortie normale de la boucle while
                    else:
                        # Si self.additional_folders n'est PAS vide (même après le pop d'un élément, d'autres ont pu être ajoutés à la volée),
                        # ou si la queue n'est pas vide (si _add_files_to_queue a réussi),
                        # alors on devrait continuer. Si on est ici, la queue est vide.
                        # Cela signifie que self.additional_folders doit avoir des éléments pour que la boucle continue.
                        # Sinon, c'est une boucle infinie si on arrive ici sans `break` ou `continue` et que la queue est vide.
                        # Un `time.sleep` est alors nécessaire pour éviter le CPU à 100%.
                        self.update_progress("INFO: File d'attente vide, en attente de nouveaux ...", None)
                        logger.debug(f"DEBUG QM [_worker / EmptyExcept]: Queue vide. self.additional_folders n'est PAS vide (il reste des dossiers à traiter), OU un 'continue' a été manqué. Sleep et revérification...")
                        time.sleep(0.5) # Attendre un peu avant de refaire un `get` (pour éviter boucle serrée)
                        continue # <-- CRUCIAL: Retourne au début de la boucle `while` pour re-tenter de prendre un item ou un autre dossier additionnel
                    # --- NOUVELLE LOGIQUE POUR GÉRER LES DOSSIERS ADDITIONNELS (FIN) ---

            # ==============================================================
            # === SECTION 3 : TRAITEMENT FINAL APRÈS LA BOUCLE PRINCIPALE ===
            # ==============================================================
            logger.debug(f"DEBUG QM [_worker V_DrizIncrTrue_Fix1 / FIN DE BOUCLE WHILE]:") # Version Log
            logger.debug(f"  >> self.stop_processing est: {self.stop_processing}")
            logger.debug(f"  >> Taille de all_aligned_files_with_info_for_mosaic IMMÉDIATEMENT APRÈS LA BOUCLE WHILE: {len(all_aligned_files_with_info_for_mosaic)}")
            if all_aligned_files_with_info_for_mosaic: 
                logger.debug(f"  >> Premier item (pour vérif type): {type(all_aligned_files_with_info_for_mosaic[0])}, len: {len(all_aligned_files_with_info_for_mosaic[0]) if isinstance(all_aligned_files_with_info_for_mosaic[0], tuple) else 'N/A'}")

            logger.debug(f"DEBUG QM [_worker V_DrizIncrTrue_Fix1]: Sortie de la boucle principale. Début de la phase de finalisation...")
            logger.debug(f"  ÉTAT FINAL AVANT BLOC if/elif/else de finalisation:")
            logger.debug(f"    - self.stop_processing: {self.stop_processing}")
            logger.debug(f"    - self.is_mosaic_run: {self.is_mosaic_run}")
            if self.is_mosaic_run: logger.debug(f"      - Mode align.: '{self.mosaic_alignment_mode}', Nb items mosaïque: {len(all_aligned_files_with_info_for_mosaic)}")
            logger.debug(f"    - self.drizzle_active_session (std): {self.drizzle_active_session}")
            if self.drizzle_active_session and not self.is_mosaic_run: logger.debug(f"      - Mode Drizzle (std): '{self.drizzle_mode}', Nb lots Drizzle interm.: {len(self.intermediate_drizzle_batch_files)}")
            logger.debug(f"    - self.images_in_cumulative_stack (classique/DrizIncrVRAI): {self.images_in_cumulative_stack}") 
            logger.debug(f"    - current_batch_items_with_masks_for_stack_batch (non traité si dernier lot partiel): {len(current_batch_items_with_masks_for_stack_batch)}")

            logger.debug("DEBUG QM [_worker V_DrizIncrTrue_Fix1]: *** JUSTE AVANT LE PREMIER 'if self.stop_processing:' ***")

            if self.stop_processing:
                logger.debug("DEBUG QM [_worker V_DrizIncrTrue_Fix1]: *** ENTRÉE DANS 'if self.stop_processing:' ***")
                self.update_progress("⛔ Traitement interrompu par l'utilisateur ou erreur.")
                if self.processing_error:
                    self.update_progress(f"   Cause: {self.processing_error}")
                
                # Logique de sauvegarde partielle
                if self.drizzle_active_session and self.drizzle_mode == "Incremental" and \
                   hasattr(self, 'incremental_drizzle_objects') and self.incremental_drizzle_objects and \
                   self.images_in_cumulative_stack > 0: # Vérifier si Drizzle Incr. VRAI a des données
                    self.update_progress("   Sauvegarde du stack Drizzle Incrémental VRAI partiel...")
                    self._save_final_stack(output_filename_suffix="_drizzle_incr_true_stopped", stopped_early=True)
                elif not self.is_mosaic_run and not self.drizzle_active_session and \
                     hasattr(self, 'cumulative_sum_memmap') and self.cumulative_sum_memmap is not None and \
                     self.images_in_cumulative_stack > 0: # Stacking Classique SUM/W
                    self.update_progress("   Sauvegarde du stack classique partiel (SUM/W)...")
                    self._save_final_stack(output_filename_suffix="_classic_stopped", stopped_early=True)
                else:
                    self.update_progress("   Aucun stack partiel significatif à sauvegarder.")

            # --- MODE MOSAÏQUE ---
            elif self.is_mosaic_run:
                logger.debug("DEBUG QM [_worker V_DrizIncrTrue_Fix1]: *** ENTRÉE DANS 'elif self.is_mosaic_run:' ***")
                # ... (logique mosaïque inchangée, elle appelle _finalize_mosaic_processing qui appelle _save_final_stack
                #      en passant drizzle_final_sci_data, donc c'est géré par la branche correspondante dans _save_final_stack)
                self.update_progress("🏁 Finalisation Mosaïque...")
                if not all_aligned_files_with_info_for_mosaic: 
                    self.update_progress("   ❌ Mosaïque: Aucun panneau aligné pour l'assemblage.", "ERROR")
                    self.processing_error = "Mosaïque: Aucun panneau aligné"; self.final_stacked_path = None
                else:
                    try:
                        self._finalize_mosaic_processing(all_aligned_files_with_info_for_mosaic)
                    except Exception as e_finalize_mosaic:
                        # ... (gestion erreur identique)
                        error_msg = f"Erreur CRITIQUE durant finalisation mosaïque: {e_finalize_mosaic}"
                        logger.debug(f"ERREUR QM [_worker V_DrizIncrTrue_Fix1]: {error_msg}"); traceback.print_exc(limit=3)
                        self.update_progress(f"   ❌ {error_msg}", "ERROR")
                        self.processing_error = error_msg; self.final_stacked_path = None
            
            # --- MODE DRIZZLE STANDARD (NON-MOSAÏQUE) ---
            elif self.drizzle_active_session: 
                logger.debug("DEBUG QM [_worker V_DrizIncrTrue_Fix1]: *** ENTRÉE DANS 'elif self.drizzle_active_session:' (NON-MOSAÏQUE) ***")
                logger.debug(f"DEBUG QM [_worker/Finalize DrizzleStd]: Mode Drizzle Standard: {self.drizzle_mode}")

                if current_batch_items_with_masks_for_stack_batch:
                    self.stacked_batches_count += 1
                    self._send_eta_update()
                    num_in_partial_batch = len(current_batch_items_with_masks_for_stack_batch)
                    progress_info_partial_log = f"(Lot PARTIEL {self.stacked_batches_count}/{self.total_batches_estimated if self.total_batches_estimated > 0 else '?'})"
                    
                    if self.drizzle_mode == "Final":
                        self.update_progress(f"💧 Traitement Drizzle (mode Final) du dernier lot partiel {progress_info_partial_log}...")
                        batch_sci_path, batch_wht_paths = self._process_and_save_drizzle_batch(
                            current_batch_items_with_masks_for_stack_batch, # Liste de CHEMINS
                            self.drizzle_output_wcs, self.drizzle_output_shape_hw, self.stacked_batches_count
                        )
                        if batch_sci_path and batch_wht_paths: 
                            self.intermediate_drizzle_batch_files.append((batch_sci_path, batch_wht_paths))
                        else: self.failed_stack_count += len(current_batch_items_with_masks_for_stack_batch)
                    
                    elif self.drizzle_mode == "Incremental": # VRAI Drizzle Incrémental
                        self.update_progress(f"💧 Traitement Drizzle Incr. VRAI du dernier lot partiel {progress_info_partial_log}...")
                        self._process_incremental_drizzle_batch( # Utilise la version V_True_Incremental_Driz
                            current_batch_items_with_masks_for_stack_batch, # Liste de CHEMINS
                            self.stacked_batches_count, self.total_batches_estimated
                        )
                    current_batch_items_with_masks_for_stack_batch = []
                
                # --- Sauvegarde finale spécifique au mode Drizzle ---
                if self.drizzle_mode == "Incremental":
                    self.update_progress("🏁 Finalisation Drizzle Incrémental VRAI (depuis objets Drizzle)...")
                    # Pour le VRAI Drizzle Incrémental, _save_final_stack doit lire depuis
                    # self.incremental_drizzle_objects/arrays. Ne pas passer drizzle_final_sci_data.
                    self._save_final_stack(output_filename_suffix="_drizzle_incr_true") # MODIFIÉ ICI
                
                elif self.drizzle_mode == "Final":
                    self.update_progress("🏁 Combinaison finale des lots Drizzle (Mode Final)...")
                    if not self.intermediate_drizzle_batch_files:
                        self.update_progress("   ❌ Drizzle Final: Aucun lot intermédiaire à combiner.", None)
                        self.processing_error = "Drizzle Final: Aucun lot intermédiaire"; self.final_stacked_path = None
                    else:
                        final_drizzle_sci_hxwxc, final_drizzle_wht_hxwxc = self._combine_intermediate_drizzle_batches(
                            self.intermediate_drizzle_batch_files,
                            self.drizzle_output_wcs, self.drizzle_output_shape_hw  
                        )
                        if final_drizzle_sci_hxwxc is not None:
                            self.update_progress("   Drizzle Final combiné. Préparation sauvegarde...")
                            self._save_final_stack(output_filename_suffix="_drizzle_final", # Suffixe correct
                                                   drizzle_final_sci_data=final_drizzle_sci_hxwxc,
                                                   drizzle_final_wht_data=final_drizzle_wht_hxwxc)
                        else:
                            self.update_progress("   ❌ Échec combinaison finale des lots Drizzle (résultat vide).", None)
                            self.processing_error = "Échec combinaison Drizzle Final"; self.final_stacked_path = None
            
            # --- MODE STACKING CLASSIQUE (NON-MOSAÏQUE, NON-DRIZZLE) ---
            elif not self.is_mosaic_run and not self.drizzle_active_session:
                logger.debug("DEBUG QM [_worker Finalize]: Finalisation Stacking Classique (ou Reprojection).")

                if self.reproject_between_batches and current_batch_items_with_masks_for_stack_batch:
                    self.stacked_batches_count += 1
                    self._send_eta_update()
                    num_in_batch = len(current_batch_items_with_masks_for_stack_batch)
                    self.update_progress(f"⚙️ Reprojection du dernier lot partiel ({num_in_batch} images)...")

                    imgs = [it[0] for it in current_batch_items_with_masks_for_stack_batch]
                    hdrs = [it[1] for it in current_batch_items_with_masks_for_stack_batch]
                    reproj_img, reproj_cov = reproject_and_coadd_batch(
                        imgs,
                        hdrs,
                        self.fixed_output_wcs or self.reference_wcs_object,
                        self.reference_shape,
                        combine_function="mean",
                    )

                    if reproj_img is not None and reproj_cov is not None:
                        tmp = tempfile.NamedTemporaryFile(suffix=".fits", delete=False)
                        fits.PrimaryHDU(data=np.moveaxis(reproj_img, -1, 0)).writeto(
                            tmp.name, overwrite=True
                        )
                        self.intermediate_classic_batch_files.append(tmp.name)
                        self.update_progress(
                            f"   -> {num_in_batch} images reprojetées, résultat {reproj_img.shape} -> {os.path.basename(tmp.name)}"
                        )
                        hdr_tmp = fits.Header()
                        hdr_tmp["NIMAGES"] = num_in_batch
                        self._combine_batch_result(
                            reproj_img,
                            hdr_tmp,
                            reproj_cov,
                            batch_wcs=self.fixed_output_wcs or self.reference_wcs_object,
                        )
                        self._update_preview_sum_w()
                    else:
                        self.update_progress("   -> Échec reproject_and_coadd_batch", "ERROR")

                    current_batch_items_with_masks_for_stack_batch = []
                    gc.collect()

                elif not self.reproject_between_batches and current_batch_items_with_masks_for_stack_batch:
                    self.stacked_batches_count += 1
                    self._send_eta_update()
                    self.update_progress(f"⚙️ Traitement classique du dernier lot partiel ({len(current_batch_items_with_masks_for_stack_batch)} images)...")
                    self._process_completed_batch(
                        current_batch_items_with_masks_for_stack_batch,
                        self.stacked_batches_count, self.total_batches_estimated, self.reference_wcs_object
                    )
                    current_batch_items_with_masks_for_stack_batch = []

                if self.reproject_between_batches:
                    self.update_progress("🏁 Finalisation Stacking (Reprojection)...")
                    if self.images_in_cumulative_stack > 0 or (
                        hasattr(self, 'cumulative_sum_memmap') and self.cumulative_sum_memmap is not None
                    ):
                        self._save_final_stack(output_filename_suffix="_classic_reproject")
                    else:
                        self.update_progress("   Aucune image accumulée pour sauvegarde.")
                        self.final_stacked_path = None
                else:
                    self.update_progress("🏁 Finalisation Stacking Classique (SUM/W)...")
                    if self.images_in_cumulative_stack > 0 or (hasattr(self, 'cumulative_sum_memmap') and self.cumulative_sum_memmap is not None):
                        self._save_final_stack(output_filename_suffix="_classic_sumw")
                    else:
                        self.update_progress("   Aucune image accumulée dans le stack classique. Sauvegarde ignorée.")
                        self.final_stacked_path = None
            else: # Cas imprévu
                logger.debug("DEBUG QM [_worker V_DrizIncrTrue_Fix1]: *** ENTRÉE DANS LE 'else' FINAL (ÉTAT NON GÉRÉ) ***")
                self.update_progress("⚠️ État de finalisation non géré. Aucune action de sauvegarde principale.")
                self.processing_error = "État de finalisation non géré."; self.final_stacked_path = None

            logger.debug("DEBUG QM [_worker V_DrizIncrTrue_Fix1]: *** APRÈS LE BLOC if/elif/else DE FINALISATION ***")




        # --- FIN DU BLOC TRY PRINCIPAL DU WORKER ---
        except RuntimeError as rte: 
            self.update_progress(f"❌ ERREUR CRITIQUE (RuntimeError) dans le worker: {rte}", "ERROR") # S'assurer que "ERROR" est passé pour le log GUI
            logger.debug(f"ERREUR QM [_worker V_NoDerotation]: RuntimeError: {rte}"); traceback.print_exc(limit=3)
            self.processing_error = f"RuntimeError: {rte}"
            self.stop_processing = True # Provoquer l'arrêt propre du thread
        except Exception as e_global_worker: 
            self.update_progress(f"❌ ERREUR INATTENDUE GLOBALE dans le worker: {e_global_worker}", "ERROR")
            logger.debug(f"ERREUR QM [_worker V_NoDerotation]: Exception Globale: {e_global_worker}"); traceback.print_exc(limit=3)
            self.processing_error = f"Erreur Globale: {e_global_worker}"
            self.stop_processing = True # Provoquer l'arrêt propre du thread
        finally:
            logger.debug(f"DEBUG QM [_worker V_NoDerotation]: Entrée dans le bloc FINALLY principal du worker.")
            if hasattr(self, 'cumulative_sum_memmap') and self.cumulative_sum_memmap is not None \
               or hasattr(self, 'cumulative_wht_memmap') and self.cumulative_wht_memmap is not None:
                self._close_memmaps()
            
            if self.perform_cleanup:
                self.update_progress("🧹 Nettoyage final des fichiers temporaires...")
                self._cleanup_drizzle_temp_files()        # Dossier des inputs Drizzle (aligned_input_*.fits)
                self._cleanup_drizzle_batch_outputs()   # Dossier des sorties Drizzle par lot (batch_*_sci.fits, batch_*_wht_*.fits)
                self._cleanup_mosaic_panel_stacks_temp()# Dossier des stacks de panneaux (si ancienne logique ou tests)
                self.cleanup_temp_reference()           # Fichiers reference_image.fit/png
            
            self.processing_active = False
            self.stop_processing_flag_for_gui = self.stop_processing # Transmettre l'état d'arrêt à l'UI
            gc.collect()
            logger.debug(f"DEBUG QM [_worker V_NoDerotation]: Fin du bloc FINALLY principal. Flag processing_active mis à False.")
            self.update_progress("🚪 Thread de traitement principal terminé.")







############################################################################################################################








# --- DANS LA CLASSE SeestarQueuedStacker DANS seestar/queuep/queue_manager.py ---

    def _generate_and_save_mosaic_alignment_log(self, 
                                                all_aligned_panel_info_list: list, 
                                                anchor_wcs_details: dict,        
                                                final_output_grid_details: dict
                                                ):
        """
        Génère un log détaillé sur l'alignement de la mosaïque et le sauvegarde.
        MODIFIED V2: Gestion plus robuste de la lecture de _ALIGN_METHOD_LOG depuis le header.
        """
        if not self.output_folder:
            logger.debug("WARN QM [_generate_mosaic_log V2]: Output folder non défini, log non sauvegardé.")
            return

        log_lines = []
        separator = "=" * 70
        
        log_lines.append(f"{separator}\nRAPPORT D'ALIGNEMENT DE MOSAÏQUE (V2)\n{separator}")
        log_lines.append(f"Date du rapport: {time.strftime('%Y-%m-%d %H:%M:%S')}")
        log_lines.append(f"Dossier de sortie: {self.output_folder}")

        # --- 1. Paramètres Clés de la Mosaïque ---
        log_lines.append(f"\n--- Paramètres de la Mosaïque Utilisés ---")
        log_lines.append(f"  Mode d'alignement: {getattr(self, 'mosaic_alignment_mode', 'N/A')}")
        log_lines.append(f"  Fallback WCS activé: {getattr(self, 'use_wcs_fallback_for_mosaic', 'N/A')}")
        log_lines.append(f"  FastAligner - Seuil RANSAC: {getattr(self, 'fa_ransac_thresh', 'N/A')}")
        log_lines.append(f"  FastAligner - Min Abs Matches: {getattr(self, 'fa_min_abs_matches', 'N/A')}")
        log_lines.append(f"  FastAligner - Min RANSAC Raw (valeur config): {getattr(self, 'fa_min_ransac_raw', 'N/A')}")
        log_lines.append(f"  FastAligner - ORB Features (cible): {getattr(self, 'fa_orb_features', 'N/A')}")
        log_lines.append(f"  FastAligner DAO - FWHM: {getattr(self, 'fa_daofind_fwhm', 'N/A')}")
        log_lines.append(f"  FastAligner DAO - Seuil Sigma Factor: {getattr(self, 'fa_daofind_thr_sig', 'N/A')}")
        log_lines.append(f"  FastAligner DAO - Max Étoiles Desc.: {getattr(self, 'fa_max_stars_descr', 'N/A')}")
        log_lines.append(f"  Drizzle Mosaïque - Kernel: {getattr(self, 'mosaic_drizzle_kernel', 'N/A')}")
        log_lines.append(f"  Drizzle Mosaïque - Pixfrac: {getattr(self, 'mosaic_drizzle_pixfrac', 'N/A')}")
        log_lines.append(f"  Drizzle Mosaïque - WHT Threshold: {getattr(self, 'mosaic_drizzle_wht_threshold', 'N/A')}")
        log_lines.append(f"  Drizzle Mosaïque - Échelle Globale Appliquée: {getattr(self, 'drizzle_scale', 'N/A')}x")

        # --- 2. Informations sur le WCS du Panneau d'Ancrage ---
        log_lines.append(f"\n--- WCS du Panneau d'Ancrage ---")
        if anchor_wcs_details:
            log_lines.append(f"  Fichier Source Ancre: {anchor_wcs_details.get('source_file', 'N/A')}")
            log_lines.append(f"  Type de WCS: {anchor_wcs_details.get('type', 'N/A')}")
            log_lines.append(f"  CRVAL (RA, Dec): {anchor_wcs_details.get('crval', 'N/A')}")
            log_lines.append(f"  CRPIX (X, Y): {anchor_wcs_details.get('crpix', 'N/A')}")
            log_lines.append(f"  Échelle (arcsec/pix): {anchor_wcs_details.get('scale_arcsec_pix', 'N/A')}")
            log_lines.append(f"  Shape Pixel WCS (W,H): {anchor_wcs_details.get('pixel_shape_wh', 'N/A')}")
            log_lines.append(f"  Distorsion SIP présente: {anchor_wcs_details.get('sip', 'N/A')}")
            log_lines.append(f"  Info Solveur AN_SOLVED: {anchor_wcs_details.get('AN_SOLVED', 'N/A')}")
            log_lines.append(f"  Info Solveur AN_FIELD_SCALE_ASEC: {anchor_wcs_details.get('AN_FIELD_SCALE_ASEC', 'N/A')}")
        else:
            log_lines.append("  Informations sur le WCS de l'ancre non disponibles.")

        # --- 3. Résumé de l'Alignement pour Chaque Panneau ---
        log_lines.append(f"\n--- Détails de l'Alignement des Panneaux (par rapport à l'ancre) ---")
        num_panneaux_pour_alignement_relatif = 0 # Panneaux autres que l'ancre
        num_fastalign_succes = 0
        num_fallback_wcs_tentatives = 0 # Combien de fois le fallback a été tenté
        num_fallback_wcs_succes = 0
        num_align_echecs_complets = 0

        if not all_aligned_panel_info_list:
             log_lines.append("  Aucun panneau (même pas l'ancre) n'a été collecté pour la mosaïque.")
        else:
            for idx, panel_info in enumerate(all_aligned_panel_info_list):
                if not isinstance(panel_info, tuple) or len(panel_info) < 4: 
                    log_lines.append(f"  Panneau {idx}: Format d'information invalide. Ignoré.")
                    continue 
                
                # panel_info = (image_data_orig, header, wcs_ANCRE_POUR_M, matrix_M, valid_mask)
                panel_header = panel_info[1]
                panel_filename_tuple = panel_header.get('_SRCFILE', (f"Panneau_{idx}_NomInconnu", ""))
                panel_filename = panel_filename_tuple[0] if isinstance(panel_filename_tuple, tuple) else str(panel_filename_tuple)
                
                matrix_m = panel_info[3]
                
                log_lines.append(f"  Panneau {idx+1}/{len(all_aligned_panel_info_list)}: {panel_filename}") # Afficher 1-based
                
                if idx == 0 and panel_filename == anchor_wcs_details.get('source_file', ''): # Identification plus robuste de l'ancre
                    log_lines.append(f"    -> Rôle: Ancre de la mosaïque.")
                    log_lines.append(f"    -> Matrice M (normalement identité pour ancre): \n{matrix_m}")
                else: # Panneaux non-ancre
                    num_panneaux_pour_alignement_relatif +=1
                    # Lire la méthode d'alignement depuis le header du panneau
                    align_method_from_header_raw = panel_header.get('_ALIGN_METHOD_LOG', 'Non_Loggué')
                    align_method_from_header = align_method_from_header_raw[0] if isinstance(align_method_from_header_raw, tuple) else str(align_method_from_header_raw)

                    log_lines.append(f"    -> Méthode d'alignement (logguée): {align_method_from_header}")
                    log_lines.append(f"    -> Matrice M calculée vers l'ancre: \n{matrix_m}")

                    if align_method_from_header == 'FastAligner_Success':
                        num_fastalign_succes +=1
                    elif align_method_from_header == 'WCS_Fallback_Success':
                        num_fallback_wcs_succes +=1
                        num_fallback_wcs_tentatives +=1 
                    elif align_method_from_header == 'FastAligner_Fail_Then_Fallback_Fail':
                        num_fallback_wcs_tentatives +=1
                        num_align_echecs_complets +=1
                    elif align_method_from_header == 'FastAligner_Fail_No_Fallback':
                        num_align_echecs_complets +=1
                    elif align_method_from_header == 'Alignment_Failed_Fully': # Cas générique d'échec
                        num_align_echecs_complets +=1
            
        log_lines.append(f"\n  Résumé Alignement des Panneaux (pour {num_panneaux_pour_alignement_relatif} panneaux relatifs à l'ancre):")
        log_lines.append(f"    - Succès FastAligner: {num_fastalign_succes}")
        log_lines.append(f"    - Tentatives de Fallback WCS (après échec FastAligner): {num_fallback_wcs_tentatives}")
        log_lines.append(f"    - Succès Fallback WCS: {num_fallback_wcs_succes}")
        log_lines.append(f"    - Échecs Complets d'Alignement (ni FastAligner, ni Fallback): {num_align_echecs_complets}")
        total_aligned_relatifs = num_fastalign_succes + num_fallback_wcs_succes
        log_lines.append(f"    - Total Panneaux Relatifs Alignés (FastAligner ou Fallback): {total_aligned_relatifs}")


        # --- 4. Informations sur la Grille de Sortie Finale ---
        log_lines.append(f"\n--- Grille de Sortie Finale de la Mosaïque ---")
        if final_output_grid_details:
            log_lines.append(f"  Shape (Hauteur, Largeur): {final_output_grid_details.get('shape_hw', 'N/A')}")
            log_lines.append(f"  WCS CRVAL (RA, Dec): {final_output_grid_details.get('crval', 'N/A')}")
            log_lines.append(f"  WCS CRPIX (X, Y): {final_output_grid_details.get('crpix', 'N/A')}")
            log_lines.append(f"  WCS Échelle (arcsec/pix): {final_output_grid_details.get('scale_arcsec_pix', 'N/A')}")
        else:
            log_lines.append("  Informations sur la grille de sortie non disponibles (probablement car assemblage annulé).")

        # --- 5. Résumé de l'Assemblage Drizzle ---
        log_lines.append(f"\n--- Assemblage Drizzle ---")
        log_lines.append(f"  Nombre total de panneaux (ancre + alignés) fournis à DrizzleProcessor: {len(all_aligned_panel_info_list)}")
        # On pourrait ajouter plus d'infos si DrizzleProcessor retournait des stats d'assemblage

        # --- 6. Compteurs Généraux du Traitement (depuis l'instance QueuedStacker) ---
        log_lines.append(f"\n--- Compteurs Généraux du Traitement (depuis QueuedStacker) ---")
        log_lines.append(f"  Fichiers traités au total par le worker (tentatives): {getattr(self, 'processed_files_count', 0)}")
        log_lines.append(f"  Panneaux retenus pour la mosaïque (attribut 'aligned_files_count'): {getattr(self, 'aligned_files_count', 0)}")
        log_lines.append(f"  Échecs d'alignement comptabilisés par QueuedStacker: {getattr(self, 'failed_align_count', 0)}")
        log_lines.append(f"  Fichiers skippés (autres raisons, ex: faible variance ref): {getattr(self, 'skipped_files_count', 0)}")
        
        log_lines.append(f"\n{separator}\nFIN DU RAPPORT\n{separator}")

        log_filename = "rapport_alignement_mosaique.txt"
        log_filepath = os.path.join(self.output_folder, log_filename)
        try:
            with open(log_filepath, 'w', encoding='utf-8') as f_log:
                for line in log_lines:
                    f_log.write(line + "\n")
            self.update_progress(f"📄 Rapport d'alignement mosaïque sauvegardé: {log_filename}", None)
            logger.debug(f"DEBUG QM: Rapport d'alignement mosaïque V2 sauvegardé dans '{log_filepath}'")
        except Exception as e_save_log:
            self.update_progress(f"⚠️ Erreur sauvegarde rapport d'alignement mosaïque V2: {e_save_log}", None)
            logger.debug(f"ERREUR QM: Échec sauvegarde rapport alignement mosaïque V2: {e_save_log}")







#####################################################################################################################################################


    @staticmethod
    def _project_to_tangent_plane(sky_coords_obj: SkyCoord, tangent_point_sky: SkyCoord):
        """
        Projete des coordonnées célestes sur un plan tangent.

        Args:
            sky_coords_obj (SkyCoord): Coordonnées célestes à projeter.
            tangent_point_sky (SkyCoord): Point de tangence (centre de la projection).

        Returns:
            np.ndarray: Array de points (x, y) projetés en arcsecondes sur le plan tangent.
                        L'origine (0,0) du plan tangent correspond à tangent_point_sky.
        """
        # Créer un frame de projection centré sur le point de tangence
        # SkyOffsetFrame représente les offsets angulaires par rapport à un point central.
        # Ces offsets (lon, lat) sont essentiellement des coordonnées sur le plan tangent.
        skyoffset_frame = tangent_point_sky.skyoffset_frame()
        coords_in_offset_frame = sky_coords_obj.transform_to(skyoffset_frame)

        # Extraire les longitudes et latitudes dans ce frame (en arcsecondes)
        # .lon et .lat dans SkyOffsetFrame sont les coordonnées tangentielles.
        projected_x_arcsec = coords_in_offset_frame.lon.to(u.arcsec).value
        projected_y_arcsec = coords_in_offset_frame.lat.to(u.arcsec).value
        
        # logger.debug(f"DEBUG _project_to_tangent_plane: SkyCoords (premier): {sky_coords_obj[0].ra.deg:.3f}, {sky_coords_obj[0].dec.deg:.3f}")
        # logger.debug(f"DEBUG _project_to_tangent_plane: Tangent Point: {tangent_point_sky.ra.deg:.3f}, {tangent_point_sky.dec.deg:.3f}")
        # logger.debug(f"DEBUG _project_to_tangent_plane: Projected (premier): x={projected_x_arcsec[0]:.2f}\", y={projected_y_arcsec[0]:.2f}\"")
        
        return np.column_stack((projected_x_arcsec, projected_y_arcsec))

    @staticmethod
    def _deproject_from_tangent_plane(xy_arcsec_array: np.ndarray, tangent_point_sky: SkyCoord):
        """
        Dé-projete des coordonnées d'un plan tangent vers des coordonnées célestes.

        Args:
            xy_arcsec_array (np.ndarray): Array de points (x, y) en arcsecondes sur le plan tangent.
            tangent_point_sky (SkyCoord): Point de tangence utilisé pour la projection initiale.

        Returns:
            SkyCoord: Objet SkyCoord contenant les coordonnées célestes dé-projetées.
        """
        skyoffset_frame = tangent_point_sky.skyoffset_frame()
        
        # Créer des SkyCoord à partir des coordonnées du plan tangent, dans le SkyOffsetFrame
        # lon et lat dans SkyOffsetFrame correspondent à nos x et y projetés.
        coords_on_tangent_plane = SkyCoord(
            lon=xy_arcsec_array[:, 0] * u.arcsec,
            lat=xy_arcsec_array[:, 1] * u.arcsec,
            frame=skyoffset_frame
        )
        
        # Transformer ces coordonnées retour vers le système céleste de base (ex: ICRS)
        deprojected_sky_coords = coords_on_tangent_plane.transform_to(tangent_point_sky.frame) # Utiliser le frame du point de tangence
        
        # logger.debug(f"DEBUG _deproject_from_tangent_plane: Input XY (premier): {xy_arcsec_array[0,0]:.2f}\", {xy_arcsec_array[0,1]:.2f}\"")
        # logger.debug(f"DEBUG _deproject_from_tangent_plane: Deprojected (premier): RA={deprojected_sky_coords[0].ra.deg:.3f}, Dec={deprojected_sky_coords[0].dec.deg:.3f}")

        return deprojected_sky_coords

##########################################################################################################################





# --- DANS LA CLASSE SeestarQueuedStacker DANS seestar/queuep/queue_manager.py ---

    def _calculate_local_mosaic_output_grid(self, 
                                            panel_info_list_for_grid: list, 
                                            anchor_wcs: WCS):
        """
        Version: V_OMBB_SnapToAxes
        OMBB pour dimensions et centre, puis orientation "snappée" aux axes cardinaux.
        """
        num_panels = len(panel_info_list_for_grid)
        logger.debug(f"DEBUG QM [_calculate_local_mosaic_output_grid V_OMBB_SnapToAxes]: Début pour {num_panels} panneaux...")
        # ... (calcul de all_corners_flat_skycoord, tangent_point_sky, tangent_plane_points_arcsec, hull_points_arcsec comme avant)
        # ... jusqu'à obtenir rect de cv2.minAreaRect
        # Les premières parties sont identiques à V_OMBB_Fix5
        all_sky_corners_list = [] 
        anchor_frame_name = 'icrs' 
        if hasattr(anchor_wcs, 'wcs') and hasattr(anchor_wcs.wcs, 'radesys') and anchor_wcs.wcs.radesys:
            radesys_val = str(anchor_wcs.wcs.radesys).strip().lower()
            if radesys_val in ['icrs', 'fk5', 'fk4', 'galactic']: anchor_frame_name = radesys_val
        for i, panel_info in enumerate(panel_info_list_for_grid):
            try:
                img_data_orig = panel_info[0]; transform_M = panel_info[3] 
                if img_data_orig is None or transform_M is None: continue
                original_h, original_w = img_data_orig.shape[:2]
                pixel_corners_orig = np.array([[0.,0.],[original_w-1.,0.],[original_w-1.,original_h-1.],[0.,original_h-1.]], dtype=np.float32).reshape(-1,1,2) 
                corners_in_anchor_pixels = cv2.transform(pixel_corners_orig, transform_M).reshape(-1,2)
                ra_coords_deg, dec_coords_deg = anchor_wcs.all_pix2world(corners_in_anchor_pixels[:,0], corners_in_anchor_pixels[:,1],0)
                sky_corners_panel_obj = SkyCoord(ra=ra_coords_deg,dec=dec_coords_deg,unit='deg',frame=anchor_frame_name) 
                all_sky_corners_list.append(sky_corners_panel_obj)
            except Exception: continue # Simplifié pour la longueur
        if not all_sky_corners_list: return None, None
        
        try:
            if len(all_sky_corners_list) == 1: all_corners_flat_skycoord = all_sky_corners_list[0]
            else: all_corners_flat_skycoord = skycoord_concatenate(all_sky_corners_list) 
            
            median_ra_deg=np.median(all_corners_flat_skycoord.ra.wrap_at(180*u.deg).deg); median_dec_deg=np.median(all_corners_flat_skycoord.dec.deg)
            tangent_point_sky=SkyCoord(ra=median_ra_deg*u.deg,dec=median_dec_deg*u.deg,frame=all_corners_flat_skycoord.frame.name.lower()) 
            tangent_plane_points_arcsec = SeestarQueuedStacker._project_to_tangent_plane(all_corners_flat_skycoord, tangent_point_sky)
            if tangent_plane_points_arcsec is None or len(tangent_plane_points_arcsec) < 3: return None, None
            
            unique_tangent_points = np.unique(tangent_plane_points_arcsec, axis=0)
            if len(unique_tangent_points) < 3 : hull_points_arcsec = np.ascontiguousarray(unique_tangent_points)
            else:
                try: hull = ConvexHull(np.ascontiguousarray(unique_tangent_points)); hull_points_arcsec = unique_tangent_points[hull.vertices]
                except Exception: hull_points_arcsec = np.ascontiguousarray(unique_tangent_points)
            if len(hull_points_arcsec) < 2 : return None, None

            rect = cv2.minAreaRect(hull_points_arcsec.astype(np.float32)) 
            (center_x_tan_arcsec, center_y_tan_arcsec), (dim1_arcsec, dim2_arcsec), angle_cv_deg = rect
            logger.debug(f"DEBUG QM: OMBB brut: centre_tan=({center_x_tan_arcsec:.1f}, {center_y_tan_arcsec:.1f}), dims_tan=({dim1_arcsec:.1f}, {dim2_arcsec:.1f}), angle_cv={angle_cv_deg:.1f}°")

            # --- NOUVELLE LOGIQUE D'ORIENTATION ET DE DIMENSION ---
            # angle_cv_deg est l'angle du côté dim1_arcsec par rapport à l'axe X du plan tangent.
            # On veut que l'image finale soit "droite" (horizontale ou verticale).
            # On teste deux orientations principales pour l'OMBB : son orientation naturelle, et tournée de 90 deg.
            # Puis on choisit celle qui est la plus proche d'être alignée aux axes.

            angle_option1 = angle_cv_deg         # dim1 est la largeur, dim2 est la hauteur
            angle_option2 = angle_cv_deg + 90.0  # dim2 est la largeur, dim1 est la hauteur

            # Normaliser les angles à [-90, 90] pour faciliter la comparaison avec 0 (horizontal)
            # Un angle de 0 ou ~180 devient 0. Un angle de ~90 ou ~-90 devient ~90.
            def normalize_angle_for_straightness(angle):
                angle = angle % 180 # Met dans [0, 180) ou (-180, 0]
                if angle > 90: angle -= 180  # Met dans (-90, 90]
                elif angle < -90: angle += 180 # Met dans [-90, 90)
                return angle

            norm_angle1 = normalize_angle_for_straightness(angle_option1)
            norm_angle2 = normalize_angle_for_straightness(angle_option2)

            # Choisir l'orientation qui est la plus "droite" (plus proche de 0 ou 90, donc |angle| plus petit ou |angle-90| plus petit)
            # On veut minimiser l'angle absolu par rapport à l'axe le plus proche (0 ou 90)
            # Un angle normalisé de 0 est horizontal, un angle de +/-90 est vertical.
            # On préfère celui dont l'angle normalisé est le plus proche de 0.
            # (Si |norm_angle1| est plus petit, dim1 est plus "horizontal")
            # (Si |norm_angle2| est plus petit, dim2 est plus "horizontal")

            final_wcs_rotation_deg = 0.0
            # On veut que le côté le plus long de l'OMBB soit la largeur de l'image SI CETTE ORIENTATION EST PLUS "DROITE"
            # OU que le côté le plus long de l'OMBB soit la hauteur de l'image SI CETTE ORIENTATION EST PLUS "DROITE"

            # Si l'angle de dim1 (angle_cv_deg) est plus proche de 0 (ou 180) que de 90 (ou -90),
            # alors on préfère aligner dim1 horizontalement.
            # Si l'angle de dim1 est plus proche de 90 (ou -90) que de 0,
            # alors on préfère aligner dim1 verticalement (donc dim2 horizontalement).

            # `angle_cv_deg` est dans [-90, 0).
            # Si angle_cv_deg est entre -45 et 0, dim1 est "plutôt horizontal". Rotation WCS = angle_cv_deg.
            # Si angle_cv_deg est entre -90 et -45, dim1 est "plutôt vertical". Rotation WCS = angle_cv_deg + 90 (pour rendre dim2 horizontal).
            
            if abs(angle_cv_deg) <= 45.0: # dim1 est plus horizontal que vertical
                final_wcs_rotation_deg = angle_cv_deg
                # Les dimensions de l'OMBB SONT déjà celles-ci par rapport à cette rotation
                # Mais pour le calcul de la SHAPE finale, on utilisera la reprojection de tous les coins
            else: # dim1 est plus vertical, donc on tourne de 90 deg pour que dim2 devienne "horizontal"
                final_wcs_rotation_deg = angle_cv_deg + 90.0
            
            # Maintenant, on "snappe" cet angle à 0 ou 90 pour que ce soit vraiment droit
            # Mais attention, si on snappe l'angle WCS, les dimensions de l'OMBB ne correspondent plus.
            # L'objectif de l'OMBB était de minimiser l'aire. Si on force l'angle WCS à 0 ou 90,
            # alors on devrait utiliser les dimensions de l'AABB (Axis Aligned Bounding Box) sur le plan tangent.
            
            # REVENONS À L'IDÉE SIMPLE : PAS DE ROTATION PAR RAPPORT AUX AXES RA/DEC
            # L'OMBB sert uniquement à trouver le CRVAL.
            # La SHAPE est ensuite calculée pour englober tout.

            final_wcs_rotation_deg = 0.0 # Forcer l'alignement avec les axes RA/Dec
            self.update_progress(f"   -> Orientation WCS forcée à 0° (alignée RA/Dec).")
            logger.debug(f"DEBUG QM: Angle de rotation WCS final forcé à: {final_wcs_rotation_deg:.1f}°")
            
            # CRVAL vient du centre de l'OMBB (calculé avant)
            crval_skycoord_list = SeestarQueuedStacker._deproject_from_tangent_plane(np.array([[center_x_tan_arcsec, center_y_tan_arcsec]]), tangent_point_sky)
            crval_skycoord = crval_skycoord_list[0]
            output_crval = [crval_skycoord.ra.deg, crval_skycoord.dec.deg]
            logger.debug(f"DEBUG QM: CRVAL utilisé (centre OMBB): RA={output_crval[0]:.4f}, Dec={output_crval[1]:.4f}")
            # --- FIN NOUVELLE LOGIQUE D'ORIENTATION ---
            
            # ... (Calcul de anchor_pix_scale_deg et output_pixel_scale_deg comme dans V_OMBB_Fix4)
            # ... (Utiliser le code de calcul d'échelle de V_OMBB_Fix4 ici)
            anchor_pix_scale_deg = 0.0 
            try:
                if hasattr(anchor_wcs.wcs, 'cd') and anchor_wcs.wcs.cd is not None and anchor_wcs.wcs.cd.shape == (2,2) and np.all(np.isfinite(anchor_wcs.wcs.cd)):
                    det_cd = np.abs(np.linalg.det(anchor_wcs.wcs.cd));
                    if det_cd > 1e-20: anchor_pix_scale_deg = np.sqrt(det_cd)
                    else: raise ValueError("Det CD trop faible")
                elif hasattr(anchor_wcs.wcs, 'pc') and hasattr(anchor_wcs.wcs, 'cdelt') and anchor_wcs.wcs.pc is not None and anchor_wcs.wcs.cdelt is not None:
                    scale_m = np.diag(anchor_wcs.wcs.cdelt); cd_m_reco = np.dot(scale_m, anchor_wcs.wcs.pc); det_cd_reco = np.abs(np.linalg.det(cd_m_reco))
                    if det_cd_reco > 1e-20: anchor_pix_scale_deg = np.sqrt(det_cd_reco)
                    else: raise ValueError("Det CD reconstruit trop faible")
                else:
                    if anchor_wcs.is_celestial and hasattr(anchor_wcs,'array_shape') and anchor_wcs.array_shape and anchor_wcs.array_shape[0]>0:
                        scales_dpp = proj_plane_pixel_scales(anchor_wcs); anchor_pix_scale_deg = np.mean(np.abs(scales_dpp))
                    else: raise ValueError("Fallback échelle")
            except Exception:
                fov_e = getattr(self,'estimated_fov_degrees',1.); iw_e = anchor_wcs.pixel_shape[0] if hasattr(anchor_wcs,'pixel_shape') and anchor_wcs.pixel_shape and anchor_wcs.pixel_shape[0]>0 else 1000
                anchor_pix_scale_deg = fov_e / (iw_e if iw_e > 0 else 1000)
            if anchor_pix_scale_deg <= 1e-15: return None, None
            output_pixel_scale_deg = anchor_pix_scale_deg / self.drizzle_scale 


            # --- Construction du WCS de sortie avec CRVAL et CD (maintenant avec rotation snappée) ---
            output_wcs = WCS(naxis=2)
            output_wcs.wcs.ctype = [str(getattr(anchor_wcs.wcs, 'ctype', ["RA---TAN", "DEC--TAN"])[0]), 
                                    str(getattr(anchor_wcs.wcs, 'ctype', ["RA---TAN", "DEC--TAN"])[1])]
            output_wcs.wcs.crval = output_crval
            output_wcs.wcs.cunit = [str(getattr(anchor_wcs.wcs, 'cunit', ['deg', 'deg'])[0]),
                                    str(getattr(anchor_wcs.wcs, 'cunit', ['deg', 'deg'])[1])]
            output_wcs.wcs.radesys = str(getattr(anchor_wcs.wcs,'radesys', 'ICRS')).upper()
            
            angle_pc_rad = np.deg2rad(final_wcs_rotation_deg) # UTILISER L'ANGLE SNAPPÉ
            cos_rot = np.cos(angle_pc_rad); sin_rot = np.sin(angle_pc_rad)
            pc_matrix = np.array([[cos_rot, -sin_rot], [sin_rot,  cos_rot]])
            cdelt_matrix = np.array([[-output_pixel_scale_deg, 0.0], [0.0, output_pixel_scale_deg]])
            output_wcs.wcs.cd = np.dot(cdelt_matrix, pc_matrix)
            logger.debug(f"DEBUG QM: WCS orienté (snappé) créé. CRVAL={output_wcs.wcs.crval}, CD=\n{output_wcs.wcs.cd}")

            # --- Reprojection des coins, calcul shape et CRPIX final (comme dans V_OMBB_Fix5) ---
            all_ra_deg = all_corners_flat_skycoord.ra.deg
            all_dec_deg = all_corners_flat_skycoord.dec.deg
            projected_x_pixels, projected_y_pixels = output_wcs.all_world2pix(all_ra_deg, all_dec_deg, 0)
            
            valid_projection_mask = np.isfinite(projected_x_pixels) & np.isfinite(projected_y_pixels)
            if not np.any(valid_projection_mask): return None, None # Erreur si aucun point valide
            projected_x_pixels = projected_x_pixels[valid_projection_mask]
            projected_y_pixels = projected_y_pixels[valid_projection_mask]

            x_min_final = np.min(projected_x_pixels); x_max_final = np.max(projected_x_pixels)
            y_min_final = np.min(projected_y_pixels); y_max_final = np.max(projected_y_pixels)

            final_output_width_px = int(np.ceil(x_max_final - x_min_final))
            final_output_height_px = int(np.ceil(y_max_final - y_min_final))
            final_output_width_px = max(10, final_output_width_px)
            final_output_height_px = max(10, final_output_height_px)
            output_shape_final_hw = (final_output_height_px, final_output_width_px)

            crval_x_abs_pix, crval_y_abs_pix = output_wcs.all_world2pix(
                output_wcs.wcs.crval[0], output_wcs.wcs.crval[1], 0
            )
            final_crpix1 = crval_x_abs_pix - x_min_final
            final_crpix2 = crval_y_abs_pix - y_min_final

            output_wcs.wcs.crpix = [final_crpix1, final_crpix2]
            output_wcs.pixel_shape = (final_output_width_px, final_output_height_px)
            try:
                output_wcs._naxis1 = final_output_width_px
                output_wcs._naxis2 = final_output_height_px
            except AttributeError: pass

            logger.debug(f"DEBUG QM: WCS Mosaïque Finale (SnapToAxes) OK: CRPIX={output_wcs.wcs.crpix}, PixelShape={output_wcs.pixel_shape}")
            return output_wcs, output_shape_final_hw

        except Exception as e_grid:
            logger.debug(f"ERREUR QM [_calculate_local_mosaic_output_grid V_OMBB_SnapToAxes]: Échec calcul final grille/WCS: {e_grid}")
            traceback.print_exc(limit=2)
            return None, None

    # ... (reste de la classe) ...






##############################################################################################################################


    def _update_header_for_drizzle_final(self):
        """
        Crée et retourne un header FITS pour le stack final en mode Drizzle "Final".
        """
        logger.debug("DEBUG QM [_update_header_for_drizzle_final]: Création du header pour Drizzle Final...")
        
        final_header = fits.Header()

        # 1. Copier les informations de base du header de référence (si disponible)
        if self.reference_header_for_wcs:
            logger.debug("DEBUG QM [_update_header_for_drizzle_final]: Copie des clés depuis reference_header_for_wcs...")
            # Liste des clés FITS standard et utiles à copier depuis une brute/référence
            keys_to_copy_from_ref = [
                'INSTRUME', 'TELESCOP', 'OBSERVER', 'OBJECT', 
                'DATE-OBS', 'TIME-OBS', # Ou juste DATE-OBS si TIME-OBS n'est pas toujours là
                'EXPTIME',  # L'exposition d'une brute individuelle
                'FILTER', 'BAYERPAT', 'XBAYROFF', 'YBAYROFF',
                'GAIN', 'OFFSET', 'CCD-TEMP', 'READMODE',
                'FOCALLEN', 'APERTURE', 'PIXSIZE', 'XPIXSZ', 'YPIXSZ', # Infos optiques
                'SITELAT', 'SITELONG', 'SITEELEV' # Infos site
            ]
            for key in keys_to_copy_from_ref:
                if key in self.reference_header_for_wcs:
                    try:
                        # Essayer de copier avec le commentaire
                        final_header[key] = (self.reference_header_for_wcs[key], 
                                             self.reference_header_for_wcs.comments[key])
                    except KeyError: # Si pas de commentaire, copier juste la valeur
                        final_header[key] = self.reference_header_for_wcs[key]
                    except Exception as e_copy:
                        logger.debug(f"DEBUG QM [_update_header_for_drizzle_final]: Erreur copie clé '{key}': {e_copy}")
        else:
            logger.debug("DEBUG QM [_update_header_for_drizzle_final]: reference_header_for_wcs non disponible.")

        # 2. Ajouter/Mettre à jour les informations spécifiques au Drizzle Final
        final_header['STACKTYP'] = (f'Drizzle Final ({self.drizzle_scale:.0f}x)', 'Stacking method with Drizzle')
        final_header['DRZSCALE'] = (self.drizzle_scale, 'Drizzle final scale factor')
        final_header['DRZKERNEL'] = (self.drizzle_kernel, 'Drizzle kernel used')
        final_header['DRZPIXFR'] = (self.drizzle_pixfrac, 'Drizzle pixfrac used')
        final_header['DRZMODE'] = ('Final', 'Drizzle combination mode') # Spécifique pour ce header

        # NIMAGES et TOTEXP seront mis à jour dans _save_final_stack avec les valeurs finales
        # mais on peut mettre une estimation ici si self.aligned_files_count est déjà pertinent
        if hasattr(self, 'aligned_files_count') and self.aligned_files_count > 0:
            final_header['NINPUTS'] = (self.aligned_files_count, 'Number of aligned images input to Drizzle')
            # Pour TOTEXP, il faudrait multiplier aligned_files_count par l'EXPTIME moyen
            # Laissons _save_final_stack gérer le TOTEXP final pour plus de précision.

        # 3. Informations générales
        final_header['CREATOR'] = ('SeestarStacker (Queued)', 'Processing Software')
        final_header['HISTORY'] = 'Final Drizzle image created by SeestarStacker'
        if self.correct_hot_pixels:
            final_header['HISTORY'] = 'Hot pixel correction applied to input frames'
        if self.use_quality_weighting: # Le Drizzle actuel ne prend pas en compte ces poids directement
            final_header['HISTORY'] = 'Quality weighting parameters were set, but Drizzle uses its own weighting.'
        
        # Le WCS sera ajouté par _save_final_stack à partir du self.drizzle_output_wcs

        logger.debug("DEBUG QM [_update_header_for_drizzle_final]: Header pour Drizzle Final créé.")
        return final_header





############################################################################################################################




# --- DANS LA CLASSE SeestarQueuedStacker DANS seestar/queuep/queue_manager.py ---

    def _cleanup_mosaic_panel_stacks_temp(self):
        """
        Supprime le dossier contenant les stacks de panneaux temporaires
        (utilisé par l'ancienne logique de mosaïque ou si des fichiers y sont créés).
        """
        # --- VÉRIFICATION AJOUTÉE ---
        if self.output_folder is None: 
            logger.debug("WARN QM [_cleanup_mosaic_panel_stacks_temp]: self.output_folder non défini, nettoyage annulé.")
            return
        # --- FIN VÉRIFICATION ---

        panel_stacks_dir = os.path.join(self.output_folder, "mosaic_panel_stacks_temp")
        
        # Vérifier si le dossier existe avant d'essayer de le supprimer
        if os.path.isdir(panel_stacks_dir): # Utiliser os.path.isdir pour vérifier
            try:
                shutil.rmtree(panel_stacks_dir)
                self.update_progress(f"🧹 Dossier stacks panneaux temp. supprimé: {os.path.basename(panel_stacks_dir)}")
                logger.debug(f"DEBUG QM [_cleanup_mosaic_panel_stacks_temp]: Dossier {panel_stacks_dir} supprimé.")
            except FileNotFoundError:
                # Devrait être attrapé par isdir, mais sécurité
                logger.debug(f"DEBUG QM [_cleanup_mosaic_panel_stacks_temp]: Dossier {panel_stacks_dir} non trouvé (déjà supprimé ou jamais créé).")
                pass # Le dossier n'existe pas, rien à faire
            except OSError as e: # Capturer les erreurs d'OS (permissions, etc.)
                self.update_progress(f"⚠️ Erreur suppression dossier stacks panneaux temp. ({os.path.basename(panel_stacks_dir)}): {e}")
                logger.debug(f"ERREUR QM [_cleanup_mosaic_panel_stacks_temp]: Erreur OSError lors de la suppression de {panel_stacks_dir}: {e}")
            except Exception as e_generic: # Capturer toute autre exception
                self.update_progress(f"⚠️ Erreur inattendue suppression dossier stacks panneaux temp.: {e_generic}")
                logger.debug(f"ERREUR QM [_cleanup_mosaic_panel_stacks_temp]: Erreur Exception lors de la suppression de {panel_stacks_dir}: {e_generic}")
        else:
            # Log optionnel si le dossier n'existait pas
            # logger.debug(f"DEBUG QM [_cleanup_mosaic_panel_stacks_temp]: Dossier {panel_stacks_dir} non trouvé, aucun nettoyage nécessaire.")
            pass





###################################################################################################################




    def _finalize_mosaic_processing(self, aligned_files_info_list):
        """Effectue la combinaison finale pour le mode mosaïque en utilisant reproject."""
        num_panels = len(aligned_files_info_list)
        logger.debug(
            f"DEBUG (Backend _finalize_mosaic_processing): Début finalisation pour {num_panels} panneaux."
        )
        self.update_progress(
            f"🖼️ Préparation assemblage mosaïque final ({num_panels} images) avec reproject..."
        )

        if num_panels < 1:
            self.update_progress(
                "⚠️ Moins de 1 panneau aligné disponible pour la mosaïque. Traitement annulé."
            )
            self.final_stacked_path = None
            self.processing_error = "Mosaïque: Moins de 1 panneau aligné"
            return

        try:
            from seestar.enhancement.reproject_utils import reproject_and_coadd, reproject_interp
        except ImportError:
            self.update_progress(
                "❌ Bibliothèque reproject non disponible pour l'assemblage mosaïque.",
                "ERROR",
            )
            self.processing_error = "reproject non disponible"
            self.final_stacked_path = None
            return

        input_data_for_reproject = []
        input_footprints_for_reproject = []
        all_wcs_for_grid_calc = []
        all_headers_for_grid_calc = []

        for panel_info_tuple in aligned_files_info_list:
            try:
                panel_image_data, panel_header, wcs_for_panel, _, pixel_mask = panel_info_tuple
                if panel_image_data is None or wcs_for_panel is None:
                    continue
                input_data_for_reproject.append((panel_image_data, wcs_for_panel))
                if pixel_mask is not None:
                    input_footprints_for_reproject.append(pixel_mask.astype(np.float32))
                else:
                    input_footprints_for_reproject.append(
                        np.ones(panel_image_data.shape[:2], dtype=np.float32)
                    )
                all_wcs_for_grid_calc.append(wcs_for_panel)
                all_headers_for_grid_calc.append(panel_header)
            except Exception as e_unpack:
                self.update_progress(
                    f"    -> ERREUR déballage tuple panneau: {e_unpack}. Ignoré.",
                    "ERROR",
                )

        if not input_data_for_reproject:
            self.update_progress(
                "❌ Mosaïque: Aucun panneau valide à traiter. Traitement annulé.",
                "ERROR",
            )
            return

        if self.reference_wcs_object is not None and self.reference_shape is not None:
            output_wcs = self.reference_wcs_object
            output_shape_hw = self.reference_shape
        else:
            output_wcs, output_shape_hw = self._calculate_final_mosaic_grid(
                all_wcs_for_grid_calc,
                all_headers_for_grid_calc,
                scale_factor=self.drizzle_scale if self.drizzle_active_session else 1.0,
            )

        if output_wcs is None or output_shape_hw is None:
            self.update_progress(
                "❌ Échec calcul grille de sortie pour la mosaïque.",
                "ERROR",
            )
            return

        final_mosaic_sci_channels = []
        final_mosaic_coverage_channels = []
        for i_ch in range(3):
            self.update_progress(
                f"   Reprojection et combinaison du canal {i_ch+1}/3..."
            )
            channel_arrays_wcs_list = [
                (panel_data[..., i_ch], wcs) for panel_data, wcs in input_data_for_reproject
            ]
            try:
                sci, cov = reproject_and_coadd(
                    channel_arrays_wcs_list,
                    output_projection=output_wcs,
                    shape_out=output_shape_hw,
                    input_weights=input_footprints_for_reproject,
                    reproject_function=reproject_interp,
                    combine_function="mean",
                    match_background=True,
                )
                final_mosaic_sci_channels.append(sci.astype(np.float32))
                final_mosaic_coverage_channels.append(cov.astype(np.float32))
            except Exception as e_reproject:
                self.update_progress(
                    f"❌ Erreur durant reproject_and_coadd pour canal {i_ch+1}: {e_reproject}",
                    "ERROR",
                )
                return

        try:
            final_sci_image_HWC = np.stack(final_mosaic_sci_channels, axis=-1)
            final_coverage_map_2D = final_mosaic_coverage_channels[0]
            self.current_stack_header = fits.Header()
            self.current_stack_header.update(output_wcs.to_header(relax=True))
            self._save_final_stack(
                output_filename_suffix="_mosaic_reproject",
                drizzle_final_sci_data=final_sci_image_HWC,
                drizzle_final_wht_data=final_coverage_map_2D,
            )
        except Exception as e_stack_final:
            self.update_progress(
                f"❌ Erreur finalisation/sauvegarde mosaïque: {e_stack_final}",
                "ERROR",
            )
        finally:
            gc.collect()



##################################################################################################################

    def _cleanup_drizzle_batch_outputs(self):
        """Supprime le dossier contenant les fichiers Drizzle intermédiaires par lot."""
        # AJOUT D'UNE VÉRIFICATION : Ne rien faire si self.output_folder n'est pas encore défini.
        if self.output_folder is None:
            logger.debug("WARN QM [_cleanup_drizzle_batch_outputs]: self.output_folder non défini, nettoyage annulé.")
            return

        batch_output_dir = os.path.join(self.output_folder, "drizzle_batch_outputs")
        if batch_output_dir and os.path.isdir(batch_output_dir): # Vérifier aussi si le chemin construit est valide
            try:
                shutil.rmtree(batch_output_dir)
                self.update_progress(f"🧹 Dossier Drizzle intermédiaires par lot supprimé: {os.path.basename(batch_output_dir)}")
            except Exception as e:
                self.update_progress(f"⚠️ Erreur suppression dossier Drizzle intermédiaires ({os.path.basename(batch_output_dir)}): {e}")
        # else: # Log optionnel si le dossier n'existait pas ou chemin invalide
            # if self.output_folder: # Pour éviter de logguer si c'est juste output_folder qui est None
            #    logger.debug(f"DEBUG QM [_cleanup_drizzle_batch_outputs]: Dossier {batch_output_dir} non trouvé ou invalide pour nettoyage.")



####################################################################################################################



    def _calculate_weights(self, batch_scores):
        num_images = len(batch_scores); 
        if num_images == 0: return np.array([])
        raw_weights = np.ones(num_images, dtype=np.float32)
        for i, scores in enumerate(batch_scores):
            weight = 1.0
            if self.weight_by_snr: weight *= max(scores.get('snr', 0.0), 0.0) ** self.snr_exponent
            if self.weight_by_stars: weight *= max(scores.get('stars', 0.0), 0.0) ** self.stars_exponent
            raw_weights[i] = max(weight, 1e-9)
        sum_weights = np.sum(raw_weights)
        if sum_weights > 1e-9: normalized_weights = raw_weights * (num_images / sum_weights)
        else: normalized_weights = np.ones(num_images, dtype=np.float32)
        normalized_weights = np.maximum(normalized_weights, self.min_weight)
        sum_weights_final = np.sum(normalized_weights)
        if sum_weights_final > 1e-9: normalized_weights = normalized_weights * (num_images / sum_weights_final)
        else: normalized_weights = np.ones(num_images, dtype=np.float32)
        return normalized_weights

    def _reproject_to_reference(self, image_array, input_wcs):
        """Reproject ``image_array`` from ``input_wcs`` to the reference WCS.

        Parameters
        ----------
        image_array : np.ndarray
            Array ``HxW`` or ``HxWx3`` to reproject.
        input_wcs : astropy.wcs.WCS
            WCS describing ``image_array``.

        Returns
        -------
        tuple
            ``(reprojected_image, footprint)`` both ``float32``.
        """
        from seestar.enhancement.reproject_utils import reproject_interp

        target_shape = self.memmap_shape[:2]
        if image_array.ndim == 3:
            channels = []
            footprint = None
            for ch in range(image_array.shape[2]):
                reproj_ch, footprint = reproject_interp(
                    (image_array[..., ch], input_wcs),
                    self.reference_wcs_object,
                    shape_out=target_shape,
                )
                channels.append(reproj_ch)
            result = np.stack(channels, axis=2)
        else:
            result, footprint = reproject_interp(
                (image_array, input_wcs),
                self.reference_wcs_object,
                shape_out=target_shape,
            )
        return result.astype(np.float32), footprint.astype(np.float32)

    def _reproject_batch_to_reference(self, batch_image, batch_wht, batch_wcs):
        """Reproject batch data and weight map to the reference WCS."""
        if self.reference_wcs_object is None or batch_wcs is None:
            return batch_image, batch_wht

        from seestar.enhancement.reproject_utils import reproject_interp

        target_shape = self.memmap_shape[:2]

        if batch_image.ndim == 3:
            channels = []
            for ch in range(batch_image.shape[2]):
                reproj_ch, _ = reproject_interp(
                    (batch_image[:, :, ch], batch_wcs),
                    self.reference_wcs_object,
                    shape_out=target_shape,
                )
                channels.append(reproj_ch)
            batch_image = np.stack(channels, axis=2)
        else:
            batch_image, _ = reproject_interp(
                (batch_image, batch_wcs),
                self.reference_wcs_object,
                shape_out=target_shape,
            )

        batch_wht, _ = reproject_interp(
            (batch_wht, batch_wcs),
            self.reference_wcs_object,
            shape_out=target_shape,
        )

        return batch_image.astype(np.float32), batch_wht.astype(np.float32)




############################################################################################################################







# --- DANS LA CLASSE SeestarQueuedStacker DANS seestar/queuep/queue_manager.py ---

    def _process_file(self, file_path,
                      reference_image_data_for_alignment, # Image de l'ANCRE pour FastAligner ou réf. pour Astroalign std
                      solve_astrometry_for_this_file=False,
                      fa_orb_features_config=5000,
                      fa_min_abs_matches_config=10,
                      fa_min_ransac_inliers_value_config=4, 
                      fa_ransac_thresh_config=3.0,
                      daofind_fwhm_config=3.5,
                      daofind_threshold_sigma_config=6.0,
                      max_stars_to_describe_config=750):
        """
        Traite un seul fichier image.
        Version: V_ProcessFile_M81_Debug_UltimateLog_1
        """
        file_name = os.path.basename(file_path)
        quality_scores = {'snr': 0.0, 'stars': 0.0}
        logger.debug(f"\nDEBUG QM [_process_file V_ProcessFile_M81_Debug_UltimateLog_1]:") # Modifié le nom de version pour le log
        logger.debug(f"  >> Fichier: '{file_name}'")
        logger.debug(f"  >> Solve Astrometry Directly: {solve_astrometry_for_this_file}")
        logger.debug(f"  >> is_mosaic_run: {self.is_mosaic_run}, mosaic_alignment_mode: {getattr(self, 'mosaic_alignment_mode', 'N/A')}")
        logger.debug(f"  >> drizzle_active_session: {self.drizzle_active_session}")

        header_final_pour_retour = None
        img_data_array_loaded = None
        prepared_img_after_initial_proc = None
        image_for_alignment_or_drizzle_input = None
        wcs_final_pour_retour = None
        data_final_pour_retour = None
        valid_pixel_mask_2d = None
        matrice_M_calculee = None
        align_method_log_msg = "Unknown"

        try:
            logger.debug(f"  -> [1/7] Chargement/Validation FITS pour '{file_name}'...")
            loaded_data_tuple = load_and_validate_fits(file_path)
            if loaded_data_tuple and loaded_data_tuple[0] is not None:
                img_data_array_loaded, header_from_load = loaded_data_tuple
                header_final_pour_retour = header_from_load.copy() if header_from_load else fits.Header()
            else:
                header_temp_fallback = None
                if loaded_data_tuple and loaded_data_tuple[1] is not None: header_temp_fallback = loaded_data_tuple[1].copy()
                else:
                    try: header_temp_fallback = fits.getheader(file_path)
                    except: header_temp_fallback = fits.Header()
                header_final_pour_retour = header_temp_fallback
                raise ValueError("Échec chargement/validation FITS (données non retournées).")
            header_final_pour_retour['_SRCFILE'] = (file_name, "Original source filename")
            logger.debug(f"     - FITS original (après load_and_validate): Range: [{np.min(img_data_array_loaded):.4g}, {np.max(img_data_array_loaded):.4g}], Shape: {img_data_array_loaded.shape}, Dtype: {img_data_array_loaded.dtype}")

            logger.debug(f"  -> [2/7] Vérification variance pour '{file_name}'...")
            std_dev = np.std(img_data_array_loaded)
            variance_threshold = 1e-4  # anciennement 0.0015
            if std_dev < variance_threshold:
                raise ValueError(
                    f"Faible variance: {std_dev:.4f} (seuil: {variance_threshold})."
                )
            logger.debug(f"     - Variance OK (std: {std_dev:.4f}).")

            logger.debug(f"  -> [3/7] Pré-traitement pour '{file_name}'...")
            prepared_img_after_initial_proc = img_data_array_loaded.astype(np.float32)
            logger.debug(f"     - (a) Après conversion float32: Range: [{np.min(prepared_img_after_initial_proc):.4g}, {np.max(prepared_img_after_initial_proc):.4g}]")

            is_color_after_preprocessing = False
            if prepared_img_after_initial_proc.ndim == 2:
                bayer_pattern_from_header = header_final_pour_retour.get('BAYERPAT', self.bayer_pattern)
                pattern_upper = bayer_pattern_from_header.upper() if isinstance(bayer_pattern_from_header, str) else self.bayer_pattern.upper()
                if pattern_upper in ["GRBG", "RGGB", "GBRG", "BGGR"]:
                    prepared_img_after_initial_proc = debayer_image(prepared_img_after_initial_proc, pattern_upper)
                    is_color_after_preprocessing = True
                    logger.debug(f"     - (b) Image débayerisée. Range: [{np.min(prepared_img_after_initial_proc):.4g}, {np.max(prepared_img_after_initial_proc):.4g}]")
            elif prepared_img_after_initial_proc.ndim == 3 and prepared_img_after_initial_proc.shape[2] == 3:
                is_color_after_preprocessing = True
            else:
                raise ValueError(f"Shape image {prepared_img_after_initial_proc.shape} non supportée post-chargement.")

            if is_color_after_preprocessing:
                try:
                    r_ch, g_ch, b_ch = prepared_img_after_initial_proc[...,0], prepared_img_after_initial_proc[...,1], prepared_img_after_initial_proc[...,2]
                    med_r, med_g, med_b = np.median(r_ch), np.median(g_ch), np.median(b_ch)
                    if med_g > 1e-6:
                        gain_r = np.clip(med_g / max(med_r, 1e-6), 0.5, 2.0); gain_b = np.clip(med_g / max(med_b, 1e-6), 0.5, 2.0)
                        prepared_img_after_initial_proc[...,0] *= gain_r; prepared_img_after_initial_proc[...,2] *= gain_b
                    logger.debug(f"     - (c) WB basique appliquée. Range: [{np.min(prepared_img_after_initial_proc):.4g}, {np.max(prepared_img_after_initial_proc):.4g}]")
                except Exception as e_wb: logger.debug(f"WARN QM [_process_file]: Erreur WB basique: {e_wb}")

            if self.correct_hot_pixels:
                prepared_img_after_initial_proc = detect_and_correct_hot_pixels(
                    prepared_img_after_initial_proc, self.hot_pixel_threshold, self.neighborhood_size)
                logger.debug(f"     - (d) Correction HP. Range: [{np.min(prepared_img_after_initial_proc):.4g}, {np.max(prepared_img_after_initial_proc):.4g}]")
            
            is_drizzle_or_mosaic_mode = (self.drizzle_active_session or self.is_mosaic_run)
            logger.debug(f"     - (e) is_drizzle_or_mosaic_mode: {is_drizzle_or_mosaic_mode}")
            
            image_for_alignment_or_drizzle_input = prepared_img_after_initial_proc.copy()
            logger.debug(f"     - (f) image_for_alignment_or_drizzle_input (copie de (d)) - Range: [{np.min(image_for_alignment_or_drizzle_input):.4g}, {np.max(image_for_alignment_or_drizzle_input):.4g}]")

            current_max_val = np.nanmax(image_for_alignment_or_drizzle_input)
            if is_drizzle_or_mosaic_mode:
                if current_max_val <= 1.0 + 1e-5 and current_max_val > -1e-5: 
                    logger.debug(f"       - (g) DRIZZLE/MOSAIQUE: Détection plage [0,1] (max_val={current_max_val:.4g}). Rescale vers ADU 0-65535.")
                    image_for_alignment_or_drizzle_input = image_for_alignment_or_drizzle_input * 65535.0
                    logger.debug(f"         Nouveau range image_for_alignment_or_drizzle_input: [{np.min(image_for_alignment_or_drizzle_input):.4g}, {np.max(image_for_alignment_or_drizzle_input):.4g}]")
                image_for_alignment_or_drizzle_input = np.clip(image_for_alignment_or_drizzle_input, 0.0, None) 
                logger.debug(f"     - (h) Pré-traitement final POUR DRIZZLE/MOSAIQUE: image_for_alignment_or_drizzle_input - Range: [{np.min(image_for_alignment_or_drizzle_input):.4g}, {np.max(image_for_alignment_or_drizzle_input):.4g}]")
                data_final_pour_retour = image_for_alignment_or_drizzle_input.astype(np.float32)
            else: 
                logger.debug(f"     - (g) STACKING CLASSIQUE: image_for_alignment_or_drizzle_input (pour alignement) - Range: [{np.min(image_for_alignment_or_drizzle_input):.4g}, {np.max(image_for_alignment_or_drizzle_input):.4g}]")
            
            logger.debug(f"  -> [4/7] Alignement/Résolution WCS pour '{file_name}'...")
            logger.debug(f"     - AVANT ALIGNEMENT: image_for_alignment_or_drizzle_input - Range: [{np.min(image_for_alignment_or_drizzle_input):.4g}, {np.max(image_for_alignment_or_drizzle_input):.4g}], Shape: {image_for_alignment_or_drizzle_input.shape}")

            if not solve_astrometry_for_this_file and self.is_mosaic_run and \
               self.mosaic_alignment_mode in ["local_fast_fallback", "local_fast_only"]:
                align_method_log_msg = "FastAligner_Attempted"; fa_success = False 
                if self.local_aligner_instance and reference_image_data_for_alignment is not None:
                    _, M_par_fa, fa_success = self.local_aligner_instance._align_image(image_for_alignment_or_drizzle_input, reference_image_data_for_alignment, file_name, fa_min_abs_matches_config, fa_min_ransac_inliers_value_config, fa_ransac_thresh_config, 0.15, daofind_fwhm_config, daofind_threshold_sigma_config, max_stars_to_describe_config)
                    if fa_success and M_par_fa is not None: align_method_log_msg = "FastAligner_Success"; matrice_M_calculee = M_par_fa; wcs_final_pour_retour = self.reference_wcs_object
                    else: fa_success = False; align_method_log_msg = "FastAligner_Fail"
                else: align_method_log_msg = "LocalAlign_Not_Attempted"
                if not fa_success and self.use_wcs_fallback_for_mosaic: 
                    align_method_log_msg += "_Fallback_Attempted" 
                    if self.astrometry_solver:
                        solver_settings_for_panel_fallback = {
                            'local_solver_preference': self.local_solver_preference,
                            'api_key': self.api_key,
                            'astap_path': self.astap_path,
                            'astap_data_dir': self.astap_data_dir,
                            'astap_search_radius': self.astap_search_radius,
                            'astap_downsample': self.astap_downsample,
                            'astap_sensitivity': self.astap_sensitivity,
                            'local_ansvr_path': self.local_ansvr_path,
                            'scale_est_arcsec_per_pix': self.reference_pixel_scale_arcsec,
                            'scale_tolerance_percent': 20,
                            'ansvr_timeout_sec': getattr(self, 'ansvr_timeout_sec', 120),
                            'astap_timeout_sec': getattr(self, 'astap_timeout_sec', 120),
                            'astrometry_net_timeout_sec': getattr(self, 'astrometry_net_timeout_sec', 300)
                        }
                        wcs_panel_solved_by_solver = None
                        try: wcs_panel_solved_by_solver = self.astrometry_solver.solve(file_path, header_final_pour_retour, solver_settings_for_panel_fallback,True)
                        except Exception as e_s: align_method_log_msg += f"_SolveError_{type(e_s).__name__}"
                        if wcs_panel_solved_by_solver and wcs_panel_solved_by_solver.is_celestial:
                            align_method_log_msg = "FastAligner_Fail_Fallback_WCS_Success"; wcs_final_pour_retour = wcs_panel_solved_by_solver 
                            matrice_M_calculee = self._calculate_M_from_wcs(wcs_panel_solved_by_solver, self.reference_wcs_object, image_for_alignment_or_drizzle_input.shape[:2] )
                            if matrice_M_calculee is None: align_method_log_msg = "FastAligner_Fail_Fallback_WCS_Matrix_Fail"; wcs_final_pour_retour = None 
                        else: 
                            if "_SolveError_" not in align_method_log_msg: align_method_log_msg = "FastAligner_Fail_Fallback_WCS_Fail"
                            wcs_final_pour_retour = None; matrice_M_calculee = None
                    else: align_method_log_msg = "FastAligner_Fail_Fallback_NoSolver"; wcs_final_pour_retour = None; matrice_M_calculee = None
                elif not fa_success and not self.use_wcs_fallback_for_mosaic: align_method_log_msg = "FastAligner_Fail_No_Fallback"; wcs_final_pour_retour = None; matrice_M_calculee = None
                # data_final_pour_retour a déjà été mis à image_for_alignment_or_drizzle_input (ADU) si mode drizzle/mosaic
            
            elif solve_astrometry_for_this_file and self.is_mosaic_run and self.mosaic_alignment_mode == "astrometry_per_panel":
                align_method_log_msg = "Astrometry_Per_Panel_Attempted"
                if self.astrometry_solver:
                    solver_settings_for_this_panel = {
                        'local_solver_preference': self.local_solver_preference,
                        'api_key': self.api_key,
                        'astap_path': self.astap_path,
                        'astap_data_dir': self.astap_data_dir,
                        'astap_search_radius': self.astap_search_radius,
                        'astap_downsample': self.astap_downsample,
                        'astap_sensitivity': self.astap_sensitivity,
                        'local_ansvr_path': self.local_ansvr_path,
                        'scale_est_arcsec_per_pix': self.reference_pixel_scale_arcsec,
                        'scale_tolerance_percent': 20,
                        'ansvr_timeout_sec': getattr(self, 'ansvr_timeout_sec', 120),
                        'astap_timeout_sec': getattr(self, 'astap_timeout_sec', 120),
                        'astrometry_net_timeout_sec': getattr(self, 'astrometry_net_timeout_sec', 300)
                    }
                    wcs_final_pour_retour = self.astrometry_solver.solve(file_path, header_final_pour_retour, solver_settings_for_this_panel, True)
                    if wcs_final_pour_retour and wcs_final_pour_retour.is_celestial: align_method_log_msg = "Astrometry_Per_Panel_Success"; matrice_M_calculee = np.array([[1.,0.,0.],[0.,1.,0.]], dtype=np.float32) 
                    else: align_method_log_msg = "Astrometry_Per_Panel_Fail"; wcs_final_pour_retour = None; matrice_M_calculee = None
                else: align_method_log_msg = "Astrometry_Per_Panel_NoSolver"; wcs_final_pour_retour = None; matrice_M_calculee = None
                # data_final_pour_retour a déjà été mis à image_for_alignment_or_drizzle_input (ADU)
            elif solve_astrometry_for_this_file and not self.is_mosaic_run:
                align_method_log_msg = "Astrometry_Single_Attempted"
                if self.astrometry_solver:
                    solver_settings_for_file = {
                        'local_solver_preference': self.local_solver_preference,
                        'api_key': self.api_key,
                        'astap_path': self.astap_path,
                        'astap_data_dir': self.astap_data_dir,
                        'astap_search_radius': self.astap_search_radius,
                        'astap_downsample': self.astap_downsample,
                        'astap_sensitivity': self.astap_sensitivity,
                        'local_ansvr_path': self.local_ansvr_path,
                        'scale_est_arcsec_per_pix': self.reference_pixel_scale_arcsec,
                        'scale_tolerance_percent': 20,
                        'ansvr_timeout_sec': getattr(self, 'ansvr_timeout_sec', 120),
                        'astap_timeout_sec': getattr(self, 'astap_timeout_sec', 120),
                        'astrometry_net_timeout_sec': getattr(self, 'astrometry_net_timeout_sec', 300)
                    }
                    wcs_final_pour_retour = self.astrometry_solver.solve(
                        file_path,
                        header_final_pour_retour,
                        solver_settings_for_file,
                        True,
                    )
                    if wcs_final_pour_retour and wcs_final_pour_retour.is_celestial:
                        align_method_log_msg = "Astrometry_Single_Success"
                    else:
                        align_method_log_msg = "Astrometry_Fail_And_Rejected"
                        self.update_progress(
                            f"   -> Échec WCS pour '{file_name}'. Image rejetée (mode haute précision).",
                            "WARN",
                        )
                        raise RuntimeError(
                            f"Échec astrométrie pour '{file_name}' et aucun fallback autorisé en mode reprojection."
                        )
                else:
                    align_method_log_msg = "Astrometry_Single_NoSolver"
                    wcs_final_pour_retour = None
                matrice_M_calculee = None
                if data_final_pour_retour is None:
                    data_final_pour_retour = image_for_alignment_or_drizzle_input.astype(np.float32)
            else:
                align_method_log_msg = "Astroalign_Standard_Attempted"
                if reference_image_data_for_alignment is None: raise RuntimeError("Image de référence Astroalign manquante.")
                
                aligned_img_astroalign, align_success_astroalign = self.aligner._align_image(
                    image_for_alignment_or_drizzle_input,
                    reference_image_data_for_alignment,
                    file_name,
                    force_same_shape_as_ref=True,
                )
                
                if align_success_astroalign and aligned_img_astroalign is not None:
                    align_method_log_msg = "Astroalign_Standard_Success"
                    logger.debug(f"     - APRÈS ALIGNEMENT (Astroalign): aligned_img_astroalign - Range: [{np.min(aligned_img_astroalign):.4g}, {np.max(aligned_img_astroalign):.4g}], Shape: {aligned_img_astroalign.shape}, Dtype: {aligned_img_astroalign.dtype}")
                    data_final_pour_retour = aligned_img_astroalign.astype(np.float32)
                    
                    if not is_drizzle_or_mosaic_mode:
                        # In classic stacking mode, keep the aligned image as-is
                        pass
                    else: 
                        # Pour Drizzle Standard, data_final_pour_retour est déjà aligned_img_astroalign.
                        # _align_image est censé avoir préservé la plage ADU si l'entrée était ADU.
                        logger.debug(f"       - DRIZZLE STANDARD: data_final_pour_retour (venant de aligned_img_astroalign) gardé en ADU. Range: [{np.min(data_final_pour_retour):.4g}, {np.max(data_final_pour_retour):.4g}]")
                else:
                    align_method_log_msg = "Astroalign_Standard_Fail"; raise RuntimeError(f"Échec Alignement Astroalign standard pour {file_name}.")
                matrice_M_calculee = None 
            
            header_final_pour_retour['_ALIGN_METHOD_LOG'] = (align_method_log_msg, "Alignment method used")

            logger.debug(f"  -> [5/7] Création du masque de pixels valides pour '{file_name}'...")
            if data_final_pour_retour is None: raise ValueError("Données finales pour masque sont None.")
            if data_final_pour_retour.ndim == 3: luminance_mask_src = 0.299 * data_final_pour_retour[..., 0] + 0.587 * data_final_pour_retour[..., 1] + 0.114 * data_final_pour_retour[..., 2]
            elif data_final_pour_retour.ndim == 2: luminance_mask_src = data_final_pour_retour
            else: valid_pixel_mask_2d = np.ones(data_final_pour_retour.shape[:2], dtype=bool); logger.debug(f"     - Masque (tous valides, shape inattendue).")
            
            if 'valid_pixel_mask_2d' not in locals() or valid_pixel_mask_2d is None :
                logger.debug(f"     - Création masque depuis luminance_mask_src. Range luminance: [{np.min(luminance_mask_src):.4g}, {np.max(luminance_mask_src):.4g}]")
                max_lum_val = np.nanmax(luminance_mask_src)
                if max_lum_val <= 1e-5:
                    valid_pixel_mask_2d = np.ones(luminance_mask_src.shape, dtype=bool)
                    logger.debug("     - Luminance très faible, masque par défaut tout True.")
                else:
                    mask_threshold = 1.0 if (is_drizzle_or_mosaic_mode and max_lum_val > 1.5 + 1e-5) else 1e-5  # +1e-5 pour float
                    valid_pixel_mask_2d = (luminance_mask_src > mask_threshold).astype(bool)
                    logger.debug(f"     - Masque créé (seuil: {mask_threshold:.4g}). Shape: {valid_pixel_mask_2d.shape}, Dtype: {valid_pixel_mask_2d.dtype}, Sum (True): {np.sum(valid_pixel_mask_2d)}")

            logger.debug(f"  -> [6/7] Calcul des scores qualité pour '{file_name}'...")
            if self.use_quality_weighting: quality_scores = self._calculate_quality_metrics(prepared_img_after_initial_proc)
            else: logger.debug(f"     - Pondération qualité désactivée.")

            if data_final_pour_retour is None: raise RuntimeError("data_final_pour_retour est None à la fin de _process_file.")
            if valid_pixel_mask_2d is None: raise RuntimeError("valid_pixel_mask_2d est None à la fin de _process_file.")

            if self.is_mosaic_run and self.mosaic_alignment_mode in ["local_fast_fallback", "local_fast_only"]:
                if wcs_final_pour_retour is None or matrice_M_calculee is None: raise RuntimeError(f"Mosaïque locale '{file_name}', WCS ou M manquant. AlignMethod: {align_method_log_msg}")
            elif self.is_mosaic_run and self.mosaic_alignment_mode == "astrometry_per_panel":
                if wcs_final_pour_retour is None: raise RuntimeError(f"Mosaïque AstroPanel '{file_name}', WCS résolu manquant. AlignMethod: {align_method_log_msg}")

            # ---- ULTIMATE DEBUG LOG ----
            logger.debug(f"ULTIMATE DEBUG QM [_process_file V_ProcessFile_M81_Debug_UltimateLog_1]: AVANT RETURN pour '{file_name}'.")
            if data_final_pour_retour is not None:
                logger.debug(f"  >>> data_final_pour_retour - Shape: {data_final_pour_retour.shape}, Dtype: {data_final_pour_retour.dtype}, Range: [{np.min(data_final_pour_retour):.6g}, {np.max(data_final_pour_retour):.6g}], Mean: {np.mean(data_final_pour_retour):.6g}")
            else:
                logger.debug(f"  >>> data_final_pour_retour est None.")
            if valid_pixel_mask_2d is not None:
                logger.debug(f"  >>> valid_pixel_mask_2d - Shape: {valid_pixel_mask_2d.shape}, Dtype: {valid_pixel_mask_2d.dtype}, Sum (True): {np.sum(valid_pixel_mask_2d)}")
            else:
                logger.debug(f"  >>> valid_pixel_mask_2d est None.")
            logger.debug(f"  >>> quality_scores: {quality_scores}")
            if wcs_final_pour_retour is not None: logger.debug(f"  >>> wcs_final_pour_retour: Présent")
            else: logger.debug(f"  >>> wcs_final_pour_retour: None")
            if matrice_M_calculee is not None: logger.debug(f"  >>> matrice_M_calculee: Présente")
            else: logger.debug(f"  >>> matrice_M_calculee: None")
            # ---- FIN ULTIMATE DEBUG LOG ----

            return (data_final_pour_retour, header_final_pour_retour, quality_scores, 
                    wcs_final_pour_retour, matrice_M_calculee, valid_pixel_mask_2d)

        except (ValueError, RuntimeError) as proc_err:
            self.update_progress(f"   ⚠️ Fichier '{file_name}' ignoré dans _process_file: {proc_err}", "WARN")
            logger.debug(f"ERREUR QM [_process_file V_ProcessFile_M81_Debug_UltimateLog_1]: (ValueError/RuntimeError) pour '{file_name}': {proc_err}")
            header_final_pour_retour = header_final_pour_retour if header_final_pour_retour is not None else fits.Header()
            header_final_pour_retour['_ALIGN_METHOD_LOG'] = (f"Error_{type(proc_err).__name__}", "Processing file error")
            if hasattr(self, '_move_to_unaligned'): self._move_to_unaligned(file_path) 
            return None, header_final_pour_retour, quality_scores, None, None, None 
        except Exception as e:
            self.update_progress(f"❌ Erreur critique traitement fichier {file_name} dans _process_file: {e}", "ERROR")
            logger.debug(f"ERREUR QM [_process_file V_ProcessFile_M81_Debug_UltimateLog_1]: Exception générale pour '{file_name}': {e}"); traceback.print_exc(limit=3)
            header_final_pour_retour = header_final_pour_retour if header_final_pour_retour is not None else fits.Header()
            header_final_pour_retour['_ALIGN_METHOD_LOG'] = (f"CritError_{type(e).__name__}", "Critical processing error")
            if hasattr(self, '_move_to_unaligned'): self._move_to_unaligned(file_path) 
            return None, header_final_pour_retour, quality_scores, None, None, None 
        finally:
            if img_data_array_loaded is not None: del img_data_array_loaded
            if prepared_img_after_initial_proc is not None: del prepared_img_after_initial_proc
            if image_for_alignment_or_drizzle_input is not None: del image_for_alignment_or_drizzle_input
            gc.collect() 












#############################################################################################################################





    def _process_completed_batch(self, batch_items_to_stack, current_batch_num, total_batches_est, reference_wcs_for_reprojection):
        """Traite un lot d'images complété en mode classique SUM/W.

        La logique de reprojection est maintenant gérée directement dans
        ``_worker`` et n'est plus traitée ici.
        """

        num_items_in_this_batch = len(batch_items_to_stack) if batch_items_to_stack else 0
        logger.debug(
            f"DEBUG QM [_process_completed_batch (Classic SUM/W only)]: Début pour lot #{current_batch_num} "
            f"avec {num_items_in_this_batch} items."
        )

        if not batch_items_to_stack:
            self.update_progress(f"⚠️ Tentative de traiter un lot vide (Lot #{current_batch_num}). Ignoré.", None)
            return

        progress_info_log = (f"(Lot {current_batch_num}/{total_batches_est if total_batches_est > 0 else '?'})")


        # --- LOGIQUE EXISTANTE POUR LE MODE CLASSIQUE (NON-REPROJECTION) ---
        self.update_progress(
            f"⚙️ Traitement classique du batch {progress_info_log} ({num_items_in_this_batch} images)..."
        )
        stacked_batch_data_np, stack_info_header, batch_coverage_map_2d = self._stack_batch(
            batch_items_to_stack, current_batch_num, total_batches_est
        )

        if stacked_batch_data_np is not None and batch_coverage_map_2d is not None:
            batch_wcs = None
            try:
                batch_wcs = WCS(stack_info_header, naxis=2) if stack_info_header else None
            except Exception:
                pass

            self._combine_batch_result(
                stacked_batch_data_np, stack_info_header, batch_coverage_map_2d, batch_wcs
            )
            if not self.drizzle_active_session:
                self._update_preview_sum_w()
        else:
            num_failed_in_stack_batch = len(batch_items_to_stack)
            self.failed_stack_count += num_failed_in_stack_batch
            self.update_progress(
                f"❌ Échec combinaison du lot {progress_info_log}. {num_failed_in_stack_batch} images ignorées.",
                None,
            )

        gc.collect()
        logger.debug(f"DEBUG QM [_process_completed_batch]: Fin pour lot #{current_batch_num}.")







##############################################################################################################################################



# --- DANS LA CLASSE SeestarQueuedStacker DANS seestar/queuep/queue_manager.py ---

    def _save_drizzle_input_temp(self, aligned_data, header):
        """
        Sauvegarde une image alignée (HxWx3 float32) dans le dossier temp Drizzle,
        en transposant en CxHxW et en INJECTANT l'OBJET WCS DE RÉFÉRENCE stocké
        dans le header sauvegardé.
        Les données `aligned_data` doivent être dans la plage ADU finale souhaitée.
        """
        if self.drizzle_temp_dir is None: 
            self.update_progress("❌ Erreur interne: Dossier temp Drizzle non défini."); return None
        os.makedirs(self.drizzle_temp_dir, exist_ok=True)
        if aligned_data.ndim != 3 or aligned_data.shape[2] != 3: 
            self.update_progress(f"❌ Erreur interne: _save_drizzle_input_temp attend HxWx3, reçu {aligned_data.shape}"); return None
        if self.reference_wcs_object is None:
             self.update_progress("❌ Erreur interne: Objet WCS de référence non disponible pour sauvegarde temp.")
             return None

        try:
            # Utiliser un nom de fichier qui inclut le nom original pour le débogage du header EXPTIME
            original_filename_stem = "unknown_orig"
            if header and '_SRCFILE' in header:
                original_filename_stem = os.path.splitext(header['_SRCFILE'][0])[0]
            
            temp_filename = f"aligned_input_{self.aligned_files_count:05d}_{original_filename_stem}.fits"
            temp_filepath = os.path.join(self.drizzle_temp_dir, temp_filename)

            data_to_save = np.moveaxis(aligned_data, -1, 0).astype(np.float32) # Doit être ADU ici

            # ---- DEBUG: Vérifier le range de ce qui est sauvegardé ----
            logger.debug(f"    DEBUG QM [_save_drizzle_input_temp]: Sauvegarde FITS temp '{temp_filename}'. data_to_save (CxHxW) Range Ch0: [{np.min(data_to_save[0]):.4g}, {np.max(data_to_save[0]):.4g}]")
            # ---- FIN DEBUG ----

            header_to_save = header.copy() if header else fits.Header()
            
            # Effacer WCS potentiellement incorrect du header original
            keys_to_remove = ['PC1_1', 'PC1_2', 'PC2_1', 'PC2_2', 'CD1_1', 'CD1_2', 'CD2_1', 'CD2_2',
                              'CRPIX1', 'CRPIX2', 'CRVAL1', 'CRVAL2', 'CTYPE1', 'CTYPE2', 'CUNIT1', 'CUNIT2',
                              'CDELT1', 'CDELT2', 'CROTA2', 'EQUINOX', 'RADESYS'] # RADESYS aussi car WCS ref l'aura
            for key in keys_to_remove:
                if key in header_to_save:
                    try: del header_to_save[key]
                    except KeyError: pass

            ref_wcs_header = self.reference_wcs_object.to_header(relax=True)
            header_to_save.update(ref_wcs_header)

            header_to_save['NAXIS'] = 3
            header_to_save['NAXIS1'] = aligned_data.shape[1] 
            header_to_save['NAXIS2'] = aligned_data.shape[0] 
            header_to_save['NAXIS3'] = 3                   
            if 'CTYPE3' not in header_to_save: header_to_save['CTYPE3'] = 'CHANNEL'
            
            # Assurer BITPIX = -32 pour float32
            header_to_save['BITPIX'] = -32
            if 'BSCALE' in header_to_save: del header_to_save['BSCALE']
            if 'BZERO' in header_to_save: del header_to_save['BZERO']


            hdu = fits.PrimaryHDU(data=data_to_save, header=header_to_save)
            hdul = fits.HDUList([hdu])
            hdul.writeto(temp_filepath, overwrite=True, checksum=False, output_verify='ignore')
            hdul.close()
            return temp_filepath

        except Exception as e:
            temp_filename_for_error = f"aligned_input_{self.aligned_files_count:05d}.fits" # Générique
            self.update_progress(f"❌ Erreur sauvegarde fichier temp Drizzle {temp_filename_for_error}: {e}")
            traceback.print_exc(limit=2)
            return None
        

###########################################################################################################################



    def _process_incremental_drizzle_batch(
        self,
        batch_temp_filepaths_list,
        current_batch_num=0,
        total_batches_est=0,
        weight_map_override=None, # Not used in this version but kept for signature compatibility
    ):
        """
        [VRAI DRIZZLE INCRÉMENTAL] Traite un lot de fichiers temporaires en les ajoutant
        aux objets Drizzle persistants. Met à jour l'aperçu après chaque image (ou lot).
        Version: V_True_Incremental_Driz_DebugM81_Scale_2_Full_EXTENDED_DEBUG_ULTRA
        """
        # --- LIGNE DE PRINT ULTRA-CRITIQUE ET UNIQUE ---
        print(f"\n======== DÉBUT MÉTHODE: _process_incremental_drizzle_batch (VERSION: {GLOBAL_DRZ_BATCH_VERSION_STRING_ULTRA_DEBUG}) - Lot #{current_batch_num} - Fichiers: {len(batch_temp_filepaths_list)} ========")
        # --- FIN LIGNE DE PRINT ULTRA-CRITIQUE ---

        num_files_in_batch = len(batch_temp_filepaths_list)
        logger.debug(f"DEBUG QM [_process_incremental_drizzle_batch {GLOBAL_DRZ_BATCH_VERSION_STRING_ULTRA_DEBUG}]: Début Lot Drizzle Incr. VRAI #{current_batch_num} ({num_files_in_batch} fichiers).")

        if not batch_temp_filepaths_list:
            self.update_progress(f"⚠️ Lot Drizzle Incrémental VRAI #{current_batch_num} vide. Ignoré.")
            logger.debug(f"  Sortie: Lot #{current_batch_num} est vide.")
            return

        progress_info = f"(Lot {current_batch_num}/{total_batches_est if total_batches_est > 0 else '?'})"
        self.update_progress(f"💧 Traitement Drizzle Incrémental VRAI du lot {progress_info}...")

        # --- VÉRIFICATIONS CRITIQUES ---
        if not self.incremental_drizzle_objects or len(self.incremental_drizzle_objects) != 3:
            self.update_progress("❌ Erreur critique: Objets Drizzle persistants non initialisés pour mode Incrémental.", "ERROR")
            self.processing_error = "Objets Drizzle Incr. non initialisés"; self.stop_processing = True
            logger.debug(f"  Sortie ERREUR: Objets Drizzle non initialisés.")
            return
        if self.drizzle_output_wcs is None or self.drizzle_output_shape_hw is None:
            self.update_progress("❌ Erreur critique: Grille de sortie Drizzle (WCS/Shape) non définie pour mode Incrémental VRAI.", "ERROR")
            self.processing_error = "Grille Drizzle non définie (Incr VRAI)"; self.stop_processing = True
            logger.debug(f"  Sortie ERREUR: Grille de sortie Drizzle (WCS/Shape) non définie.")
            return
        logger.debug(f"  WCS de sortie cible (self.drizzle_output_wcs) : {self.drizzle_output_wcs.wcs.crval if self.drizzle_output_wcs and self.drizzle_output_wcs.wcs else 'Non défini'}")
        logger.debug(f"  Shape de sortie cible (self.drizzle_output_shape_hw) : {self.drizzle_output_shape_hw}")
        logger.debug(f"  Paramètres Drizzle : Kernel='{self.drizzle_kernel}', Pixfrac={self.drizzle_pixfrac}, Fillval='{self.drizzle_fillval}'")
        logger.debug(f"  Reprojection entre lots (self.reproject_between_batches) : {self.reproject_between_batches}")
        logger.debug(f"  WCS de référence (self.reference_wcs_object) : {'Défini' if self.reference_wcs_object else 'Non défini'} (utilisé si reproject_between_batches)")


        num_output_channels = 3
        files_added_to_drizzle_this_batch = 0

        for i_file, temp_fits_filepath in enumerate(batch_temp_filepaths_list):
            if self.stop_processing:
                logger.debug(f"  Arrêt demandé. Interruption du traitement du lot #{current_batch_num}.")
                break
            
            current_filename_for_log = os.path.basename(temp_fits_filepath)
            self.update_progress(f"   -> DrizIncrVrai: Ajout fichier {i_file+1}/{num_files_in_batch} ('{current_filename_for_log}') au Drizzle cumulatif...", None)
            logger.debug(f"\n    === TRAITEMENT FICHIER: '{current_filename_for_log}' (Fichier {i_file+1}/{num_files_in_batch}) ===")

            input_image_cxhxw = None 
            input_header = None      
            wcs_input_from_file = None 
            pixmap_for_this_file = None # Initialisation pour chaque fichier

            try:
                # --- ÉTAPE 1: Chargement et validation du fichier temporaire ---
                logger.debug(f"      [Step  1] Chargement FITS temporaire: '{current_filename_for_log}'")
                with fits.open(temp_fits_filepath, memmap=False) as hdul:
                    if not hdul or len(hdul) == 0 or hdul[0].data is None: 
                        raise IOError(f"FITS temp invalide/vide: {temp_fits_filepath}")
                    
                    data_loaded = hdul[0].data
                    input_header = hdul[0].header
                    logger.debug(f"        Données brutes chargées: Range [{np.min(data_loaded):.4g}, {np.max(data_loaded):.4g}], Shape: {data_loaded.shape}, Dtype: {data_loaded.dtype}")

                    if data_loaded.ndim == 3 and data_loaded.shape[0] == num_output_channels:
                        input_image_cxhxw = data_loaded.astype(np.float32)
                        logger.debug(f"        input_image_cxhxw (après astype float32): Range [{np.min(input_image_cxhxw):.4g}, {np.max(input_image_cxhxw):.4g}]")
                    else:
                        raise ValueError(f"Shape FITS temp {data_loaded.shape} non CxHxW comme attendu (attendu {num_output_channels}xHxW).")

                    with warnings.catch_warnings():
                        warnings.simplefilter("ignore") # Ignore FITSFixedWarning
                        wcs_input_from_file = WCS(input_header, naxis=2)
                    if not wcs_input_from_file or not wcs_input_from_file.is_celestial:
                        raise ValueError("WCS non céleste ou invalide dans le fichier FITS temporaire.")
                    logger.debug(f"        WCS du fichier temp (Input WCS): CRVAL={wcs_input_from_file.wcs.crval if wcs_input_from_file.wcs else 'N/A'}, CDELT={wcs_input_from_file.wcs.cdelt if wcs_input_from_file.wcs else 'N/A'}")

                image_hwc = np.moveaxis(input_image_cxhxw, 0, -1) # Convertir CxHxW en HxWxC
                
                # --- ÉTAPE 2: GESTION DE LA REPROJECTION INTER-BATCH ---
                target_shape_hw = self.drizzle_output_shape_hw # La forme finale de la sortie Drizzle
                wcs_for_pixmap = wcs_input_from_file
                input_shape_hw_current_file = image_hwc.shape[:2] # La forme HxW de l'image ALIGNÉE (ou reprojetée)

                # Assuming reproject_to_reference_wcs is correctly implemented and imported
                if hasattr(self, 'reproject_between_batches') and self.reproject_between_batches and hasattr(self, 'reference_wcs_object') and self.reference_wcs_object:
                    # Added a check if reproject_to_reference_wcs is actually callable
                    from seestar.core.reprojection import reproject_to_reference_wcs as _reproject_func
                    if _reproject_func:
                        logger.debug(f"      [Step 2] Reprojection active. Reprojection de l'image vers WCS de référence...")
                        try:
                            self.update_progress(
                                f"➡️ [Reproject] Entrée dans reproject pour le batch {current_batch_num}/{total_batches_est}",
                                "INFO_DETAIL",
                            )
                            # Reprojeter l'image HWC vers le WCS de référence
                            reprojected_image_hwc = _reproject_func( # Use the imported function
                                image_hwc,
                                wcs_input_from_file,
                                self.reference_wcs_object,
                                target_shape_hw, # La forme de sortie de la reprojection est la forme cible de Drizzle
                            )
                            if reprojected_image_hwc is None:
                                raise RuntimeError("reproject_to_reference_wcs a retourné None.")

                            image_hwc = reprojected_image_hwc # L'image à traiter par Drizzle est maintenant reprojetée
                            wcs_for_pixmap = self.reference_wcs_object # Le WCS à utiliser pour le pixmap est celui de la référence
                            input_shape_hw_current_file = image_hwc.shape[:2] # La forme de l'image (maintenant reprojetée)

                            self.update_progress(
                                f"✅ [Reproject] Batch {current_batch_num}/{total_batches_est} reprojecté vers référence (shape {target_shape_hw})",
                                "INFO_DETAIL",
                            )
                            logger.debug(f"        Image après reprojection: Shape={image_hwc.shape}, Range=[{np.nanmin(image_hwc):.4g}, {np.nanmax(image_hwc):.4g}]")
                            logger.debug(f"        WCS utilisé pour pixmap (après reproj.): CRVAL={wcs_for_pixmap.wcs.crval if wcs_for_pixmap.wcs else 'N/A'}")
                        except Exception as e:
                            self.update_progress(
                                f"⚠️ [Reproject] Batch {current_batch_num} ignoré : {type(e).__name__}: {e}",
                                "WARN",
                            )
                            logger.error(f"ERREUR REPROJECTION: {e}", exc_info=True)
                            continue # Passe au fichier suivant si reprojection échoue
                    else:
                        logger.warning(f"        AVERTISSEMENT: reproject_to_reference_wcs n'est pas importé/disponible. Reprojection ignorée.")


                # --- ÉTAPE 3: Calcul du Pixmap (mapping des pixels d'entrée vers la grille de sortie Drizzle) ---
                logger.debug(f"      [Step 3] Calcul du Pixmap pour mapping WCS...")
                y_in_coords_flat, x_in_coords_flat = np.indices(input_shape_hw_current_file).reshape(2, -1)
                
                # Convertir les coordonnées pixels de l'image d'entrée en coordonnées célestes
                sky_ra_deg, sky_dec_deg = wcs_for_pixmap.all_pix2world(x_in_coords_flat, y_in_coords_flat, 0)
                logger.debug(f"        Coordonnées célestes calculées: RA_range=[{np.nanmin(sky_ra_deg):.4g}, {np.nanmax(sky_ra_deg):.4g}], Dec_range=[{np.nanmin(sky_dec_deg):.4g}, {np.nanmax(sky_dec_deg):.4g}]")

                if not (np.all(np.isfinite(sky_ra_deg)) and np.all(np.isfinite(sky_dec_deg))):
                    raise ValueError("Coordonnées célestes non finies obtenues depuis le WCS du fichier temporaire. Pixmap impossible.")

                # Convertir les coordonnées célestes en coordonnées pixels de la grille de sortie Drizzle (initialement avec origin=0)
                final_x_output_pixels, final_y_output_pixels = self.drizzle_output_wcs.all_world2pix(sky_ra_deg, sky_dec_deg, 0)
                
                # Dimensions de la grille de sortie Drizzle
                height_out, width_out = self.drizzle_output_shape_hw
                
                # Diagnostic des bornes du pixmap initial (origin=0)
                min_x_initial, max_x_initial = np.nanmin(final_x_output_pixels), np.nanmax(final_x_output_pixels)
                min_y_initial, max_y_initial = np.nanmin(final_y_output_pixels), np.nanmax(final_y_output_pixels)
                logger.debug(f"        Pixmap initial (origin=0) X range [{min_x_initial:.2f}, {max_x_initial:.2f}] vs [0,{width_out-1}]; Y range [{min_y_initial:.2f}, {max_y_initial:.2f}] vs [0,{height_out-1})")
                print(f"ULTRA-DEBUG: Pixmap initial (origin=0) X range [{min_x_initial:.2f}, {max_x_initial:.2f}] vs [0,{width_out-1}]; Y range [{min_y_initial:.2f}, {max_y_initial:.2f}] vs [0,{height_out-1})")


                # RECALCUL AVEC origin=1 SI HORS BORNES (et correction en 0-based)
                # Cette condition est essentielle pour savoir si l'ajustement -1.0 doit être appliqué.
                needs_origin1_recalc = (min_x_initial < 0 or max_x_initial >= width_out or min_y_initial < 0 or max_y_initial >= height_out)

                if needs_origin1_recalc:
                    logger.debug("      WARN [ProcIncrDrizLoop]: Pixmap initial (origin=0) en dehors de la plage attendue. Recalcul avec origin=1.")
                    print("ULTRA-DEBUG: Pixmap initial (origin=0) is OUT OF BOUNDS. Recalculating with origin=1...")
                    final_x_output_pixels, final_y_output_pixels = self.drizzle_output_wcs.all_world2pix(
                        sky_ra_deg, sky_dec_deg, 1 # Recalcul avec origin=1
                    )
                    # --- FIX CRITIQUE : CONVERSION DE 1-BASED À 0-BASED ---
                    final_x_output_pixels -= 1.0  # Convertir 1-based en 0-based
                    final_y_output_pixels -= 1.0  # Convertir 1-based en 0-based
                    logger.debug(f"      DEBUG QM [ProcIncrDrizLoop]: Pixmap ajusté (1-based vers 0-based) après recalcul avec origin=1.")
                    print(f"ULTRA-DEBUG: Pixmap ADJUSTED (1-based to 0-based). New min_x={np.nanmin(final_x_output_pixels):.2f}, min_y={np.nanmin(final_y_output_pixels):.2f}")
                    # --- FIN FIX CRITIQUE ---
                
                # --- Vérification et nettoyage des NaN/Inf après tous les calculs ---
                if not (np.all(np.isfinite(final_x_output_pixels)) and np.all(np.isfinite(final_y_output_pixels))):
                    logger.debug(f"      WARN [ProcIncrDrizLoop]: Pixmap pour '{current_filename_for_log}' contient NaN/Inf après projection (post-correction). Nettoyage...")
                    print(f"ULTRA-DEBUG: Pixmap contains NaN/Inf. Cleaning...")
                    final_x_output_pixels = np.nan_to_num(final_x_output_pixels, nan=0.0, posinf=0.0, neginf=0.0) # Utilisez 0.0 pour les valeurs numériques
                    final_y_output_pixels = np.nan_to_num(final_y_output_pixels, nan=0.0, posinf=0.0, neginf=0.0)
                
                # Création du pixmap final après tous les ajustements
                pixmap_for_this_file = np.dstack((
                    np.clip(final_x_output_pixels.reshape(input_shape_hw_current_file), 0, width_out - 1),
                    np.clip(final_y_output_pixels.reshape(input_shape_hw_current_file), 0, height_out - 1)
                )).astype(np.float32)

                # Diagnostic final du pixmap après clipping
                pix_x_final = pixmap_for_this_file[..., 0]
                pix_y_final = pixmap_for_this_file[..., 1]
                min_x_final, max_x_final = np.nanmin(pix_x_final), np.nanmax(pix_x_final)
                min_y_final, max_y_final = np.nanmin(pix_y_final), np.nanmax(pix_y_final)
                logger.debug(f"      Final Pixmap X stats (post-clip): min={min_x_final:.2f}, max={max_x_final:.2f}, mean={np.nanmean(pix_x_final):.2f}, std={np.nanstd(pix_x_final):.2f}")
                logger.debug(f"      Final Pixmap Y stats (post-clip): min={min_y_final:.2f}, max={max_y_final:.2f}, mean={np.nanmean(pix_y_final):.2f}, std={np.nanstd(pix_y_final):.2f}")
                logger.debug(f"      Output Grid (width, height) for comparison: ({width_out}, {height_out})")
                print(f"ULTRA-DEBUG: Final Pixmap X stats (post-clip): min={min_x_final:.2f}, max={max_x_final:.2f}, mean={np.nanmean(pix_x_final):.2f}, std={np.nanstd(pix_x_final):.2f}")
                print(f"ULTRA-DEBUG: Final Pixmap Y stats (post-clip): min={min_y_final:.2f}, max={max_y_final:.2f}, mean={np.nanmean(pix_y_final):.2f}, std={np.nanstd(pix_y_final):.2f}")


                # Vérification critique des bornes du pixmap final
                assert (min_x_final >= 0 and max_x_final < width_out and min_y_final >= 0 and max_y_final < height_out), \
                       "ERREUR PIXMAP: Pixmap final (post-clipping) hors bornes attendues!"
                
                # Détection d'un pixmap "plat" (tous les points mappent au même endroit)
                if np.allclose(pixmap_for_this_file[...,0], pixmap_for_this_file[0,0,0], atol=1e-3) and \
                   np.allclose(pixmap_for_this_file[...,1], pixmap_for_this_file[0,0,1], atol=1e-3):
                    logger.warning("        WARN: All pixmap points map to (or very close to) a single output pixel! This indicates a severe WCS issue or extreme input image data where all points are projected to the same output pixel. No significant image will be drizzled.")
                    print("ULTRA-DEBUG: WARNING: Pixmap is 'flat' - all points map to a single output pixel!")


                logger.debug(f"      [Step 3] Pixmap calculé et validé pour '{current_filename_for_log}'.")

                # --- ÉTAPE 4: Préparation des paramètres pour add_image ---
                logger.debug(f"      [Step 4] Préparation des paramètres pour add_image...")
                exptime_for_drizzle_add = 1.0 
                in_units_for_drizzle_add = 'cps' # Par défaut
                
                if input_header and 'EXPTIME' in input_header:
                    try:
                        original_exptime = float(input_header['EXPTIME'])
                        if original_exptime > 1e-6:
                            exptime_for_drizzle_add = original_exptime
                            in_units_for_drizzle_add = 'counts' # Si EXPTIME valide, on traite en counts
                            logger.debug(f"        Utilisation EXPTIME={exptime_for_drizzle_add:.2f}s du header original ('{input_header.get('_SRCFILE', 'N/A_SRC')}'), in_units='counts'")
                        else:
                             logger.debug(f"        EXPTIME du header original ({original_exptime:.2f}) trop faible. Utilisation exptime=1.0, in_units='cps'.")
                    except (ValueError, TypeError):
                        logger.debug(f"        AVERTISSEMENT: EXPTIME invalide dans header temp ('{input_header.get('EXPTIME')}' pour '{input_header.get('_SRCFILE', 'N/A_SRC')}'). Utilisation exptime=1.0, in_units='cps'.")
                else:
                    logger.debug(f"        AVERTISSEMENT: EXPTIME non trouvé dans header temp pour '{input_header.get('_SRCFILE', 'N/A_SRC')}'. Utilisation exptime=1.0, in_units='cps'.")
                
                if exptime_for_drizzle_add <= 0: # Double-vérification de l'exptime
                    logger.warning(f"        AVERTISSEMENT: EXPTIME={exptime_for_drizzle_add} non valide. Remplacement par 1.0.")
                    exptime_for_drizzle_add = 1.0

                # Préparation du weight_map pour add_image. Utilise weight_map_override si fourni
                if weight_map_override is not None:
                    weight_map_param_for_add = np.asarray(weight_map_override, dtype=np.float32)
                    if weight_map_param_for_add.shape != input_shape_hw_current_file:
                        logger.debug(
                            "        WARN: weight_map_override shape mismatch; using ones"
                        )
                        weight_map_param_for_add = np.ones(
                            input_shape_hw_current_file, dtype=np.float32
                        )
                else:
                    weight_map_param_for_add = np.ones(
                        input_shape_hw_current_file, dtype=np.float32
                    )
                logger.debug(
                    f"        Weight_map pour add_image: Shape={weight_map_param_for_add.shape}, Range=[{np.min(weight_map_param_for_add):.3f}, {np.max(weight_map_param_for_add):.3f}], Sum={np.sum(weight_map_param_for_add):.3f}"
                )

                # Pré-traitement de l'image (nettoyage NaN/Inf et clip > 0) AVANT de la passer à add_image
                image_hwc_cleaned = np.nan_to_num(np.clip(image_hwc, 0.0, None), nan=0.0, posinf=0.0, neginf=0.0).astype(np.float32)
                logger.debug(f"        Image HWC nettoyée (pour add_image): Range=[{np.min(image_hwc_cleaned):.4g}, {np.max(image_hwc_cleaned):.4g}], Mean={np.mean(image_hwc_cleaned):.4g}")


                # --- ÉTAPE 5: Appel à add_image pour chaque canal ---
                logger.debug(f"      [Step 5] Appel driz_obj.add_image pour chaque canal...")
                for ch_idx in range(num_output_channels):
                    channel_data_2d = image_hwc_cleaned[..., ch_idx]
                    
                    # Log des stats spécifiques à ce canal avant add_image
                    logger.debug(f"        Ch{ch_idx} AVANT add_image: data range [{np.min(channel_data_2d):.3g}, {np.max(channel_data_2d):.3g}], mean={np.mean(channel_data_2d):.3g}")
                    logger.debug(f"                          exptime={exptime_for_drizzle_add}, in_units='{in_units_for_drizzle_add}', pixfrac={self.drizzle_pixfrac}")
                    print(f"ULTRA-DEBUG: Ch{ch_idx} CALLING add_image - data range [{np.min(channel_data_2d):.3g}, {np.max(channel_data_2d):.3g}], exptime={exptime_for_drizzle_add}, pixfrac={self.drizzle_pixfrac}, input_shape_hw={input_shape_hw_current_file}")


                    driz_obj = self.incremental_drizzle_objects[ch_idx]
                    wht_sum_before = float(np.sum(driz_obj.out_wht))
                    sci_sum_before = float(np.sum(driz_obj.out_img))
                    logger.debug(f"        Ch{ch_idx} WHT_SUM BEFORE add_image: {wht_sum_before:.3f}")
                    logger.debug(f"        Ch{ch_idx} SCI_SUM BEFORE add_image: {sci_sum_before:.3f}")
                    print(f"ULTRA-DEBUG: Ch{ch_idx} Drizzle Obj state BEFORE add_image: out_wht_sum={wht_sum_before:.3f}, out_img_sum={sci_sum_before:.3f}")


                    # L'appel CRITIQUE à add_image
                    nskip, nmiss = driz_obj.add_image(
                        data=channel_data_2d,
                        pixmap=pixmap_for_this_file,
                        exptime=exptime_for_drizzle_add,
                        in_units=in_units_for_drizzle_add,
                        pixfrac=self.drizzle_pixfrac,
                        weight_map=weight_map_param_for_add,
                    )
                    logger.debug(f"        Ch{ch_idx} RETURNED from add_image: nskip={nskip}, nmiss={nmiss}") # Log des retours de add_image
                    print(f"ULTRA-DEBUG: Ch{ch_idx} add_image RETURNED: nskip={nskip}, nmiss={nmiss}") # Print direct pour nskip/nmiss


                    wht_sum_after = float(np.sum(driz_obj.out_wht))
                    sci_sum_after = float(np.sum(driz_obj.out_img))
                    logger.debug(f"        Ch{ch_idx} WHT_SUM AFTER add_image: {wht_sum_after:.3f} (Change: {wht_sum_after - wht_sum_before:.3f})")
                    logger.debug(f"        Ch{ch_idx} SCI_SUM AFTER add_image: {sci_sum_after:.3f} (Change: {sci_sum_after - sci_sum_before:.3f})")
                    print(f"ULTRA-DEBUG: Ch{ch_idx} Drizzle Obj state AFTER add_image: out_wht_sum={wht_sum_after:.3f}, out_img_sum={sci_sum_after:.3f}")

                    # Vérification des assertions (maintenues)
                    assert wht_sum_after >= wht_sum_before - 1e-6, f"WHT sum decreased for Ch{ch_idx}!"
                    logger.debug(f"        Ch{ch_idx} AFTER add_image: out_img range [{np.min(driz_obj.out_img):.3g}, {np.max(driz_obj.out_img):.3g}]")
                    logger.debug(f"                             out_wht range [{np.min(driz_obj.out_wht):.3g}, {np.max(driz_obj.out_wht):.3g}]")

                files_added_to_drizzle_this_batch += 1
                self.images_in_cumulative_stack += 1 
                logger.debug(f"    === FIN TRAITEMENT FICHIER: '{current_filename_for_log}' (Ajouté. Total files added: {self.images_in_cumulative_stack}) ===")

            except Exception as e_file:
                self.update_progress(f"      -> ERREUR Drizzle Incr. VRAI sur fichier '{current_filename_for_log}': {e_file}", "WARN")
                logger.error(f"ERREUR QM [ProcIncrDrizLoop {GLOBAL_DRZ_BATCH_VERSION_STRING_ULTRA_DEBUG}]: Échec fichier '{current_filename_for_log}': {e_file}", exc_info=True)
                print(f"ULTRA-DEBUG: ERREUR NON-FATALE sur fichier '{current_filename_for_log}': {e_file}")


            finally:
                # Nettoyage des variables locales (essentiel pour la mémoire)
                del input_image_cxhxw, input_header, wcs_input_from_file, pixmap_for_this_file
                if 'image_hwc_cleaned' in locals(): del image_hwc_cleaned
                if 'image_hwc' in locals(): del image_hwc # original HxWxC
                if 'reprojected_image_hwc' in locals(): del reprojected_image_hwc
                
                # Forcer un garbage collect de temps en temps, surtout si les images sont grandes
                if (i_file + 1) % 10 == 0: gc.collect()
        
        # --- FIN DE LA BOUCLE DE TRAITEMENT DES FICHIERS ---
        if files_added_to_drizzle_this_batch == 0 and num_files_in_batch > 0:
            self.update_progress(f"   -> ERREUR: Aucun fichier du lot Drizzle Incr. VRAI #{current_batch_num} n'a pu être ajouté.", "ERROR")
            self.failed_stack_count += num_files_in_batch 
            logger.debug(f"  Sortie: Aucun fichier ajouté au Drizzle cumulatif pour le lot #{current_batch_num}.")
        else:
            self.update_progress(f"   -> {files_added_to_drizzle_this_batch}/{num_files_in_batch} fichiers du lot Drizzle Incr. VRAI #{current_batch_num} ajoutés aux objets Drizzle.")
            logger.debug(f"  Total fichiers ajoutés au Drizzle cumulatif jusqu'à présent: {self.images_in_cumulative_stack}.")

        # --- MISE À JOUR DU HEADER DU STACK CUMULATIF ---
        if self.current_stack_header is None: 
            self.current_stack_header = fits.Header()
            if self.drizzle_output_wcs:
                 try: self.current_stack_header.update(self.drizzle_output_wcs.to_header(relax=True))
                 except Exception as e_hdr_wcs: logger.warning(f"WARN: Erreur copie WCS au header (DrizIncrVrai init): {e_hdr_wcs}")
            self.current_stack_header['STACKTYP'] = (f'Drizzle_Incremental_True_{self.drizzle_scale:.0f}x', 'True Incremental Drizzle')
            self.current_stack_header['DRZSCALE'] = (self.drizzle_scale, 'Drizzle scale factor')
            self.current_stack_header['DRZKERNEL'] = (self.drizzle_kernel, 'Drizzle kernel used')
            self.current_stack_header['DRZPIXFR'] = (self.drizzle_pixfrac, 'Drizzle pixfrac used')
            self.current_stack_header['CREATOR'] = ('SeestarStacker_QM', 'Processing Software')
        
        self.current_stack_header['NIMAGES'] = (self.images_in_cumulative_stack, 'Total images drizzled incrementally')

        # --- MISE À JOUR DE L'APERÇU ---
        self.update_progress(f"   -> Préparation aperçu Drizzle Incrémental VRAI (Lot #{current_batch_num})...")
        try:
            if self.preview_callback and self.incremental_drizzle_objects:
                avg_img_channels_preview = []
                # IMPORTANT: driz_obj.out_img contient SCI*WHT, driz_obj.out_wht contient WHT
                # Pour obtenir l'image moyenne, il faut diviser SCI*WHT par WHT.
                for c in range(num_output_channels):
                    driz_obj = self.incremental_drizzle_objects[c]
                    
                    # Obtenir les données et poids cumulatifs
                    sci_accum = driz_obj.out_img.astype(np.float32)
                    wht_accum = driz_obj.out_wht.astype(np.float32)

                    # Éviter la division par zéro
                    wht_safe = np.maximum(wht_accum, 1e-9)
                    
                    # Calculer l'image moyenne pour l'aperçu
                    preview_channel_data = np.zeros_like(sci_accum)
                    valid_pixels = wht_safe > 1e-8 # Masque pour les pixels où il y a eu contribution
                    with np.errstate(divide='ignore', invalid='ignore'):
                        preview_channel_data[valid_pixels] = sci_accum[valid_pixels] / wht_safe[valid_pixels]
                    
                    avg_img_channels_preview.append(
                        np.nan_to_num(preview_channel_data, nan=0.0, posinf=0.0, neginf=0.0)
                    )
                
                preview_data_HWC_raw = np.stack(avg_img_channels_preview, axis=-1)
                
                # Normalisation de l'aperçu à [0,1] pour l'affichage (cosmétique)
                min_p, max_p = np.nanmin(preview_data_HWC_raw), np.nanmax(preview_data_HWC_raw)
                preview_data_HWC_norm = preview_data_HWC_raw
                if np.isfinite(min_p) and np.isfinite(max_p) and max_p > min_p + 1e-7: 
                    preview_data_HWC_norm = (preview_data_HWC_raw - min_p) / (max_p - min_p)
                elif np.any(np.isfinite(preview_data_HWC_raw)): # Image constante non nulle
                    preview_data_HWC_norm = np.full_like(preview_data_HWC_raw, 0.5)
                else: # Image vide ou tout NaN/Inf
                    preview_data_HWC_norm = np.zeros_like(preview_data_HWC_raw)
                
                preview_data_HWC_final = np.clip(preview_data_HWC_norm, 0.0, 1.0).astype(np.float32)
                
                # Stocker l'image de prévisualisation (potentiellement pour usage UI)
                self.current_stack_data = preview_data_HWC_final
                self.cumulative_drizzle_data = preview_data_HWC_final # Pour l'aperçu
                self._update_preview_incremental_drizzle() # Appelle le callback GUI
                logger.debug(f"    DEBUG QM [ProcIncrDrizLoop {GLOBAL_DRZ_BATCH_VERSION_STRING_ULTRA_DEBUG}]: Aperçu Driz Incr VRAI mis à jour. Range (0-1): [{np.min(preview_data_HWC_final):.3f}, {np.max(preview_data_HWC_final):.3f}]")
                print(f"ULTRA-DEBUG: Aperçu Driz Incr VRAI mis à jour. Range (0-1): [{np.min(preview_data_HWC_final):.3f}, {np.max(preview_data_HWC_final):.3f}]")
            else:
                logger.debug(f"    WARN QM [ProcIncrDrizLoop {GLOBAL_DRZ_BATCH_VERSION_STRING_ULTRA_DEBUG}]: Impossible de mettre à jour l'aperçu Driz Incr VRAI (callback ou objets Drizzle manquants).")
                print(f"ULTRA-DEBUG: WARN: Impossible de mettre à jour l'aperçu Driz Incr VRAI.")
        except Exception as e_prev:
            logger.error(f"    ERREUR QM [ProcIncrDrizLoop {GLOBAL_DRZ_BATCH_VERSION_STRING_ULTRA_DEBUG}]: Erreur mise à jour aperçu Driz Incr VRAI: {e_prev}", exc_info=True)
            print(f"ULTRA-DEBUG: ERREUR FATALE à l'aperçu Driz Incr VRAI: {e_prev}")


        # --- NETTOYAGE DES FICHIERS TEMPORAIRES DU LOT ---
        if self.perform_cleanup:
             logger.debug(f"DEBUG QM [_process_incremental_drizzle_batch {GLOBAL_DRZ_BATCH_VERSION_STRING_ULTRA_DEBUG}]: Nettoyage fichiers temp lot #{current_batch_num}...")
             print(f"ULTRA-DEBUG: Nettoyage fichiers temp lot #{current_batch_num}...")
             self._cleanup_batch_temp_files(batch_temp_filepaths_list)
        
        logger.debug(f"======== FIN MÉTHODE: _process_incremental_drizzle_batch (Lot #{current_batch_num} - {GLOBAL_DRZ_BATCH_VERSION_STRING_ULTRA_DEBUG}) ========\n")
        print(f"======== FIN MÉTHODE: _process_incremental_drizzle_batch (Lot #{current_batch_num} - {GLOBAL_DRZ_BATCH_VERSION_STRING_ULTRA_DEBUG}) ========\n")





#################################################################################################################################################



    def _combine_drizzle_chunks(self, chunk_sci_files, chunk_wht_files):
        """
        Combine les fichiers chunks Drizzle (science et poids) sauvegardés sur disque.
        Lit les fichiers et effectue une moyenne pondérée.

        Args:
            chunk_sci_files (list): Liste des chemins vers les fichiers FITS science des chunks.
            chunk_wht_files (list): Liste des chemins vers les fichiers FITS poids des chunks.

        Returns:
            tuple: (final_sci_image, final_wht_map) ou (None, None) si échec.
                   Les tableaux retournés sont au format HxWxC, float32.
        """
        if not chunk_sci_files or not chunk_wht_files or len(chunk_sci_files) != len(chunk_wht_files):
            self.update_progress("❌ Erreur interne: Listes de fichiers chunks invalides ou incohérentes.")
            return None, None
        num_chunks = len(chunk_sci_files)
        if num_chunks == 0: self.update_progress("ⓘ Aucun chunk Drizzle à combiner."); return None, None

        self.update_progress(f"⚙️ Combinaison finale de {num_chunks} chunks Drizzle...")
        start_time = time.time()

        numerator_sum = None; denominator_sum = None
        output_shape = None; output_header = None
        first_chunk_processed_successfully = False

        try:
            # --- Boucle sur les chunks pour lire et accumuler ---
            for i, (sci_path, wht_path) in enumerate(zip(chunk_sci_files, chunk_wht_files)):
                if self.stop_processing: self.update_progress("🛑 Arrêt demandé pendant combinaison chunks."); return None, None
                self.update_progress(f"   -> Lecture et accumulation chunk {i+1}/{num_chunks}...")
                sci_chunk, wht_chunk = None, None
                sci_chunk_cxhxw, wht_chunk_cxhxw = None, None

                try:
                    # Lire Science Chunk
                    with fits.open(sci_path, memmap=False) as hdul_sci:
                        if not hdul_sci or hdul_sci[0].data is None: raise IOError(f"Chunk science invalide: {sci_path}")
                        sci_chunk_cxhxw = hdul_sci[0].data
                        if sci_chunk_cxhxw.ndim != 3 or sci_chunk_cxhxw.shape[0] != 3: raise ValueError(f"Chunk science {sci_path} non CxHxW.")
                        sci_chunk = np.moveaxis(sci_chunk_cxhxw, 0, -1).astype(np.float32)
                        if i == 0: output_header = hdul_sci[0].header # Garder header

                    # Lire Poids Chunk
                    with fits.open(wht_path, memmap=False) as hdul_wht:
                        if not hdul_wht or hdul_wht[0].data is None: raise IOError(f"Chunk poids invalide: {wht_path}")
                        wht_chunk_cxhxw = hdul_wht[0].data
                        if wht_chunk_cxhxw.ndim != 3 or wht_chunk_cxhxw.shape[0] != 3: raise ValueError(f"Chunk poids {wht_path} non CxHxW.")
                        wht_chunk = np.moveaxis(wht_chunk_cxhxw, 0, -1).astype(np.float32)

                    # Initialiser les accumulateurs
                    if numerator_sum is None:
                        output_shape = sci_chunk.shape
                        if output_shape is None: raise ValueError("Shape du premier chunk est None.")
                        numerator_sum = np.zeros(output_shape, dtype=np.float64) # float64 pour somme
                        denominator_sum = np.zeros(output_shape, dtype=np.float64)
                        logger.debug(f"      - Initialisation accumulateurs (Shape: {output_shape})")
                        first_chunk_processed_successfully = True

                    # Vérifier Shapes
                    if sci_chunk.shape != output_shape or wht_chunk.shape != output_shape:
                        self.update_progress(f"      -> ⚠️ Shape incohérente chunk {i+1}. Ignoré.")
                        continue

                    # --- Accumulation ---
                    sci_chunk_clean = np.nan_to_num(sci_chunk, nan=0.0)
                    wht_chunk_clean = np.nan_to_num(wht_chunk, nan=0.0)
                    wht_chunk_clean = np.maximum(wht_chunk_clean, 0.0)
                    numerator_sum += sci_chunk_clean * wht_chunk_clean
                    denominator_sum += wht_chunk_clean
                    # --- Fin Accumulation ---

                except (FileNotFoundError, IOError, ValueError) as read_err:
                     self.update_progress(f"      -> ❌ ERREUR lecture/validation chunk {i+1}: {read_err}. Ignoré.")
                     if i == 0: first_chunk_processed_successfully = False; continue
                finally:
                     del sci_chunk, wht_chunk, sci_chunk_cxhxw, wht_chunk_cxhxw
                     if (i + 1) % 5 == 0: gc.collect()
            # --- Fin Boucle Chunks ---

            if not first_chunk_processed_successfully or numerator_sum is None:
                raise RuntimeError("Aucun chunk valide n'a pu être lu pour initialiser la combinaison.")

            # --- Calcul final ---
            self.update_progress("   -> Calcul de l'image finale combinée...")
            epsilon = 1e-12
            final_sci_combined = np.zeros_like(numerator_sum, dtype=np.float32)
            valid_mask = denominator_sum > epsilon
            with np.errstate(divide='ignore', invalid='ignore'):
                final_sci_combined[valid_mask] = (numerator_sum[valid_mask] / denominator_sum[valid_mask])
            final_sci_combined = np.nan_to_num(final_sci_combined, nan=0.0, posinf=0.0, neginf=0.0).astype(np.float32)
            final_wht_combined = denominator_sum.astype(np.float32)
            # --- Fin Calcul ---

        except MemoryError: self.update_progress("❌ ERREUR MÉMOIRE pendant combinaison chunks."); traceback.print_exc(limit=1); return None, None
        except Exception as e: self.update_progress(f"❌ Erreur inattendue pendant combinaison chunks: {e}"); traceback.print_exc(limit=2); return None, None

        if final_sci_combined is None or final_wht_combined is None: self.update_progress("❌ Combinaison chunks n'a produit aucun résultat."); return None, None

        end_time = time.time()
        self.update_progress(f"✅ Combinaison chunks terminée en {end_time - start_time:.2f}s.")
        return final_sci_combined, final_wht_combined


###############################################################################################################################################






    def _combine_batch_result(self, stacked_batch_data_np, stack_info_header, batch_coverage_map_2d, batch_wcs=None):

        """
        [MODE SUM/W - CLASSIQUE] Accumule le résultat d'un batch classique
        (image moyenne du lot et sa carte de couverture/poids 2D)
        dans les accumulateurs memmap globaux SUM et WHT.

        Args:
            stacked_batch_data_np (np.ndarray): Image MOYENNE du lot (HWC ou HW, float32, même échelle que les entrées).
            stack_info_header (fits.Header): En-tête info du lot (contient NIMAGES physiques).
            batch_coverage_map_2d (np.ndarray): Carte de poids/couverture 2D (HW, float32)
                                                pour ce lot spécifique.
        """
        logger.debug(f"DEBUG QM [_combine_batch_result SUM/W]: Début accumulation lot classique avec carte de couverture 2D.")
        current_batch_num = self.stacked_batches_count
        if batch_coverage_map_2d is not None:
            logger.debug(
                f"  -> Reçu de _stack_batch -> batch_coverage_map_2d - Shape: {batch_coverage_map_2d.shape}, "
                f"Range: [{np.min(batch_coverage_map_2d):.2f}-{np.max(batch_coverage_map_2d):.2f}], "
                f"Mean: {np.mean(batch_coverage_map_2d):.2f}"
            )
        else:
            logger.debug(f"  -> Reçu de _stack_batch -> batch_coverage_map_2d est None.")


        # --- Vérifications initiales ---

        if stacked_batch_data_np is None or stack_info_header is None or batch_coverage_map_2d is None:
            self.update_progress(
                f"⚠️ Accumulation lot #{current_batch_num} ignorée: données ou couverture manquantes.",
                "WARN",
            )
            logger.debug(
                "DEBUG QM [_combine_batch_result SUM/W]: Sortie précoce (données batch/couverture invalides) "
                f"stacked_batch_data_np is None? {stacked_batch_data_np is None}, "
                f"header is None? {stack_info_header is None}, "
                f"coverage is None? {batch_coverage_map_2d is None}"
            )
            return

        if (
            self.cumulative_sum_memmap is None
            or self.cumulative_wht_memmap is None
            or self.memmap_shape is None
        ):
             self.update_progress(
                 f"❌ Accumulation lot #{current_batch_num} impossible: memmap SUM/WHT non initialisés.",
                 "ERROR",
             )
             logger.debug(
                 f"ERREUR QM [_combine_batch_result SUM/W]: Memmap non initialisé. "
                 f"cumulative_sum_memmap is None? {self.cumulative_sum_memmap is None}, "
                 f"cumulative_wht_memmap is None? {self.cumulative_wht_memmap is None}, "
                 f"memmap_shape is None? {self.memmap_shape is None}"
             )
             self.processing_error = "Memmap non initialisé"; self.stop_processing = True
             return


        # --- Ajustement dynamique de la taille des memmaps si nécessaire ---
        incoming_shape_hw = (
            stacked_batch_data_np.shape[:2]
            if stacked_batch_data_np.ndim >= 2
            else self.memmap_shape[:2]
        )
        current_shape_hw = self.memmap_shape[:2]
        if (
            incoming_shape_hw[0] > current_shape_hw[0]
            or incoming_shape_hw[1] > current_shape_hw[1]
        ):
            logger.debug(
                "DEBUG QM [_combine_batch_result]: incoming image larger than memmap, reallocating"
            )
            self._close_memmaps()
            self._create_sum_wht_memmaps(incoming_shape_hw)

        # Vérifier la cohérence des shapes
        # stacked_batch_data_np peut être HWC ou HW. memmap_shape est HWC.
        # batch_coverage_map_2d doit être HW.

        expected_shape_hw = self.memmap_shape[:2]

        try:
            logger.debug(
                f"DEBUG QM [_combine_batch_result]: stacked_batch_data_np shape={stacked_batch_data_np.shape}, "
                f"min={np.min(stacked_batch_data_np):.3f}, max={np.max(stacked_batch_data_np):.3f}"
            )
            logger.debug(
                f"DEBUG QM [_combine_batch_result]: batch_coverage_map_2d shape={batch_coverage_map_2d.shape}, "
                f"min={np.min(batch_coverage_map_2d):.3f}, max={np.max(batch_coverage_map_2d):.3f}"
            )
        except Exception as dbg_err:
            logger.debug(f"DEBUG QM [_combine_batch_result]: erreur stats initiales: {dbg_err}")


        
        if not self.reproject_between_batches:
            input_wcs = batch_wcs
            if input_wcs is None and self.reference_wcs_object:
                try:
                    input_wcs = WCS(stack_info_header, naxis=2)
                except Exception:
                    input_wcs = None

            if self.reference_wcs_object and input_wcs is not None:
                try:
                    self.update_progress(
                        f"➡️ [Reproject] Entrée dans reproject pour le batch {self.stacked_batches_count}/{self.total_batches_estimated}",
                        "INFO_DETAIL",
                    )
                    stacked_batch_data_np, _ = self._reproject_to_reference(
                        stacked_batch_data_np, input_wcs
                    )
                    batch_coverage_map_2d, _ = self._reproject_to_reference(
                        batch_coverage_map_2d, input_wcs
                    )
                    self.update_progress(
                        f"✅ [Reproject] Batch {self.stacked_batches_count}/{self.total_batches_estimated} reprojecté vers référence (shape {expected_shape_hw})",
                        "INFO_DETAIL",
                    )
                except Exception as e:
                    self.update_progress(
                        f"⚠️ [Reproject] Batch {self.stacked_batches_count} ignoré : {type(e).__name__}: {e}",
                        "WARN",
                    )
            else:
                self.update_progress(
                    f"ℹ️ [Reproject] Ignoré pour le lot {self.stacked_batches_count} (enable={self.reproject_between_batches}, ref={bool(self.reference_wcs_object)}, wcs={'ok' if input_wcs is not None else 'none'})",
                    "INFO_DETAIL",
                )



        if batch_coverage_map_2d.shape != expected_shape_hw:
            handled_cov = False
            if batch_coverage_map_2d.shape == expected_shape_hw[::-1]:
                batch_coverage_map_2d = batch_coverage_map_2d.T
                handled_cov = True
                logger.debug("DEBUG QM [_combine_batch_result]: transposed coverage map to match memmap_shape")
            if not handled_cov:
                self.update_progress(
                    f"❌ Batch #{current_batch_num} ignoré: shape carte couverture {batch_coverage_map_2d.shape} au lieu de {expected_shape_hw}.",
                    "ERROR",
                )
                logger.debug(
                    f"ERREUR QM [_combine_batch_result SUM/W]: Incompatibilité shape carte couverture lot. "
                    f"expected={expected_shape_hw}, got={batch_coverage_map_2d.shape}"
                )
                try: batch_n_error = int(stack_info_header.get('NIMAGES', 1)); self.failed_stack_count += batch_n_error
                except: self.failed_stack_count += 1 # Au moins une image
                return

        # S'assurer que stacked_batch_data_np a la bonne dimension pour la multiplication (HWC ou HW)
        is_color_batch_data = (stacked_batch_data_np.ndim == 3 and stacked_batch_data_np.shape[2] == 3)
        if is_color_batch_data and stacked_batch_data_np.shape != self.memmap_shape:
            handled_img = False
            if stacked_batch_data_np.shape[:2] == self.memmap_shape[:2][::-1]:
                stacked_batch_data_np = stacked_batch_data_np.transpose(1, 0, 2)
                handled_img = True
                logger.debug("DEBUG QM [_combine_batch_result]: transposed stacked_batch_data_np from WHC to HWC")
            elif stacked_batch_data_np.shape[0] == 3 and stacked_batch_data_np.shape[1:] == self.memmap_shape[:2]:
                stacked_batch_data_np = stacked_batch_data_np.transpose(1, 2, 0)
                handled_img = True
                logger.debug("DEBUG QM [_combine_batch_result]: rearranged stacked_batch_data_np from CHW to HWC")
            if not handled_img:
                self.update_progress(
                    f"❌ Batch #{current_batch_num} ignoré: image couleur shape {stacked_batch_data_np.shape} au lieu de {self.memmap_shape}.",
                    "ERROR",
                )
                logger.debug(
                    f"ERREUR QM [_combine_batch_result SUM/W]: Incompatibilité shape image lot (couleur). "
                    f"expected={self.memmap_shape}, got={stacked_batch_data_np.shape}"
                )
                try: batch_n_error = int(stack_info_header.get('NIMAGES', 1)); self.failed_stack_count += batch_n_error
                except: self.failed_stack_count += 1
                return
        elif not is_color_batch_data and stacked_batch_data_np.ndim == 2 and stacked_batch_data_np.shape != expected_shape_hw:
            handled_gray = False
            if stacked_batch_data_np.shape == expected_shape_hw[::-1]:
                stacked_batch_data_np = stacked_batch_data_np.T
                handled_gray = True
                logger.debug("DEBUG QM [_combine_batch_result]: transposed gray image to match memmap_shape")
            if not handled_gray:
                self.update_progress(
                    f"❌ Batch #{current_batch_num} ignoré: image N&B shape {stacked_batch_data_np.shape} au lieu de {expected_shape_hw}.",
                    "ERROR",
                )
                logger.debug(
                    f"ERREUR QM [_combine_batch_result SUM/W]: Incompatibilité shape image lot (N&B). "
                    f"expected={expected_shape_hw}, got={stacked_batch_data_np.shape}"
                )
                try: batch_n_error = int(stack_info_header.get('NIMAGES', 1)); self.failed_stack_count += batch_n_error
                except: self.failed_stack_count += 1
                return
        elif not is_color_batch_data and stacked_batch_data_np.ndim != 2 : # Cas N&B mais pas 2D
             self.update_progress(
                 f"❌ Batch #{current_batch_num} ignoré: dimensions image N&B inattendues {stacked_batch_data_np.shape}.",
                 "ERROR",
             )
             logger.debug(
                 f"ERREUR QM [_combine_batch_result SUM/W]: Shape image lot N&B inattendue - got {stacked_batch_data_np.shape}"
             )
             try: batch_n_error = int(stack_info_header.get('NIMAGES', 1)); self.failed_stack_count += batch_n_error
             except: self.failed_stack_count += 1
             return



        try:
            num_physical_images_in_batch = int(stack_info_header.get('NIMAGES', 1))
            batch_exposure = float(stack_info_header.get('TOTEXP', 0.0))

            # Vérifier si la carte de couverture a des poids significatifs

            if np.sum(batch_coverage_map_2d) < 1e-6 and num_physical_images_in_batch > 0:
                self.update_progress(
                    f"⚠️ Batch #{current_batch_num} ignoré: somme de couverture quasi nulle ({np.sum(batch_coverage_map_2d):.3e}).",
                    "WARN",
                )
                logger.debug(
                    f"DEBUG QM [_combine_batch_result SUM/W]: Sortie précoce (somme couverture quasi nulle). "
                    f"sum={np.sum(batch_coverage_map_2d):.3e}"
                )
                self.failed_stack_count += num_physical_images_in_batch # Compter ces images comme échec d'empilement
                return


            # Préparer les données pour l'accumulation (types et shapes)
            # stacked_batch_data_np est déjà en float32
            # batch_coverage_map_2d est déjà float32
            
            # Calculer le signal total à ajouter à SUM: ImageMoyenneDuLot * SaCarteDeCouverturePondérée
            # Si stacked_batch_data_np est HWC et batch_coverage_map_2d est HW, il faut broadcaster.
            signal_to_add_to_sum_float64 = None # Utiliser float64 pour la multiplication et l'accumulation
            if is_color_batch_data: # Image couleur HWC
                signal_to_add_to_sum_float64 = stacked_batch_data_np.astype(np.float64) * batch_coverage_map_2d.astype(np.float64)[:, :, np.newaxis]
            else: # Image N&B HW
                # Si SUM memmap est HWC (ce qui est le cas avec memmap_shape), il faut adapter
                if self.memmap_shape[2] == 3: # Si l'accumulateur global est couleur
                    # On met l'image N&B dans les 3 canaux de l'accumulateur
                    temp_hwc = np.stack([stacked_batch_data_np]*3, axis=-1)
                    signal_to_add_to_sum_float64 = temp_hwc.astype(np.float64) * batch_coverage_map_2d.astype(np.float64)[:, :, np.newaxis]
                else: # Si l'accumulateur global est N&B (ne devrait pas arriver avec memmap_shape HWC)
                    signal_to_add_to_sum_float64 = stacked_batch_data_np.astype(np.float64) * batch_coverage_map_2d.astype(np.float64)

            logger.debug(f"DEBUG QM [_combine_batch_result SUM/W]: Accumulation pour {num_physical_images_in_batch} images physiques.")
            logger.debug(
                f"  -> signal_to_add_to_sum_float64 - Shape: {signal_to_add_to_sum_float64.shape}, "
                f"Range: [{np.min(signal_to_add_to_sum_float64):.2f} - {np.max(signal_to_add_to_sum_float64):.2f}], "
                f"Mean: {np.mean(signal_to_add_to_sum_float64):.2f}"
            )


            batch_sum = signal_to_add_to_sum_float64.astype(np.float32)
            batch_wht = batch_coverage_map_2d.astype(np.float32)

            pre_sum_min = float(np.min(self.cumulative_sum_memmap))
            pre_sum_max = float(np.max(self.cumulative_sum_memmap))
            pre_wht_min = float(np.min(self.cumulative_wht_memmap))
            pre_wht_max = float(np.max(self.cumulative_wht_memmap))

            # Ensure shapes match exactly to avoid silent broadcasting
            if batch_sum.shape != tuple(self.memmap_shape):
                self.update_progress(
                    f"⚠️ Batch #{current_batch_num} shape {batch_sum.shape} incompatible with memmap {self.memmap_shape}.",
                    "WARN",
                )
                batch_sum = batch_sum.reshape(self.memmap_shape)
            if batch_wht.shape != tuple(self.memmap_shape[:2]):
                self.update_progress(
                    f"⚠️ Batch #{current_batch_num} coverage shape {batch_wht.shape} incompatible with memmap {self.memmap_shape[:2]}",
                    "WARN",
                )
                batch_wht = batch_wht.reshape(self.memmap_shape[:2])

            self.cumulative_sum_memmap[:] += batch_sum.astype(self.memmap_dtype_sum)
            self.cumulative_wht_memmap[:] += batch_wht.astype(self.memmap_dtype_wht)
            if hasattr(self.cumulative_sum_memmap, 'flush'):
                self.cumulative_sum_memmap.flush()
            if hasattr(self.cumulative_wht_memmap, 'flush'):
                self.cumulative_wht_memmap.flush()
            try:
                post_sum_min = float(np.min(self.cumulative_sum_memmap))
                post_sum_max = float(np.max(self.cumulative_sum_memmap))
                post_wht_min = float(np.min(self.cumulative_wht_memmap))
                post_wht_max = float(np.max(self.cumulative_wht_memmap))
                logger.debug(
                    f"DEBUG QM [_combine_batch_result SUM/W]: after += flush -> SUM min={post_sum_min:.3f}, max={post_sum_max:.3f}; "
                    f"WHT min={post_wht_min:.3f}, max={post_wht_max:.3f}"
                )
                logger.debug(
                    f"DEBUG QM [_combine_batch_result]: memmap change SUM {pre_sum_min:.3f}->{post_sum_min:.3f}, {pre_sum_max:.3f}->{post_sum_max:.3f}; "
                    f"WHT {pre_wht_min:.3f}->{post_wht_min:.3f}, {pre_wht_max:.3f}->{post_wht_max:.3f}"
                )
                if np.isclose(pre_sum_min, post_sum_min) and np.isclose(pre_sum_max, post_sum_max):
                    warn_msg = (
                        f"⚠️ Batch #{current_batch_num} addition produced no change to cumulative SUM. "
                        "Possible dtype/broadcast issue."
                    )
                    logger.debug(
                        "WARNING QM [_combine_batch_result]: cumulative SUM memmap unchanged after +=, possible dtype/broadcasting issue"
                    )
                    self.update_progress(warn_msg, "WARN")
            except Exception as dbg_e:
                logger.debug(f"DEBUG QM [_combine_batch_result SUM/W]: erreur stats apres += : {dbg_e}")
            logger.debug("DEBUG QM [_combine_batch_result SUM/W]: Addition SUM/WHT terminée.")

            try:
                sum_min = float(np.min(self.cumulative_sum_memmap))
                sum_max = float(np.max(self.cumulative_sum_memmap))
                wht_min = float(np.min(self.cumulative_wht_memmap))
                wht_max = float(np.max(self.cumulative_wht_memmap))
                self.update_progress(
                    f"ℹ️ SUM min={sum_min:.2f}, max={sum_max:.2f}",
                    "INFO_DETAIL",
                )
                self.update_progress(
                    f"ℹ️ WHT min={wht_min:.2f}, max={wht_max:.2f}",
                    "INFO_DETAIL",
                )
                if np.allclose(self.cumulative_wht_memmap, 0.0):
                    self.update_progress(
                        "⚠️ Carte de poids cumulée entièrement nulle", "WARN"
                    )
                    warnings.warn(
                        "Cumulative weight map sums to zero", UserWarning
                    )
            except Exception as e:
                self.update_progress(f"⚠️ Erreur calcul stats stack: {e}", "WARN")


            # Mise à jour des compteurs globaux

            self.images_in_cumulative_stack += num_physical_images_in_batch # Compte les images physiques
            self.total_exposure_seconds += batch_exposure
            logger.debug(
                f"DEBUG QM [_combine_batch_result SUM/W]: {num_physical_images_in_batch} images ajoutées -> "
                f"images_in_cumulative_stack={self.images_in_cumulative_stack}"
            )
            logger.debug(f"DEBUG QM [_combine_batch_result SUM/W]: Compteurs mis à jour: images_in_cumulative_stack={self.images_in_cumulative_stack}, total_exposure_seconds={self.total_exposure_seconds:.1f}")
            self.update_progress(
                f"📊 images_in_cumulative_stack={self.images_in_cumulative_stack}",
                "INFO_DETAIL",
            )


            # --- Mise à jour Header Cumulatif (comme avant) ---
            if self.current_stack_header is None:
                self.current_stack_header = fits.Header()
                first_header_from_batch = stack_info_header
                keys_to_copy = ['INSTRUME', 'TELESCOP', 'OBJECT', 'FILTER', 'DATE-OBS', 'GAIN', 'OFFSET', 'CCD-TEMP', 'RA', 'DEC', 'SITELAT', 'SITELONG', 'FOCALLEN', 'BAYERPAT']
                for key_iter in keys_to_copy:
                    if first_header_from_batch and key_iter in first_header_from_batch:
                        try: self.current_stack_header[key_iter] = (first_header_from_batch[key_iter], first_header_from_batch.comments[key_iter] if key_iter in first_header_from_batch.comments else '')
                        except Exception: self.current_stack_header[key_iter] = first_header_from_batch[key_iter]
                self.current_stack_header['STACKTYP'] = (f'Classic SUM/W ({self.stacking_mode})', 'Stacking method')
                self.current_stack_header['CREATOR'] = ('SeestarStacker (SUM/W)', 'Processing Software')
                if self.correct_hot_pixels: self.current_stack_header['HISTORY'] = 'Hot pixel correction applied'
                if self.use_quality_weighting: self.current_stack_header['HISTORY'] = 'Quality weighting (SNR/Stars) with per-pixel coverage for SUM/W'
                else: self.current_stack_header['HISTORY'] = 'Uniform weighting (by image count) with per-pixel coverage for SUM/W'
                self.current_stack_header['HISTORY'] = 'SUM/W Accumulation Initialized'

            self.current_stack_header['NIMAGES'] = (self.images_in_cumulative_stack, 'Physical images processed for stack')
            self.current_stack_header['TOTEXP'] = (round(self.total_exposure_seconds, 2), '[s] Approx total exposure time')
            
            # Mettre à jour SUMWGHTS avec la somme des poids max de WHT (approximation de l'exposition pondérée)
            # self.cumulative_wht_memmap est HW, float32
            current_total_wht_center = np.max(self.cumulative_wht_memmap) if self.cumulative_wht_memmap.size > 0 else 0.0
            self.current_stack_header['SUMWGHTS'] = (float(current_total_wht_center), 'Approx. max sum of weights in WHT map')

            logger.debug("DEBUG QM [_combine_batch_result SUM/W]: Accumulation batch classique terminée.")

        except MemoryError as mem_err:
             logger.debug(f"ERREUR QM [_combine_batch_result SUM/W]: ERREUR MÉMOIRE - {mem_err}")
             self.update_progress(f"❌ ERREUR MÉMOIRE lors de l'accumulation du batch classique.")
             traceback.print_exc(limit=1); self.processing_error = "Erreur Mémoire Accumulation"; self.stop_processing = True
        except Exception as e:
            logger.debug(f"ERREUR QM [_combine_batch_result SUM/W]: Exception inattendue - {e}")
            self.update_progress(f"❌ Erreur pendant l'accumulation du résultat du batch: {e}")
            traceback.print_exc(limit=3)
            try: batch_n_error_acc = int(stack_info_header.get('NIMAGES', 1)) # Nombre d'images du lot qui a échoué
            except: batch_n_error_acc = 1
            self.failed_stack_count += batch_n_error_acc





################################################################################################################################################
    def _save_intermediate_stack(self):
        if self.current_stack_data is None or self.output_folder is None: return
        stack_path = os.path.join(self.output_folder, "stack_cumulative.fit"); preview_path = os.path.join(self.output_folder, "stack_cumulative.png")
        try:
            header_to_save = self.current_stack_header.copy() if self.current_stack_header else fits.Header()
            try:
                if 'HISTORY' in header_to_save:
                    history_entries = list(header_to_save['HISTORY']); filtered_history = [h for h in history_entries if 'Intermediate save' not in str(h)]
                    while 'HISTORY' in header_to_save: del header_to_save['HISTORY']
                    for entry in filtered_history: header_to_save.add_history(entry)
            except Exception: pass
            header_to_save.add_history(f'Intermediate save after combining {self.images_in_cumulative_stack} images')
            save_fits_image(self.current_stack_data, stack_path, header_to_save, overwrite=True)
            save_preview_image(self.current_stack_data, preview_path, apply_stretch=False)
        except Exception as e: logger.debug(f"⚠️ Erreur sauvegarde stack intermédiaire: {e}")

    def _stack_winsorized_sigma(self, images, weights, kappa=3.0, winsor_limits=(0.05, 0.05), apply_rewinsor=True):
        from scipy.stats.mstats import winsorize
        from astropy.stats import sigma_clipped_stats
        arr = np.stack([im for im in images], axis=0).astype(np.float32)
        arr_w = winsorize(arr, limits=winsor_limits, axis=0)
        try:
            _, med, std = sigma_clipped_stats(arr_w, sigma=3.0, axis=0, maxiters=5)
        except TypeError:
            _, med, std = sigma_clipped_stats(arr_w, sigma_lower=3.0, sigma_upper=3.0, axis=0, maxiters=5)
        low = med - kappa * std
        high = med + kappa * std
        mask = (arr >= low) & (arr <= high)
        if apply_rewinsor:
            arr_clip = np.where(mask, arr, arr_w)
        else:
            arr_clip = np.where(mask, arr, np.nan)
        if weights is not None:
            w = np.asarray(weights)[:, None, None]
            if arr.ndim == 4:
                w = w[..., None]
            sum_w = np.nansum(w * mask, axis=0)
            sum_d = np.nansum(arr_clip * w, axis=0)
            result = np.divide(sum_d, sum_w, out=np.zeros_like(sum_d), where=sum_w > 1e-6)
        else:
            result = np.nanmean(arr_clip, axis=0)
        rejected_pct = 100.0 * (mask.size - np.count_nonzero(mask)) / float(mask.size)
        return result.astype(np.float32), rejected_pct

################################################################################################################################################






    def _stack_batch(self, batch_items_with_masks, current_batch_num=0, total_batches_est=0):
        """
        Combine un lot d'images alignées en utilisant ZeMosaic.
        La mosaïque finale est produite par la fonction create_master_tile
        de ZeMosaic plutôt que par ccdproc.combine.
        Calcule et applique les poids qualité scalaires si activé.
        NOUVEAU: Calcule et retourne une carte de couverture/poids 2D pour le lot.

        Args:
            batch_items_with_masks (list): Liste de tuples:
                [(aligned_data, header, scores, wcs_obj, valid_pixel_mask_2d), ...].
                - aligned_data: HWC ou HW, float32, dans une échelle cohérente (ADU ou 0-1).
                - valid_pixel_mask_2d: HW bool, True où aligned_data a des pixels valides.
            current_batch_num (int): Numéro du lot pour les logs.
            total_batches_est (int): Estimation totale des lots pour les logs.

        Returns:
            tuple: (stacked_image_np, stack_info_header, batch_coverage_map_2d)
                   ou (None, None, None) en cas d'échec.
                   batch_coverage_map_2d: Carte HxW float32 des poids/couverture pour ce lot.
        """
        if not batch_items_with_masks:
            self.update_progress(f"❌ Erreur interne: _stack_batch reçu un lot vide (batch_items_with_masks).")
            return None, None, None

        num_physical_images_in_batch_initial = len(batch_items_with_masks)
        progress_info = f"(Lot {current_batch_num}/{total_batches_est if total_batches_est > 0 else '?'})"
        self.update_progress(f"✨ Combinaison ccdproc du batch {progress_info} ({num_physical_images_in_batch_initial} images physiques initiales)...")
        logger.debug(f"DEBUG QM [_stack_batch]: Début pour lot #{current_batch_num} avec {num_physical_images_in_batch_initial} items.")

        # --- 1. Filtrer les items valides et extraire les composants ---
        # Un item est valide si image, header, scores, et valid_pixel_mask sont non None
        # et si la shape de l'image est cohérente.
        
        valid_images_for_ccdproc = []  # Liste des arrays image (HWC ou HW)
        valid_headers_for_ccdproc = []
        valid_scores_for_quality_weights = []
        valid_pixel_masks_for_coverage = []  # Liste des masques 2D (HW bool)
        valid_wcs_objs_for_ccdproc = []

        ref_shape_check = None # Shape de la première image valide (HWC ou HW)
        is_color_batch = False # Sera déterminé par la première image valide

        for idx, item_tuple in enumerate(batch_items_with_masks):
            if len(item_tuple) != 5: # S'assurer qu'on a bien les 5 éléments
                self.update_progress(f"   -> Item {idx+1} du lot {current_batch_num} ignoré (format de tuple incorrect).")
                continue

            img_np, hdr, score, _wcs_obj, mask_2d = item_tuple  # Déballer

            if img_np is None or hdr is None or score is None or mask_2d is None:
                self.update_progress(f"   -> Item {idx+1} (img/hdr/score/mask None) du lot {current_batch_num} ignoré.")
                continue

            # Déterminer la shape de référence et si le lot est couleur avec le premier item valide
            if ref_shape_check is None:
                ref_shape_check = img_np.shape
                is_color_batch = (img_np.ndim == 3 and img_np.shape[2] == 3)
                logger.debug(f"     - Référence shape pour lot: {ref_shape_check}, Couleur: {is_color_batch}")

            # Vérifier la cohérence des dimensions avec la référence
            is_current_item_valid_shape = False
            if is_color_batch:
                if img_np.ndim == 3 and img_np.shape == ref_shape_check and mask_2d.shape == ref_shape_check[:2]:
                    is_current_item_valid_shape = True
            else: # N&B
                if img_np.ndim == 2 and img_np.shape == ref_shape_check and mask_2d.shape == ref_shape_check:
                    is_current_item_valid_shape = True
            
            if is_current_item_valid_shape:
                valid_images_for_ccdproc.append(img_np)
                valid_headers_for_ccdproc.append(hdr)
                valid_scores_for_quality_weights.append(score)
                valid_pixel_masks_for_coverage.append(mask_2d)
                valid_wcs_objs_for_ccdproc.append(_wcs_obj)
            else:
                self.update_progress(f"   -> Item {idx+1} du lot {current_batch_num} ignoré (shape image {img_np.shape} ou masque {mask_2d.shape} incompatible avec réf {ref_shape_check}).")

        num_valid_images_for_processing = len(valid_images_for_ccdproc)
        logger.debug(f"DEBUG QM [_stack_batch]: {num_valid_images_for_processing}/{num_physical_images_in_batch_initial} images valides pour traitement dans ce lot.")

        if num_valid_images_for_processing == 0:
            self.update_progress(f"❌ Aucune image valide trouvée dans le lot {current_batch_num} après filtrage. Lot ignoré.")
            return None, None, None

        # --- NOUVELLE VÉRIFICATION STRICTE POUR LA REPROJECTION ---
        if self.reproject_between_batches:
            all_have_wcs = all(
                wcs is not None and getattr(wcs, "is_celestial", False)
                for wcs in valid_wcs_objs_for_ccdproc
            )
            if not all_have_wcs:
                self.update_progress(
                    f"❌ Lot #{current_batch_num} annulé : WCS manquant sur au moins une image (requis pour reprojection).",
                    "ERROR",
                )
                logger.error(
                    f"Stacking Batch (Reproject Mode): Lot #{current_batch_num} a des images sans WCS valide. Annulation du lot."
                )
                return None, None, None
        
        # La shape 2D pour la carte de couverture (H, W)
        shape_2d_for_coverage_map = ref_shape_check[:2] if is_color_batch else ref_shape_check

        # --- 2. Calculer les poids scalaires qualité pour les images VALIDES ---
        weight_scalars_for_ccdproc = None # Sera un array NumPy ou None
        sum_of_quality_weights_applied = float(num_valid_images_for_processing) # Défaut si pas de pondération
        quality_weighting_was_effectively_applied = False

        if self.use_quality_weighting:
            self.update_progress(f"   -> Calcul des poids qualité pour {num_valid_images_for_processing} images valides...")
            try:
                calculated_weights = self._calculate_weights(valid_scores_for_quality_weights) # Renvoie déjà un array NumPy
                if calculated_weights is not None and calculated_weights.size == num_valid_images_for_processing:
                    weight_scalars_for_ccdproc = calculated_weights
                    sum_of_quality_weights_applied = np.sum(weight_scalars_for_ccdproc)
                    quality_weighting_was_effectively_applied = True
                    self.update_progress(f"   -> Poids qualité (scalaires) calculés. Somme: {sum_of_quality_weights_applied:.2f}. Range: [{np.min(weight_scalars_for_ccdproc):.2f}-{np.max(weight_scalars_for_ccdproc):.2f}]")
                else:
                    self.update_progress(f"   ⚠️ Erreur calcul poids scalaires. Utilisation poids uniformes (1.0).")
                    # sum_of_quality_weights_applied reste num_valid_images_for_processing
            except Exception as w_err:
                self.update_progress(f"   ⚠️ Erreur pendant calcul poids scalaires: {w_err}. Utilisation poids uniformes (1.0).")
                # sum_of_quality_weights_applied reste num_valid_images_for_processing
        else:
            self.update_progress(f"   -> Pondération Qualité (scalaire) désactivée. Poids uniformes (1.0) seront utilisés par ccdproc.")
            # sum_of_quality_weights_applied reste num_valid_images_for_processing

        try:
            self.update_progress(
                f"✨ Combinaison NumPy du batch (Lot {current_batch_num}/{total_batches_est}) ({num_valid_images_for_processing} images)..."
            )

            image_data_list = valid_images_for_ccdproc
            coverage_maps_list = valid_pixel_masks_for_coverage
            coverage_stack_for_numpy = np.stack(coverage_maps_list, axis=0)

            quality_weights = weight_scalars_for_ccdproc
            if quality_weights is None:
                quality_weights = np.ones(num_valid_images_for_processing, dtype=np.float32)

            if (
                getattr(self, "stacking_mode", "") == "winsorized-sigma"
                or getattr(self, "stack_reject_algo", "") == "winsorized_sigma_clip"
            ):
                images_for_winsor = [
                    img * (mask[..., None] if img.ndim == 3 else mask)
                    for img, mask in zip(image_data_list, coverage_maps_list)
                ]
                stacked_batch_data_np, _ = self._stack_winsorized_sigma(
                    images_for_winsor,
                    quality_weights,
                    kappa=max(self.stack_kappa_low, self.stack_kappa_high),
                    winsor_limits=self.winsor_limits,
                )
                batch_coverage_map_2d = np.sum(coverage_stack_for_numpy, axis=0).astype(np.float32)
                stack_info_header = fits.Header()
                stack_info_header["NIMAGES"] = (
                    num_valid_images_for_processing,
                    "Images in this batch stack",
                )
                stack_info_header["STK_NOTE"] = "Stacked with winsorized sigma clip"
            else:
                data_stack_for_numpy = np.stack(image_data_list, axis=0)
                weight_shape = (-1,) + (1,) * (data_stack_for_numpy.ndim - 1)
                quality_weights = quality_weights.reshape(weight_shape)

                coverage_mult = (
                    coverage_stack_for_numpy[..., np.newaxis]
                    if data_stack_for_numpy.ndim == 4
                    else coverage_stack_for_numpy
                )

                weighted_signal = data_stack_for_numpy * coverage_mult * quality_weights
                total_weights = coverage_mult * quality_weights

                sum_weighted_signal = np.sum(weighted_signal, axis=0)
                sum_total_weights = np.sum(total_weights, axis=0)
                sum_total_weights_safe = np.maximum(sum_total_weights, 1e-9)

                stacked_batch_data_np = (
                    sum_weighted_signal / sum_total_weights_safe
                ).astype(np.float32)
                batch_coverage_map_2d = np.sum(coverage_stack_for_numpy, axis=0).astype(np.float32)

                stack_info_header = fits.Header()
                stack_info_header["NIMAGES"] = (
                    num_valid_images_for_processing,
                    "Images in this batch stack",
                )
                stack_info_header["STK_NOTE"] = "Stacked with NumPy weighted average"

            self.update_progress(
                f"✅ Combinaison lot (Lot {current_batch_num}/{total_batches_est}) terminée (Shape: {stacked_batch_data_np.shape})"
            )

        except Exception as e:
            self.update_progress(
                f"❌ Erreur lors de la combinaison NumPy du lot #{current_batch_num}: {e}",
                "ERROR"
            )
            logger.error(f"Erreur stacking NumPy batch #{current_batch_num}: {e}")
            traceback.print_exc(limit=2)
            return None, None, None
        return stacked_batch_data_np, stack_info_header, batch_coverage_map_2d








#########################################################################################################################################


# --- DANS LA CLASSE SeestarQueuedStacker DANS seestar/queuep/queue_manager.py ---

    def _combine_intermediate_drizzle_batches(self, intermediate_files_list, output_wcs_final_target, output_shape_final_target_hw):
        """
        Combine les résultats Drizzle intermédiaires (par lot) sauvegardés sur disque.
        MODIFIED V4_CombineFixAPI: Correction initialisation Drizzle et utilisation pixfrac.
        MODIFIED DebugDrizzleFinal_1: Commenté le clipping Lanczos agressif, ajout logs.
        """
        final_sci_image_HWC = None
        final_wht_map_HWC = None # Sera HWC aussi, car les poids sont par canal pour Drizzle

        num_batches_to_combine = len(intermediate_files_list)
        if num_batches_to_combine == 0:
            self.update_progress("ⓘ Aucun lot Drizzle intermédiaire à combiner.")
            return final_sci_image_HWC, final_wht_map_HWC

        # --- DEBUG DRIZZLE FINAL 1: Log d'entrée ---
        logger.debug("\n" + "="*70)
        logger.debug(f"DEBUG QM [_combine_intermediate_drizzle_batches V4_CombineFixAPI_DebugDrizzleFinal_1]:")
        logger.debug(f"  Début pour {num_batches_to_combine} lots.")
        logger.debug(f"  Shape Sortie CIBLE: {output_shape_final_target_hw}, Drizzle Kernel: {self.drizzle_kernel}, Pixfrac: {self.drizzle_pixfrac}")
        # --- FIN DEBUG ---
        self.update_progress(f"💧 [CombineBatches V4] Début combinaison {num_batches_to_combine} lots Drizzle...")

        if output_wcs_final_target is None or output_shape_final_target_hw is None:
            self.update_progress("   [CombineBatches V4] ERREUR: WCS ou Shape de sortie final manquant.", "ERROR")
            return None, None

        num_output_channels = 3
        final_drizzlers = []
        final_output_images_list = [] # Liste des arrays SCI (H,W) par canal
        final_output_weights_list = []# Liste des arrays WHT (H,W) par canal

        try:
            self.update_progress(f"   [CombineBatches V4] Initialisation Drizzle final (Shape: {output_shape_final_target_hw})...")
            for _ in range(num_output_channels):
                final_output_images_list.append(np.zeros(output_shape_final_target_hw, dtype=np.float32))
                final_output_weights_list.append(np.zeros(output_shape_final_target_hw, dtype=np.float32))

            for i in range(num_output_channels):
                driz_ch = Drizzle(
                    kernel=self.drizzle_kernel,
                    fillval=str(getattr(self, "drizzle_fillval", "0.0")), # Utiliser l'attribut si existe
                    out_img=final_output_images_list[i],
                    out_wht=final_output_weights_list[i],
                    out_shape=output_shape_final_target_hw
                )
                final_drizzlers.append(driz_ch)
            self.update_progress(f"   [CombineBatches V4] Objets Drizzle finaux initialisés.")
        except Exception as init_err:
            self.update_progress(f"   [CombineBatches V4] ERREUR: Échec init Drizzle final: {init_err}", "ERROR")
            logger.debug(f"ERREUR QM [_combine_intermediate_drizzle_batches]: Échec init Drizzle: {init_err}"); traceback.print_exc(limit=1)
            return None, None

        total_contributing_ninputs_for_final_header = 0
        batches_successfully_added_to_final_drizzle = 0

        for i_batch_loop, (sci_fpath, wht_fpaths_list_for_batch) in enumerate(intermediate_files_list):
            if self.stop_processing:
                self.update_progress("🛑 Arrêt demandé pendant combinaison lots Drizzle.")
                break

            self.update_progress(f"   [CombineBatches V4] Ajout lot intermédiaire {i_batch_loop+1}/{num_batches_to_combine}: {os.path.basename(sci_fpath)}...")
            # --- DEBUG DRIZZLE FINAL 1: Log chemin lot ---
            logger.debug(f"  Processing batch {i_batch_loop+1}: SCI='{sci_fpath}', WHT0='{wht_fpaths_list_for_batch[0] if wht_fpaths_list_for_batch else 'N/A'}'")
            # --- FIN DEBUG ---

            if len(wht_fpaths_list_for_batch) != num_output_channels:
                self.update_progress(f"      -> ERREUR: Nb incorrect de cartes poids ({len(wht_fpaths_list_for_batch)}) pour lot {i_batch_loop+1}. Ignoré.", "WARN")
                continue

            sci_data_cxhxw_lot = None; wcs_lot_intermediaire = None
            wht_maps_2d_list_for_lot = None; header_sci_lot = None
            pixmap_batch_to_final_grid = None

            try:
                with fits.open(sci_fpath, memmap=False) as hdul_sci:
                    sci_data_cxhxw_lot = hdul_sci[0].data.astype(np.float32); header_sci_lot = hdul_sci[0].header
                    with warnings.catch_warnings(): warnings.simplefilter("ignore"); wcs_lot_intermediaire = WCS(header_sci_lot, naxis=2)
                if not wcs_lot_intermediaire.is_celestial: raise ValueError("WCS lot intermédiaire non céleste.")
                wht_maps_2d_list_for_lot = []
                for ch_idx_w, wht_fpath_ch in enumerate(wht_fpaths_list_for_batch):
                    with fits.open(wht_fpath_ch, memmap=False) as hdul_wht: wht_map_2d_ch = hdul_wht[0].data.astype(np.float32)
                    wht_maps_2d_list_for_lot.append(np.nan_to_num(np.maximum(wht_map_2d_ch, 0.0)))
                # --- DEBUG DRIZZLE FINAL 1: Log données lot chargées ---
                logger.debug(f"    Lot {i_batch_loop+1} SCI chargé - Shape CxHxW: {sci_data_cxhxw_lot.shape}, Range Ch0: [{np.min(sci_data_cxhxw_lot[0]):.3g}, {np.max(sci_data_cxhxw_lot[0]):.3g}]")
                logger.debug(f"    Lot {i_batch_loop+1} WHT0 chargé - Shape HW: {wht_maps_2d_list_for_lot[0].shape}, Range: [{np.min(wht_maps_2d_list_for_lot[0]):.3g}, {np.max(wht_maps_2d_list_for_lot[0]):.3g}]")
                # --- FIN DEBUG ---

                shape_lot_intermediaire_hw = sci_data_cxhxw_lot.shape[1:]
                y_lot_intermed, x_lot_intermed = np.indices(shape_lot_intermediaire_hw)
                sky_coords_lot_ra, sky_coords_lot_dec = wcs_lot_intermediaire.all_pix2world(x_lot_intermed.ravel(), y_lot_intermed.ravel(), 0)
                x_final_output_pix, y_final_output_pix = output_wcs_final_target.all_world2pix(sky_coords_lot_ra, sky_coords_lot_dec, 0)
                pixmap_batch_to_final_grid = np.dstack((x_final_output_pix.reshape(shape_lot_intermediaire_hw), y_final_output_pix.reshape(shape_lot_intermediaire_hw))).astype(np.float32)

                if pixmap_batch_to_final_grid is not None:
                    ninputs_this_batch = int(header_sci_lot.get('NINPUTS', 0))
                    for ch_idx_add in range(num_output_channels):
                        data_ch_sci_2d_lot = np.nan_to_num(sci_data_cxhxw_lot[ch_idx_add, :, :])
                        data_ch_wht_2d_lot = wht_maps_2d_list_for_lot[ch_idx_add]
                        # --- DEBUG DRIZZLE FINAL 1: Log avant add_image ---
                        logger.debug(f"      Ch{ch_idx_add} add_image: data SCI min/max [{np.min(data_ch_sci_2d_lot):.3g}, {np.max(data_ch_sci_2d_lot):.3g}], data WHT min/max [{np.min(data_ch_wht_2d_lot):.3g}, {np.max(data_ch_wht_2d_lot):.3g}], pixfrac={self.drizzle_pixfrac}")
                        # --- FIN DEBUG ---
                        final_drizzlers[ch_idx_add].add_image(
                            data=data_ch_sci_2d_lot,
                            pixmap=pixmap_batch_to_final_grid,
                            weight_map=data_ch_wht_2d_lot,
                            exptime=1.0, # Les lots sont déjà en counts/sec
                            pixfrac=self.drizzle_pixfrac,
                            in_units='cps' # Confirmé par BUNIT='Counts/s' dans les fichiers de lot
                        )
                    batches_successfully_added_to_final_drizzle += 1
                    total_contributing_ninputs_for_final_header += ninputs_this_batch

            except Exception as e_lot_proc:
                self.update_progress(f"   [CombineBatches V4] ERREUR traitement lot {i_batch_loop+1}: {e_lot_proc}", "ERROR"); continue
            finally:
                del sci_data_cxhxw_lot, wcs_lot_intermediaire, wht_maps_2d_list_for_lot, header_sci_lot, pixmap_batch_to_final_grid; gc.collect()

        if batches_successfully_added_to_final_drizzle == 0:
             self.update_progress("   [CombineBatches V4] ERREUR: Aucun lot Drizzle intermédiaire n'a pu être ajouté à la combinaison finale.", "ERROR")
             return None, None

        # --- DEBUG DRIZZLE FINAL 1: Log des données brutes accumulées PAR CANAL ---
        for ch_log_idx in range(num_output_channels):
            temp_ch_data = final_output_images_list[ch_log_idx]
            temp_ch_wht = final_output_weights_list[ch_log_idx]
            logger.debug(f"  DEBUG [CombineBatches V4]: DONNÉES ACCUMULÉES BRUTES (avant division/clipping) - Canal {ch_log_idx}:")
            if temp_ch_data is not None and temp_ch_data.size > 0:
                logger.debug(f"    SCI_ACCUM (out_img): Min={np.min(temp_ch_data):.4g}, Max={np.max(temp_ch_data):.4g}, Mean={np.mean(temp_ch_data):.4g}, Std={np.std(temp_ch_data):.4g}")
                logger.debug(f"      Négatifs SCI_ACCUM: {np.sum(temp_ch_data < 0)}")
            else: logger.debug("    SCI_ACCUM: Données vides ou invalides.")
            if temp_ch_wht is not None and temp_ch_wht.size > 0:
                logger.debug(f"    WHT_ACCUM (out_wht): Min={np.min(temp_ch_wht):.4g}, Max={np.max(temp_ch_wht):.4g}, Mean={np.mean(temp_ch_wht):.4g}")
            else: logger.debug("    WHT_ACCUM: Données vides ou invalides.")
        # --- FIN DEBUG ---

        try:
            # Les `final_output_images_list` contiennent la somme(data*wht) et `final_output_weights_list` contient la somme(wht)
            # La division se fera dans _save_final_stack. Ici, on stack juste pour retourner.
            final_sci_image_HWC = np.stack(final_output_images_list, axis=-1).astype(np.float32)
            final_wht_map_HWC = np.stack(final_output_weights_list, axis=-1).astype(np.float32) # Maintenant HWC

            # --- SECTION CLIPPING CONDITIONNEL POUR LANCZOS COMMENTÉE ---
            # if self.drizzle_kernel.lower() in ["lanczos2", "lanczos3"]:
            #     logger.debug(f"DEBUG [CombineBatches V4]: CLIPPING LANCZOS TEMPORAIREMENT DÉSACTIVÉ.")
            #     # logger.debug(f"DEBUG [CombineBatches V4]: Application du clipping spécifique pour kernel {self.drizzle_kernel}.")
            #     # self.update_progress(f"   Appli. clipping spécifique pour Lanczos...", "DEBUG_DETAIL")
            #     # clip_min_lanczos = 0.0
            #     # clip_max_lanczos = 2.0 # Exemple, à ajuster.
            #     # logger.debug(f"  [CombineBatches V4]: Clipping Lanczos: Min={clip_min_lanczos}, Max={clip_max_lanczos}")
            #     # logger.debug(f"    Avant clip (Ch0): Min={np.min(final_sci_image_HWC[...,0]):.4g}, Max={np.max(final_sci_image_HWC[...,0]):.4g}")
            #     # final_sci_image_HWC = np.clip(final_sci_image_HWC, clip_min_lanczos, clip_max_lanczos)
            #     # logger.debug(f"    Après clip (Ch0): Min={np.min(final_sci_image_HWC[...,0]):.4g}, Max={np.max(final_sci_image_HWC[...,0]):.4g}")
            # --- FIN SECTION CLIPPING COMMENTÉE ---

            # Nettoyage NaN/Inf et s'assurer que les poids sont non-négatifs
            final_sci_image_HWC = np.nan_to_num(final_sci_image_HWC, nan=0.0, posinf=0.0, neginf=0.0)
            final_wht_map_HWC = np.nan_to_num(final_wht_map_HWC, nan=0.0, posinf=0.0, neginf=0.0)
            final_wht_map_HWC = np.maximum(final_wht_map_HWC, 0.0) # Poids doivent être >= 0

            self.update_progress(f"   -> Assemblage final Drizzle terminé (Shape Sci HWC: {final_sci_image_HWC.shape}, Wht HWC: {final_wht_map_HWC.shape})")
            self.images_in_cumulative_stack = total_contributing_ninputs_for_final_header
        except Exception as e_final_asm:
            self.update_progress(f"   - ERREUR pendant assemblage final Drizzle: {e_final_asm}", "ERROR")
            final_sci_image_HWC = None
            final_wht_map_HWC = None
        finally:
            del final_drizzlers, final_output_images_list, final_output_weights_list
            gc.collect()
        
        logger.debug("="*70 + "\n")
        return final_sci_image_HWC, final_wht_map_HWC


    def _run_astap_and_update_header(self, fits_path: str) -> bool:
        """Solve the provided FITS with ASTAP and update its header in place."""
        try:
            header = fits.getheader(fits_path)
        except Exception as e:
            self.update_progress(f"   [ASTAP] Échec lecture header: {e}", "ERROR")
            return False

        solver_settings = {
            "local_solver_preference": self.local_solver_preference,
            "api_key": self.api_key,
            "astap_path": self.astap_path,
            "astap_data_dir": self.astap_data_dir,
            "astap_search_radius": self.astap_search_radius,
            "astap_downsample": self.astap_downsample,
            "astap_sensitivity": self.astap_sensitivity,
            "local_ansvr_path": self.local_ansvr_path,
            "scale_est_arcsec_per_pix": getattr(self, "reference_pixel_scale_arcsec", None),
            "scale_tolerance_percent": 20,
            "ansvr_timeout_sec": getattr(self, "ansvr_timeout_sec", 120),
            "astap_timeout_sec": getattr(self, "astap_timeout_sec", 120),
            "astrometry_net_timeout_sec": getattr(self, "astrometry_net_timeout_sec", 300),
            "use_radec_hints": getattr(self, "use_radec_hints", False),
        }

        self.update_progress(f"   [ASTAP] Solve {os.path.basename(fits_path)}…")
        wcs = solve_image_wcs(fits_path, header, solver_settings, update_header_with_solution=True)
        if wcs is None:
            self.update_progress("   [ASTAP] Échec résolution", "WARN")
            return False
        try:
            with fits.open(fits_path, mode="update") as hdul:
                hdul[0].header = header
                hdul.flush()
        except Exception as e:
            self.update_progress(f"   [ASTAP] Erreur écriture header: {e}", "WARN")
        return True

    def _cache_solved_image(self, data, header, wcs_obj, idx):
        """Cache solved image data to a temporary FITS and return the path."""
        cache_dir = os.path.join(self.output_folder, "reproj_cache")
        os.makedirs(cache_dir, exist_ok=True)
        cache_path = os.path.join(cache_dir, f"solved_{idx:05d}.fits")
        hdr = header.copy()
        if wcs_obj is not None:
            try:
                hdr.update(wcs_obj.to_header())
            except Exception:
                pass
        data_to_save = np.moveaxis(data, -1, 0) if data.ndim == 3 else data
        fits.PrimaryHDU(data=data_to_save.astype(np.float32), header=hdr).writeto(
            cache_path, overwrite=True
        )
        return cache_path

    def _create_sum_wht_memmaps(self, shape_hw):
        """(Re)create SUM/WHT memmaps for the given output shape."""
        memmap_dir = os.path.join(self.output_folder, "memmap_accumulators")
        os.makedirs(memmap_dir, exist_ok=True)
        self.sum_memmap_path = os.path.join(memmap_dir, "cumulative_SUM.npy")
        self.wht_memmap_path = os.path.join(memmap_dir, "cumulative_WHT.npy")
        self.memmap_shape = (shape_hw[0], shape_hw[1], 3)
        self.cumulative_sum_memmap = np.lib.format.open_memmap(
            self.sum_memmap_path,
            mode="w+",
            dtype=self.memmap_dtype_sum,
            shape=self.memmap_shape,
        )
        self.cumulative_sum_memmap[:] = 0.0
        self.cumulative_wht_memmap = np.lib.format.open_memmap(
            self.wht_memmap_path,
            mode="w+",
            dtype=self.memmap_dtype_wht,
            shape=shape_hw,
        )
        self.cumulative_wht_memmap[:] = 0.0

    def _ensure_memmaps_match_reference(self) -> None:
        """Ensure SUM/WHT memmaps match ``self.reference_shape``."""
        if self.reference_shape is None:
            return

        expected_sum_shape = (self.reference_shape[0], self.reference_shape[1], 3)
        expected_wht_shape = (self.reference_shape[0], self.reference_shape[1])

        need_recreate = (
            self.cumulative_sum_memmap is None
            or self.cumulative_wht_memmap is None
            or self.cumulative_sum_memmap.shape != expected_sum_shape
            or self.cumulative_wht_memmap.shape != expected_wht_shape
        )

        if need_recreate:
            self._close_memmaps()
            memmap_dir = os.path.join(self.output_folder, "memmap_accumulators")
            os.makedirs(memmap_dir, exist_ok=True)
            self.sum_memmap_path = os.path.join(memmap_dir, "cumulative_SUM.npy")
            self.wht_memmap_path = os.path.join(memmap_dir, "cumulative_WHT.npy")
            self.cumulative_sum_memmap = np.lib.format.open_memmap(
                self.sum_memmap_path,
                mode="w+",
                dtype=self.memmap_dtype_sum,
                shape=expected_sum_shape,
            )
            self.cumulative_sum_memmap[:] = 0.0
            self.cumulative_wht_memmap = np.lib.format.open_memmap(
                self.wht_memmap_path,
                mode="w+",
                dtype=self.memmap_dtype_wht,
                shape=expected_wht_shape,
            )
            self.cumulative_wht_memmap[:] = 0.0
            self.memmap_shape = expected_sum_shape
            self.update_progress(
                f"Re-init memmaps → new shape {self.memmap_shape[:2]}"
            )

    def _final_reproject_cached_files(self, cache_list):
        """Reproject cached solved images and accumulate them."""
        if not cache_list:
            self.update_progress("⚠️ Aucun fichier résolu pour reprojection finale.", "WARN")
            return

        wcs_list = [w for _, w, _ in cache_list if w is not None]
        headers = [h for _, _, h in cache_list]
        out_wcs, out_shape = self._calculate_final_mosaic_grid(
            wcs_list,
            headers,
            scale_factor=self.drizzle_scale if self.drizzle_active_session else 1.0,
        )
        if out_wcs is None or out_shape is None:
            self.update_progress("⚠️ Échec du calcul de la grille finale.", "WARN")
            return

        self.reference_wcs_object = out_wcs
        self._close_memmaps()
        self._create_sum_wht_memmaps(out_shape)

        for path, wcs_obj, hdr in cache_list:
            try:
                with fits.open(path, memmap=False) as hdul:
                    dat = hdul[0].data.astype(np.float32)
                if dat.ndim == 3 and dat.shape[0] in (3, 4):
                    dat = np.moveaxis(dat, 0, -1)
                cov = np.ones(dat.shape[:2], dtype=np.float32)
                reproj_img, cov = self._reproject_to_reference(dat, wcs_obj)
                self._combine_batch_result(reproj_img, hdr, cov, batch_wcs=None)
            except Exception as e:
                self.update_progress(
                    f"⚠️ Reprojection finale ignorée pour {os.path.basename(path)}: {e}",
                    "WARN",
                )

        self._save_final_stack(output_filename_suffix="_classic_sumw")

    def _save_and_solve_classic_batch(self, stacked_np, wht_2d, header, batch_idx):

        """Save a classic batch and optionally solve/reproject it."""
        out_dir = os.path.join(self.output_folder, "classic_batch_outputs")
        os.makedirs(out_dir, exist_ok=True)

        sci_fits = os.path.join(out_dir, f"classic_batch_{batch_idx:03d}.fits")
        wht_paths: list[str] = []


        final_stacked = stacked_np
        final_wht = wht_2d
        np.nan_to_num(final_wht, copy=False)

        # Always attempt to solve the intermediate batch with ASTAP so that a
        # valid WCS is present on each file. This is required for the optional
        # inter-batch reprojection step. When solving fails we fall back to the
        # reference header WCS if available.
        luminance = (
            stacked_np[..., 0] * 0.299
            + stacked_np[..., 1] * 0.587
            + stacked_np[..., 2] * 0.114
        ).astype(np.float32)
        tmp = tempfile.NamedTemporaryFile(suffix=".fits", delete=False)
        tmp.close()
        fits.PrimaryHDU(data=luminance, header=header).writeto(
            tmp.name, overwrite=True
        )
        solved_ok = self._run_astap_and_update_header(tmp.name)
        if solved_ok:
            solved_hdr = fits.getheader(tmp.name)
            header.update(solved_hdr)
        else:
            if self.reference_header_for_wcs is not None:
                header.update({
                    k: self.reference_header_for_wcs[k]
                    for k in [
                        "CRPIX1",
                        "CRPIX2",
                        "CDELT1",
                        "CDELT2",
                        "CD1_1",
                        "CD1_2",
                        "CD2_1",
                        "CD2_2",
                        "CTYPE1",
                        "CTYPE2",
                        "CRVAL1",
                        "CRVAL2",
                    ]
                    if k in self.reference_header_for_wcs
                })
                header["NAXIS1"] = stacked_np.shape[1]
                header["NAXIS2"] = stacked_np.shape[0]
            else:
                os.remove(tmp.name)
                return None, None
        os.remove(tmp.name)

        final_stacked = stacked_np
        final_wht = wht_2d
        np.nan_to_num(final_wht, copy=False)

        fits.PrimaryHDU(data=np.moveaxis(final_stacked, -1, 0), header=header).writeto(
            sci_fits, overwrite=True
        )
        for ch_i in range(final_stacked.shape[2]):
            wht_path = os.path.join(
                out_dir, f"classic_batch_{batch_idx:03d}_wht_{ch_i}.fits"
            )
            fits.PrimaryHDU(data=final_wht.astype(np.float32)).writeto(
                wht_path, overwrite=True
            )
            wht_paths.append(wht_path)

        return sci_fits, wht_paths


    def _reproject_classic_batches(self, batch_files):

        """Reproject saved classic batches to a common grid using reproject_and_coadd."""

        from seestar.enhancement.reproject_utils import (
            reproject_and_coadd,
            reproject_interp,
        )

        channel_arrays_wcs = [[] for _ in range(3)]
        channel_footprints = [[] for _ in range(3)]
        wcs_for_grid = []
        headers_for_grid = []

        for sci_path, wht_paths in batch_files:
            try:
                with fits.open(sci_path, memmap=False) as hdul:
                    data_cxhxw = hdul[0].data.astype(np.float32)
                    hdr = hdul[0].header
                batch_wcs = WCS(hdr, naxis=2)
                h, w = data_cxhxw.shape[-2:]
                batch_wcs.pixel_shape = (w, h)
            except Exception:
                continue

            try:
                coverage = fits.getdata(wht_paths[0]).astype(np.float32)
                np.nan_to_num(coverage, copy=False)
            except Exception:
                coverage = np.ones((h, w), dtype=np.float32)

            img_hwc = np.moveaxis(data_cxhxw, 0, -1)
            wcs_for_grid.append(batch_wcs)
            headers_for_grid.append(hdr)
            for ch in range(img_hwc.shape[2]):
                channel_arrays_wcs[ch].append((img_hwc[:, :, ch], batch_wcs))
                channel_footprints[ch].append(coverage)

        if len(wcs_for_grid) < 2:
            self.update_progress(
                f"⚠️ Reprojection ignorée: seulement {len(wcs_for_grid)} WCS valides.",
                "WARN",
            )
            return

        out_wcs, out_shape = self._calculate_final_mosaic_grid(
            wcs_for_grid,
            headers_for_grid,
            scale_factor=self.drizzle_scale if self.drizzle_active_session else 1.0,
        )
        if out_wcs is None or out_shape is None:
            self.update_progress(
                "⚠️ Reprojection ignorée: échec du calcul de la grille finale.",
                "WARN",
            )
            return

        final_channels = []
        final_cov = None
        for ch in range(3):
            sci, cov = reproject_and_coadd(
                channel_arrays_wcs[ch],
                output_projection=out_wcs,
                shape_out=out_shape,
                input_weights=channel_footprints[ch],
                reproject_function=reproject_interp,
                combine_function="mean",
                match_background=True,
            )
            final_channels.append(sci.astype(np.float32))
            if final_cov is None:
                final_cov = cov.astype(np.float32)

        final_img_hwc = np.stack(final_channels, axis=-1)
        self._save_final_stack(
            "_classic_reproject",
            drizzle_final_sci_data=final_img_hwc,
            drizzle_final_wht_data=final_cov,
        )



############################################################################################################################################





    def _save_final_stack(self, output_filename_suffix: str = "", stopped_early: bool = False,
                          drizzle_final_sci_data=None, drizzle_final_wht_data=None,
                          preserve_linear_output: bool = False):
        """
        Calcule l'image finale, applique les post-traitements et sauvegarde.
        MODIFIED:
        - self.last_saved_data_for_preview (pour GUI) est maintenant l'image normalisée [0,1] SANS stretch cosmétique du backend.
        - save_preview_image (pour PNG) est appelé avec apply_stretch=True sur ces données [0,1].
        - La sauvegarde FITS reste basée sur self.raw_adu_data_for_ui_histogram (si float32) ou les données cosmétiques [0,1] (si uint16).
        Parameters
        ----------
        output_filename_suffix : str, optional
            Suffixe ajouté au nom du fichier de sortie.
        stopped_early : bool, optional
            Indique si le traitement s'est arrêté prématurément.
        drizzle_final_sci_data : ndarray, optional
            Données science fournies pour les modes Drizzle/Mosaïque.
        drizzle_final_wht_data : ndarray, optional
            Carte de poids correspondante.
        preserve_linear_output : bool, optional
            Si ``True``, saute la normalisation par percentiles et conserve la
            dynamique linéaire de ``final_image_initial_raw``.

        Version: V_SaveFinal_CorrectedDataFlow_1
        """
        logger.debug("\n" + "=" * 80)
        self.update_progress(f"DEBUG QM [_save_final_stack V_SaveFinal_CorrectedDataFlow_1]: Début. Suffixe: '{output_filename_suffix}', Arrêt précoce: {stopped_early}")
        logger.debug(f"DEBUG QM [_save_final_stack V_SaveFinal_CorrectedDataFlow_1]: Début. Suffixe: '{output_filename_suffix}', Arrêt précoce: {stopped_early}")

        save_as_float32_setting = getattr(self, 'save_final_as_float32', False)
        preserve_linear_output_setting = getattr(self, 'preserve_linear_output', False)
        # Retro-compatibilité : certaines versions utilisaient le nom
        # `preserve_linear_output_flag`. On crée un alias pour éviter
        # un NameError si d'anciens appels ou du code externe s'y réfèrent.
        preserve_linear_output_flag = preserve_linear_output_setting
        self.update_progress(f"  DEBUG QM: Option de sauvegarde FITS effective (self.save_final_as_float32): {save_as_float32_setting}")
        logger.debug(f"  DEBUG QM: Option de sauvegarde FITS effective (self.save_final_as_float32): {save_as_float32_setting}")
        logger.debug(f"  DEBUG QM: preserve_linear_output active?: {preserve_linear_output_setting}")
        
        is_reproject_mosaic_mode = (
            output_filename_suffix == "_mosaic_reproject"
            and drizzle_final_sci_data is not None
            and drizzle_final_wht_data is not None
        )
        is_drizzle_final_mode_with_data = (
            self.drizzle_active_session
            and self.drizzle_mode == "Final"
            and not self.is_mosaic_run
            and drizzle_final_sci_data is not None
            and drizzle_final_wht_data is not None
            and not is_reproject_mosaic_mode
        )
        is_true_incremental_drizzle_from_objects = (
            self.drizzle_active_session
            and self.drizzle_mode == "Incremental"
            and not self.is_mosaic_run
            and drizzle_final_sci_data is None
        )
        is_classic_reproject_mode = (
            self.reproject_between_batches
            and drizzle_final_sci_data is not None
            and drizzle_final_wht_data is not None
        )
        is_classic_stacking_mode = (
            self.cumulative_sum_memmap is not None
            and self.cumulative_wht_memmap is not None
            and not (
                is_reproject_mosaic_mode
                or is_drizzle_final_mode_with_data
                or is_true_incremental_drizzle_from_objects
                or is_classic_reproject_mode
            )
        )

        current_operation_mode_log_desc = "Unknown" 
        current_operation_mode_log_fits = "Unknown" 

        if is_reproject_mosaic_mode: 
            current_operation_mode_log_desc = "Mosaïque (reproject_and_coadd)"
            current_operation_mode_log_fits = "Mosaic (reproject_and_coadd)"
        elif is_true_incremental_drizzle_from_objects: 
            current_operation_mode_log_desc = "Drizzle Incrémental VRAI (objets Drizzle)"
            current_operation_mode_log_fits = "True Incremental Drizzle (Drizzle objects)"
        elif is_drizzle_final_mode_with_data:
            current_operation_mode_log_desc = (
                f"Drizzle Standard Final (données lot fournies)"
            )
            current_operation_mode_log_fits = "Drizzle Standard Final (from batch data)"
        elif is_classic_reproject_mode:
            current_operation_mode_log_desc = "Stacking Classique Reproject"
            current_operation_mode_log_fits = "Classic Stacking Reproject"
        elif is_classic_stacking_mode:
            current_operation_mode_log_desc = "Stacking Classique SUM/W (memmaps)"
            current_operation_mode_log_fits = "Classic Stacking SUM/W (memmaps)"
        else: 
            if not self.drizzle_active_session and not self.is_mosaic_run:
                 current_operation_mode_log_desc = "Stacking Classique SUM/W (memmaps) - Fallback"
                 current_operation_mode_log_fits = "Classic Stacking SUM/W (memmaps) - Fallback"
                 is_classic_stacking_mode = True 

        self.update_progress(f"  DEBUG QM: Mode d'opération détecté pour sauvegarde: {current_operation_mode_log_desc}")
        logger.debug(f"  DEBUG QM: Mode d'opération détecté pour sauvegarde: {current_operation_mode_log_desc}")
        logger.debug("=" * 80 + "\n")
        self.update_progress(f"💾 Préparation sauvegarde finale (Mode: {current_operation_mode_log_desc})...")

        final_image_initial_raw = None    # Données "brutes" après combinaison (ADU ou [0,1] si classique déjà normalisé)
        final_wht_map_for_postproc = None # Carte de poids 2D pour certains post-traitements
        background_model_photutils = None # Modèle de fond si Photutils BN est appliqué

        self.raw_adu_data_for_ui_histogram = None # Sera les données ADU-like pour l'histogramme de l'UI
        # self.last_saved_data_for_preview est celui qui sera envoyé à l'UI pour son affichage
        # Il doit être normalisé [0,1] MAIS NON STRETCHÉ COSMÉTIQUEMENT par le backend.
        
        try:
            # --- ÉTAPE 1: Obtenir final_image_initial_raw et final_wht_map_for_postproc ---
            # (La logique pour obtenir ces données reste la même que votre version précédente)
            # ... (Bloc if/elif/else pour les modes reproject, drizzle, classique) ...
            # (Je reprends la logique de votre dernier log `taraceback.txt` pour cette partie)
            if is_reproject_mosaic_mode:
                self.update_progress("  DEBUG QM [SaveFinalStack] Mode: Mosaïque Reproject")
                logger.debug("  DEBUG QM [SaveFinalStack] Mode: Mosaïque Reproject")
                final_image_initial_raw = drizzle_final_sci_data.astype(np.float32) 
                if drizzle_final_wht_data.ndim == 3:
                    final_wht_map_for_postproc = np.mean(drizzle_final_wht_data, axis=2).astype(np.float32)
                else:
                    final_wht_map_for_postproc = drizzle_final_wht_data.astype(np.float32)
                final_wht_map_for_postproc = np.maximum(final_wht_map_for_postproc, 0.0) 
                self._close_memmaps()
                self.update_progress(f"    DEBUG QM: Mosaic Reproject - final_image_initial_raw - Range: [{np.nanmin(final_image_initial_raw):.4g} - {np.nanmax(final_image_initial_raw):.4g}]")
                logger.debug(f"    DEBUG QM: Mosaic Reproject - final_image_initial_raw - Range: [{np.nanmin(final_image_initial_raw):.4g} - {np.nanmax(final_image_initial_raw):.4g}]")

            elif is_true_incremental_drizzle_from_objects:
                self.update_progress("  DEBUG QM [SaveFinalStack] Mode: Drizzle Incrémental VRAI")
                logger.debug("  DEBUG QM [SaveFinalStack] Mode: Drizzle Incrémental VRAI")
                if not self.incremental_drizzle_objects or len(self.incremental_drizzle_objects) != 3:
                    raise ValueError("Objets Drizzle incremental invalides ou manquants.")
                sci_arrays_hw_list = [d.out_img for d in self.incremental_drizzle_objects]
                wht_arrays_hw_list = [d.out_wht for d in self.incremental_drizzle_objects]

                if not any(np.any(np.asarray(w, dtype=float) != 0) for w in wht_arrays_hw_list):
                    self.update_progress(
                        "❌ Drizzle Incremental: all weight maps are zero. Aborting final stack.",
                        "ERROR",
                    )
                    logger.error("ERROR QM [_save_final_stack]: All drizzle weights are zero.")
                    self.final_stacked_path = None
                    return

                avg_img_channels_list = []
                processed_wht_channels_list_for_mean = []
                for c in range(3): 
                    sci_ch_accum_float64 = sci_arrays_hw_list[c].astype(np.float64)
                    wht_ch_accum_raw_float64 = wht_arrays_hw_list[c].astype(np.float64)
                    wht_ch_clipped_positive = np.maximum(wht_ch_accum_raw_float64, 0.0)
                    processed_wht_channels_list_for_mean.append(wht_ch_clipped_positive.astype(np.float32))
                    wht_ch_for_division = np.maximum(wht_ch_clipped_positive, 1e-9)                     
                    channel_mean_image_adu = np.zeros_like(sci_ch_accum_float64, dtype=np.float32)
                    valid_pixels_mask = wht_ch_for_division > 1e-8                     
                    with np.errstate(divide='ignore', invalid='ignore'):
                        channel_mean_image_adu[valid_pixels_mask] = sci_ch_accum_float64[valid_pixels_mask] / wht_ch_for_division[valid_pixels_mask]
                    avg_img_channels_list.append(np.nan_to_num(channel_mean_image_adu, nan=0.0, posinf=0.0, neginf=0.0).astype(np.float32))
                final_image_initial_raw = np.stack(avg_img_channels_list, axis=-1) 
                final_wht_map_for_postproc = np.mean(np.stack(processed_wht_channels_list_for_mean, axis=-1), axis=2).astype(np.float32)
                final_wht_map_for_postproc = np.maximum(final_wht_map_for_postproc, 0.0)
                self.update_progress(f"    DEBUG QM: Drizzle Incr VRAI - final_image_initial_raw - Range: [{np.nanmin(final_image_initial_raw):.4g} - {np.nanmax(final_image_initial_raw):.4g}]")
                logger.debug(f"    DEBUG QM: Drizzle Incr VRAI - final_image_initial_raw - Range: [{np.nanmin(final_image_initial_raw):.4g} - {np.nanmax(final_image_initial_raw):.4g}]")

            elif is_drizzle_final_mode_with_data:
                self.update_progress("  DEBUG QM [SaveFinalStack] Mode: Drizzle Standard Final (depuis données de lot)")
                logger.debug("  DEBUG QM [SaveFinalStack] Mode: Drizzle Standard Final (depuis données de lot)")
                if drizzle_final_sci_data is None or drizzle_final_wht_data is None: raise ValueError("Donnees de lot Drizzle final (sci/wht) manquantes.")
                sci_data_float64 = drizzle_final_sci_data.astype(np.float64); wht_data_float64 = drizzle_final_wht_data.astype(np.float64)
                wht_data_clipped_positive = np.maximum(wht_data_float64, 0.0)
                final_wht_map_for_postproc = np.mean(wht_data_clipped_positive, axis=2).astype(np.float32)
                wht_for_div = np.maximum(wht_data_clipped_positive, 1e-9)
                with np.errstate(divide='ignore', invalid='ignore'): final_image_initial_raw = sci_data_float64 / wht_for_div
                final_image_initial_raw = np.nan_to_num(final_image_initial_raw, nan=0.0, posinf=0.0, neginf=0.0).astype(np.float32)
                self._close_memmaps()
                self.update_progress(f"    DEBUG QM: Drizzle Std Final - final_image_initial_raw - Range: [{np.nanmin(final_image_initial_raw):.4g} - {np.nanmax(final_image_initial_raw):.4g}]")
                logger.debug(f"    DEBUG QM: Drizzle Std Final - final_image_initial_raw - Range: [{np.nanmin(final_image_initial_raw):.4g} - {np.nanmax(final_image_initial_raw):.4g}]")

            elif is_classic_reproject_mode:
                self.update_progress("  DEBUG QM [SaveFinalStack] Mode: Stacking Classique Reproject")
                logger.debug("  DEBUG QM [SaveFinalStack] Mode: Stacking Classique Reproject")
                final_image_initial_raw = drizzle_final_sci_data.astype(np.float32)
                if drizzle_final_wht_data.ndim == 3:
                    final_wht_map_for_postproc = np.mean(drizzle_final_wht_data, axis=2).astype(np.float32)
                else:
                    final_wht_map_for_postproc = drizzle_final_wht_data.astype(np.float32)
                final_wht_map_for_postproc = np.maximum(final_wht_map_for_postproc, 0.0)
                self._close_memmaps()
                self.update_progress(
                    f"    DEBUG QM: Classic Reproject - final_image_initial_raw - Range: [{np.nanmin(final_image_initial_raw):.4g} - {np.nanmax(final_image_initial_raw):.4g}]"
                )
                logger.debug(
                    f"    DEBUG QM: Classic Reproject - final_image_initial_raw - Range: [{np.nanmin(final_image_initial_raw):.4g} - {np.nanmax(final_image_initial_raw):.4g}]"
                )
            
            else: # SUM/W Classique
                self.update_progress("  DEBUG QM [SaveFinalStack] Mode: Stacking Classique SUM/W")
                logger.debug("  DEBUG QM [SaveFinalStack] Mode: Stacking Classique SUM/W")
                if self.cumulative_sum_memmap is None or self.cumulative_wht_memmap is None: raise ValueError("Accumulateurs memmap SUM/WHT non disponibles pour stacking classique.")
                
                final_sum = np.array(self.cumulative_sum_memmap, dtype=np.float64)
                self.update_progress(f"    DEBUG QM: Classic Mode - final_sum (HWC, from memmap) - Shape: {final_sum.shape}, Range: [{np.nanmin(final_sum):.4g} - {np.nanmax(final_sum):.4g}]")
                logger.debug(f"    DEBUG QM: Classic Mode - final_sum (HWC, from memmap) - Shape: {final_sum.shape}, Range: [{np.nanmin(final_sum):.4g} - {np.nanmax(final_sum):.4g}]")
                
                final_wht_map_2d_from_memmap = np.array(self.cumulative_wht_memmap, dtype=np.float32) 
                self.update_progress(f"    DEBUG QM: Classic Mode - final_wht_map_2d_from_memmap (HW) - Shape: {final_wht_map_2d_from_memmap.shape}, Range: [{np.nanmin(final_wht_map_2d_from_memmap):.4g} - {np.nanmax(final_wht_map_2d_from_memmap):.4g}]")
                logger.debug(f"    DEBUG QM: Classic Mode - final_wht_map_2d_from_memmap (HW) - Shape: {final_wht_map_2d_from_memmap.shape}, Range: [{np.nanmin(final_wht_map_2d_from_memmap):.4g} - {np.nanmax(final_wht_map_2d_from_memmap):.4g}]")
                
                self._close_memmaps() 
                
                eps = 1e-9
                final_wht_map_for_postproc = np.maximum(final_wht_map_2d_from_memmap, 0.0)
                wht_safe = np.maximum(final_wht_map_2d_from_memmap, eps)[..., np.newaxis]

                with np.errstate(divide='ignore', invalid='ignore'):
                    final_image_initial_raw = final_sum / wht_safe
                final_image_initial_raw = np.nan_to_num(final_image_initial_raw,
                                                      nan=0.0, posinf=0.0, neginf=0.0)
                final_image_initial_raw = final_image_initial_raw.astype(np.float32)
                self.update_progress(
                    f"    DEBUG QM: Classic Mode - final_image_initial_raw (HWC, après SUM/WHT et nan_to_num) - Range: [{np.nanmin(final_image_initial_raw):.4g} - {np.nanmax(final_image_initial_raw):.4g}]")
                logger.debug(
                    f"    DEBUG QM: Classic Mode - final_image_initial_raw (HWC, après SUM/WHT et nan_to_num) - Range: [{np.nanmin(final_image_initial_raw):.4g} - {np.nanmax(final_image_initial_raw):.4g}]")

        except Exception as e_get_raw:
            self.processing_error = f"Erreur obtention donnees brutes finales: {e_get_raw}"
            self.update_progress(f"❌ {self.processing_error}", "ERROR"); traceback.print_exc(limit=2)
            self.final_stacked_path = None; return

        if final_image_initial_raw is None:
            self.final_stacked_path = None; self.update_progress("ⓘ Aucun stack final (donnees brutes sont None)."); return
        
        # À ce stade, final_image_initial_raw contient les données "ADU-like"
        self.update_progress(f"  DEBUG QM [SaveFinalStack] final_image_initial_raw (AVANT post-traitements) - Range: [{np.nanmin(final_image_initial_raw):.4g}, {np.nanmax(final_image_initial_raw):.4g}], Shape: {final_image_initial_raw.shape}, Dtype: {final_image_initial_raw.dtype}")
        logger.debug(f"  DEBUG QM [SaveFinalStack] final_image_initial_raw (AVANT post-traitements) - Range: [{np.nanmin(final_image_initial_raw):.4g}, {np.nanmax(final_image_initial_raw):.4g}], Shape: {final_image_initial_raw.shape}, Dtype: {final_image_initial_raw.dtype}")

        if (
            final_wht_map_for_postproc is not None
            and (
                is_classic_reproject_mode
                or is_reproject_mosaic_mode
                or is_true_incremental_drizzle_from_objects
                or is_drizzle_final_mode_with_data
            )
        ):
            rows, cols = np.where(final_wht_map_for_postproc > 0)
            if rows.size and cols.size:
                y0, y1 = rows.min(), rows.max() + 1
                x0, x1 = cols.min(), cols.max() + 1
                if final_image_initial_raw.ndim == 3:
                    final_image_initial_raw = final_image_initial_raw[y0:y1, x0:x1, :]
                else:
                    final_image_initial_raw = final_image_initial_raw[y0:y1, x0:x1]
                final_wht_map_for_postproc = final_wht_map_for_postproc[y0:y1, x0:x1]
                if self.current_stack_header:
                    if "CRPIX1" in self.current_stack_header:
                        self.current_stack_header["CRPIX1"] -= x0
                    if "CRPIX2" in self.current_stack_header:
                        self.current_stack_header["CRPIX2"] -= y0
                if self.drizzle_output_wcs is not None:
                    try:
                        self.drizzle_output_wcs.wcs.crpix = [
                            self.drizzle_output_wcs.wcs.crpix[0] - x0,
                            self.drizzle_output_wcs.wcs.crpix[1] - y0,
                        ]
                        new_w = x1 - x0
                        new_h = y1 - y0
                        self.drizzle_output_wcs.pixel_shape = (new_w, new_h)
                        self.drizzle_output_wcs._naxis1 = new_w
                        self.drizzle_output_wcs._naxis2 = new_h
                    except Exception:
                        pass


        final_image_initial_raw = np.clip(final_image_initial_raw, 0.0, None)
        self.update_progress(
            f"    DEBUG QM: Après clip >=0 des valeurs négatives, final_image_initial_raw - Range: [{np.nanmin(final_image_initial_raw):.4g}, {np.nanmax(final_image_initial_raw):.4g}]")
        logger.debug(
            f"    DEBUG QM: Après clip >=0 des valeurs négatives, final_image_initial_raw - Range: [{np.nanmin(final_image_initial_raw):.4g}, {np.nanmax(final_image_initial_raw):.4g}]")

        # Appliquer le seuil WHT (si activé) aux données "ADU-like"
        if self.drizzle_wht_threshold > 0 and final_wht_map_for_postproc is not None:
            self.update_progress(
                f"  DEBUG QM [SaveFinalStack] Application du seuil WHT ({self.drizzle_wht_threshold}) sur final_wht_map_for_postproc à final_image_initial_raw.")
            logger.debug(
                f"  DEBUG QM [SaveFinalStack] Application du seuil WHT ({self.drizzle_wht_threshold}) sur final_wht_map_for_postproc à final_image_initial_raw.")
            invalid_wht_pixels = final_wht_map_for_postproc < self.drizzle_wht_threshold
            if final_image_initial_raw.ndim == 3:
                final_image_initial_raw = np.where(
                    invalid_wht_pixels[..., np.newaxis], np.nan, final_image_initial_raw
                )
            else:
                final_image_initial_raw = np.where(invalid_wht_pixels, np.nan, final_image_initial_raw)

        # Stocker les données ADU pour histogramme UI uniquement si nécessaire
        self.raw_adu_data_for_ui_histogram = (
            np.nan_to_num(final_image_initial_raw, nan=0.0).astype(np.float32).copy()
        )
        logger.debug(
            f"  DEBUG QM [_save_final_stack]: self.raw_adu_data_for_ui_histogram STOCKE (ADU). Range: [{np.min(self.raw_adu_data_for_ui_histogram):.3f}, {np.max(self.raw_adu_data_for_ui_histogram):.3f}]"
        )

        # --- Normalisation par percentiles pour obtenir final_image_normalized_for_cosmetics (0-1) ---
        if preserve_linear_output_setting:
            logger.debug(
                "  DEBUG QM [_save_final_stack]: preserve_linear_output actif - saut de la normalisation par percentiles."
            )
            final_image_normalized_for_cosmetics = np.nan_to_num(
                final_image_initial_raw, nan=0.0
            ).astype(np.float32)
        else:
            logger.debug(
                f"  DEBUG QM [_save_final_stack]: Normalisation (0-1) par percentiles de final_image_initial_raw..."
            )
            data_for_percentile_norm = np.nan_to_num(final_image_initial_raw, nan=0.0).astype(np.float32)
            if data_for_percentile_norm.ndim == 3:
                luminance = (
                    0.299 * data_for_percentile_norm[..., 0]
                    + 0.587 * data_for_percentile_norm[..., 1]
                    + 0.114 * data_for_percentile_norm[..., 2]
                )
            else:
                luminance = data_for_percentile_norm
            finite_luminance = luminance[np.isfinite(luminance) & (luminance > 1e-9)]

            if finite_luminance.size > 20:
                bp_val = np.percentile(finite_luminance, 0.1)
                wp_val = np.percentile(finite_luminance, 99.9)
                if wp_val <= bp_val + 1e-7:
                    min_finite, max_finite = np.min(finite_luminance), np.max(finite_luminance)
                    if max_finite > min_finite + 1e-7:
                        bp_val, wp_val = min_finite, max_finite
                    else:
                        bp_val, wp_val = 0.0, max(1e-7, max_finite)
                if wp_val <= bp_val:
                    wp_val = bp_val + 1e-7
                final_image_normalized_for_cosmetics = (data_for_percentile_norm - bp_val) / (
                    wp_val - bp_val
                )
                logger.debug(
                    f"  DEBUG QM [_save_final_stack]: Normalisation (0-1) basée sur percentiles. BP={bp_val:.4g}, WP={wp_val:.4g}."
                )
            else:
                max_overall = np.nanmax(data_for_percentile_norm)
                if max_overall > 1e-9:
                    final_image_normalized_for_cosmetics = data_for_percentile_norm / max_overall
                else:
                    final_image_normalized_for_cosmetics = np.zeros_like(data_for_percentile_norm)
                logger.debug(
                    "  DEBUG QM [_save_final_stack]: Normalisation (0-1) par max (peu de données/dynamique pour percentiles)."
                )

            final_image_normalized_for_cosmetics = np.clip(
                final_image_normalized_for_cosmetics, 0.0, 1.0
            )

        final_image_normalized_for_cosmetics = final_image_normalized_for_cosmetics.astype(np.float32)
        logger.debug(
            f"    Range après normalisation (0-1): [{np.nanmin(final_image_normalized_for_cosmetics):.3f}, {np.nanmax(final_image_normalized_for_cosmetics):.3f}]"
        )

        effective_image_count = self.images_in_cumulative_stack

        # data_after_postproc est la version 0-1 qui subira les post-traitements cosmétiques.
        data_after_postproc = final_image_normalized_for_cosmetics.copy()

        self.update_progress(f"  DEBUG QM [SaveFinalStack] data_after_postproc (AVANT post-traitements) - Range: [{np.nanmin(data_after_postproc):.4f}, {np.nanmax(data_after_postproc):.4f}]")
        logger.debug(f"  DEBUG QM [SaveFinalStack] data_after_postproc (AVANT post-traitements) - Range: [{np.nanmin(data_after_postproc):.4f}, {np.nanmax(data_after_postproc):.4f}]")
        
        # --- Début du Pipeline de Post-Traitement (identique à votre version précédente) ---
        # ... (BN Globale, Photutils BN, CB, Feathering, Low WHT Mask, SCNR, Crop) ...
        # (Le code pour appliquer ces post-traitements à data_after_postproc reste ici)
        # --- Fin du Pipeline de Post-Traitement ---
        self.update_progress(f"  DEBUG QM [SaveFinalStack] data_after_postproc (APRES post-traitements, si activés) - Range: [{np.nanmin(data_after_postproc):.4f}, {np.nanmax(data_after_postproc):.4f}], Dtype: {data_after_postproc.dtype}")
        logger.debug(f"  DEBUG QM [SaveFinalStack] data_after_postproc (APRES post-traitements, si activés) - Range: [{np.nanmin(data_after_postproc):.4f}, {np.nanmax(data_after_postproc):.4f}], Dtype: {data_after_postproc.dtype}")

        # Les données post-traitées 0-1 seront utilisées pour l'aperçu UI
        self.last_saved_data_for_preview = data_after_postproc.copy()
        logger.debug("DEBUG QM [_save_final_stack]: self.last_saved_data_for_preview = DONNÉES 0-1 POST-TRAITÉES (pour l'aperçu UI).")
        
        # --- ÉTAPE 4: Préparation du header FITS final et du nom de fichier ---
        # (Logique identique)
        effective_image_count = self.images_in_cumulative_stack if self.images_in_cumulative_stack > 0 else (getattr(self, 'aligned_files_count', 1) if (is_drizzle_final_mode_with_data or is_reproject_mosaic_mode) else 1)
        final_header = self.current_stack_header.copy() if self.current_stack_header else fits.Header()
        if is_true_incremental_drizzle_from_objects or is_drizzle_final_mode_with_data or is_reproject_mosaic_mode: 
            if self.drizzle_output_wcs and not is_reproject_mosaic_mode : final_header.update(self.drizzle_output_wcs.to_header(relax=True))
            elif is_reproject_mosaic_mode and self.current_stack_header and self.current_stack_header.get('CTYPE1'): pass 
        final_header['NIMAGES'] = (effective_image_count, 'Effective images/Total Weight for final stack'); final_header['TOTEXP']  = (round(self.total_exposure_seconds, 2), '[s] Approx total exposure')
        final_header['HISTORY'] = f"Final stack type: {current_operation_mode_log_fits}"
        if getattr(self, 'output_filename', ""):
            base_name = self.output_filename.strip()
            if not base_name.lower().endswith('.fit'):
                base_name += '.fit'
            fits_path = os.path.join(self.output_folder, base_name)
            preview_path = os.path.splitext(fits_path)[0] + '.png'
        else:
            base_name = "stack_final"
            run_type_suffix = output_filename_suffix if output_filename_suffix else "_unknown_mode"
            if stopped_early: run_type_suffix += "_stopped"
            elif self.processing_error: run_type_suffix += "_error"
            fits_path = os.path.join(self.output_folder, f"{base_name}{run_type_suffix}.fit")
            preview_path  = os.path.splitext(fits_path)[0] + ".png"
        self.final_stacked_path = fits_path; self.update_progress(f"Chemin FITS final: {os.path.basename(fits_path)}")

        # --- ÉTAPE 5: Préparation des données pour la SAUVEGARDE FITS ---
        data_for_primary_hdu_save = None
        if save_as_float32_setting:
            self.update_progress("   DEBUG QM: Preparation sauvegarde FITS en float32 (brut ADU-like)...") 
            logger.debug("   DEBUG QM: Preparation sauvegarde FITS en float32 (brut ADU-like)...")
            data_for_primary_hdu_save = self.raw_adu_data_for_ui_histogram # Utilise les données "ADU-like" (non-normalisées 0-1 cosmétiquement)
            self.update_progress(f"     DEBUG QM: -> FITS float32: Utilisation self.raw_adu_data_for_ui_histogram. Shape: {data_for_primary_hdu_save.shape}, Range: [{np.min(data_for_primary_hdu_save):.4f}, {np.max(data_for_primary_hdu_save):.4f}]")
            logger.debug(f"     DEBUG QM: -> FITS float32: Utilisation self.raw_adu_data_for_ui_histogram. Shape: {data_for_primary_hdu_save.shape}, Range: [{np.min(data_for_primary_hdu_save):.4f}, {np.max(data_for_primary_hdu_save):.4f}]")
            final_header['BITPIX'] = -32 
            if 'BSCALE' in final_header: del final_header['BSCALE']; 
            if 'BZERO' in final_header: del final_header['BZERO']
        else: # Sauvegarde en uint16
            self.update_progress("   DEBUG QM: Preparation sauvegarde FITS en uint16 (depuis données ADU -> 0-65535)...")
            logger.debug("   DEBUG QM: Preparation sauvegarde FITS en uint16 (depuis données ADU -> 0-65535)...")
            raw_data = self.raw_adu_data_for_ui_histogram
            if np.nanmax(raw_data) <= 1.0 + 1e-5:
                data_scaled_uint16 = (np.clip(raw_data, 0.0, 1.0) * 65535.0).astype(np.uint16)
            else:
                data_scaled_uint16 = np.clip(raw_data, 0.0, 65535.0).astype(np.uint16)
            data_for_primary_hdu_save = data_scaled_uint16
            self.update_progress(f"     DEBUG QM: -> FITS uint16: Utilisation données ADU. Shape: {data_for_primary_hdu_save.shape}, Range: [{np.min(data_for_primary_hdu_save)}, {np.max(data_for_primary_hdu_save)}]")
            logger.debug(f"     DEBUG QM: -> FITS uint16: Utilisation données ADU. Shape: {data_for_primary_hdu_save.shape}, Range: [{np.min(data_for_primary_hdu_save)}, {np.max(data_for_primary_hdu_save)}]")
            final_header['BITPIX'] = 16 
        
        if data_for_primary_hdu_save.ndim == 3 and data_for_primary_hdu_save.shape[2] == 3 : 
            data_for_primary_hdu_save_cxhxw = np.moveaxis(data_for_primary_hdu_save, -1, 0) 
        else: 
            data_for_primary_hdu_save_cxhxw = data_for_primary_hdu_save
        self.update_progress(f"     DEBUG QM: Données FITS prêtes (Shape HDU: {data_for_primary_hdu_save_cxhxw.shape}, Dtype: {data_for_primary_hdu_save_cxhxw.dtype})")
        logger.debug(f"     DEBUG QM: Données FITS prêtes (Shape HDU: {data_for_primary_hdu_save_cxhxw.shape}, Dtype: {data_for_primary_hdu_save_cxhxw.dtype})")

        # --- ÉTAPE 6: Sauvegarde FITS effective ---
        try: 
            primary_hdu = fits.PrimaryHDU(data=data_for_primary_hdu_save_cxhxw, header=final_header)
            hdus_list = [primary_hdu]
            # ... (logique HDU background_model si besoin) ...
            fits.HDUList(hdus_list).writeto(fits_path, overwrite=True, checksum=True, output_verify='ignore')
            self.update_progress(f"   ✅ Sauvegarde FITS ({'float32' if save_as_float32_setting else 'uint16'}) terminee.");  
        except Exception as save_err: 
            self.update_progress(f"   ❌ Erreur Sauvegarde FITS: {save_err}"); self.final_stacked_path = None

        # --- ÉTAPE 7: Sauvegarde preview PNG ---
        # Utiliser data_after_postproc (qui est l'image [0,1] après tous les post-traitements)
        # et laisser save_preview_image appliquer son propre stretch par défaut.
        if data_after_postproc is not None: 
            self.update_progress(f"  DEBUG QM (_save_final_stack): Données pour save_preview_image (data_after_postproc) - Range: [{np.nanmin(data_after_postproc):.4f}, {np.nanmax(data_after_postproc):.4f}], Shape: {data_after_postproc.shape}, Dtype: {data_after_postproc.dtype}")
            logger.debug(f"  DEBUG QM (_save_final_stack): Données pour save_preview_image (data_after_postproc) - Range: [{np.nanmin(data_after_postproc):.4f}, {np.nanmax(data_after_postproc):.4f}], Shape: {data_after_postproc.shape}, Dtype: {data_after_postproc.dtype}")
            try:
                save_preview_image(data_after_postproc, preview_path, 
                                   enhanced_stretch=False) # ou True si vous préférez le stretch "enhanced" pour le PNG
                self.update_progress("     ✅ Sauvegarde Preview PNG terminee.") 
            except Exception as prev_err: self.update_progress(f"     ❌ Erreur Sauvegarde Preview PNG: {prev_err}.") 
        else: self.update_progress("ⓘ Aucune image a sauvegarder pour preview PNG (data_after_postproc est None)."); 
            
        self.update_progress(f"DEBUG QM [_save_final_stack V_SaveFinal_CorrectedDataFlow_1]: Fin methode (mode: {current_operation_mode_log_desc}).")
        logger.debug("\n" + "=" * 80); logger.debug(f"DEBUG QM [_save_final_stack V_SaveFinal_CorrectedDataFlow_1]: Fin methode (mode: {current_operation_mode_log_desc})."); logger.debug("=" * 80 + "\n")








#############################################################################################################################################################


#Le message de Pylance "is not accessed" concerne uniquement les variables locales closed_sum et closed_wht à l'intérieur 
# de la méthode _close_memmaps() elle-même. Ces variables sont définies, mais leur valeur n'est jamais lue par le code de cette méthode 
# après leur assignation. Elles sont donc inutiles et peuvent être supprimées.
#Mais cela ne remet absolument pas en question :
#Le fait que la méthode _close_memmaps() est appelée.
#Le fait que le code à l'intérieur de cette méthode (fermeture et suppression des références self.cumulative_sum_memmap 
# et self.cumulative_wht_memmap) s'exécute quand la méthode est appelée.
#L'utilité de cette méthode pour libérer les ressources liées aux fichiers memmap.

    def _close_memmaps(self):
        """Ferme proprement les objets memmap s'ils existent."""
        logger.debug("DEBUG QM [_close_memmaps]: Tentative de fermeture des memmaps...")
        closed_sum = False
        if hasattr(self, 'cumulative_sum_memmap') and self.cumulative_sum_memmap is not None:
            try:
                # La documentation suggère que la suppression de la référence devrait suffire
                # mais un appel explicite à close() existe sur certaines versions/objets
                if hasattr(self.cumulative_sum_memmap, '_mmap') and self.cumulative_sum_memmap._mmap is not None:
                    self.cumulative_sum_memmap._mmap.close()
                # Supprimer la référence pour permettre la libération des ressources
                del self.cumulative_sum_memmap
                self.cumulative_sum_memmap = None
                closed_sum = True
                logger.debug("DEBUG QM [_close_memmaps]: Référence memmap SUM supprimée.")
            except Exception as e_close_sum:
                logger.debug(f"WARN QM [_close_memmaps]: Erreur fermeture/suppression memmap SUM: {e_close_sum}")
        
        closed_wht = False
        if hasattr(self, 'cumulative_wht_memmap') and self.cumulative_wht_memmap is not None:
            try:
                if hasattr(self.cumulative_wht_memmap, '_mmap') and self.cumulative_wht_memmap._mmap is not None:
                    self.cumulative_wht_memmap._mmap.close()
                del self.cumulative_wht_memmap
                self.cumulative_wht_memmap = None
                closed_wht = True
                logger.debug("DEBUG QM [_close_memmaps]: Référence memmap WHT supprimée.")
            except Exception as e_close_wht:
                logger.debug(f"WARN QM [_close_memmaps]: Erreur fermeture/suppression memmap WHT: {e_close_wht}")
        
        # Optionnel: Essayer de supprimer les fichiers .npy si le nettoyage est activé
        # Cela devrait être fait dans le bloc finally de _worker après l'appel à _save_final_stack
        # if self.perform_cleanup:
        #      if self.sum_memmap_path and os.path.exists(self.sum_memmap_path):
        #          try: os.remove(self.sum_memmap_path); logger.debug("DEBUG: Fichier SUM.npy supprimé.")
        #          except Exception as e: logger.debug(f"WARN: Erreur suppression SUM.npy: {e}")
        #      if self.wht_memmap_path and os.path.exists(self.wht_memmap_path):
        #          try: os.remove(self.wht_memmap_path); logger.debug("DEBUG: Fichier WHT.npy supprimé.")
        #          except Exception as e: logger.debug(f"WARN: Erreur suppression WHT.npy: {e}")

# --- FIN de _save_final_stack et ajout de _close_memmaps ---






#########################################################################################################################################




    def _cleanup_batch_temp_files(self, batch_filepaths):
        """Supprime les fichiers FITS temporaires d'un lot Drizzle incrémental."""
        if not batch_filepaths:
            return

        deleted_count = 0
        self.update_progress(f"   -> Nettoyage {len(batch_filepaths)} fichier(s) temp du lot...")
        for fpath in batch_filepaths:
            try:
                if os.path.isfile(fpath):
                    os.remove(fpath)
                    deleted_count += 1
            except OSError as e:
                # Log l'erreur mais continue le nettoyage des autres fichiers
                self.update_progress(f"      ⚠️ Erreur suppression fichier temp {os.path.basename(fpath)}: {e}")
            except Exception as e_gen:
                self.update_progress(f"      ⚠️ Erreur inattendue suppression {os.path.basename(fpath)}: {e_gen}")

        if deleted_count > 0:
            self.update_progress(f"   -> {deleted_count}/{len(batch_filepaths)} fichier(s) temp nettoyé(s).")
        elif len(batch_filepaths) > 0:
            self.update_progress(f"   -> Aucun fichier temp du lot n'a pu être nettoyé (déjà supprimés ou erreur).")





##########################################################################################################################################






    def cleanup_unaligned_files(self):
        """
        NOTE: Cette méthode ne supprime PLUS le contenu du dossier unaligned_files.
        Les fichiers non alignés sont intentionnellement conservés pour l'utilisateur.
        Le dossier lui-même est créé s'il n'existe pas, mais son contenu n'est pas purgé ici.
        """
        if self.unaligned_folder: # Vérifier si le chemin est défini
            if not os.path.isdir(self.unaligned_folder):
                try:
                    os.makedirs(self.unaligned_folder, exist_ok=True)
                    # Optionnel: loguer la création si elle a lieu ici
                    # self.update_progress(f"ⓘ Dossier pour fichiers non alignés créé: {self.unaligned_folder}")
                except OSError as e:
                    self.update_progress(f"⚠️ Erreur création dossier pour non-alignés '{self.unaligned_folder}': {e}")
            # else:
                # Optionnel: loguer que le dossier existe déjà
                # self.update_progress(f"ⓘ Dossier pour fichiers non alignés existe déjà: {self.unaligned_folder}")
            
            # Log explicite que les fichiers ne sont PAS supprimés par cette fonction
            logger.debug(f"DEBUG QM [cleanup_unaligned_files]: Contenu de '{self.unaligned_folder}' CONSERVÉ (pas de suppression automatique).")
            # self.update_progress(f"ⓘ Fichiers dans '{os.path.basename(self.unaligned_folder)}' conservés pour analyse.") # Optionnel pour l'UI
        else:
            logger.debug(f"DEBUG QM [cleanup_unaligned_files]: self.unaligned_folder non défini, aucune action de nettoyage/création.")





################################################################################################################################################



    def cleanup_temp_reference(self):
        if self.output_folder is None: # <--- AJOUTER CETTE VÉRIFICATION
            logger.debug("WARN QM [cleanup_temp_reference]: self.output_folder non défini, nettoyage référence annulé.")
            return
        try:
            aligner_temp_folder = os.path.join(self.output_folder, "temp_processing")
            if os.path.isdir(aligner_temp_folder):
                ref_fit = os.path.join(aligner_temp_folder, "reference_image.fit")
                ref_png = os.path.join(aligner_temp_folder, "reference_image.png")
                deleted_ref = 0
                if os.path.exists(ref_fit):
                    try:
                        os.remove(ref_fit)
                        deleted_ref += 1
                    except Exception:
                        pass
                if os.path.exists(ref_png):
                    try:
                        os.remove(ref_png)
                        deleted_ref += 1
                    except Exception:
                        pass
                if deleted_ref > 0:
                    self.update_progress(f"🧹 Fichier(s) référence temporaire(s) supprimé(s).")
                try:
                    os.rmdir(aligner_temp_folder)
                except OSError:
                    pass
        except Exception as e:
            self.update_progress(f"⚠️ Erreur nettoyage référence temp: {e}")


################################################################################################################################################

    def add_folder(self, folder_path):
        if not self.processing_active:
            self.update_progress("ⓘ Impossible d'ajouter un dossier, traitement non actif.")
            return False
        if self.reproject_between_batches:
            self.update_progress("⚠️ Reprojection active : ajout de dossier désactivé")
            return False
        abs_path = os.path.abspath(folder_path)
        if not os.path.isdir(abs_path): self.update_progress(f"❌ Dossier non trouvé: {folder_path}"); return False
        output_abs = os.path.abspath(self.output_folder) if self.output_folder else None
        if output_abs:
             norm_abs_path = os.path.normcase(abs_path); norm_output_path = os.path.normcase(output_abs)
             if norm_abs_path == norm_output_path or norm_abs_path.startswith(norm_output_path + os.sep): self.update_progress(f"⚠️ Impossible d'ajouter le dossier de sortie: {os.path.basename(folder_path)}"); return False
        with self.folders_lock:
            current_abs = os.path.abspath(self.current_folder) if self.current_folder else None
            existing_abs = [os.path.abspath(p) for p in self.additional_folders]
            if (current_abs and abs_path == current_abs) or abs_path in existing_abs: self.update_progress(f"ⓘ Dossier déjà en cours ou ajouté: {os.path.basename(folder_path)}"); return False
            self.additional_folders.append(abs_path); folder_count = len(self.additional_folders)
        self.update_progress(f"✅ Dossier ajouté à la file d'attente : {os.path.basename(folder_path)}")
        self.update_progress(f"folder_count_update:{folder_count}")
        return True



################################################################################################################################################




    def _add_files_to_queue(self, folder_path):
        count_added = 0
        try:
            abs_folder_path = os.path.abspath(folder_path)
            # ---> AJOUTER CETTE LIGNE <---
            logger.debug(f"DEBUG [_add_files_to_queue]: Scanning absolute path: '{abs_folder_path}'")
            # ------------------------------
            self.update_progress(f"🔍 Scan du dossier: {os.path.basename(folder_path)}...")
            files_in_folder = sorted(os.listdir(abs_folder_path))
            # ---> AJOUTER CETTE LIGNE <---
            logger.debug(f"DEBUG [_add_files_to_queue]: os.listdir found: {files_in_folder}")
            # ------------------------------
            new_files_found_in_folder = []
            for fname in files_in_folder:
                # ---> AJOUTER CETTE LIGNE (optionnel mais peut aider) <---
                logger.debug(f"DEBUG [_add_files_to_queue]: Checking file: '{fname}'")
                # ---------------------------------------------------------
                if self.stop_processing: self.update_progress("⛔ Scan interrompu."); break
                if fname.lower().endswith(('.fit', '.fits')):
                    fpath = os.path.join(abs_folder_path, fname)
                    abs_fpath = os.path.abspath(fpath)
                    if abs_fpath not in self.processed_files:
                        # ---> AJOUTER CETTE LIGNE <---
                        logger.debug(f"DEBUG [_add_files_to_queue]: ADDING to queue and processed_files: '{fpath}'")
                        # ------------------------------
                        self.queue.put(fpath)
                        self.processed_files.add(abs_fpath)
                        count_added += 1
            if count_added > 0: self.files_in_queue += count_added; self._recalculate_total_batches()
            return count_added
        except FileNotFoundError: self.update_progress(f"❌ Erreur scan: Dossier introuvable {os.path.basename(folder_path)}"); return 0
        except PermissionError: self.update_progress(f"❌ Erreur scan: Permission refusée {os.path.basename(folder_path)}"); return 0
        except Exception as e: self.update_progress(f"❌ Erreur scan dossier {os.path.basename(folder_path)}: {e}"); return 0

################################################################################################################################################




# --- DANS LA CLASSE SeestarQueuedStacker DANS seestar/queuep/queue_manager.py ---

    def start_processing(
        self,
        input_dir,
        output_dir,
        reference_path_ui=None,
        output_filename="",
        initial_additional_folders=None,
        stacking_mode="kappa-sigma",
        kappa=2.5,
        stack_kappa_low=2.5,
        stack_kappa_high=2.5,
        winsor_limits=(0.05, 0.05),
        batch_size=10,
        correct_hot_pixels=True,
        hot_pixel_threshold=3.0,
        neighborhood_size=5,
        bayer_pattern="GRBG",
        perform_cleanup=True,
        use_weighting=False,
        weight_by_snr=True,
        weight_by_stars=True,
        snr_exp=1.0,
        stars_exp=0.5,
        min_w=0.1,
        use_drizzle=False,
        drizzle_scale=2.0,
        drizzle_wht_threshold=0.7,
        drizzle_mode="Final",
        drizzle_kernel="square",
        drizzle_pixfrac=1.0,
        apply_chroma_correction=True,
        apply_final_scnr=False,
        final_scnr_target_channel='green',
        final_scnr_amount=0.8,
        final_scnr_preserve_luminosity=True,
        bn_grid_size_str="16x16",
        bn_perc_low=5,
        bn_perc_high=30,
        bn_std_factor=1.0,
        bn_min_gain=0.2,
        bn_max_gain=7.0,
        cb_border_size=25,
        cb_blur_radius=8,
        cb_min_b_factor=0.4,
        cb_max_b_factor=1.5,
        final_edge_crop_percent=2.0,
        apply_photutils_bn=False,
        photutils_bn_box_size=128,
        photutils_bn_filter_size=5,
        photutils_bn_sigma_clip=3.0,
        photutils_bn_exclude_percentile=98.0,
        apply_feathering=False,
        feather_blur_px=256,
        apply_low_wht_mask=False,
        low_wht_percentile=5,
        low_wht_soften_px=128,
        is_mosaic_run=False,
        api_key=None,
        mosaic_settings=None,
        use_local_solver_priority=False,  # DEPRECATED - kept for signature compat
        astap_path="",
        astap_data_dir="",
        local_ansvr_path="",
        astap_search_radius=3.0,
        astap_downsample=1,
        astap_sensitivity=100,
        local_solver_preference="none",
        save_as_float32=False,
        preserve_linear_output=False,
        reproject_between_batches=False,
    ):
        logger.debug(f"!!!!!!!!!! VALEUR BRUTE ARGUMENT astap_search_radius REÇU : {astap_search_radius} !!!!!!!!!!")
        logger.debug(f"!!!!!!!!!! VALEUR BRUTE ARGUMENT save_as_float32 REÇU : {save_as_float32} !!!!!!!!!!") # DEBUG
                         
        """
        Démarre le thread de traitement principal avec la configuration spécifiée.
        MODIFIED: Ajout arguments save_as_float32 et reproject_between_batches.
        Version: V_StartProcessing_SaveDtypeOption_1
        """

        logger.debug("DEBUG QM (start_processing V_StartProcessing_SaveDtypeOption_1): Début tentative démarrage...") # Version Log
        
        logger.debug("  --- BACKEND ARGS REÇUS (depuis GUI/SettingsManager) ---")
        logger.debug(f"    input_dir='{input_dir}', output_dir='{output_dir}'")
        logger.debug(f"    is_mosaic_run (arg de func): {is_mosaic_run}")
        logger.debug(f"    use_drizzle (global arg de func): {use_drizzle}")

        logger.debug(f"    drizzle_mode (global arg de func): {drizzle_mode}")
        logger.debug(f"    mosaic_settings (dict brut): {mosaic_settings}")
        logger.debug(f"    save_as_float32 (arg de func): {save_as_float32}") # Log du nouvel argument
        logger.debug(f"    reproject_between_batches (arg de func): {reproject_between_batches}")
        logger.debug(f"    output_filename (arg de func): {output_filename}")
        logger.debug("  --- FIN BACKEND ARGS REÇUS ---")


        if self.processing_active:
            self.update_progress("⚠️ Tentative de démarrer un traitement déjà en cours.")
            return False

        self.stop_processing = False 
        if hasattr(self, 'aligner') and self.aligner is not None:
            self.aligner.stop_processing = False
        else: 
            self.update_progress("❌ Erreur interne critique: Aligner principal non initialisé. Démarrage annulé.")
            logger.debug("ERREUR QM (start_processing): self.aligner non initialisé.")
            return False
        
        self.current_folder = os.path.abspath(input_dir) if input_dir else None
        self.output_folder = os.path.abspath(output_dir) if output_dir else None
        

        # =========================================================================================
        # === ÉTAPE 1 : CONFIGURATION DES PARAMÈTRES DE SESSION SUR L'INSTANCE (AVANT TOUT LE RESTE) ===
        # =========================================================================================
        logger.debug("DEBUG QM (start_processing): Étape 1 - Configuration des paramètres de session sur l'instance...")
          
        if not self.current_folder or not os.path.isdir(self.current_folder):
            self.update_progress(f"❌ Dossier d'entrée principal '{input_dir}' invalide ou non défini.", "ERROR")
            return False
        if not self.output_folder: 
            self.update_progress(f"❌ Dossier de sortie '{output_dir}' non défini.", "ERROR")
            return False
        try:
            os.makedirs(self.output_folder, exist_ok=True) 
        except OSError as e_mkdir:
            self.update_progress(f"❌ Erreur création dossier de sortie '{self.output_folder}': {e_mkdir}", "ERROR")
            return False
        logger.debug(f"    [Paths] Input: '{self.current_folder}', Output: '{self.output_folder}'")

        self.output_filename = str(output_filename).strip()
        
        self.local_solver_preference = str(local_solver_preference) 
        self.astap_path = str(astap_path)
        self.astap_data_dir = str(astap_data_dir)
        self.astap_search_radius = float(astap_search_radius)
        self.astap_downsample = int(astap_downsample)
        self.astap_sensitivity = int(astap_sensitivity)
        self.local_ansvr_path = str(local_ansvr_path)
        
        logger.debug(f"    [Solver Settings sur self via start_processing args] Pref: '{self.local_solver_preference}'")
        logger.debug(f"    [Solver Settings sur self via start_processing args] ASTAP Path: '{self.astap_path}'")
        logger.debug(f"    [Solver Settings sur self via start_processing args] ASTAP Data Dir: '{self.astap_data_dir}'")
        logger.debug(f"    [Solver Settings sur self via start_processing args] ASTAP Search Radius: {self.astap_search_radius}")
        logger.debug(f"    [Solver Settings sur self via start_processing args] ASTAP Downsample: {self.astap_downsample}")
        logger.debug(f"    [Solver Settings sur self via start_processing args] ASTAP Sensitivity: {self.astap_sensitivity}")
        logger.debug(f"    [Solver Settings sur self via start_processing args] Ansvr Path: '{self.local_ansvr_path}'")
        
        try:
            self.astap_search_radius_config = float(astap_search_radius)
        except (ValueError, TypeError):
            logger.debug(f"  WARN QM (start_processing): Valeur astap_search_radius ('{astap_search_radius}') invalide. Utilisation de 5.0° par défaut.")
            self.astap_search_radius_config = 5.0 
        
        # self.use_local_solver_priority (attribut de self) n'est plus utilisé, la variable locale de la fonction l'est.
        # logger.debug(f"    [Solver Settings sur self] Priorité Locale: {self.use_local_solver_priority}") 
        logger.debug(f"    [Solver Settings sur self] ASTAP Exe: '{self.astap_path}'")
        logger.debug(f"    [Solver Settings sur self] ASTAP Data: '{self.astap_data_dir}'")
        logger.debug(f"    [Solver Settings sur self] Ansvr Local: '{self.local_ansvr_path}'")
        logger.debug(f"    [Solver Settings sur self] ASTAP Search Radius Config: {self.astap_search_radius_config}°")

        self.is_mosaic_run = is_mosaic_run                     
        self.drizzle_active_session = use_drizzle or self.is_mosaic_run   
        self.drizzle_mode = str(drizzle_mode) 
        
        self.api_key = api_key if isinstance(api_key, str) else ""
        if getattr(self, 'reference_pixel_scale_arcsec', None) is None:
            self.reference_pixel_scale_arcsec = None 
        
        self.stacking_mode = str(stacking_mode)
        self.kappa = float(kappa)
        self.stack_kappa_low = float(stack_kappa_low)
        self.stack_kappa_high = float(stack_kappa_high)
        try:
            self.winsor_limits = (
                float(winsor_limits[0]),
                float(winsor_limits[1]),
            )
        except Exception:
            self.winsor_limits = (0.05, 0.05)
        self.correct_hot_pixels = bool(correct_hot_pixels); self.hot_pixel_threshold = float(hot_pixel_threshold)
        self.neighborhood_size = int(neighborhood_size); self.bayer_pattern = str(bayer_pattern) if bayer_pattern else "GRBG"
        self.perform_cleanup = bool(perform_cleanup)
        self.use_quality_weighting = bool(use_weighting); self.weight_by_snr = bool(weight_by_snr)
        self.weight_by_stars = bool(weight_by_stars); self.snr_exponent = float(snr_exp)
        self.stars_exponent = float(stars_exp); self.min_weight = float(max(0.01, min(1.0, min_w)))
        
        self.drizzle_scale = float(drizzle_scale) if drizzle_scale else 2.0 
        self.drizzle_wht_threshold = float(drizzle_wht_threshold) 

        self.apply_chroma_correction = bool(apply_chroma_correction); self.apply_final_scnr = bool(apply_final_scnr)
        self.final_scnr_target_channel = str(final_scnr_target_channel).lower(); self.final_scnr_amount = float(final_scnr_amount)
        self.final_scnr_preserve_luminosity = bool(final_scnr_preserve_luminosity)
        self.bn_grid_size_str = str(bn_grid_size_str); self.bn_perc_low = int(bn_perc_low); self.bn_perc_high = int(bn_perc_high)
        self.bn_std_factor = float(bn_std_factor); self.bn_min_gain = float(bn_min_gain); self.bn_max_gain = float(bn_max_gain)
        self.cb_border_size = int(cb_border_size); self.cb_blur_radius = int(cb_blur_radius)
        self.cb_min_b_factor = float(cb_min_b_factor); self.cb_max_b_factor = float(cb_max_b_factor)
        self.final_edge_crop_percent_decimal = float(final_edge_crop_percent) / 100.0
        self.apply_photutils_bn = bool(apply_photutils_bn); self.photutils_bn_box_size = int(photutils_bn_box_size)
        self.photutils_bn_filter_size = int(photutils_bn_filter_size); self.photutils_bn_sigma_clip = float(photutils_bn_sigma_clip)
        self.photutils_bn_exclude_percentile = float(photutils_bn_exclude_percentile)
        self.apply_feathering = bool(apply_feathering); self.feather_blur_px = int(feather_blur_px)
        self.apply_low_wht_mask = bool(apply_low_wht_mask); self.low_wht_percentile = int(low_wht_percentile); self.low_wht_soften_px = int(low_wht_soften_px)

        # --- NOUVEAU : Assignation du paramètre de sauvegarde à l'attribut de l'instance ---

        self.save_final_as_float32 = bool(save_as_float32)
        logger.debug(f"    [OutputFormat] self.save_final_as_float32 (attribut d'instance) mis à : {self.save_final_as_float32} (depuis argument {save_as_float32})")
        self.preserve_linear_output = bool(preserve_linear_output)
        logger.debug(
            f"    [OutputFormat] self.preserve_linear_output (attribut d'instance) mis à : {self.preserve_linear_output} (depuis argument {preserve_linear_output})"
        )
        self.reproject_between_batches = bool(reproject_between_batches)


        # --- FIN NOUVEAU ---

        self.mosaic_settings_dict = mosaic_settings if isinstance(mosaic_settings, dict) else {}
        if self.is_mosaic_run:
            logger.debug(f"DEBUG QM (start_processing): Application des paramètres de Mosaïque depuis mosaic_settings_dict: {self.mosaic_settings_dict}")
            self.mosaic_alignment_mode = self.mosaic_settings_dict.get('alignment_mode', "local_fast_fallback")
            self.fa_orb_features = int(self.mosaic_settings_dict.get('fastalign_orb_features', 5000))
            self.fa_min_abs_matches = int(self.mosaic_settings_dict.get('fastalign_min_abs_matches', 10))
            self.fa_min_ransac_raw = int(self.mosaic_settings_dict.get('fastalign_min_ransac', 4)) 
            self.fa_ransac_thresh = float(self.mosaic_settings_dict.get('fastalign_ransac_thresh', 3.0))
            self.fa_daofind_fwhm = float(self.mosaic_settings_dict.get('fastalign_dao_fwhm', 3.5))
            self.fa_daofind_thr_sig = float(self.mosaic_settings_dict.get('fastalign_dao_thr_sig', 4.0))
            self.fa_max_stars_descr = int(self.mosaic_settings_dict.get('fastalign_dao_max_stars', 750))
            self.use_wcs_fallback_for_mosaic = (self.mosaic_alignment_mode == "local_fast_fallback")
            self.mosaic_drizzle_kernel = str(self.mosaic_settings_dict.get('kernel', "square"))
            self.mosaic_drizzle_pixfrac = float(self.mosaic_settings_dict.get('pixfrac', 1.0))
            self.mosaic_drizzle_fillval = str(self.mosaic_settings_dict.get('fillval', "0.0"))
            self.drizzle_fillval = self.mosaic_drizzle_fillval  # override global drizzle fill value
            self.mosaic_drizzle_wht_threshold = float(self.mosaic_settings_dict.get('wht_threshold', 0.01))
            # Surcharge du facteur d'échelle global pour la mosaïque
            self.drizzle_scale = float(self.mosaic_settings_dict.get('mosaic_scale_factor', self.drizzle_scale)) 
            logger.debug(f"  -> Mode Mosaïque ACTIF. Align Mode: '{self.mosaic_alignment_mode}', Fallback WCS: {self.use_wcs_fallback_for_mosaic}")
            logger.debug(f"     Mosaic Drizzle: Kernel='{self.mosaic_drizzle_kernel}', Pixfrac={self.mosaic_drizzle_pixfrac:.2f}, Scale(global)={self.drizzle_scale}x")
        
        if self.drizzle_active_session and not self.is_mosaic_run:
            self.drizzle_kernel = str(drizzle_kernel)      
            self.drizzle_pixfrac = float(drizzle_pixfrac)  
            logger.debug(f"   -> Drizzle ACTIF (Standard). Mode: '{self.drizzle_mode}', Scale: {self.drizzle_scale:.1f}, Kernel: {self.drizzle_kernel}, Pixfrac: {self.drizzle_pixfrac:.2f}, WHT Thresh: {self.drizzle_wht_threshold:.3f}")
        
        requested_batch_size = batch_size 
        if requested_batch_size <= 0:
            sample_img_path_for_bsize = None
            if input_dir and os.path.isdir(input_dir): 
                fits_files_bsize = [f for f in os.listdir(input_dir) if f.lower().endswith(('.fit', '.fits'))]
                sample_img_path_for_bsize = os.path.join(input_dir, fits_files_bsize[0]) if fits_files_bsize else None
            try: 
                estimated_size = estimate_batch_size(sample_image_path=sample_img_path_for_bsize)
                self.batch_size = max(3, estimated_size) 
                self.update_progress(f"✅ Taille lot auto estimée et appliquée: {self.batch_size}", None)
            except Exception as est_err: 
                self.update_progress(f"⚠️ Erreur estimation taille lot: {est_err}. Utilisation défaut (10).", None)
                self.batch_size = 10
        else: 
            self.batch_size = max(3, int(requested_batch_size)) 
        self.update_progress(f"ⓘ Taille de lot effective pour le traitement : {self.batch_size}")
        logger.debug("DEBUG QM (start_processing): Fin Étape 1 - Configuration des paramètres de session.")

        # --- ÉTAPE 2 : PRÉPARATION DE L'IMAGE DE RÉFÉRENCE (shape ET WCS global si nécessaire) ---
        # ... (le reste de la méthode est inchangé) ...
        logger.debug("DEBUG QM (start_processing): Étape 2 - Préparation référence (shape ET WCS global si Drizzle/Mosaïque)...")
        reference_image_data_for_shape_determination = None 
        reference_header_for_shape_determination = None     
        ref_shape_hwc = None 
        
        try:
            potential_folders_for_shape = []
            if self.current_folder and os.path.isdir(self.current_folder): 
                potential_folders_for_shape.append(self.current_folder)
            if initial_additional_folders: 
                for add_f in initial_additional_folders:
                    abs_add_f = os.path.abspath(str(add_f)) 
                    if abs_add_f and os.path.isdir(abs_add_f) and abs_add_f not in potential_folders_for_shape:
                        potential_folders_for_shape.append(abs_add_f)
            if not potential_folders_for_shape: 
                raise RuntimeError("Aucun dossier d'entrée valide pour trouver une image de référence.")
            
            current_folder_to_scan_for_shape = None
            files_in_folder_for_shape = []
            for folder_path_iter in potential_folders_for_shape:
                try:
                    temp_files = sorted([f for f in os.listdir(folder_path_iter) if f.lower().endswith(('.fit', '.fits'))])
                    if temp_files: 
                        files_in_folder_for_shape = temp_files
                        current_folder_to_scan_for_shape = folder_path_iter
                        break 
                except Exception as e_listdir:
                    self.update_progress(f"Avertissement: Erreur lecture dossier '{folder_path_iter}' pour réf: {e_listdir}", "WARN")
            if not current_folder_to_scan_for_shape or not files_in_folder_for_shape:
                raise RuntimeError("Aucun fichier FITS trouvé dans les dossiers pour servir de référence.")

            self.aligner.correct_hot_pixels = self.correct_hot_pixels
            self.aligner.hot_pixel_threshold = self.hot_pixel_threshold
            self.aligner.neighborhood_size = self.neighborhood_size
            self.aligner.bayer_pattern = self.bayer_pattern
            self.aligner.reference_image_path = reference_path_ui or None 

            reference_image_data_for_shape_determination, reference_header_for_shape_determination = \
                self.aligner._get_reference_image(
                    current_folder_to_scan_for_shape, 
                    files_in_folder_for_shape,
                    self.output_folder 
                )


            if reference_image_data_for_shape_determination is None or reference_header_for_shape_determination is None:
                raise RuntimeError("Échec obtention de l'image de référence par self.aligner._get_reference_image.")
            
            ref_shape_initial = reference_image_data_for_shape_determination.shape
            if len(ref_shape_initial) == 2: 
                ref_shape_hwc = (ref_shape_initial[0], ref_shape_initial[1], 3)
            elif len(ref_shape_initial) == 3 and ref_shape_initial[2] == 3:
                ref_shape_hwc = ref_shape_initial
            else:
                raise RuntimeError(f"Shape de l'image de référence ({ref_shape_initial}) non supportée.")
            
            self.reference_header_for_wcs = reference_header_for_shape_determination.copy() 
            logger.debug(f"DEBUG QM (start_processing): Shape de référence HWC déterminée: {ref_shape_hwc}")

            ref_temp_processing_dir = os.path.join(self.output_folder, "temp_processing")
            reference_image_path_for_solving = os.path.join(ref_temp_processing_dir, "reference_image.fit")

            self.reference_wcs_object = None 
            
            if self.drizzle_active_session or self.is_mosaic_run or self.reproject_between_batches:
                logger.debug("DEBUG QM (start_processing): Plate-solving de la référence principale requis...")
                
                if not os.path.exists(reference_image_path_for_solving):
                    raise RuntimeError(f"Fichier de référence '{reference_image_path_for_solving}' non trouvé pour le solving.")

                if self.astrometry_solver is None: 
                    self.update_progress("❌ ERREUR CRITIQUE: AstrometrySolver non initialisé.", "ERROR")
                    return False 

                solver_settings_for_ref = {
                    "local_solver_preference": self.local_solver_preference,
                    "api_key": self.api_key,
                    "astap_path": self.astap_path,
                    "astap_data_dir": self.astap_data_dir,
                    "astap_search_radius": self.astap_search_radius,
                    "astap_downsample": self.astap_downsample,
                    "astap_sensitivity": self.astap_sensitivity,
                    "local_ansvr_path": self.local_ansvr_path,
                    "scale_est_arcsec_per_pix": self.reference_pixel_scale_arcsec, 
                    "scale_tolerance_percent": 20, 
                    "ansvr_timeout_sec": getattr(self, 'ansvr_timeout_sec', 120), 
                    "astap_timeout_sec": getattr(self, 'astap_timeout_sec', 120),
                    "astrometry_net_timeout_sec": getattr(self, 'astrometry_net_timeout_sec', 300)
                }
                
                self.update_progress("   [StartProcRefSolve] Tentative résolution astrométrique pour référence globale...")
                self.reference_wcs_object = self.astrometry_solver.solve(
                    image_path=reference_image_path_for_solving, 
                    fits_header=self.reference_header_for_wcs, 
                    settings=solver_settings_for_ref,
                    update_header_with_solution=True 
                )
                
                if self.reference_wcs_object and self.reference_wcs_object.is_celestial:
                    self.update_progress("   [StartProcRefSolve] Référence globale plate-solvée avec succès.")
                    if self.reference_wcs_object.pixel_shape is None:
                         nx_ref_hdr = self.reference_header_for_wcs.get('NAXIS1', ref_shape_hwc[1])
                         ny_ref_hdr = self.reference_header_for_wcs.get('NAXIS2', ref_shape_hwc[0])
                         self.reference_wcs_object.pixel_shape = (int(nx_ref_hdr), int(ny_ref_hdr))
                         logger.debug(f"    [StartProcRefSolve] pixel_shape ajouté/vérifié sur WCS réf: {self.reference_wcs_object.pixel_shape}")


                    try:
                        scales_deg_per_pix = proj_plane_pixel_scales(self.reference_wcs_object)
                        avg_scale_deg_per_pix = np.mean(np.abs(scales_deg_per_pix))
                        
                        if avg_scale_deg_per_pix > 1e-9: 
                            self.reference_pixel_scale_arcsec = avg_scale_deg_per_pix * 3600.0
                            self.update_progress(f"   [StartProcRefSolve] Échelle image de référence estimée à: {self.reference_pixel_scale_arcsec:.2f} arcsec/pix.", "INFO")
                            logger.debug(f"DEBUG QM: self.reference_pixel_scale_arcsec mis à jour à {self.reference_pixel_scale_arcsec:.3f} depuis le WCS de référence.")
                        else:
                            self.update_progress("   [StartProcRefSolve] Avertissement: Échelle calculée depuis WCS de référence trop faible ou invalide.", "WARN")
                    except Exception as e_scale_extract:
                        self.update_progress(f"   [StartProcRefSolve] Avertissement: Impossible d'extraire l'échelle du WCS de référence: {e_scale_extract}", "WARN")
                                         
                else: 
                    self.update_progress("   [StartProcRefSolve] ÉCHEC plate-solving réf. globale. Tentative WCS approximatif...", "WARN")
                    _cwfh_func_startup = None
                    try: from ..enhancement.drizzle_integration import _create_wcs_from_header as _cwfh_s; _cwfh_func_startup = _cwfh_s
                    except ImportError: self.update_progress("     -> Import _create_wcs_from_header échoué pour fallback.", "ERROR")
                    
                    if _cwfh_func_startup: 
                        self.reference_wcs_object = _cwfh_func_startup(self.reference_header_for_wcs) 
                    
                    if self.reference_wcs_object and self.reference_wcs_object.is_celestial:
                        nx_ref_hdr = self.reference_header_for_wcs.get('NAXIS1', ref_shape_hwc[1])
                        ny_ref_hdr = self.reference_header_for_wcs.get('NAXIS2', ref_shape_hwc[0])
                        self.reference_wcs_object.pixel_shape = (int(nx_ref_hdr), int(ny_ref_hdr))
                        self.update_progress("   [StartProcRefSolve] WCS approximatif pour référence globale créé.")
                    else: 
                        self.update_progress("❌ ERREUR CRITIQUE: Impossible d'obtenir un WCS pour la référence globale. Drizzle/Mosaïque ne peut continuer.", "ERROR")
                        return False 
            else:
                logger.debug(
                    "DEBUG QM (start_processing): Plate-solving de la référence globale ignoré (mode Stacking Classique sans reprojection)."
                )
                self.reference_wcs_object = None
            
            if reference_image_data_for_shape_determination is not None:
                del reference_image_data_for_shape_determination
            gc.collect() 
            logger.debug("DEBUG QM (start_processing): Fin Étape 2 - Préparation référence et WCS global.")

        except Exception as e_ref_prep: 
            self.update_progress(f"❌ Erreur préparation référence/WCS: {e_ref_prep}", "ERROR")
            logger.debug(f"ERREUR QM (start_processing): Échec préparation référence/WCS : {e_ref_prep}"); traceback.print_exc(limit=2)
            return False
        
        logger.debug(f"DEBUG QM (start_processing): AVANT APPEL initialize():")
        logger.debug(f"  -> self.is_mosaic_run: {self.is_mosaic_run}")
        logger.debug(f"  -> self.drizzle_active_session: {self.drizzle_active_session}")
        logger.debug(f"  -> self.drizzle_mode: {self.drizzle_mode}")
        logger.debug(f"  -> self.reference_wcs_object IS None: {self.reference_wcs_object is None}")
        if self.reference_wcs_object and hasattr(self.reference_wcs_object, 'is_celestial') and self.reference_wcs_object.is_celestial:
            logger.debug(f"     WCS Ref CTYPE: {self.reference_wcs_object.wcs.ctype if hasattr(self.reference_wcs_object, 'wcs') else 'N/A'}, PixelShape: {self.reference_wcs_object.pixel_shape}")
        else:
            logger.debug(f"     WCS Ref non disponible ou non céleste.")

        if self.reference_wcs_object and self.fixed_output_wcs is None:
            try:
                ref_hw = ref_shape_hwc[:2]
                self.fixed_output_wcs, self.fixed_output_shape = self._create_drizzle_output_wcs(
                    self.reference_wcs_object, ref_hw, self.drizzle_scale
                )
                self.drizzle_output_wcs = self.fixed_output_wcs
                self.drizzle_output_shape_hw = self.fixed_output_shape
                self.reference_shape = self.fixed_output_shape
            except Exception as e_fix:
                logger.debug(f"WARN start_processing: erreur creation grille fixe: {e_fix}")

        init_shape_hwc = ref_shape_hwc
        if self.reproject_between_batches and self.fixed_output_shape is not None:
            init_shape_hwc = (
                self.fixed_output_shape[0],
                self.fixed_output_shape[1],
                3,
            )

        logger.debug(
            f"DEBUG QM (start_processing): Étape 3 - Appel à self.initialize() avec output_dir='{output_dir}', shape_ref_HWC={init_shape_hwc}..."
        )
        if not self.initialize(output_dir, init_shape_hwc):
            self.processing_active = False 
            logger.debug("ERREUR QM (start_processing): Échec de self.initialize().")
            return False
        logger.debug("DEBUG QM (start_processing): self.initialize() terminé avec succès.")

        logger.debug("DEBUG QM (start_processing): Étape 4 - Remplissage de la file d'attente...")
        initial_folders_to_add_count = 0
        with self.folders_lock:
            self.additional_folders = [] 
            if initial_additional_folders and isinstance(initial_additional_folders, list): 
                for folder_iter in initial_additional_folders:
                    abs_folder = os.path.abspath(str(folder_iter)) 
                    if os.path.isdir(abs_folder) and abs_folder not in self.additional_folders:
                        self.additional_folders.append(abs_folder); initial_folders_to_add_count += 1
        if initial_folders_to_add_count > 0:
            self.update_progress(f"ⓘ {initial_folders_to_add_count} dossier(s) pré-ajouté(s) en attente.")
        self.update_progress(f"folder_count_update:{len(self.additional_folders)}")

        # Build the list of all FITS filepaths for global reprojection grid
        self.all_input_filepaths = []
        folders_for_scan = []
        if self.current_folder:
            folders_for_scan.append(self.current_folder)
        folders_for_scan.extend(self.additional_folders)
        for folder_iter in folders_for_scan:
            if folder_iter and os.path.isdir(folder_iter):
                try:
                    for fname in sorted(os.listdir(folder_iter)):
                        if fname.lower().endswith((".fit", ".fits")):
                            self.all_input_filepaths.append(os.path.join(folder_iter, fname))
                except Exception as e_scan:
                    self.update_progress(
                        f"⚠️ Scan skip {os.path.basename(folder_iter)}: {e_scan}", "WARN"
                    )



        initial_files_added = self._add_files_to_queue(self.current_folder)
        if initial_files_added > 0:
            self._recalculate_total_batches()
            self.update_progress(f"📋 {initial_files_added} fichiers initiaux ajoutés. Total lots estimé: {self.total_batches_estimated if self.total_batches_estimated > 0 else '?'}")
        elif not self.additional_folders:
            self.update_progress("⚠️ Aucun fichier initial trouvé dans le dossier principal et aucun dossier supplémentaire en attente.")

<<<<<<< HEAD
        if self.reproject_between_batches:
            ok_grid = self._prepare_global_reprojection_grid()
            if not ok_grid:
                return False
            self.fixed_output_wcs = self.reference_wcs_object
            self.fixed_output_shape = self.reference_shape
            if self.drizzle_active_session:
                self.drizzle_output_wcs = self.reference_wcs_object
                self.drizzle_output_shape_hw = self.reference_shape
=======
        if self.reproject_between_batches and not self.fixed_output_wcs:
            ok_grid = self._prepare_global_reprojection_grid()
            if not ok_grid:
                return False
>>>>>>> e9e6d8ab

        self.aligner.reference_image_path = reference_path_ui or None

        logger.debug("DEBUG QM (start_processing V_StartProcessing_SaveDtypeOption_1): Démarrage du thread worker...") # Version Log
        self.processing_thread = threading.Thread(target=self._worker, name="StackerWorker")
        self.processing_thread.daemon = True 
        self.processing_thread.start()
        self.processing_active = True 
        
        self.update_progress("🚀 Thread de traitement démarré.")
        logger.debug("DEBUG QM (start_processing V_StartProcessing_SaveDtypeOption_1): Fin.") # Version Log
        return True



###############################################################################################################################################






    def _save_drizzle_input_temp(self, aligned_data, header):
        """
        Sauvegarde une image alignée (HxWx3 float32) dans le dossier temp Drizzle,
        en transposant en CxHxW et en INJECTANT l'OBJET WCS DE RÉFÉRENCE stocké
        dans le header sauvegardé.

        Args:
            aligned_data (np.ndarray): Données alignées (HxWx3 float32, 0-1).
            header (fits.Header): Header FITS ORIGINAL (pour métadonnées non-WCS).

        Returns:
            str or None: Chemin complet du fichier sauvegardé, ou None en cas d'erreur.
        """
        # Vérifications initiales
        if self.drizzle_temp_dir is None: self.update_progress("❌ Erreur interne: Dossier temp Drizzle non défini."); return None
        os.makedirs(self.drizzle_temp_dir, exist_ok=True)
        if aligned_data.ndim != 3 or aligned_data.shape[2] != 3: self.update_progress(f"❌ Erreur interne: _save_drizzle_input_temp attend HxWx3, reçu {aligned_data.shape}"); return None
        # --- VÉRIFIER SI L'OBJET WCS DE RÉFÉRENCE EST DISPONIBLE ---
        if self.reference_wcs_object is None:
             self.update_progress("❌ Erreur interne: Objet WCS de référence non disponible pour sauvegarde temp.")
             return None
        # --- FIN VÉRIFICATION ---

        try:
            temp_filename = f"aligned_input_{self.aligned_files_count:05d}.fits"
            temp_filepath = os.path.join(self.drizzle_temp_dir, temp_filename)

            # --- Préparer les données : Transposer HxWxC -> CxHxW ---
            data_to_save = np.moveaxis(aligned_data, -1, 0).astype(np.float32)

            # --- Préparer le header ---
            header_to_save = header.copy() if header else fits.Header()

            # --- EFFACER l'ancien WCS potentiellement invalide ---
            keys_to_remove = ['PC1_1', 'PC1_2', 'PC2_1', 'PC2_2', 'CD1_1', 'CD1_2', 'CD2_1', 'CD2_2',
                              'CRPIX1', 'CRPIX2', 'CRVAL1', 'CRVAL2', 'CTYPE1', 'CTYPE2', 'CUNIT1', 'CUNIT2',
                              'CDELT1', 'CDELT2', 'CROTA2']
            for key in keys_to_remove:
                if key in header_to_save:
                    del header_to_save[key]

            # --- INJECTER le WCS de l'OBJET WCS de référence ---
            ref_wcs_header = self.reference_wcs_object.to_header(relax=True)
            header_to_save.update(ref_wcs_header)

            # --- Mettre à jour NAXIS pour CxHxW ---
            header_to_save['NAXIS'] = 3
            header_to_save['NAXIS1'] = aligned_data.shape[1] # Width
            header_to_save['NAXIS2'] = aligned_data.shape[0] # Height
            header_to_save['NAXIS3'] = 3                   # Channels
            if 'CTYPE3' not in header_to_save: header_to_save['CTYPE3'] = 'CHANNEL'

            # --- Sauvegarde ---
            hdu = fits.PrimaryHDU(data=data_to_save, header=header_to_save)
            hdul = fits.HDUList([hdu])
            hdul.writeto(temp_filepath, overwrite=True, checksum=False, output_verify='ignore')
            hdul.close()

            # logger.debug(f"   -> Temp Drizzle sauvegardé ({os.path.basename(temp_filepath)}) avec WCS Ref Obj.") # DEBUG
            return temp_filepath

        except Exception as e:
            temp_filename_for_error = f"aligned_input_{self.aligned_files_count:05d}.fits"
            self.update_progress(f"❌ Erreur sauvegarde fichier temp Drizzle {temp_filename_for_error}: {e}")
            traceback.print_exc(limit=2)
            return None






################################################################################################################################################


    def _list_drizzle_temp_files(self):
        """
        Retourne la liste triée des chemins complets des fichiers FITS
        présents dans le dossier temporaire Drizzle.
        """
        # Vérifier si le dossier est défini et existe
        if self.drizzle_temp_dir is None or not os.path.isdir(self.drizzle_temp_dir):
            self.update_progress("⚠️ Dossier temp Drizzle non trouvé pour listage.")
            return [] # Retourner liste vide

        try:
            # Lister les fichiers correspondant au pattern attendu
            files = [
                os.path.join(self.drizzle_temp_dir, f)
                for f in os.listdir(self.drizzle_temp_dir)
                if f.lower().endswith('.fits') and f.startswith('aligned_input_')
            ]
            # Trier la liste pour un ordre cohérent
            files.sort()
            return files

        except Exception as e:
            # Gérer les erreurs de listage (permissions, etc.)
            self.update_progress(f"❌ Erreur listage fichiers temp Drizzle: {e}")
            return [] # Retourner liste vide en cas d'erreur

###################################################################################################################################################


    def _cleanup_drizzle_temp_files(self):
        """Supprime le dossier temporaire Drizzle et tout son contenu."""
        if self.drizzle_temp_dir is None: # self.drizzle_temp_dir dépend de self.output_folder
            if self.output_folder is None:
                logger.debug("WARN QM [_cleanup_drizzle_temp_files]: self.output_folder non défini, nettoyage Drizzle temp annulé.")
                return
        else:
            self.drizzle_temp_dir = os.path.join(self.output_folder, "drizzle_temp_inputs")
        # Vérifier si le dossier est défini et existe
        if self.drizzle_temp_dir and os.path.isdir(self.drizzle_temp_dir):
            try:
                # Utiliser shutil.rmtree pour supprimer le dossier et son contenu
                shutil.rmtree(self.drizzle_temp_dir)
                self.update_progress(f"🧹 Dossier temporaire Drizzle supprimé: {os.path.basename(self.drizzle_temp_dir)}")
            except Exception as e:
                # Log l'erreur si la suppression échoue
                self.update_progress(f"⚠️ Erreur suppression dossier temp Drizzle ({os.path.basename(self.drizzle_temp_dir)}): {e}")
        # else: # Log optionnel si le dossier n'existait pas
            # self.update_progress("ⓘ Dossier temp Drizzle non trouvé pour nettoyage (normal si Drizzle inactif ou déjà nettoyé).")     


################################################################################################################################################


    def stop(self):
        if not self.processing_active: return
        self.update_progress("⛔ Arrêt demandé..."); self.stop_processing = True; self.aligner.stop_processing = True


################################################################################################################################################


    def is_running(self):
        """Vérifie si le thread de traitement est actif et en cours d'exécution."""
        # Vérifier si l'attribut processing_active existe et est True
        is_processing_flag_active = getattr(self, 'processing_active', False)
        
        # Vérifier si l'attribut processing_thread existe
        thread_exists = hasattr(self, 'processing_thread')
        
        # Si les deux existent, vérifier si le thread est non None et vivant
        is_thread_alive_and_valid = False
        if thread_exists:
            thread_obj = getattr(self, 'processing_thread', None)
            if thread_obj is not None and thread_obj.is_alive():
                is_thread_alive_and_valid = True
        
        # logger.debug(f"DEBUG QM [is_running]: processing_active={is_processing_flag_active}, thread_exists={thread_exists}, thread_alive={is_thread_alive_and_valid}") # Debug
        return is_processing_flag_active and thread_exists and is_thread_alive_and_valid



######################################################################################################################################################



    def _process_and_save_drizzle_batch(self, batch_temp_filepaths_list, output_wcs_target, output_shape_target_hw, batch_num):
        """
        Traite un lot de fichiers FITS temporaires (contenant des images alignées et leur WCS de référence)
        en utilisant Drizzle et sauvegarde les fichiers science (CxHxW) et poids (HxW x3)
        intermédiaires pour ce lot.
        MODIFIED CRITICAL: Force ALL input data to be in [0, 65535] ADU range BEFORE Drizzle.add_image.
        Robustify weight_map handling.
        Version: V_ProcessAndSaveDrizzleBatch_DrizzleInputFix_5_ForceADUAllChannels
        """
        num_files_in_batch = len(batch_temp_filepaths_list)
        self.update_progress(f"💧 Traitement Drizzle du lot #{batch_num} ({num_files_in_batch} images)...")
        batch_start_time = time.time()
        logger.debug(f"DEBUG QM [_process_and_save_drizzle_batch V_ProcessAndSaveDrizzleBatch_DrizzleInputFix_5_ForceADUAllChannels]: Lot #{batch_num} avec {num_files_in_batch} images.")
        logger.debug(f"  -> WCS de sortie cible fourni: {'Oui' if output_wcs_target else 'Non'}, Shape de sortie cible: {output_shape_target_hw}")

        if not batch_temp_filepaths_list:
            self.update_progress(f"   - Warning: Lot Drizzle #{batch_num} vide.")
            return None, []
        if output_wcs_target is None or output_shape_target_hw is None:
            self.update_progress(f"   - ERREUR: WCS ou Shape de sortie manquant pour lot Drizzle #{batch_num}. Traitement annulé.", "ERROR")
            logger.debug(f"ERREUR QM [_process_and_save_drizzle_batch V_ProcessAndSaveDrizzleBatch_DrizzleInputFix_5_ForceADUAllChannels]: output_wcs_target ou output_shape_target_hw est None.")
            return None, []
        if not isinstance(output_wcs_target, WCS) or not output_wcs_target.is_celestial:
            self.update_progress(f"   - ERREUR: output_wcs_target invalide pour lot Drizzle #{batch_num}.", "ERROR")
            return None, []
        if not isinstance(output_shape_target_hw, tuple) or len(output_shape_target_hw) != 2 or \
           not all(isinstance(dim, int) and dim > 0 for dim in output_shape_target_hw):
            self.update_progress(f"   - ERREUR: output_shape_target_hw invalide pour lot Drizzle #{batch_num}.", "ERROR")
            return None, []

        num_output_channels = 3; channel_names = ['R', 'G', 'B']
        drizzlers_batch = []; output_images_batch = []; output_weights_batch = []
        try:
            logger.debug(f"DEBUG QM [_process_and_save_drizzle_batch V_ProcessAndSaveDrizzleBatch_DrizzleInputFix_5_ForceADUAllChannels]: Initialisation Drizzle pour lot #{batch_num}. Shape Sortie CIBLE: {output_shape_target_hw}.")
            for _ in range(num_output_channels):
                output_images_batch.append(np.zeros(output_shape_target_hw, dtype=np.float32))
                output_weights_batch.append(np.zeros(output_shape_target_hw, dtype=np.float32))
            for i in range(num_output_channels):
                driz_ch = Drizzle(out_img=output_images_batch[i], out_wht=output_weights_batch[i],
                                  out_shape=output_shape_target_hw, kernel=self.drizzle_kernel, fillval="0.0")
                drizzlers_batch.append(driz_ch)
            self.update_progress(f"   - Objets Drizzle initialisés pour lot #{batch_num}.")
        except Exception as init_err:
            self.update_progress(f"   - ERREUR: Échec init Drizzle pour lot #{batch_num}: {init_err}", "ERROR")
            logger.debug(f"ERREUR QM [_process_and_save_drizzle_batch V_ProcessAndSaveDrizzleBatch_DrizzleInputFix_5_ForceADUAllChannels]: Échec init Drizzle: {init_err}"); traceback.print_exc(limit=1)
            return None, []

        processed_in_batch_count = 0
        for i_file, temp_fits_filepath_item in enumerate(batch_temp_filepaths_list): 
            if self.stop_processing: break
            current_filename_for_log = os.path.basename(temp_fits_filepath_item)
            logger.debug(f"DEBUG QM [P&SDB_Loop]: Lot #{batch_num}, Fichier {i_file+1}/{num_files_in_batch}: '{current_filename_for_log}'")

            input_data_HxWxC_orig = None; wcs_input_from_file_header = None
            input_file_header_content = None; pixmap_for_this_file = None
            file_successfully_added_to_drizzle = False
            try:
                with fits.open(temp_fits_filepath_item, memmap=False) as hdul:
                    if not hdul or len(hdul) == 0 or hdul[0].data is None: raise IOError(f"FITS temp invalide/vide: {temp_fits_filepath_item}")
                    data_cxhxw = hdul[0].data.astype(np.float32)
                    if data_cxhxw.ndim!=3 or data_cxhxw.shape[0]!=num_output_channels: raise ValueError(f"Shape FITS temp {data_cxhxw.shape} != CxHxW")
                    input_data_HxWxC_orig = np.moveaxis(data_cxhxw, 0, -1) 
                    input_file_header_content = hdul[0].header 
                    with warnings.catch_warnings(): warnings.simplefilter("ignore"); wcs_input_from_file_header = WCS(input_file_header_content, naxis=2)
                    if not wcs_input_from_file_header.is_celestial: raise ValueError(f"WCS non céleste dans FITS temp")
                
                current_input_shape_hw = input_data_HxWxC_orig.shape[:2]
                y_in_coords, x_in_coords = np.indices(current_input_shape_hw)
                sky_coords_ra_deg, sky_coords_dec_deg = wcs_input_from_file_header.all_pix2world(x_in_coords.ravel(),y_in_coords.ravel(),0)
                x_output_pixels_flat, y_output_pixels_flat = output_wcs_target.all_world2pix(sky_coords_ra_deg,sky_coords_dec_deg,0)
                pixmap_for_this_file = np.dstack((x_output_pixels_flat.reshape(current_input_shape_hw), y_output_pixels_flat.reshape(current_input_shape_hw))).astype(np.float32)
                
                if pixmap_for_this_file is not None:
                    logger.debug(f"      DEBUG PIXMAP (P&SDB) Fichier {i_file+1}: Shape={pixmap_for_this_file.shape}")
                    if np.isnan(pixmap_for_this_file).any(): logger.debug(f"      WARN PIXMAP (P&SDB) Fichier {i_file+1}: CONTIENT DES NaN !")
                    if np.isinf(pixmap_for_this_file).any(): logger.debug(f"      WARN PIXMAP (P&SDB) Fichier {i_file+1}: CONTIENT DES INF !")
            except Exception as load_map_err:
                self.update_progress(f"      -> ERREUR P&SDB chargement/pixmap '{current_filename_for_log}': {load_map_err}", "WARN")
                logger.debug(f"ERREUR QM [P&SDB_Loop]: Échec chargement/pixmap '{current_filename_for_log}': {load_map_err}"); traceback.print_exc(limit=1)
                continue

            if pixmap_for_this_file is not None:
                try:
                    base_exptime = 1.0 
                    if input_file_header_content and 'EXPTIME' in input_file_header_content:
                        try: base_exptime = max(1e-6, float(input_file_header_content['EXPTIME']))
                        except (ValueError, TypeError): pass
                    
                    # --- CRITICAL FIX 1: Force ALL input data to [0, 65535] ADU range BEFORE Drizzle.add_image ---
                    input_data_HxWxC_adu_scaled = input_data_HxWxC_orig.copy()
                    
                    current_max_for_batch_adu = np.nanmax(input_data_HxWxC_adu_scaled)
                    if current_max_for_batch_adu <= 1.0 + 1e-5 and current_max_for_batch_adu > 0:
                        input_data_HxWxC_adu_scaled = input_data_HxWxC_adu_scaled * 65535.0
                        logger.debug(f"      DEBUG: File {i_file+1} FORCED rescaled from [0,1] to [0,65535] for Drizzle input. Range: [{np.min(input_data_HxWxC_adu_scaled):.4g}, {np.max(input_data_HxWxC_adu_scaled):.4g}]")
                    else:
                        logger.debug(f"      DEBUG: File {i_file+1} kept original range for Drizzle input: [{np.min(input_data_HxWxC_adu_scaled):.4g}, {np.max(input_data_HxWxC_adu_scaled):.4g}]")
                    
                    # Clip negative values and handle NaNs/Infs
                    input_data_HxWxC_cleaned = np.nan_to_num(np.clip(input_data_HxWxC_adu_scaled, 0.0, None), nan=0.0, posinf=0.0, neginf=0.0)
                    # --- END CRITICAL FIX 1 ---

                    # --- CRITICAL FIX 2: Robustify weight_map ---
                    # For _process_and_save_drizzle_batch, the original pixel mask is not readily available from temp file.
                    # So we use a uniform weight map here. This should be improved if possible by saving/loading the mask.
                    effective_weight_map = np.ones(current_input_shape_hw, dtype=np.float32)
                    logger.debug(f"      DEBUG: File {i_file+1}, uniform weight_map used for Drizzle.add_image. Range: [{np.min(effective_weight_map):.3f}, {np.max(effective_weight_map):.3f}]")
                    # --- END CRITICAL FIX 2 ---

                    for ch_index in range(num_output_channels):
                        channel_data_2d_clean = input_data_HxWxC_cleaned[..., ch_index]
                        
                        drizzlers_batch[ch_index].add_image(data=channel_data_2d_clean, pixmap=pixmap_for_this_file, exptime=base_exptime,
                                                            pixfrac=self.drizzle_pixfrac, in_units='counts', weight_map=effective_weight_map)
                    file_successfully_added_to_drizzle = True
                except Exception as drizzle_add_err:
                    self.update_progress(f"      -> ERREUR P&SDB add_image pour '{current_filename_for_log}': {drizzle_add_err}", "WARN")
                    logger.debug(f"ERREUR QM [P&SDB_Loop]: Échec add_image '{current_filename_for_log}': {drizzle_add_err}"); traceback.print_exc(limit=1)
            
            if file_successfully_added_to_drizzle:
                processed_in_batch_count += 1
                logger.debug(f"  [P&SDB_Loop]: Fichier '{current_filename_for_log}' AJOUTÉ. processed_in_batch_count = {processed_in_batch_count}")
            else:
                logger.debug(f"  [P&SDB_Loop]: Fichier '{current_filename_for_log}' NON ajouté (erreur pixmap ou add_image).")
            
            del input_data_HxWxC_orig, input_data_HxWxC_adu_scaled, input_data_HxWxC_cleaned, wcs_input_from_file_header, input_file_header_content, pixmap_for_this_file
            gc.collect()
        logger.debug(f"DEBUG QM [P&SDB_Loop]: Fin boucle pour lot #{batch_num}. Total processed_in_batch_count = {processed_in_batch_count}")
        
        if processed_in_batch_count == 0:
            self.update_progress(f"   - Erreur: Aucun fichier du lot Drizzle #{batch_num} n'a pu être traité (processed_in_batch_count est 0).", "ERROR")
            del drizzlers_batch, output_images_batch, output_weights_batch; gc.collect()
            return None, []

        batch_output_dir = self.drizzle_batch_output_dir; os.makedirs(batch_output_dir, exist_ok=True)
        base_out_filename = f"batch_{batch_num:04d}_s{self.drizzle_scale:.1f}p{self.drizzle_pixfrac:.1f}{self.drizzle_kernel}"
        out_filepath_sci = os.path.join(batch_output_dir, f"{base_out_filename}_sci.fits"); out_filepaths_wht = []
        
        logger.debug(f"DEBUG QM [P&SDB_Save]: Début sauvegarde pour lot #{batch_num}. SCI path: {out_filepath_sci}")
        try:
            final_sci_data_batch_hwc = np.stack(output_images_batch, axis=-1).astype(np.float32)
            final_sci_data_to_save = np.moveaxis(final_sci_data_batch_hwc, -1, 0).astype(np.float32)
            logger.debug(f"  [P&SDB_Save]: Données SCI prêtes pour écriture. Shape CxHxW: {final_sci_data_to_save.shape}")
            final_header_sci = output_wcs_target.to_header(relax=True) 
            final_header_sci['NINPUTS'] = (processed_in_batch_count, f'Valid input images for Drizzle batch {batch_num}')
            final_header_sci['ISCALE'] = (self.drizzle_scale, 'Drizzle scale factor'); final_header_sci['PIXFRAC'] = (self.drizzle_pixfrac, 'Drizzle pixfrac')
            final_header_sci['KERNEL'] = (self.drizzle_kernel, 'Drizzle kernel'); final_header_sci['HISTORY'] = f'Drizzle Batch {batch_num}'
            final_header_sci['BUNIT'] = 'Counts/s'; final_header_sci['NAXIS'] = 3
            final_header_sci['NAXIS1'] = final_sci_data_to_save.shape[2]; final_header_sci['NAXIS2'] = final_sci_data_to_save.shape[1]
            final_header_sci['NAXIS3'] = final_sci_data_to_save.shape[0]; final_header_sci['CTYPE3'] = 'CHANNEL'
            try: final_header_sci['CHNAME1'] = 'R'; final_header_sci['CHNAME2'] = 'G'; final_header_sci['CHNAME3'] = 'B'
            except Exception: pass
            logger.debug(f"  [P&SDB_Save]: Header SCI prêt. Tentative d'écriture...")
            fits.writeto(out_filepath_sci, final_sci_data_to_save, final_header_sci, overwrite=True, checksum=False, output_verify='ignore')
            self.update_progress(f"      -> Science lot #{batch_num} sauvegardé: {os.path.basename(out_filepath_sci)}")
            logger.debug(f"DEBUG QM [P&SDB_Save]: Fichier SCI lot #{batch_num} sauvegardé: {out_filepath_sci}")
            del final_sci_data_batch_hwc, final_sci_data_to_save; gc.collect()
        except Exception as e_save_sci:
            self.update_progress(f"   - ERREUR sauvegarde science lot #{batch_num}: {e_save_sci}", "ERROR")
            logger.debug(f"ERREUR QM [P&SDB_Save]: Échec sauvegarde SCI: {e_save_sci}"); traceback.print_exc(limit=1)
            del drizzlers_batch, output_images_batch, output_weights_batch; gc.collect()
            return None, []

        for i_ch_save in range(num_output_channels):
            ch_name = channel_names[i_ch_save]
            out_filepath_wht_ch = os.path.join(batch_output_dir, f"{base_out_filename}_wht_{ch_name}.fits")
            out_filepaths_wht.append(out_filepath_wht_ch)
            try:
                logger.debug(f"  [P&SDB_Save]: Préparation WHT pour canal {ch_name} lot #{batch_num}. Path: {out_filepath_wht_ch}")
                wht_data_to_save_ch = output_weights_batch[i_ch_save].astype(np.float32)
                wht_header_ch = output_wcs_target.to_header(relax=True) 
                for key_clean in ['NAXIS3','CTYPE3','CRPIX3','CRVAL3','CDELT3','CUNIT3','PC3_1','PC3_2','PC3_3','PC1_3','PC2_3','CHNAME1','CHNAME2','CHNAME3']:
                    if key_clean in wht_header_ch: del wht_header_ch[key_clean]
                wht_header_ch['NAXIS'] = 2; wht_header_ch['NAXIS1'] = wht_data_to_save_ch.shape[1]
                wht_header_ch['NAXIS2'] = wht_data_to_save_ch.shape[0]
                wht_header_ch['HISTORY'] = f'Drizzle Weights ({ch_name}) Batch {batch_num}'; wht_header_ch['NINPUTS'] = processed_in_batch_count
                wht_header_ch['BUNIT'] = 'Weight'
                logger.debug(f"    [P&SDB_Save]: Header WHT {ch_name} prêt. Tentative d'écriture...")
                fits.writeto(out_filepath_wht_ch, wht_data_to_save_ch, wht_header_ch, overwrite=True, checksum=False, output_verify='ignore')
                logger.debug(f"  [P&SDB_Save]: Fichier WHT lot ({ch_name}) #{batch_num} sauvegardé.")
            except Exception as e_save_wht:
                self.update_progress(f"   - ERREUR sauvegarde poids {ch_name} lot #{batch_num}: {e_save_wht}", "ERROR")
                logger.debug(f"ERREUR QM [P&SDB_Save]: Échec sauvegarde WHT {ch_name}: {e_save_wht}"); traceback.print_exc(limit=1)
                if os.path.exists(out_filepath_sci):
                    try: os.remove(out_filepath_sci)
                    except Exception: pass
                for wht_f_clean in out_filepaths_wht:
                    if os.path.exists(wht_f_clean):
                        try: os.remove(wht_f_clean)
                        except Exception: pass
                del drizzlers_batch, output_images_batch, output_weights_batch; gc.collect()
                return None, []

        self.update_progress(f"   -> Sauvegarde lot Drizzle #{batch_num} terminée ({time.time() - batch_start_time:.2f}s).")
        del drizzlers_batch, output_images_batch, output_weights_batch; gc.collect()
        return out_filepath_sci, out_filepaths_wht



######################################################################################################################################################<|MERGE_RESOLUTION|>--- conflicted
+++ resolved
@@ -1624,7 +1624,7 @@
                 else:
                     wcs_obj_local = solve_image_wcs(
                         path, hdr_local, solver_settings, update_header_with_solution=False
-<<<<<<< HEAD
+
                     )
                 return path, hdr_local, wcs_obj_local, None
             except Exception as exc:
@@ -1648,31 +1648,7 @@
                         f"⚠️ [Pré-scan] Erreur WCS sur {os.path.basename(fpath)}: {err}",
                         "WARN",
                     )
-=======
-                    )
-                return path, hdr_local, wcs_obj_local, None
-            except Exception as exc:
-                return path, None, None, exc
-
-        max_workers = max(1, (os.cpu_count() or 1) // 2)
-        with concurrent.futures.ThreadPoolExecutor(max_workers=max_workers) as ex:
-            futures = [ex.submit(_solve_single, fp) for fp in self.all_input_filepaths]
-            for idx, fut in enumerate(concurrent.futures.as_completed(futures), 1):
-                if self.stop_processing:
-                    for f in futures:
-                        f.cancel()
-                    return False
-                fpath, hdr, wcs_obj, err = fut.result()
-                self.update_progress(
-                    f"   Solving {idx}/{total}: {os.path.basename(fpath)}",
-                    5 + int(35 * ((idx - 1) / max(total, 1))),
-                )
-                if err is not None:
-                    self.update_progress(
-                        f"⚠️ [Pré-scan] Erreur WCS sur {os.path.basename(fpath)}: {err}",
-                        "WARN",
-                    )
->>>>>>> e9e6d8ab
+
                 elif wcs_obj and wcs_obj.is_celestial:
                     wcs_list.append(wcs_obj)
                     header_list.append(hdr)
@@ -6867,7 +6843,7 @@
         elif not self.additional_folders:
             self.update_progress("⚠️ Aucun fichier initial trouvé dans le dossier principal et aucun dossier supplémentaire en attente.")
 
-<<<<<<< HEAD
+
         if self.reproject_between_batches:
             ok_grid = self._prepare_global_reprojection_grid()
             if not ok_grid:
@@ -6877,12 +6853,7 @@
             if self.drizzle_active_session:
                 self.drizzle_output_wcs = self.reference_wcs_object
                 self.drizzle_output_shape_hw = self.reference_shape
-=======
-        if self.reproject_between_batches and not self.fixed_output_wcs:
-            ok_grid = self._prepare_global_reprojection_grid()
-            if not ok_grid:
-                return False
->>>>>>> e9e6d8ab
+
 
         self.aligner.reference_image_path = reference_path_ui or None
 
