--- conflicted
+++ resolved
@@ -2247,14 +2247,10 @@
 
             # --- Initialisation grille Drizzle Standard (si applicable pour un run NON-mosaïque) ---
             if self.drizzle_active_session and not self.is_mosaic_run:
-<<<<<<< HEAD
-                self.update_progress("DEBUG WORKER: Initialisation grille de sortie pour Drizzle Standard...", "DEBUG_DETAIL")
-=======
                 self.update_progress(
                     "DEBUG WORKER: Initialisation grille de sortie pour Drizzle Standard...",
                     "DEBUG_DETAIL",
                 )
->>>>>>> 3101f001
                 if self.reference_wcs_object and hasattr(reference_image_data_for_global_alignment, 'shape'):
                     ref_shape_for_drizzle_grid_hw = reference_image_data_for_global_alignment.shape[:2]
                     try:
