"""
Module de gestion de file d'attente pour le traitement des images astronomiques.
Gère l'alignement et l'empilement incrémental par LOTS dans un thread séparé.
(Version Révisée 11: Finalisation cadrage portrait avec reproject_and_coadd)
"""
import logging

logger = logging.getLogger(__name__)

# --- AJOUTEZ CES DEUX LIGNES POUR LE DEBUG CRITIQUE ---


# --- FIN AJOUT CRITIQUE ---

logger.debug("Début chargement module queue_manager.py")

# --- Standard Library Imports ---
from astropy.io import fits
from astropy.wcs import WCS
import glob, os, gc
import math
from queue import Queue, Empty # Essentiel pour la classe
import shutil
import tempfile
import threading              # Essentiel pour la classe (Lock)
import time
import traceback
import warnings

logger.debug("Imports standard OK.")


# --- Third-Party Library Imports ---
from ..core.background import subtract_background_2d, _PHOTOUTILS_AVAILABLE as _PHOTOUTILS_BG_SUB_AVAILABLE
import astroalign as aa
import cv2
import numpy as np
from astropy.coordinates import SkyCoord, concatenate as skycoord_concatenate
from astropy import units as u
from astropy.wcs import FITSFixedWarning
from ccdproc import combine as ccdproc_combine
from astropy.nddata import CCDData
from ..enhancement.stack_enhancement import apply_edge_crop
from astropy.wcs.utils import proj_plane_pixel_scales
from scipy.spatial import ConvexHull
from seestar.gui.settings import SettingsManager

from ..core.reprojection import reproject_to_reference_wcs
from ..core.incremental_reprojection import reproject_and_combine

logger.debug("Imports tiers (numpy, cv2, astropy, ccdproc) OK.")

# --- Optional Third-Party Imports (with availability flags) ---
try:
    # On importe juste Drizzle ici, car la CLASSE est utilisée dans les méthodes
    from drizzle.resample import Drizzle
    _OO_DRIZZLE_AVAILABLE = True
    logger.debug("Import drizzle.resample.Drizzle OK.")
except ImportError as e_driz_cls:
    _OO_DRIZZLE_AVAILABLE = False
    Drizzle = None  # Définir comme None si indisponible
    logger.error("Échec import drizzle.resample.Drizzle: %s", e_driz_cls)


# --- Core/Internal Imports (Needed for __init__ or core logic) ---
try:
    from ..core.hot_pixels import detect_and_correct_hot_pixels
except ImportError as e:
    logger.error("Échec import detect_and_correct_hot_pixels: %s", e)
    raise
try:
    from ..core.image_processing import (
        load_and_validate_fits,
        debayer_image,
        save_fits_image,
        save_preview_image,
    )
except ImportError as e:
    logger.error("Échec import image_processing: %s", e)
    raise
try:
    from ..core.utils import estimate_batch_size
except ImportError as e:
    logger.error("Échec import utils: %s", e)
    raise
try:
    from ..enhancement.color_correction import ChromaticBalancer
except ImportError as e_cb:
    logger.error("Échec import ChromaticBalancer: %s", e_cb)
    raise

# --- Imports INTERNES à déplacer en IMPORTS TARDIFS (si utilisés uniquement dans des méthodes spécifiques) ---
# Ces modules/fonctions sont gérés par des appels conditionnels ou try/except dans les méthodes où ils sont utilisés.
# from ..enhancement.drizzle_integration import _load_drizzle_temp_file, DrizzleProcessor, _create_wcs_from_header 
# from ..alignment.astrometry_solver import solve_image_wcs 
# from ..enhancement.mosaic_processor import process_mosaic_from_aligned_files 
# from ..enhancement.stack_enhancement import StackEnhancer # Cette classe n'est pas utilisée ici

# --- Configuration des Avertissements ---
warnings.filterwarnings('ignore', category=FITSFixedWarning)
logger.debug("Configuration warnings OK.")
# --- FIN Imports ---
# --- NEW GLOBAL VERSION STRING CONSTANT (ajoutée à la fin de queue_manager.py) ---
# Assurez-vous d'ajouter cette ligne aussi à l'extérieur de la classe, tout en haut du fichier, comme je l'ai suggéré précédemment.
# Global version string to make sure it's always the same
GLOBAL_DRZ_BATCH_VERSION_STRING_ULTRA_DEBUG = "V_DRIZ_INCR_ULTRA_DEBUG_20250611_FINAL_ATTEMPT"

# --- Internal Project Imports (Core Modules ABSOLUMENT nécessaires pour la classe/init) ---
# Core Alignment (Instancié dans __init__)
try:
    from ..core.alignment import SeestarAligner
    logger.debug("Import SeestarAligner OK.")
except ImportError as e:
    logger.error("Échec import SeestarAligner: %s", e)
    raise
# Core Hot Pixels (Utilisé dans _worker -> _process_file)
try:
    from ..core.hot_pixels import detect_and_correct_hot_pixels
    logger.debug("Import detect_and_correct_hot_pixels OK.")
except ImportError as e:
    logger.error("Échec import detect_and_correct_hot_pixels: %s", e)
    raise
# Core Image Processing (Utilisé PARTOUT)
try:
    from ..core.image_processing import (
        load_and_validate_fits,
        debayer_image,
        save_fits_image,
        save_preview_image
    )
    logger.debug("Imports image_processing OK.")
except ImportError as e:
    logger.error("Échec import image_processing: %s", e)
    raise
# --- IMPORT POUR L'ALIGNEUR LOCAL ---
try:
    from ..core import SeestarLocalAligner # Devrait être FastSeestarAligner aliasé
    _LOCAL_ALIGNER_AVAILABLE = True
    logger.debug("Import SeestarLocalAligner (local CV) OK.")
except ImportError:
    _LOCAL_ALIGNER_AVAILABLE = False
    SeestarLocalAligner = None  # Définir pour que le code ne plante pas à l'instanciation
    logger.warning(
        "SeestarLocalAligner (local CV) non importable. Alignement mosaïque local désactivé."
    )
# ---  ---



# Core Utils (Utilisé PARTOUT)
try:
    from ..core.utils import estimate_batch_size
    logger.debug("Imports utils OK.")
except ImportError as e:
    logger.error("Échec import utils: %s", e)
    raise
# Enhancement Color Correction (Instancié dans __init__)
try:
    from ..enhancement.color_correction import ChromaticBalancer
    logger.debug("Import ChromaticBalancer OK.")
except ImportError as e:
    logger.error("Échec import ChromaticBalancer: %s", e)
    raise

try:
    from ..enhancement.stack_enhancement import feather_by_weight_map  # NOUVEL IMPORT
    _FEATHERING_AVAILABLE = True
    logger.debug("Import feather_by_weight_map depuis stack_enhancement OK.")
except ImportError as e_feather:
    _FEATHERING_AVAILABLE = False
    logger.error(
        "Échec import feather_by_weight_map depuis stack_enhancement: %s",
        e_feather,
    )
    # Définir une fonction factice pour que le code ne plante pas si l'import échoue
    # lors des appels ultérieurs, bien qu'on vérifiera _FEATHERING_AVAILABLE.
    def feather_by_weight_map(img, wht, blur_px=256, eps=1e-6):
        logger.error(
            "Fonction feather_by_weight_map non disponible (échec import)."
        )
        return img # Retourner l'image originale
try:
    from ..enhancement.stack_enhancement import apply_low_wht_mask # NOUVEL IMPORT
    _LOW_WHT_MASK_AVAILABLE = True
    logger.debug("Import apply_low_wht_mask depuis stack_enhancement OK.")
except ImportError as e_low_wht:
    _LOW_WHT_MASK_AVAILABLE = False
    logger.error(
        "Échec import apply_low_wht_mask: %s",
        e_low_wht,
    )
    def apply_low_wht_mask(img, wht, percentile=5, soften_px=128, progress_callback=None): # Factice
        if progress_callback:
            progress_callback(
                "   [LowWHTMask] ERREUR: Fonction apply_low_wht_mask non disponible (échec import).",
                None,
            )
        else:
            logger.error(
                "Fonction apply_low_wht_mask non disponible (échec import)."
            )
        return img
# --- Optional Third-Party Imports (Post-processing related) ---
# Ces imports sont tentés globalement. Des flags indiquent leur disponibilité.
_PHOTOUTILS_BG_SUB_AVAILABLE = False
try:
    from ..core.background import subtract_background_2d
    _PHOTOUTILS_BG_SUB_AVAILABLE = True
    logger.debug("Import subtract_background_2d (Photutils) OK.")
except ImportError as e:
    subtract_background_2d = None  # Fonction factice
    logger.warning("Échec import subtract_background_2d (Photutils): %s", e)

_BN_AVAILABLE = False  # Neutralisation de fond globale
try:
    from ..tools.stretch import neutralize_background_automatic
    _BN_AVAILABLE = True
    logger.debug("Import neutralize_background_automatic OK.")
except ImportError as e:
    neutralize_background_automatic = None  # Fonction factice
    logger.warning("Échec import neutralize_background_automatic: %s", e)

_SCNR_AVAILABLE = False  # SCNR Final
try:
    from ..enhancement.color_correction import apply_scnr
    _SCNR_AVAILABLE = True
    logger.debug("Import apply_scnr OK.")
except ImportError as e:
    apply_scnr = None  # Fonction factice
    logger.warning("Échec import apply_scnr: %s", e)

_CROP_AVAILABLE = False  # Rognage Final
try:
    from ..enhancement.stack_enhancement import apply_edge_crop
    _CROP_AVAILABLE = True
    logger.debug("Import apply_edge_crop OK.")
except ImportError as e:
    apply_edge_crop = None  # Fonction factice
    logger.warning("Échec import apply_edge_crop: %s", e)

# --- Imports INTERNES à déplacer en IMPORTS TARDIFS ---
# Ces modules seront importés seulement quand les méthodes spécifiques sont appelées
# pour éviter les dépendances circulaires au chargement initial.



from ..alignment.astrometry_solver import AstrometrySolver, solve_image_wcs  # Déplacé vers _worker/_process_file



# --- Configuration des Avertissements ---
warnings.filterwarnings('ignore', category=FITSFixedWarning)
logger.debug("Configuration warnings OK.")
# --- FIN Imports ---


class SeestarQueuedStacker:
    """
    Classe pour l'empilement des images Seestar avec file d'attente et traitement par lots.
    Gère l'alignement et l'empilement dans un thread séparé.
    Ajout de la pondération basée sur la qualité (SNR, Nombre d'étoiles).
    """
    logger.debug("Lecture de la définition de la classe SeestarQueuedStacker...")




# --- DANS LA CLASSE SeestarQueuedStacker DANS seestar/queuep/queue_manager.py ---

    def __init__(self, settings: SettingsManager | None = None):
        logger.debug("\n==== DÉBUT INITIALISATION SeestarQueuedStacker (AVEC LocalAligner) ====") 
        
        # --- 1. Attributs Critiques et Simples ---
        logger.debug("  -> Initialisation attributs simples et flags...")
        
        
        self.processing_active = False; self.stop_processing = False; self.processing_error = None
        self.is_mosaic_run = False; self.drizzle_active_session = False 
        self.mosaic_alignment_mode = "local_fast_fallback" 
        self.use_wcs_fallback_for_mosaic = True      
        
        self.fa_orb_features = 5000
        self.fa_min_abs_matches = 12
        self.fa_min_ransac_raw = 7 
        self.fa_ransac_thresh = 5.0
        self.fa_daofind_fwhm = 3.5
        self.fa_daofind_thr_sig = 4.0
        self.fa_max_stars_descr = 750 
        
        self.mosaic_drizzle_kernel = "square"
        self.mosaic_drizzle_pixfrac = 0.8
        self.mosaic_drizzle_fillval = "0.0"
        self.mosaic_drizzle_wht_threshold = 0.01


        self.perform_cleanup = True; self.use_quality_weighting = True 
        self.correct_hot_pixels = True; self.apply_chroma_correction = True
        self.apply_final_scnr = False 

        #Info message pour l'utilisateur
        self.warned_unaligned_source_folders = set()
        
        # NOUVEAU : Initialisation de l'attribut pour la sauvegarde en float32

        self.save_final_as_float32 = False # Par défaut, sauvegarde en uint16 (via conversion dans _save_final_stack)
        logger.debug(f"  -> Attribut self.save_final_as_float32 initialisé à: {self.save_final_as_float32}")
        self.preserve_linear_output = False
        logger.debug(
            f"  -> Attribut self.preserve_linear_output initialisé à: {self.preserve_linear_output}"
        )
        # Option de reprojection des lots intermédiaires
        self.reproject_between_batches = False
        # Liste des fichiers intermédiaires en mode Classic avec reprojection
        self.intermediate_classic_batch_files = []

        # Master arrays when combining batches with incremental reprojection
        self.master_sum = None
        self.master_coverage = None

        # Backward compatibility attributes removed in favour of
        # ``reproject_between_batches``. They may still appear in old settings
        # files, so we simply ignore them here.

        # --- FIN NOUVEAU ---

        self.progress_callback = None; self.preview_callback = None
        self.queue = Queue(); self.folders_lock = threading.Lock(); self.processing_thread = None
        self.processed_files = set(); self.additional_folders = []; self.current_folder = None
        self.output_folder = None; self.unaligned_folder = None; self.drizzle_temp_dir = None
        self.output_filename = ""
        self.drizzle_batch_output_dir = None; self.final_stacked_path = None
        self.api_key = None; self.reference_wcs_object = None; self.reference_header_for_wcs = None
        self.reference_pixel_scale_arcsec = None; self.drizzle_output_wcs = None; self.drizzle_output_shape_hw = None
        self.fixed_output_wcs = None; self.fixed_output_shape = None
        
        self.sum_memmap_path = None 
        self.wht_memmap_path = None 
        self.cumulative_sum_memmap = None  
        self.cumulative_wht_memmap = None  
        self.memmap_shape = None           
        self.memmap_dtype_sum = np.float32 
        self.memmap_dtype_wht = np.float32 
        logger.debug("  -> Attributs SUM/W (memmap) initialisés à None.")
        
        self.use_quality_weighting = False 
        self.weight_by_snr = True          
        self.weight_by_stars = True        
        self.snr_exponent = 1.0
        self.stars_exponent = 0.5
        self.min_weight = 0.01
        self.apply_feathering = False
        self.feather_blur_px = 256
        
        self.current_batch_data = []
        self.current_stack_header = None
        self.images_in_cumulative_stack = 0
        self.cumulative_drizzle_data = None
        self.total_exposure_seconds = 0.0
        self.intermediate_drizzle_batch_files = []

        self.all_input_filepaths = []
        self.reference_shape = None
        
        self.incremental_drizzle_objects = []
        logger.debug("  -> Attributs pour Drizzle Incrémental (objets) initialisés à liste vide.")

        if settings is not None:
            try:
                self.reproject_between_batches = bool(
                    getattr(settings, 'reproject_between_batches', False)
                )
                logger.debug(
                    f"  -> Flag reproject_between_batches initialisé depuis settings: {self.reproject_between_batches}"
                )
            except Exception:
                logger.debug(
                    "  -> Impossible de lire reproject_between_batches depuis settings. Valeur par défaut utilisée."
                )

        self.stacking_mode = "kappa-sigma"; self.kappa = 2.5; self.batch_size = 10
        self.hot_pixel_threshold = 3.0; self.neighborhood_size = 5; self.bayer_pattern = "GRBG"
        self.drizzle_mode = "Final"; self.drizzle_scale = 2.0; self.drizzle_wht_threshold = 0.7
        self.drizzle_kernel = "square"; self.drizzle_pixfrac = 1.0
        self.drizzle_fillval = "0.0"  # default fill value for Drizzle
        self.final_scnr_target_channel = 'green'; self.final_scnr_amount = 0.8; self.final_scnr_preserve_luminosity = True
        
        self.files_in_queue = 0; self.processed_files_count = 0; self.aligned_files_count = 0
        self.stacked_batches_count = 0; self.total_batches_estimated = 0
        self.failed_align_count = 0; self.failed_stack_count = 0; self.skipped_files_count = 0
        self.photutils_bn_applied_in_session = False
        self.bn_globale_applied_in_session = False
        self.cb_applied_in_session = False
        self.feathering_applied_in_session = False 
        self.low_wht_mask_applied_in_session = False 
        self.scnr_applied_in_session = False
        self.crop_applied_in_session = False
        self.photutils_params_used_in_session = {}
        self.last_saved_data_for_preview = None 

        logger.debug("  -> Attributs simples et paramètres par défaut initialisés.")
        
        self.local_aligner_instance = None
        self.is_local_alignment_preferred_for_mosaic = True 
        logger.debug(f"  -> Mosaïque: Préférence pour alignement local: {self.is_local_alignment_preferred_for_mosaic}")

        try:
            logger.debug("  -> Instanciation ChromaticBalancer...")
            self.chroma_balancer = ChromaticBalancer(border_size=50, blur_radius=15) 
            logger.debug("     ✓ ChromaticBalancer OK.")
        except Exception as e_cb: 
            logger.debug(f"  -> ERREUR ChromaticBalancer: {e_cb}")
            self.chroma_balancer = None

        try:
            logger.debug("  -> Instanciation SeestarAligner (pour alignement général astroalign)...")
            self.aligner = SeestarAligner() 
            logger.debug("     ✓ SeestarAligner (astroalign) OK.")
        except Exception as e_align: 
            logger.debug(f"  -> ERREUR SeestarAligner (astroalign): {e_align}")
            self.aligner = None
            raise 

        try:
            logger.debug("  -> Instanciation AstrometrySolver...")
            self.astrometry_solver = AstrometrySolver(progress_callback=self.update_progress) 
            logger.debug("     ✓ AstrometrySolver instancié.")
        except Exception as e_as_solver:
            logger.debug(f"  -> ERREUR AstrometrySolver instantiation: {e_as_solver}")
            self.astrometry_solver = None 
        
        logger.debug("==== FIN INITIALISATION SeestarQueuedStacker (AVEC LocalAligner) ====\n")


        if _LOCAL_ALIGNER_AVAILABLE and SeestarLocalAligner is not None:
            try:
                logger.debug("  -> Instanciation SeestarLocalAligner (pour mosaïque locale si préférée)...")
                self.local_aligner_instance = SeestarLocalAligner(debug=True) 
                logger.debug("     ✓ SeestarLocalAligner instancié.")
            except Exception as e_local_align_inst:
                logger.debug(f"  -> ERREUR lors de l'instanciation de SeestarLocalAligner: {e_local_align_inst}")
                traceback.print_exc(limit=1)
                self.local_aligner_instance = None
                logger.debug("     WARN QM: Instanciation de SeestarLocalAligner a échoué. Il ne sera pas utilisable.")
        else:
            logger.debug("  -> SeestarLocalAligner n'est pas disponible (import échoué ou classe non définie), instanciation ignorée.")
            self.local_aligner_instance = None 

        logger.debug("==== FIN INITIALISATION SeestarQueuedStacker (AVEC LocalAligner) ====\n")



######################################################################################################################################################





    def _move_to_unaligned(self, file_path):
        """
        Déplace un fichier dans un sous-dossier 'unaligned_by_stacker' 
        CRÉÉ DANS LE DOSSIER D'ORIGINE du fichier.
        Notifie l'utilisateur via update_progress (log spécial) la première fois 
        pour un dossier source.
        Version: V_MoveUnaligned_RobustAdd
        """
        # --- NOUVELLE VÉRIFICATION DE LA PRÉSENCE DU FICHIER EN DÉBUT ---
        if not file_path or not isinstance(file_path, str) or file_path.strip() == "":
            logger.debug(f"DEBUG QM [_move_to_unaligned_V_MoveUnaligned_RobustAdd]: Chemin fichier source invalide ou vide: '{file_path}'. Sortie précoce.")
            return

        original_folder_abs = os.path.abspath(os.path.dirname(file_path))
        file_basename = os.path.basename(file_path)
        
        # Ce check doit être fait après avoir extrait le basename pour un meilleur log
        if not os.path.exists(file_path):
            logger.debug(f"DEBUG QM [_move_to_unaligned_V_MoveUnaligned_RobustAdd]: Fichier '{file_basename}' (chemin: '{file_path}') N'EXISTE PAS au début de _move_to_unaligned. Abandon.")
            return # Sortie si le fichier n'existe vraiment pas

        unaligned_subfolder_name = "unaligned_by_stacker" 
        destination_folder_for_this_file = os.path.join(original_folder_abs, unaligned_subfolder_name)

        # --- Notification (message spécial) ---
        # Cette notification se fait toujours si le dossier n'a pas déjà été averti,
        # avant même de tenter le déplacement.
        # Le set.add() pour le dossier sera fait plus tard, SEULEMENT si le déplacement réussit.
        if original_folder_abs not in self.warned_unaligned_source_folders:
            info_msg_for_ui = (
                f"Les fichiers de '{os.path.basename(original_folder_abs)}' qui ne peuvent pas être alignés "
                f"seront déplacés dans son sous-dossier : '{unaligned_subfolder_name}'. "
                f"(Ce message apparaît une fois par dossier source par session)"
            )
            self.update_progress(f"UNALIGNED_INFO:{info_msg_for_ui}", "WARN") 
            # Ne pas ajouter à warned_unaligned_source_folders ICI, mais plus tard si succès.
        # --- Fin Notification ---

        try:
            # S'assurer que le dossier de destination existe
            os.makedirs(destination_folder_for_this_file, exist_ok=True)
            
            dest_path = os.path.join(destination_folder_for_this_file, file_basename)
            
            # Gérer les conflits de noms si le fichier existe déjà à destination
            if os.path.exists(dest_path):
                base, ext = os.path.splitext(file_basename)
                timestamp = time.strftime("%Y%m%d_%H%M%S")
                unique_filename = f"{base}_unaligned_{timestamp}{ext}"
                dest_path = os.path.join(destination_folder_for_this_file, unique_filename)
                logger.debug(f"DEBUG QM [_move_to_unaligned_V_MoveUnaligned_RobustAdd]: Conflit de nom pour '{file_basename}', renommé en '{unique_filename}' dans '{destination_folder_for_this_file}'.")

            # --- Logique de déplacement/copie avec retry et pause ---
            max_retries = 3
            initial_delay_sec = 0.1 # Petite pause initiale
            final_move_copy_success = False

            for attempt in range(max_retries):
                if not os.path.exists(file_path): # Le fichier peut disparaître entre les tentatives
                    logger.debug(f"DEBUG QM [_move_to_unaligned_V_MoveUnaligned_RobustAdd]: Fichier '{file_basename}' n'existe plus à l'essai {attempt+1}. Abandon des tentatives.")
                    break # Sortir de la boucle si le fichier a disparu

                try:
                    # Ajouter une petite pause pour laisser le système libérer le fichier
                    if attempt > 0: # Pause uniquement après la première tentative
                        time.sleep(initial_delay_sec * (2 ** (attempt - 1))) # Délai exponentiel
                        logger.debug(f"DEBUG QM [_move_to_unaligned_V_MoveUnaligned_RobustAdd]: Ré-essai {attempt+1}/{max_retries} pour déplacer '{file_basename}' après pause...")

                    # Tenter de déplacer
                    shutil.move(file_path, dest_path)
                    final_move_copy_success = True
                    break # Succès, sortir de la boucle

                except (OSError, FileNotFoundError, shutil.Error) as e_move:
                    logger.debug(f"DEBUG QM [_move_to_unaligned_V_MoveUnaligned_RobustAdd]: Échec déplacement '{file_basename}' (essai {attempt+1}): {e_move}")
                    if attempt == max_retries - 1: # Dernière tentative échouée, essayer de copier
                        logger.debug(f"DEBUG QM [_move_to_unaligned_V_MoveUnaligned_RobustAdd]: Échec déplacement après {max_retries} essais. Tentative de copie en dernier recours...")
                        try:
                            shutil.copy2(file_path, dest_path)
                            logger.debug(f"DEBUG QM [_move_to_unaligned_V_MoveUnaligned_RobustAdd]: Copie de '{file_basename}' réussie en dernier recours.")
                            final_move_copy_success = True # Considérer comme succès si la copie marche
                        except Exception as e_copy:
                            logger.debug(f"DEBUG QM [_move_to_unaligned_V_MoveUnaligned_RobustAdd]: Échec de la copie de '{file_basename}' aussi : {e_copy}")
                            final_move_copy_success = False # La copie a aussi échoué
            # --- Fin Nouvelle logique ---

            if final_move_copy_success:
                self.update_progress(f"   Déplacé vers non alignés: '{file_basename}' (maintenant dans '{unaligned_subfolder_name}' de son dossier source).", "INFO_DETAIL")
                logger.debug(f"DEBUG QM [_move_to_unaligned_V_MoveUnaligned_RobustAdd]: Fichier '{file_basename}' traité (déplacé/copié) vers '{dest_path}'.")
                
                # NOUVEAU : Ajouter le dossier source au set SEULEMENT si le déplacement/copie a réussi
                self.warned_unaligned_source_folders.add(original_folder_abs)
                logger.debug(f"DEBUG QM [_move_to_unaligned_V_MoveUnaligned_RobustAdd]: Dossier source '{original_folder_abs}' ajouté à warned_unaligned_source_folders.")

            else: # Final_move_copy_success est False
                self.update_progress(f"   ❌ Échec déplacement/copie fichier non-aligné '{file_basename}'.", "ERROR")
                logger.debug(f"ERREUR QM [_move_to_unaligned_V_MoveUnaligned_RobustAdd]: Échec définitif déplacement/copie de '{file_basename}'.")


        except Exception as e:
            # Gérer toute autre exception inattendue lors de la préparation/finalisation
            error_details = f"Erreur générale _move_to_unaligned pour '{file_basename}': {e}"
            logger.debug(f"ERREUR QM [_move_to_unaligned_V_MoveUnaligned_RobustAdd]: {error_details}")
            traceback.print_exc(limit=1)
            self.update_progress(f"   ❌ Erreur inattendue déplacement/copie fichier non-aligné '{file_basename}': {type(e).__name__}", "ERROR")






#######################################################################################################################################################





# --- DANS LA CLASSE SeestarQueuedStacker DANS seestar/queuep/queue_manager.py ---

    def initialize(self, output_dir, reference_image_shape_hwc_input): # Renommé pour clarté
        """
        Prépare les dossiers, réinitialise l'état.
        CRÉE/INITIALISE les fichiers memmap pour SUM et WHT (si pas Drizzle Incrémental VRAI).
        OU INITIALISE les objets Drizzle persistants (si Drizzle Incrémental VRAI).
        Version: V_DrizIncr_StrategyA_Init_MemmapDirFix
        """
        
        logger.debug(f"DEBUG QM [initialize V_DrizIncr_StrategyA_Init_MemmapDirFix]: Début avec output_dir='{output_dir}', shape_ref_HWC={reference_image_shape_hwc_input}")
        logger.debug(f"  VALEURS AU DÉBUT DE INITIALIZE:")
        logger.debug(f"    -> self.is_mosaic_run: {getattr(self, 'is_mosaic_run', 'Non Défini')}")
        logger.debug(f"    -> self.drizzle_active_session: {getattr(self, 'drizzle_active_session', 'Non Défini')}")
        logger.debug(f"    -> self.drizzle_mode: {getattr(self, 'drizzle_mode', 'Non Défini')}")
        
        # --- Nettoyage et création dossiers ---
        try:
            self.output_folder = os.path.abspath(output_dir)
            self.unaligned_folder = os.path.join(self.output_folder, "unaligned_files")
            self.drizzle_temp_dir = os.path.join(self.output_folder, "drizzle_temp_inputs")
            self.drizzle_batch_output_dir = os.path.join(self.output_folder, "drizzle_batch_outputs")
            
            # Définir le chemin du dossier memmap mais ne le créer que si nécessaire plus tard
            memmap_dir = os.path.join(self.output_folder, "memmap_accumulators")
            self.sum_memmap_path = os.path.join(memmap_dir, "cumulative_SUM.npy")
            self.wht_memmap_path = os.path.join(memmap_dir, "cumulative_WHT.npy")

            os.makedirs(self.output_folder, exist_ok=True)
            os.makedirs(self.unaligned_folder, exist_ok=True)
            
            if self.drizzle_active_session or self.is_mosaic_run:
                os.makedirs(self.drizzle_temp_dir, exist_ok=True)
                if self.drizzle_mode == "Final" and not self.is_mosaic_run :
                     os.makedirs(self.drizzle_batch_output_dir, exist_ok=True)
            
            # La création de memmap_dir est déplacée plus bas, dans la condition où elle est utilisée.
            
            if self.perform_cleanup:
                if os.path.isdir(self.drizzle_temp_dir):
                    try: shutil.rmtree(self.drizzle_temp_dir); os.makedirs(self.drizzle_temp_dir, exist_ok=True)
                    except Exception as e: self.update_progress(f"⚠️ Erreur nettoyage {self.drizzle_temp_dir}: {e}")
                if os.path.isdir(self.drizzle_batch_output_dir) and self.drizzle_mode == "Final" and not self.is_mosaic_run : # Nettoyer seulement si utilisé
                    try: shutil.rmtree(self.drizzle_batch_output_dir); os.makedirs(self.drizzle_batch_output_dir, exist_ok=True)
                    except Exception as e: self.update_progress(f"⚠️ Erreur nettoyage {self.drizzle_batch_output_dir}: {e}")
            self.update_progress(f"🗄️ Dossiers prêts.")
        except OSError as e:
            self.update_progress(f"❌ Erreur critique création dossiers: {e}", 0) # progress_val 0
            return False

        # --- Validation Shape Référence (HWC) ---
        if not isinstance(reference_image_shape_hwc_input, tuple) or len(reference_image_shape_hwc_input) != 3 or \
           reference_image_shape_hwc_input[2] != 3:
            self.update_progress(f"❌ Erreur interne: Shape référence HWC invalide ({reference_image_shape_hwc_input}).")
            return False
        
        current_output_shape_hw_for_accum_or_driz = None 
        
        # --- Logique d'initialisation spécifique au mode ---
        is_true_incremental_drizzle_mode = (self.drizzle_active_session and 
                                            self.drizzle_mode == "Incremental" and
                                            not self.is_mosaic_run) 
        
        logger.debug(f"  DEBUG QM [initialize]: Valeur calculée de is_true_incremental_drizzle_mode: {is_true_incremental_drizzle_mode}")
        logger.debug(f"    -> self.drizzle_active_session ÉTAIT: {self.drizzle_active_session}")
        logger.debug(f"    -> self.drizzle_mode ÉTAIT: '{self.drizzle_mode}' (comparé à 'Incremental')")
        logger.debug(f"    -> not self.is_mosaic_run ÉTAIT: {not self.is_mosaic_run} (self.is_mosaic_run était {self.is_mosaic_run})")

        if is_true_incremental_drizzle_mode:
            logger.debug("DEBUG QM [initialize V_DrizIncr_StrategyA_Init_MemmapDirFix]: Mode Drizzle Incrémental VRAI détecté.")
            if self.reference_wcs_object is None:
                self.update_progress("❌ Erreur: WCS de référence manquant pour initialiser la grille Drizzle Incrémental.", "ERROR")
                return False
            try:
                ref_shape_hw_for_grid = reference_image_shape_hwc_input[:2]
                self.drizzle_output_wcs, self.drizzle_output_shape_hw = self._create_drizzle_output_wcs(
                    self.reference_wcs_object, ref_shape_hw_for_grid, self.drizzle_scale
                )
                if self.drizzle_output_wcs is None or self.drizzle_output_shape_hw is None:
                    raise RuntimeError("Échec _create_drizzle_output_wcs pour Drizzle Incrémental.")
                current_output_shape_hw_for_accum_or_driz = self.drizzle_output_shape_hw
                logger.debug(f"  -> Grille Drizzle Incrémental: Shape={current_output_shape_hw_for_accum_or_driz}, WCS CRVAL={self.drizzle_output_wcs.wcs.crval if self.drizzle_output_wcs.wcs else 'N/A'}")
            except Exception as e_grid:
                self.update_progress(f"❌ Erreur création grille Drizzle Incrémental: {e_grid}", "ERROR")
                return False

            self.update_progress(f"💧 Initialisation des objets Drizzle persistants pour mode Incrémental (Shape: {current_output_shape_hw_for_accum_or_driz})...")
            self.incremental_drizzle_objects = []
            self.incremental_drizzle_sci_arrays = []      # ← ajouté
            self.incremental_drizzle_wht_arrays = []      # ← ajouté
            num_channels_driz = 3

            try:
                for _ in range(num_channels_driz):
                    driz_obj = Drizzle(
                        out_shape=current_output_shape_hw_for_accum_or_driz,
                        kernel=self.drizzle_kernel,
                        fillval=str(getattr(self, "drizzle_fillval", "0.0"))
                    )
                    self.incremental_drizzle_sci_arrays.append(driz_obj.out_img)
                    self.incremental_drizzle_wht_arrays.append(driz_obj.out_wht)                    
                    self.incremental_drizzle_objects.append(driz_obj)

                logger.debug(f"  -> {len(self.incremental_drizzle_objects)} objets Drizzle persistants créés pour mode Incrémental.")
            except Exception as e_driz_obj_init:
                self.update_progress(f"❌ Erreur initialisation objets Drizzle persistants: {e_driz_obj_init}", "ERROR")
                traceback.print_exc(limit=1)
                return False

            self.cumulative_sum_memmap = None
            self.cumulative_wht_memmap = None
            self.memmap_shape = None 
            logger.debug("  -> Memmaps SUM/WHT désactivés pour Drizzle Incrémental VRAI.")

        else: # Mosaïque, Drizzle Final standard, ou Stacking Classique -> Utiliser Memmaps SUM/W
            logger.debug("DEBUG QM [initialize V_DrizIncr_StrategyA_Init_MemmapDirFix]: Mode NON-Drizzle Incr. VRAI. Initialisation Memmaps SUM/W...")
            
            # ***** CORRECTION: Créer memmap_dir ICI, seulement si cette branche est exécutée *****
            try:
                os.makedirs(memmap_dir, exist_ok=True)
                logger.debug(f"  -> Dossier pour memmap '{memmap_dir}' créé (ou existait déjà).")
            except OSError as e_mkdir_memmap:
                self.update_progress(f"❌ Erreur critique création dossier memmap '{memmap_dir}': {e_mkdir_memmap}", "ERROR")
                return False
            # ***** FIN CORRECTION *****

            self.memmap_shape = reference_image_shape_hwc_input
            wht_shape_memmap = self.memmap_shape[:2]
            logger.debug(f"  -> Shape Memmap SUM={self.memmap_shape}, WHT={wht_shape_memmap}")

            if self.reproject_between_batches:
                logger.debug("  -> reproject_between_batches=True: Memmaps SUM/WHT non créés (mode incrémental).")
                self.cumulative_sum_memmap = None
                self.cumulative_wht_memmap = None
                self.master_sum = None
                self.master_coverage = None
            else:
                logger.debug(f"  -> Tentative création/ouverture fichiers memmap SUM/WHT (mode 'w+')...")
                try:
                    self.cumulative_sum_memmap = np.lib.format.open_memmap(
                        self.sum_memmap_path, mode='w+', dtype=self.memmap_dtype_sum, shape=self.memmap_shape
                    )
                    self.cumulative_sum_memmap[:] = 0.0
                    logger.debug(f"  -> Memmap SUM ({self.memmap_shape}) créé/ouvert et initialisé à zéro.")

                    self.cumulative_wht_memmap = np.lib.format.open_memmap(
                        self.wht_memmap_path, mode='w+', dtype=self.memmap_dtype_wht, shape=wht_shape_memmap
                    )
                    self.cumulative_wht_memmap[:] = 0
                    logger.debug(f"  -> Memmap WHT ({wht_shape_memmap}) créé/ouvert et initialisé à zéro.")

                    self.incremental_drizzle_objects = []

                except (IOError, OSError, ValueError, TypeError) as e_memmap:
                    self.update_progress(f"❌ Erreur création/initialisation fichier memmap: {e_memmap}")
                    logger.debug(f"ERREUR QM [initialize V_DrizIncr_StrategyA_Init_MemmapDirFix]: Échec memmap : {e_memmap}"); traceback.print_exc(limit=2)
                    self.cumulative_sum_memmap = None; self.cumulative_wht_memmap = None
                    self.sum_memmap_path = None; self.wht_memmap_path = None
                    return False
        
        # --- Réinitialisations Communes ---
        self.warned_unaligned_source_folders.clear()
        logger.debug("DEBUG QM [initialize V_DrizIncr_StrategyA_Init_MemmapDirFix]: Réinitialisation des autres états...")
        # self.reference_wcs_object est conservé s'il a été défini par start_processing (plate-solving de réf)
        self.intermediate_drizzle_batch_files = []
        
        self.processed_files.clear()
        with self.folders_lock: self.additional_folders = []
        self.current_batch_data = []; self.current_stack_header = None; self.images_in_cumulative_stack = 0
        self.cumulative_drizzle_data = None
        self.total_exposure_seconds = 0.0; self.final_stacked_path = None; self.processing_error = None
        self.files_in_queue = 0; self.processed_files_count = 0; self.aligned_files_count = 0
        self.stacked_batches_count = 0; self.total_batches_estimated = 0
        self.failed_align_count = 0; self.failed_stack_count = 0; self.skipped_files_count = 0
        
        self.photutils_bn_applied_in_session = False
        self.bn_globale_applied_in_session = False
        self.cb_applied_in_session = False
        self.feathering_applied_in_session = False 
        self.low_wht_mask_applied_in_session = False 
        self.scnr_applied_in_session = False
        self.crop_applied_in_session = False
        self.photutils_params_used_in_session = {}

        while not self.queue.empty():
            try: self.queue.get_nowait(); self.queue.task_done()
            except Exception: break

        if hasattr(self, 'aligner') and self.aligner: self.aligner.stop_processing = False
        logger.debug("DEBUG QM [initialize V_DrizIncr_StrategyA_Init_MemmapDirFix]: Initialisation terminée avec succès.")
        return True



########################################################################################################################################################


    def update_progress(self, message, progress=None):
        message = str(message)
        if self.progress_callback:
            try: self.progress_callback(message, progress)
            except Exception as e: logger.debug(f"Error in progress callback: {e}")
        else:
            if progress is not None: logger.debug(f"[{int(progress)}%] {message}")
            else: logger.debug(message)

    def _send_eta_update(self):
        """Compute and send remaining time estimation to the GUI."""
        if not hasattr(self, "_eta_start_time") or self._eta_start_time is None:
            return
        if self.total_batches_estimated > 0 and self.stacked_batches_count > 0:
            elapsed = time.monotonic() - self._eta_start_time
            eta_sec = (elapsed / self.stacked_batches_count) * max(self.total_batches_estimated - self.stacked_batches_count, 0)
            hours, rem = divmod(int(eta_sec), 3600)
            minutes, seconds = divmod(rem, 60)
            eta_str = f"{hours:02d}:{minutes:02d}:{seconds:02d}"
            self.update_progress(f"ETA_UPDATE:{eta_str}", None)

########################################################################################################################################################
    






 



##########################################################################################################################################################

    def _update_preview(self, force_update=False):
        """Safely calls the preview callback, including stack count and batch info."""
        if self.preview_callback is None or self.current_stack_data is None: return
        try:
            data_copy = self.current_stack_data.copy()
            header_copy = self.current_stack_header.copy() if self.current_stack_header else None
            img_count = self.images_in_cumulative_stack; total_imgs_est = self.files_in_queue
            current_batch = self.stacked_batches_count; total_batches_est = self.total_batches_estimated
            stack_name = f"Stack ({img_count}/{total_imgs_est} Img | Batch {current_batch}/{total_batches_est if total_batches_est > 0 else '?'})"
            self.preview_callback(data_copy, header_copy, stack_name, img_count, total_imgs_est, current_batch, total_batches_est)
        except Exception as e: logger.debug(f"Error in preview callback: {e}"); traceback.print_exc(limit=2)

###########################################################################################################################################################




    def _calculate_M_from_wcs(self,
                            wcs_source: WCS,
                            wcs_target: WCS,
                            shape_source_hw: tuple,
                            num_points_edge: int = 6,
                            ransac_thresh_fallback: float = 5.0): # << MODIFIÉ la valeur par défaut à 5.0
        """
        Calcule la matrice affine M...
        MODIFIED: Augmentation du seuil RANSAC par défaut et logs plus détaillés.
        """
        # Utiliser self.update_progress pour les logs visibles dans l'UI
        self.update_progress(f"    [FallbackWCS] Tentative calcul M (Source->Cible). RANSAC Thresh: {ransac_thresh_fallback}px", "DEBUG_DETAIL") # << Log amélioré

        if not (wcs_source and wcs_source.is_celestial and wcs_target and wcs_target.is_celestial):
            self.update_progress("      [FallbackWCS] Échec: WCS source ou cible invalide/non céleste.", "WARN")
            return None

        h, w = shape_source_hw
        if h < num_points_edge or w < num_points_edge:
            self.update_progress(f"      [FallbackWCS] Échec: Image source trop petite ({w}x{h}) pour grille {num_points_edge}x{num_points_edge}.", "WARN")
            return None

        xs = np.linspace(0, w - 1, num_points_edge, dtype=np.float32)
        ys = np.linspace(0, h - 1, num_points_edge, dtype=np.float32)
        xv, yv = np.meshgrid(xs, ys)
        src_pts_pix_flat = np.vstack([xv.ravel(), yv.ravel()]).T

        if len(src_pts_pix_flat) < 3:
            self.update_progress(f"      [FallbackWCS] Échec: Pas assez de points de contrôle ({len(src_pts_pix_flat)}).", "WARN")
            return None
        self.update_progress(f"      [FallbackWCS] {len(src_pts_pix_flat)} points de contrôle source générés.", "DEBUG_DETAIL")

        try:
            sky_coords_ra, sky_coords_dec = wcs_source.all_pix2world(src_pts_pix_flat[:,0], src_pts_pix_flat[:,1], 0)
            if not (np.all(np.isfinite(sky_coords_ra)) and np.all(np.isfinite(sky_coords_dec))):
                self.update_progress("      [FallbackWCS] Échec: Coords célestes non finies depuis wcs_source.", "WARN")
                return None

            dst_pts_pix_flat_x, dst_pts_pix_flat_y = wcs_target.all_world2pix(sky_coords_ra, sky_coords_dec, 0)
            if not (np.all(np.isfinite(dst_pts_pix_flat_x)) and np.all(np.isfinite(dst_pts_pix_flat_y))):
                self.update_progress("      [FallbackWCS] Échec: Coords pixels cibles non finies depuis wcs_target.", "WARN")
                return None

            dst_pts_pix_flat = np.column_stack((dst_pts_pix_flat_x, dst_pts_pix_flat_y)).astype(np.float32)
            self.update_progress(f"      [FallbackWCS] Points source et destination prêts pour estimation M.", "DEBUG_DETAIL")

            src_pts_cv = src_pts_pix_flat.reshape(-1, 1, 2)
            dst_pts_cv = dst_pts_pix_flat.reshape(-1, 1, 2)

            M, inliers_mask = cv2.estimateAffinePartial2D(src_pts_cv, dst_pts_cv,
                                                        method=cv2.RANSAC,
                                                        ransacReprojThreshold=ransac_thresh_fallback,
                                                        maxIters=1000,
                                                        confidence=0.95)

            if M is None:
                self.update_progress(f"      [FallbackWCS] Échec: estimateAffinePartial2D n'a pas retourné de matrice (avec seuil {ransac_thresh_fallback}px).", "WARN") # << Log amélioré
                return None

            num_inliers = np.sum(inliers_mask) if inliers_mask is not None else 0
            min_inliers_needed_fallback = max(3, len(src_pts_cv) // 6)

            self.update_progress(f"      [FallbackWCS] RANSAC: {num_inliers} inliers / {len(src_pts_cv)} points (seuil {ransac_thresh_fallback}px). Requis: {min_inliers_needed_fallback}.", "INFO") # << Log amélioré

            if num_inliers < min_inliers_needed_fallback:
                self.update_progress(f"      [FallbackWCS] Échec: Pas assez d'inliers RANSAC.", "WARN")
                return None

            self.update_progress(f"      [FallbackWCS] Matrice M calculée avec succès.", "INFO")
            # logger.debug(f"  DEBUG QM [_calculate_M_from_wcs]: Matrice M de fallback WCS calculée:\n{M}") # Garder pour debug console
            return M

        except Exception as e_m_wcs:
            self.update_progress(f"      [FallbackWCS] ERREUR: Exception lors du calcul de M: {e_m_wcs}", "ERROR")
            # logger.debug(f"ERREUR QM [_calculate_M_from_wcs]: {e_m_wcs}") # Garder pour debug console
            # if self.debug_mode: traceback.print_exc(limit=1) # Supposant un self.debug_mode
            return None




##########################################################################################################################################################

# --- DANS LA CLASSE SeestarQueuedStacker DANS seestar/queuep/queue_manager.py ---

    def _update_preview_sum_w(self, downsample_factor=2):
        """
        Met à jour l'aperçu en utilisant les accumulateurs SUM et WHT.
        Calcule l'image moyenne, applique optionnellement le Low WHT Mask,
        normalise, sous-échantillonne et envoie au callback GUI.
        """
        logger.debug("DEBUG QM [_update_preview_sum_w]: Tentative de mise à jour de l'aperçu SUM/W...")

        if self.preview_callback is None:
            logger.debug("DEBUG QM [_update_preview_sum_w]: Callback preview non défini. Sortie.")
            return
        if self.cumulative_sum_memmap is None or self.cumulative_wht_memmap is None:
            logger.debug("DEBUG QM [_update_preview_sum_w]: Memmaps SUM ou WHT non initialisés. Sortie.")
            return

        try:
            logger.debug("DEBUG QM [_update_preview_sum_w]: Lecture des données depuis memmap...")
            # Lire en float64 pour la division pour maintenir la précision autant que possible
            current_sum = np.array(self.cumulative_sum_memmap, dtype=np.float64) # Shape (H, W, C)
            current_wht_map = np.array(self.cumulative_wht_memmap, dtype=np.float64) # Shape (H, W)
            logger.debug(f"DEBUG QM [_update_preview_sum_w]: Données lues. SUM shape={current_sum.shape}, WHT shape={current_wht_map.shape}")

            # Calcul de l'image moyenne (SUM / WHT)
            epsilon = 1e-9 # Pour éviter division par zéro
            wht_for_division = np.maximum(current_wht_map, epsilon)
            # Broadcaster wht_for_division (H,W) pour correspondre à current_sum (H,W,C)
            wht_broadcasted = wht_for_division[:, :, np.newaxis]
            
            avg_img_fullres = None
            with np.errstate(divide='ignore', invalid='ignore'):
                avg_img_fullres = current_sum / wht_broadcasted
            avg_img_fullres = np.nan_to_num(avg_img_fullres, nan=0.0, posinf=0.0, neginf=0.0)
            logger.debug(f"DEBUG QM [_update_preview_sum_w]: Image moyenne SUM/W calculée. Shape={avg_img_fullres.shape}")
            logger.debug(f"  Range avant normalisation 0-1: [{np.nanmin(avg_img_fullres):.4g}, {np.nanmax(avg_img_fullres):.4g}]")

            # --- NOUVEAU : Application du Low WHT Mask pour l'aperçu ---
            # Utiliser les settings stockés sur self (qui viennent de l'UI via SettingsManager)
            if hasattr(self, 'apply_low_wht_mask') and self.apply_low_wht_mask:
                if _LOW_WHT_MASK_AVAILABLE:
                    logger.debug("DEBUG QM [_update_preview_sum_w]: Application du Low WHT Mask pour l'aperçu...")
                    pct_low_wht = getattr(self, 'low_wht_percentile', 5)
                    soften_val_low_wht = getattr(self, 'low_wht_soften_px', 128)
                    
                    # La fonction apply_low_wht_mask attend une image déjà normalisée 0-1
                    # Donc, normalisons d'abord avg_img_fullres avant de l'appliquer.
                    temp_min_val = np.nanmin(avg_img_fullres)
                    temp_max_val = np.nanmax(avg_img_fullres)
                    avg_img_normalized_before_mask = avg_img_fullres # Par défaut
                    if temp_max_val > temp_min_val:
                        avg_img_normalized_before_mask = (avg_img_fullres - temp_min_val) / (temp_max_val - temp_min_val)
                    else:
                        avg_img_normalized_before_mask = np.zeros_like(avg_img_fullres)
                    avg_img_normalized_before_mask = np.clip(avg_img_normalized_before_mask, 0.0, 1.0).astype(np.float32)

                    avg_img_fullres = apply_low_wht_mask(
                        avg_img_normalized_before_mask, # Passer l'image normalisée 0-1
                        current_wht_map.astype(np.float32), # Passer la carte de poids originale (H,W)
                        percentile=pct_low_wht,
                        soften_px=soften_val_low_wht,
                        progress_callback=self.update_progress # Passer le callback pour les logs internes
                    )
                    # apply_low_wht_mask retourne déjà une image clippée 0-1 et en float32
                    logger.debug(f"DEBUG QM [_update_preview_sum_w]: Low WHT Mask appliqué à l'aperçu. Shape retournée: {avg_img_fullres.shape}")
                    logger.debug(f"  Range après Low WHT Mask (devrait être 0-1): [{np.nanmin(avg_img_fullres):.3f}, {np.nanmax(avg_img_fullres):.3f}]")
                else:
                    logger.debug("WARN QM [_update_preview_sum_w]: Low WHT Mask activé mais fonction non disponible (échec import). Aperçu non modifié.")
            else:
                logger.debug("DEBUG QM [_update_preview_sum_w]: Low WHT Mask non activé pour l'aperçu.")
            # --- FIN NOUVEAU ---

            # Normalisation finale 0-1 (nécessaire si Low WHT Mask n'a pas été appliqué,
            # ou pour re-normaliser si Low WHT Mask a modifié la plage de manière inattendue,
            # bien qu'il soit censé retourner 0-1). Une double normalisation ne nuit pas ici
            # car la première (avant mask) était pour la fonction mask, celle-ci est pour l'affichage.
            min_val_final = np.nanmin(avg_img_fullres)
            max_val_final = np.nanmax(avg_img_fullres)
            preview_data_normalized = avg_img_fullres # Par défaut si déjà 0-1
            if max_val_final > min_val_final:
                 preview_data_normalized = (avg_img_fullres - min_val_final) / (max_val_final - min_val_final)
            elif np.any(np.isfinite(avg_img_fullres)): # Image constante non nulle
                 preview_data_normalized = np.full_like(avg_img_fullres, 0.5) # Image grise
            else: # Image vide ou tout NaN/Inf
                 preview_data_normalized = np.zeros_like(avg_img_fullres)
            
            preview_data_normalized = np.clip(preview_data_normalized, 0.0, 1.0).astype(np.float32)
            logger.debug(f"DEBUG QM [_update_preview_sum_w]: Image APERÇU normalisée finale 0-1. Range: [{np.nanmin(preview_data_normalized):.3f}, {np.nanmax(preview_data_normalized):.3f}]")

            # Sous-échantillonnage pour l'affichage
            preview_data_to_send = preview_data_normalized
            if downsample_factor > 1:
                 try:
                     h, w = preview_data_normalized.shape[:2] # Fonctionne pour N&B (H,W) et Couleur (H,W,C)
                     new_h, new_w = h // downsample_factor, w // downsample_factor
                     if new_h > 10 and new_w > 10: # Éviter de réduire à une taille trop petite
                         # cv2.resize attend (W, H) pour dsize
                         preview_data_to_send = cv2.resize(preview_data_normalized, (new_w, new_h), interpolation=cv2.INTER_AREA)
                         logger.debug(f"DEBUG QM [_update_preview_sum_w]: Aperçu sous-échantillonné à {preview_data_to_send.shape}")
                 except Exception as e_resize:
                     logger.debug(f"ERREUR QM [_update_preview_sum_w]: Échec réduction taille APERÇU: {e_resize}")
                     # Continuer avec l'image pleine résolution si le resize échoue
            
            # Préparation du header et du nom pour le callback
            header_copy = self.current_stack_header.copy() if self.current_stack_header else fits.Header()
            # Ajouter/Mettre à jour les infos de l'aperçu dans le header
            header_copy['PREV_SRC'] = ('SUM/W Accumulators', 'Source data for this preview')
            if hasattr(self, 'apply_low_wht_mask') and self.apply_low_wht_mask:
                header_copy['PREV_LWM'] = (True, 'Low WHT Mask applied to this preview')
                header_copy['PREV_LWMP'] = (getattr(self, 'low_wht_percentile', 5), 'Low WHT Mask Percentile for preview')
                header_copy['PREV_LWMS'] = (getattr(self, 'low_wht_soften_px', 128), 'Low WHT Mask SoftenPx for preview')
            
            img_count = self.images_in_cumulative_stack
            total_imgs_est = self.files_in_queue
            current_batch_num = self.stacked_batches_count
            total_batches_est = self.total_batches_estimated
            stack_name_parts = ["Aperçu SUM/W"]
            if hasattr(self, 'apply_low_wht_mask') and self.apply_low_wht_mask:
                stack_name_parts.append("LWMask")
            stack_name_parts.append(f"({img_count}/{total_imgs_est} Img | Lot {current_batch_num}/{total_batches_est if total_batches_est > 0 else '?'})")
            stack_name = " ".join(stack_name_parts)

            logger.debug(f"DEBUG QM [_update_preview_sum_w]: Appel du callback preview avec image APERÇU shape {preview_data_to_send.shape}...")
            self.preview_callback(
                preview_data_to_send, 
                header_copy, 
                stack_name, 
                img_count, 
                total_imgs_est, 
                current_batch_num, 
                total_batches_est
            )
            logger.debug("DEBUG QM [_update_preview_sum_w]: Callback preview terminé.")

        except MemoryError as mem_err:
             logger.debug(f"ERREUR QM [_update_preview_sum_w]: ERREUR MÉMOIRE - {mem_err}")
             self.update_progress(f"❌ ERREUR MÉMOIRE pendant la mise à jour de l'aperçu SUM/W.")
             traceback.print_exc(limit=1)
        except Exception as e:
            logger.debug(f"ERREUR QM [_update_preview_sum_w]: Exception inattendue - {e}")
            self.update_progress(f"❌ Erreur inattendue pendant la mise à jour de l'aperçu SUM/W: {e}")
            traceback.print_exc(limit=2)




#############################################################################################################################################################


    def _update_preview_incremental_drizzle(self):
        """
        Met à jour l'aperçu spécifiquement pour le mode Drizzle Incrémental.
        Envoie les données drizzlées cumulatives et le header mis à jour.
        """
        if self.preview_callback is None or self.cumulative_drizzle_data is None:
            # Ne rien faire si pas de callback ou pas de données drizzle cumulatives
            return

        try:
            # Utiliser les données et le header cumulatifs Drizzle
            data_to_send = self.cumulative_drizzle_data.copy()
            header_to_send = self.current_stack_header.copy() if self.current_stack_header else fits.Header()

            # Informations pour l'affichage dans l'aperçu
            img_count = self.images_in_cumulative_stack # Compteur mis à jour dans _process_incremental_drizzle_batch
            total_imgs_est = self.files_in_queue       # Estimation globale
            current_batch = self.stacked_batches_count # Le lot qui vient d'être traité
            total_batches_est = self.total_batches_estimated

            # Créer un nom pour l'aperçu
            stack_name = f"Drizzle Incr ({img_count}/{total_imgs_est} Img | Lot {current_batch}/{total_batches_est if total_batches_est > 0 else '?'})"

            # Appeler le callback du GUI
            self.preview_callback(
                data_to_send,
                header_to_send,
                stack_name,
                img_count,
                total_imgs_est,
                current_batch,
                total_batches_est
            )
            # logger.debug(f"DEBUG: Preview updated with Incremental Drizzle data (Shape: {data_to_send.shape})") # Optionnel

        except AttributeError:
             # Cas où cumulative_drizzle_data ou current_stack_header pourrait être None entre-temps
             logger.debug("Warning: Attribut manquant pour l'aperçu Drizzle incrémental.")
        except Exception as e:
            logger.debug(f"Error in _update_preview_incremental_drizzle: {e}")
            traceback.print_exc(limit=2)


    def _update_preview_master(self):
        """Update preview when using incremental reprojection."""
        if (
            self.preview_callback is None
            or self.master_sum is None
            or self.master_coverage is None
        ):
            return

        try:
            avg = self.master_sum / np.maximum(self.master_coverage, 1e-9)[..., None]
            avg = np.nan_to_num(avg, nan=0.0, posinf=0.0, neginf=0.0)
            mn, mx = np.nanmin(avg), np.nanmax(avg)
            if np.isfinite(mn) and np.isfinite(mx) and mx > mn:
                norm = (avg - mn) / (mx - mn)
            else:
                norm = np.zeros_like(avg, dtype=np.float32)
            self.current_stack_data = np.clip(norm, 0.0, 1.0).astype(np.float32)
            self.current_stack_header = self.current_stack_header or fits.Header()
            self._update_preview()
        except Exception as e:
            logger.debug(f"Error in _update_preview_master: {e}")



#########################################################################################################################################################




    def _create_drizzle_output_wcs(self, ref_wcs, ref_shape_2d, scale_factor):
        """
        Crée le WCS et la shape (H,W) pour l'image Drizzle de sortie.
        Inspiré de full_drizzle.py corrigé pour conserver le même centre ciel.

        Args
        ----
        ref_wcs : astropy.wcs.WCS
            WCS de référence (doit être céleste et avoir pixel_shape).
        ref_shape_2d : tuple(int, int)
            (H, W) de l'image de référence.
        scale_factor : float
            Facteur d'échantillonnage Drizzle (>1 = sur-échantillonner).

        Returns
        -------
        (output_wcs, output_shape_hw)  où output_shape_hw = (H, W)
        """
        # ------------------ 0. Vérifications ------------------
        if not ref_wcs or not ref_wcs.is_celestial:
            raise ValueError("Référence WCS invalide ou non céleste pour Drizzle.")
        if ref_wcs.pixel_shape is None:
            raise ValueError("Référence WCS n'a pas de pixel_shape défini.")
        if len(ref_shape_2d) != 2:
            raise ValueError(f"Référence shape 2D (H,W) attendu, reçu {ref_shape_2d}")

        if self.fixed_output_wcs is not None and self.fixed_output_shape is not None:
            return self.fixed_output_wcs, self.fixed_output_shape

        # ------------------ 1. Dimensions de sortie ------------------
        h_in, w_in = ref_shape_2d
        out_h = int(round(h_in * scale_factor))
        out_w = int(round(w_in * scale_factor))
        out_h = max(1, out_h)
        out_w = max(1, out_w)
        out_shape_hw = (out_h, out_w)

        logger.debug(f"[DrizzleWCS] Scale={scale_factor}  -->  shape in={ref_shape_2d}  ->  out={out_shape_hw}")

        # ------------------ 2. Construction d'un WCS sans rotation ------------------
        out_wcs = WCS(naxis=2)
        out_wcs.wcs.crval = list(ref_wcs.wcs.crval)
        out_wcs.wcs.crpix = (np.asarray(ref_wcs.wcs.crpix, dtype=float) * scale_factor).tolist()

        ref_scale_arcsec = self.reference_pixel_scale_arcsec
        if ref_scale_arcsec is None:
            try:
                ref_scale_deg = np.mean(np.abs(proj_plane_pixel_scales(ref_wcs)))
                ref_scale_arcsec = ref_scale_deg * 3600.0
            except Exception:
                ref_scale_arcsec = 1.0

        final_scale_deg = (ref_scale_arcsec / scale_factor) / 3600.0
        out_wcs.wcs.cd = np.array([[-final_scale_deg, 0.0], [0.0, final_scale_deg]])
        out_wcs.wcs.ctype = ["RA---TAN", "DEC--TAN"]
        out_wcs.pixel_shape = (out_w, out_h)
        try:
            out_wcs._naxis1 = out_w
            out_wcs._naxis2 = out_h
        except AttributeError:
            pass

        self.fixed_output_wcs = out_wcs
        self.fixed_output_shape = out_shape_hw
        logger.debug(f"[DrizzleWCS] Output WCS OK  (shape={out_shape_hw})")
        return out_wcs, out_shape_hw





###########################################################################################################################################################




    def _calculate_final_mosaic_grid(self, all_input_wcs_list, all_input_headers_list=None):
        """Calcule un WCS de sortie portrait fixe 1080x1920 sans rotation."""
        num_wcs = len(all_input_wcs_list)
        logger.debug(
            f"DEBUG (Backend _calculate_final_mosaic_grid - Portrait Frame): Appel avec {num_wcs} WCS."
        )
        self.update_progress(
            f"📐 Calcul de la grille de sortie portrait ({num_wcs} WCS)..."
        )
        if num_wcs == 0:
            return None, None

        all_sky_corners_list = []
        for i, wcs_in in enumerate(all_input_wcs_list):
            if wcs_in is None or not wcs_in.is_celestial:
                continue
            if (
                wcs_in.pixel_shape is None
                and all_input_headers_list
                and i < len(all_input_headers_list)
            ):
                hdr = all_input_headers_list[i]
                n1 = hdr.get("NAXIS1")
                n2 = hdr.get("NAXIS2")
                if n1 and n2:
                    wcs_in.pixel_shape = (int(n1), int(n2))
            if wcs_in.pixel_shape is None:
                continue
            nx, ny = wcs_in.pixel_shape
            pixel_corners = np.array(
                [[0, 0], [nx - 1, 0], [nx - 1, ny - 1], [0, ny - 1]], dtype=np.float64
            )
            sky_corners = wcs_in.pixel_to_world(pixel_corners[:, 0], pixel_corners[:, 1])
            all_sky_corners_list.append(sky_corners)

        if not all_sky_corners_list:
            return None, None

        all_corners_flat_skycoord = skycoord_concatenate(all_sky_corners_list)

        median_ra = np.median(all_corners_flat_skycoord.ra.wrap_at(180 * u.deg).deg)
        median_dec = np.median(all_corners_flat_skycoord.dec.deg)
        tangent_point_sky = SkyCoord(ra=median_ra * u.deg, dec=median_dec * u.deg, frame="icrs")
        tangent_plane_points = self._project_to_tangent_plane(all_corners_flat_skycoord, tangent_point_sky)

        min_x_arcsec = np.min(tangent_plane_points[:, 0])
        max_x_arcsec = np.max(tangent_plane_points[:, 0])
        min_y_arcsec = np.min(tangent_plane_points[:, 1])
        max_y_arcsec = np.max(tangent_plane_points[:, 1])

        content_width_arcsec = max_x_arcsec - min_x_arcsec
        content_height_arcsec = max_y_arcsec - min_y_arcsec

        if content_width_arcsec <= 1e-6 or content_height_arcsec <= 1e-6:
            logger.warning(
                "L'étendue angulaire du contenu est nulle ou négative. Impossible de calculer l'échelle."
            )
            return None, None

        target_shape_hw = (1920, 1080)
        target_height_px, target_width_px = target_shape_hw
        scale_x_arcsec_per_px = content_width_arcsec / target_width_px
        scale_y_arcsec_per_px = content_height_arcsec / target_height_px
        final_pixel_scale_arcsec = max(scale_x_arcsec_per_px, scale_y_arcsec_per_px)

        if final_pixel_scale_arcsec <= 1e-9:
            return None, None

        final_pixel_scale_deg = final_pixel_scale_arcsec / 3600.0

        output_wcs = WCS(naxis=2)
        output_wcs.wcs.crval = [tangent_point_sky.ra.deg, tangent_point_sky.dec.deg]
        output_wcs.wcs.crpix = [target_width_px / 2.0 + 0.5, target_height_px / 2.0 + 0.5]
        output_wcs.wcs.cdelt = np.array([-final_pixel_scale_deg, final_pixel_scale_deg])
        output_wcs.wcs.ctype = ["RA---TAN", "DEC--TAN"]
        output_wcs.pixel_shape = (target_width_px, target_height_px)

        logger.debug(
            f"DEBUG (Backend Grid Calc): Grille personnalisée {target_width_px}x{target_height_px} créée. Échelle: {final_pixel_scale_arcsec:.3f} arcsec/pix."
        )
        return output_wcs, target_shape_hw
###########################################################################################################################################################

    def _prepare_global_reprojection_grid(self):
        """Scan all FITS once, compute global WCS & shape."""
        wcs_list = []
        for fpath in self.all_input_filepaths:
            try:
                hdr = fits.getheader(fpath, memmap=False)
                wcs_obj = WCS(hdr, naxis=2)
                if wcs_obj.is_celestial and wcs_obj.pixel_shape is not None:
                    wcs_list.append(wcs_obj)
            except Exception as e:
                self.update_progress(
                    f"⚠️ [Pre‑scan] bad WCS in {os.path.basename(fpath)}: {e}", "WARN"
                )

<<<<<<< HEAD
        if not wcs_list:
            if self.reference_wcs_object and self.reference_wcs_object.pixel_shape:
                self.update_progress("No valid WCS found – using fallback", "WARN")
                wcs_list.append(self.reference_wcs_object)
            else:
                self.update_progress("Reference WCS not yet available", "WARN")
                hdr0 = fits.getheader(self.all_input_filepaths[0], memmap=False)
                dummy = WCS(naxis=2)
                dummy.wcs.ctype = ["RA---TAN", "DEC--TAN"]
                dummy.wcs.crval = [float(hdr0.get("OBJCTRA", 0)), float(hdr0.get("OBJCTDEC", 0))]
                dummy.wcs.crpix = [hdr0.get("NAXIS1", 1024) / 2, hdr0.get("NAXIS2", 1024) / 2]
                dummy.wcs.cdelt = [-1 / 3600, 1 / 3600]
                dummy.pixel_shape = (
                    hdr0.get("NAXIS1", 1024),
                    hdr0.get("NAXIS2", 1024),
                )
                wcs_list.append(dummy)
                self.update_progress("No valid WCS found – using fallback", "WARN")
                self.update_progress("Global WCS grid initialised from fallback", "WARN")

        if len(wcs_list) == 1:
            ref_wcs = wcs_list[0]
            ref_shape = ref_wcs.pixel_shape
        else:
            ref_wcs, ref_shape = self._calculate_final_mosaic_grid(wcs_list)
            if ref_wcs is None:
                self.update_progress("Global WCS grid failed – abort.", "ERROR")
                return False
=======
        ref_wcs, ref_shape = self._calculate_final_mosaic_grid(wcs_list)
        if ref_wcs is None:
            raise RuntimeError("Global WCS grid failed – abort.")
>>>>>>> 3c5a975b

        self.reference_wcs_object = ref_wcs
        self.reference_shape = ref_shape
        self.reference_header_for_wcs = ref_wcs.to_header()
        self.reproject_between_batches = True

        crval = ", ".join(f"{x:.5f}" for x in ref_wcs.wcs.crval)
        self.update_progress(
            f"🗺️ Global grid ready – centre={crval}, shape={ref_shape}", "INFO"
        )
<<<<<<< HEAD
        return True
=======
>>>>>>> 3c5a975b


    def _recalculate_total_batches(self):
        """Estimates the total number of batches based on files_in_queue."""
        if self.batch_size > 0: self.total_batches_estimated = math.ceil(self.files_in_queue / self.batch_size)
        else: self.update_progress(f"⚠️ Taille de lot invalide ({self.batch_size}), impossible d'estimer le nombre total de lots."); self.total_batches_estimated = 0




################################################################################################################################################





    def _calculate_quality_metrics(self, image_data):
        """Calculates SNR and Star Count, WITH ADDED LOGGING.""" # Docstring updated
        scores = {'snr': 0.0, 'stars': 0.0}
        # --- Added: Get filename for logging ---
        # We need the filename here. Since it's not passed directly, we'll have to
        # rely on it being logged just before this function is called in _process_file.
        # This isn't ideal, but avoids major refactoring for diagnostics.
        # The log message in _process_file before calling this will provide context.
        # --- End Added ---

        if image_data is None: return scores # Should not happen if called correctly

        # --- Calculate SNR ---
        snr = 0.0
        try:
            if image_data.ndim == 3 and image_data.shape[2] == 3:
                # Use luminance for SNR calculation
                data_for_snr = 0.299 * image_data[..., 0] + 0.587 * image_data[..., 1] + 0.114 * image_data[..., 2]
            elif image_data.ndim == 2:
                data_for_snr = image_data
            else:
                # self.update_progress(f"⚠️ Format non supporté pour SNR (fichier ?)") # Logged before
                raise ValueError("Unsupported image format for SNR")

            finite_data = data_for_snr[np.isfinite(data_for_snr)]
            if finite_data.size < 50: # Need enough pixels
                 # self.update_progress(f"⚠️ Pas assez de pixels finis pour SNR (fichier ?)") # Logged before
                 raise ValueError("Not enough finite pixels for SNR")

            signal = np.median(finite_data)
            mad = np.median(np.abs(finite_data - signal)) # Median Absolute Deviation
            noise_std = max(mad * 1.4826, 1e-9) # Approx std dev from MAD, avoid zero
            snr = signal / noise_std
            scores['snr'] = np.clip(snr, 0.0, 1000.0) # Clip SNR to a reasonable range

        except Exception as e:
             # Error message will be logged before returning from _process_file
             # self.update_progress(f"⚠️ Erreur calcul SNR (fichier ?): {e}")
             scores['snr'] = 0.0

      
        # --- Calculate Star Count ---
        num_stars = 0
        try:
            transform, (source_list, _target_list) = aa.find_transform(image_data, image_data)
            num_stars = len(source_list)
            max_stars_for_score = 200.0
            scores['stars'] = np.clip(num_stars / max_stars_for_score, 0.0, 1.0)

        except (aa.MaxIterError, ValueError) as star_err: # Handles specific astroalign errors
            self.update_progress(f"      Quality Scores -> Warning: Failed finding stars ({type(star_err).__name__}). Stars score set to 0.")
            scores = {'snr': scores.get('snr', 0.0), 'stars': 0.0} # Explicitly set scores
            return scores # Return immediately

        except Exception as e: # Handles any other unexpected error
            self.update_progress(f"      Quality Scores -> Error calculating stars: {e}. Stars score set to 0.")
            scores = {'snr': scores.get('snr', 0.0), 'stars': 0.0} # Explicitly set scores
            return scores # Return immediately

        # --- This section is ONLY reached if the 'try' block succeeds ---
        self.update_progress(f"      Quality Scores -> SNR: {scores['snr']:.2f}, Stars: {scores['stars']:.3f} ({num_stars} raw)")
        return scores # Return the successfully calculated scores



##################################################################################################################


    def set_progress_callback(self, callback):
        """Définit la fonction de rappel pour les mises à jour de progression."""
        # logger.debug("DEBUG QM: Appel de set_progress_callback.") # Optionnel
        self.progress_callback = callback
        # Passer le callback à l'aligneur astroalign s'il existe
        if hasattr(self, 'aligner') and self.aligner is not None and hasattr(self.aligner, 'set_progress_callback') and callable(callback):
            try:
                # logger.debug("DEBUG QM: Tentative de configuration callback sur aligner (astroalign)...")
                self.aligner.set_progress_callback(callback)
                # logger.debug("DEBUG QM: Callback aligner (astroalign) configuré.")
            except Exception as e_align_cb: 
                logger.debug(f"Warning QM: Could not set progress callback on aligner (astroalign): {e_align_cb}")
        # Passer le callback à l'aligneur local s'il existe
        if hasattr(self, 'local_aligner_instance') and self.local_aligner_instance is not None and \
           hasattr(self.local_aligner_instance, 'set_progress_callback') and callable(callback):
            try:
                # logger.debug("DEBUG QM: Tentative de configuration callback sur local_aligner_instance...")
                self.local_aligner_instance.set_progress_callback(callback)
                # logger.debug("DEBUG QM: Callback local_aligner_instance configuré.")
            except Exception as e_local_cb:
                logger.debug(f"Warning QM: Could not set progress callback on local_aligner_instance: {e_local_cb}")

################################################################################################################################################




    def set_preview_callback(self, callback):
        """Définit la fonction de rappel pour les mises à jour de l'aperçu."""
        logger.debug("DEBUG QM: Appel de set_preview_callback (VERSION ULTRA PROPRE).") 
        self.preview_callback = callback
        
################################################################################################################################################







    def _worker(self):
        """
        Thread principal pour le traitement des images.
        """
        logger.debug("\n" + "=" * 10 + f" DEBUG QM [_worker V_NoDerotation]: Initialisation du worker " + "=" * 10)
        self.processing_active = True
        self.processing_error = None
        # start_time_session = time.monotonic() # Décommenter si besoin
        self._eta_start_time = time.monotonic()

        reference_image_data_for_global_alignment = None
        reference_header_for_global_alignment = None
        mosaic_ref_panel_image_data = None # Utilisé seulement si local_fast_fallback
        mosaic_ref_panel_header = None     # Utilisé seulement si local_fast_fallback

        current_batch_items_with_masks_for_stack_batch = []
        self.intermediate_drizzle_batch_files = []
        solved_items_for_final_reprojection = []
        all_aligned_files_with_info_for_mosaic = []

        # --- 0.B Détermination du mode d'opération (basé sur self.xxx settés par start_processing) ---
        use_local_aligner_for_this_mosaic_run = (
            self.is_mosaic_run and
            self.mosaic_alignment_mode in ["local_fast_fallback", "local_fast_only"] and
            _LOCAL_ALIGNER_AVAILABLE and
            self.local_aligner_instance is not None
        )
        use_wcs_fallback_if_local_fails = ( # Utilisé seulement si use_local_aligner_for_this_mosaic_run est True
            use_local_aligner_for_this_mosaic_run and
            self.mosaic_alignment_mode == "local_fast_fallback"
        )
        use_astrometry_per_panel_mosaic = (
            self.is_mosaic_run and
            self.mosaic_alignment_mode == "astrometry_per_panel"
        )

        logger.debug(f"DEBUG QM [_worker V_NoDerotation]: Configuration de la session:")
        logger.debug(f"  - is_mosaic_run: {self.is_mosaic_run}")
        if self.is_mosaic_run:
            logger.debug(f"    - mosaic_alignment_mode: '{self.mosaic_alignment_mode}'")
            logger.debug(f"    - -> Utilisation Aligneur Local (FastAligner): {use_local_aligner_for_this_mosaic_run}")
            if use_local_aligner_for_this_mosaic_run:
                logger.debug(f"      - Fallback WCS si FastAligner échoue: {use_wcs_fallback_if_local_fails}")
            logger.debug(f"    - -> Utilisation Astrometry par Panneau: {use_astrometry_per_panel_mosaic}") # Crucial
        logger.debug(f"  - drizzle_active_session (pour stacking standard non-mosaïque): {self.drizzle_active_session}")
        if self.drizzle_active_session and not self.is_mosaic_run:
            logger.debug(f"    - drizzle_mode (standard): '{self.drizzle_mode}'")

        path_of_processed_ref_panel_basename = None # Pour skipper le panneau d'ancre si local_fast_fallback
        
        # Récupérer les paramètres Drizzle spécifiques à la mosaïque depuis mosaic_settings_dict
        mosaic_drizzle_kernel_effective = str(self.mosaic_settings_dict.get('kernel', "square"))
        mosaic_drizzle_pixfrac_effective = float(self.mosaic_settings_dict.get('pixfrac', 1.0))
        mosaic_drizzle_fillval_effective = str(self.mosaic_settings_dict.get('fillval', "0.0"))
        mosaic_drizzle_wht_threshold_effective = float(self.mosaic_settings_dict.get('wht_threshold', 0.01))

        # Les paramètres globaux de Drizzle (self.drizzle_kernel, self.drizzle_pixfrac, etc.)
        # sont déjà configurés par start_processing.
        # Ici, nous les *surchargons* avec les valeurs spécifiques à la mosaïque si le mode mosaïque est actif.
        if self.is_mosaic_run:
            self.drizzle_kernel = mosaic_drizzle_kernel_effective
            self.drizzle_pixfrac = mosaic_drizzle_pixfrac_effective
            self.drizzle_fillval = mosaic_drizzle_fillval_effective # <-- Assurez-vous que cet attribut existe sur self
            self.drizzle_wht_threshold = mosaic_drizzle_wht_threshold_effective # <-- Assurez-vous que cet attribut existe sur self

            logger.debug(f"DEBUG QM [_worker]: Mode Mosaïque ACTIF. Surcharge des paramètres Drizzle globaux:")
            logger.debug(f"  -> self.drizzle_kernel mis à '{self.drizzle_kernel}' (depuis mosaic_settings)")
            logger.debug(f"  -> self.drizzle_pixfrac mis à '{self.drizzle_pixfrac}' (depuis mosaic_settings)")
            logger.debug(f"  -> self.drizzle_fillval mis à '{self.drizzle_fillval}' (depuis mosaic_settings)")
            logger.debug(f"  -> self.drizzle_wht_threshold mis à '{self.drizzle_wht_threshold}' (depuis mosaic_settings)")
        else:
            # S'assurer que les attributs spécifiques à la mosaïque (qui ne sont pas self.drizzle_*)
            # ont une valeur par défaut, même si le mode mosaïque n'est pas actif.
            # Cela évite des erreurs si on les lit par erreur dans d'autres branches de code.
            # (Si vos attributs `mosaic_drizzle_kernel` etc. ne sont pas déjà initialisés dans `__init__`,
            # il faudrait les initialiser ici. Actuellement, ils le sont via `start_processing` ou `initialize`
            # donc ce bloc 'else' est pour la clarté mais pas strictement nécessaire ici si le flux est correct.)
            pass # Les attributs self.mosaic_drizzle_xyz sont déjà settés par start_processing et ne sont pas lus ici.
        

        try:

            # =====================================================================================
            # === SECTION 1: PRÉPARATION DE L'IMAGE DE RÉFÉRENCE ET DU/DES WCS DE RÉFÉRENCE ===
            # =====================================================================================
        
            self.update_progress("⭐ Préparation image(s) de référence...")
            
            # --- Détermination du dossier et des fichiers pour la référence ---
            files_for_ref_scan = [] 
            folder_for_ref_scan = None
            if self.current_folder and os.path.isdir(self.current_folder):
                files_for_ref_scan = sorted([f for f in os.listdir(self.current_folder) if f.lower().endswith((".fit", ".fits"))])
                if files_for_ref_scan: folder_for_ref_scan = self.current_folder
            
            if not files_for_ref_scan and hasattr(self, 'additional_folders') and self.additional_folders:
                first_additional = self.additional_folders[0]
                if os.path.isdir(first_additional):
                    files_for_ref_scan_add = sorted([f for f in os.listdir(first_additional) if f.lower().endswith((".fit", ".fits"))])
                    if files_for_ref_scan_add: 
                        files_for_ref_scan = files_for_ref_scan_add
                        folder_for_ref_scan = first_additional
                        logger.debug(f"DEBUG QM [_worker]: Dossier initial vide/invalide, utilisation du premier dossier additionnel '{os.path.basename(folder_for_ref_scan)}' pour la référence.")
            
            if not files_for_ref_scan or not folder_for_ref_scan: 
                raise RuntimeError("Aucun fichier FITS trouvé dans les dossiers d'entrée initiaux pour déterminer la référence.")
            # --- Fin logique dossier/fichiers référence ---

            # Configuration de self.aligner pour _get_reference_image
            self.aligner.correct_hot_pixels = self.correct_hot_pixels 
            self.aligner.hot_pixel_threshold = self.hot_pixel_threshold
            self.aligner.neighborhood_size = self.neighborhood_size
            self.aligner.bayer_pattern = self.bayer_pattern
            # self.aligner.reference_image_path est déjà setté dans start_processing

            logger.debug(f"DEBUG QM [_worker]: Appel à self.aligner._get_reference_image avec dossier '{os.path.basename(folder_for_ref_scan)}' pour la référence de base/globale...")
            # _get_reference_image DOIT s'assurer que s'il ajoute _SOURCE_PATH à son header interne
            # avant de sauvegarder reference_image.fit, il utilise os.path.basename().
            # C'est la source de l'erreur "keyword too long".
            reference_image_data_for_global_alignment, reference_header_for_global_alignment = self.aligner._get_reference_image(
                folder_for_ref_scan, 
                files_for_ref_scan,
                self.output_folder  
            )
            if reference_image_data_for_global_alignment is None or reference_header_for_global_alignment is None:
                raise RuntimeError("Échec critique obtention image/header de référence de base (globale/premier panneau).")

            # Préparation du header qui sera utilisé pour le WCS de référence global
            self.reference_header_for_wcs = reference_header_for_global_alignment.copy() 
            
            # La clé '_SOURCE_PATH' dans reference_header_for_global_alignment vient de
            # la logique interne de _get_reference_image. Si cette clé contient un chemin complet,
            # nous devons extraire le nom de base pour nos propres besoins.
            # Le fichier reference_image.fit lui-même (s'il contient _SOURCE_PATH) doit avoir été sauvegardé
            # par _get_reference_image en utilisant déjà un nom de base pour ce mot-clé.
            original_source_path_from_ref_fits = reference_header_for_global_alignment.get('_SOURCE_PATH')

            if original_source_path_from_ref_fits:
                source_basename_for_wcs_ref = os.path.basename(str(original_source_path_from_ref_fits))
                # Utiliser une clé claire pour indiquer que c'est le nom de base du fichier de référence
                self.reference_header_for_wcs['REF_FNAME'] = (source_basename_for_wcs_ref, "Basename of the source file for global WCS reference")
                
                # Pour la logique de mosaïque locale, path_of_processed_ref_panel_basename
                # doit aussi être juste le nom de base.
                if use_local_aligner_for_this_mosaic_run: 
                    path_of_processed_ref_panel_basename = source_basename_for_wcs_ref
                    logger.debug(f"DEBUG QM [_worker]: Panneau d'ancre identifié par basename: {path_of_processed_ref_panel_basename}")
            else:
                # Si _SOURCE_PATH n'est pas dans le header de reference_image.fit, on ne peut pas le définir
                # Cela pourrait arriver si _get_reference_image ne l'ajoute pas.
                logger.debug("WARN QM [_worker]: Mot-clé '_SOURCE_PATH' non trouvé dans le header de l'image de référence globale.")
                if use_local_aligner_for_this_mosaic_run:
                     path_of_processed_ref_panel_basename = "unknown_reference_panel.fits" # Fallback

            ref_temp_processing_dir = os.path.join(self.output_folder, "temp_processing")
            reference_image_path_for_solver = os.path.join(ref_temp_processing_dir, "reference_image.fit")
            
            # À ce stade, reference_image.fit doit exister, sinon l'erreur que tu as eue se produira.
            if not os.path.exists(reference_image_path_for_solver):
                # Cette erreur devrait être prévenue si _get_reference_image fonctionne correctement
                # ET si la correction pour _SOURCE_PATH trop long est appliquée DANS _get_reference_image.
                raise RuntimeError(f"CRITICAL: Fichier de référence '{reference_image_path_for_solver}' non trouvé après appel à _get_reference_image. Vérifier la logique de sauvegarde dans SeestarAligner._get_reference_image pour les headers longs.")

            logger.debug(f"DEBUG QM [_worker]: Image de référence de base (pour shape et solving) prête: {reference_image_path_for_solver}")



            # --- 1.A Plate-solving de la référence ---
            if self.drizzle_active_session or self.is_mosaic_run or self.reproject_between_batches:
                self.update_progress(
                    "DEBUG WORKER: Section 1.A - Plate-solving de la référence..."
                )
            else:
                logger.debug(
                    "DEBUG QM [_worker]: Plate-solving de la référence ignoré (mode Stacking Classique sans reprojection)."
                )
            self.reference_wcs_object = None
            temp_wcs_ancre = None  # Spécifique pour la logique mosaïque locale

            logger.debug(f"!!!! DEBUG _WORKER AVANT CRÉATION DICT SOLVEUR ANCRE !!!!")
            logger.debug(f"    self.is_mosaic_run = {self.is_mosaic_run}")
            logger.debug(f"    self.local_solver_preference = '{getattr(self, 'local_solver_preference', 'NON_DÉFINI')}'")
            logger.debug(f"    self.astap_search_radius = {getattr(self, 'astap_search_radius', 'NON_DÉFINI')}")
            logger.debug(f"    self.reference_pixel_scale_arcsec = {self.reference_pixel_scale_arcsec}")

            solver_settings_for_ref_anchor = {
                'local_solver_preference': self.local_solver_preference,
                'api_key': self.api_key,
                'astap_path': self.astap_path,
                'astap_data_dir': self.astap_data_dir,
                'astap_search_radius': self.astap_search_radius,
                'astap_downsample': self.astap_downsample,
                'astap_sensitivity': self.astap_sensitivity,
                'local_ansvr_path': self.local_ansvr_path,
                'scale_est_arcsec_per_pix': self.reference_pixel_scale_arcsec, # Peut être None au premier passage
                'scale_tolerance_percent': 20,
                'ansvr_timeout_sec': getattr(self, 'ansvr_timeout_sec', 120),
                'astap_timeout_sec': getattr(self, 'astap_timeout_sec', 120),
                'astrometry_net_timeout_sec': getattr(self, 'astrometry_net_timeout_sec', 300)
            }
            # (Vos logs pour le contenu de solver_settings_for_ref_anchor peuvent rester ici)
            logger.debug(f"DEBUG QM (_worker): Contenu de solver_settings_for_ref_anchor:") 
            for key_s, val_s in solver_settings_for_ref_anchor.items():               
                if key_s == 'api_key': logger.debug(f"    '{key_s}': '{'Présente' if val_s else 'Absente'}'")
                else: logger.debug(f"    '{key_s}': '{val_s}'")

            logger.debug(f"!!!! DEBUG _worker AVANT BLOC IF/ELIF POUR SOLVING ANCRE (SECTION 1.A) !!!! self.is_mosaic_run = {self.is_mosaic_run}")

            # --- CAS 1: Mosaïque Locale (FastAligner avec ou sans fallback WCS) ---
            if use_local_aligner_for_this_mosaic_run: # Flag défini au tout début de _worker
                self.update_progress("⭐ Mosaïque Locale: Traitement du panneau de référence (ancrage)...")
                mosaic_ref_panel_image_data = reference_image_data_for_global_alignment 
                mosaic_ref_panel_header = self.reference_header_for_wcs.copy()
                
                if reference_header_for_global_alignment.get('_SOURCE_PATH'):
                    # path_of_processed_ref_panel_basename est déjà défini plus haut
                    mosaic_ref_panel_header['_PANREF_FN'] = (path_of_processed_ref_panel_basename, "Base name of this mosaic ref panel source")

                if self.astrometry_solver and os.path.exists(reference_image_path_for_solver):
                    self.update_progress("   -> Mosaïque Locale: Tentative résolution astrométrique ancre via self.astrometry_solver.solve...")
                    temp_wcs_ancre = self.astrometry_solver.solve(
                        reference_image_path_for_solver,
                        mosaic_ref_panel_header, 
                        settings=solver_settings_for_ref_anchor,
                        update_header_with_solution=True
                    )
                    if temp_wcs_ancre: self.update_progress("   -> Mosaïque Locale: Astrometry (via solveur) ancre RÉUSSI.")
                    else: self.update_progress("   -> Mosaïque Locale: Astrometry (via solveur) ancre ÉCHOUÉ.")
                else:
                    self.update_progress("   -> Mosaïque Locale: AstrometrySolver non dispo ou fichier réf. manquant. Solving ancre impossible.", "ERROR")

                if temp_wcs_ancre is None: 
                    self.update_progress("   ⚠️ Échec de tous les solveurs pour panneau de référence. Tentative WCS approximatif (fallback)...")
                    _cwfh_func = None; from ..enhancement.drizzle_integration import _create_wcs_from_header as _cwfh; _cwfh_func = _cwfh
                    if _cwfh_func: temp_wcs_ancre = _cwfh_func(mosaic_ref_panel_header)
                    if temp_wcs_ancre and temp_wcs_ancre.is_celestial:
                         nx_hdr_a = mosaic_ref_panel_header.get('NAXIS1'); ny_hdr_a = mosaic_ref_panel_header.get('NAXIS2')
                         if nx_hdr_a and ny_hdr_a: temp_wcs_ancre.pixel_shape = (int(nx_hdr_a), int(ny_hdr_a))
                         elif hasattr(mosaic_ref_panel_image_data,'shape'): temp_wcs_ancre.pixel_shape=(mosaic_ref_panel_image_data.shape[1],mosaic_ref_panel_image_data.shape[0])
                
                if temp_wcs_ancre is None: raise RuntimeError("Mosaïque Locale: Échec critique obtention WCS pour panneau de référence.")
                self.reference_wcs_object = temp_wcs_ancre 
                
                if self.reference_wcs_object and hasattr(self.reference_wcs_object, 'pixel_scale_matrix'): # Mettre à jour l'échelle globale
                    try: self.reference_pixel_scale_arcsec = np.sqrt(np.abs(np.linalg.det(self.reference_wcs_object.pixel_scale_matrix))) * 3600.0
                    except: pass # Ignorer si erreur de calcul

                if self.reference_wcs_object: logger.debug(f"  DEBUG QM [_worker]: Infos WCS du Panneau d'Ancrage (self.reference_wcs_object): CRVAL={self.reference_wcs_object.wcs.crval if self.reference_wcs_object.wcs else 'N/A'} ...");
                
                mat_identite_ref_panel = np.array([[1.,0.,0.],[0.,1.,0.]], dtype=np.float32)
                valid_mask_ref_panel_pixels = np.ones(mosaic_ref_panel_image_data.shape[:2], dtype=bool)
                all_aligned_files_with_info_for_mosaic.append((mosaic_ref_panel_image_data.copy(), mosaic_ref_panel_header.copy(), self.reference_wcs_object, mat_identite_ref_panel, valid_mask_ref_panel_pixels))
                self.aligned_files_count += 1; self.processed_files_count += 1
                logger.debug(f"DEBUG QM [_worker]: Mosaïque Locale: Panneau de référence ajouté à all_aligned_files_with_info_for_mosaic.")

            # --- CAS 2: Mosaïque Astrometry.net par panneau, Drizzle Standard ou Reprojection entre lots ---
            elif self.drizzle_active_session or use_astrometry_per_panel_mosaic or self.reproject_between_batches:  # `use_astrometry_per_panel_mosaic` est True si mode mosaique="astrometry_per_panel"
                self.update_progress("DEBUG WORKER: Branche Drizzle Std / AstroMosaic / ReprojectBatches pour référence globale...")
                if self.astrometry_solver and os.path.exists(reference_image_path_for_solver):
                    self.update_progress("   -> Drizzle Std/AstroMosaic: Tentative résolution astrométrique réf. globale via self.astrometry_solver.solve...")
                    self.reference_wcs_object = self.astrometry_solver.solve(
                        reference_image_path_for_solver,
                        self.reference_header_for_wcs, 
                        settings=solver_settings_for_ref_anchor, # Utilise le même dict de settings que pour l'ancre
                        update_header_with_solution=True
                    )
                else:
                    self.update_progress("   -> Drizzle Std/AstroMosaic: AstrometrySolver non dispo ou fichier réf. manquant. Solving réf. globale impossible.", "ERROR")
                    self.reference_wcs_object = None
                
                if self.reference_wcs_object is None: # Si solving a échoué
                    self.update_progress("ERREUR WORKER: Échec plate-solving réf. principale (Drizzle Std / AstroMosaic). Tentative WCS approximatif...", "WARN")
                    # Fallback WCS approximatif pour Drizzle Standard / Mosaïque Astrometry.net per Panel
                    _cwfh_func_std_driz = None; from ..enhancement.drizzle_integration import _create_wcs_from_header as _cwfh_std; _cwfh_func_std_driz = _cwfh_std
                    if _cwfh_func_std_driz: self.reference_wcs_object = _cwfh_func_std_driz(self.reference_header_for_wcs)
                    if not (self.reference_wcs_object and self.reference_wcs_object.is_celestial):
                        raise RuntimeError("Échec critique obtention WCS pour Drizzle standard ou Mosaïque Astrometry (même après fallback).")
                    self.update_progress("   -> WCS approximatif pour réf. globale créé (pour Drizzle Std / AstroMosaic).", "INFO")

                # Si on a un WCS (résolu ou approximatif)
                self.update_progress("   -> Drizzle Std/AstroMosaic: WCS pour réf. globale obtenu (résolu ou approx).")
                if self.reference_wcs_object.pixel_shape is None:
                     nx_ref_hdr = self.reference_header_for_wcs.get('NAXIS1', reference_image_data_for_global_alignment.shape[1])
                     ny_ref_hdr = self.reference_header_for_wcs.get('NAXIS2', reference_image_data_for_global_alignment.shape[0])
                     self.reference_wcs_object.pixel_shape = (int(nx_ref_hdr), int(ny_ref_hdr))



                if hasattr(self.reference_wcs_object, 'pixel_scale_matrix'): # Mettre à jour l'échelle globale
                    try: self.reference_pixel_scale_arcsec = np.sqrt(np.abs(np.linalg.det(self.reference_wcs_object.pixel_scale_matrix))) * 3600.0
                    except: pass

                logger.debug(f"  DEBUG QM [_worker]: Infos WCS de Référence Globale: CRVAL={self.reference_wcs_object.wcs.crval if self.reference_wcs_object.wcs else 'N/A'} ...");
            
            logger.debug(f"!!!! DEBUG _worker APRÈS BLOC IF/ELIF POUR SOLVING ANCRE (SECTION 1.A) !!!! self.is_mosaic_run = {self.is_mosaic_run}")

            # --- Initialisation grille Drizzle Standard (si applicable pour un run NON-mosaïque) ---
            if self.drizzle_active_session and not self.is_mosaic_run: 
                self.update_progress("DEBUG WORKER: Initialisation grille de sortie pour Drizzle Standard...", "DEBUG_DETAIL")
                if self.reference_wcs_object and hasattr(reference_image_data_for_global_alignment, 'shape'):
                    ref_shape_for_drizzle_grid_hw = reference_image_data_for_global_alignment.shape[:2]
                    try:
                        self.drizzle_output_wcs, self.drizzle_output_shape_hw = self._create_drizzle_output_wcs(
                            self.reference_wcs_object,      
                            ref_shape_for_drizzle_grid_hw,  
                            self.drizzle_scale              
                        )
                        if self.drizzle_output_wcs is None or self.drizzle_output_shape_hw is None:
                            raise RuntimeError("Échec de _create_drizzle_output_wcs (retourne None) pour Drizzle Standard.")
                        logger.debug(f"DEBUG QM [_worker]: Grille de sortie Drizzle Standard initialisée: Shape={self.drizzle_output_shape_hw}")
                        self.update_progress(f"   Grille Drizzle Standard prête: {self.drizzle_output_shape_hw}", "INFO")
                    except Exception as e_grid_driz:
                        error_msg_grid = f"Échec critique création grille de sortie Drizzle Standard: {e_grid_driz}"
                        self.update_progress(error_msg_grid, "ERROR"); raise RuntimeError(error_msg_grid)
                else:
                    error_msg_ref_driz = "Référence WCS ou shape de l'image de référence globale manquante pour initialiser la grille Drizzle Standard."
                    self.update_progress(error_msg_ref_driz, "ERROR"); raise RuntimeError(error_msg_ref_driz)
            
            logger.debug(f"!!!! DEBUG _worker POST SECTION 1 (après init grille Drizzle si applicable) !!!! self.is_mosaic_run = {self.is_mosaic_run}")
            
            self.update_progress("DEBUG WORKER: Fin Section 1 (Préparation Référence).") # Message plus général
            self.update_progress("⭐ Référence(s) prête(s).", 5)
            self._recalculate_total_batches()

            self.update_progress("🔍 Pre-scan FITS headers…")
            ok_grid = self._prepare_global_reprojection_grid()
            if not ok_grid:
                self.update_progress("❌ Failed to initialise global WCS grid", "ERROR")
                self.stop_processing = True
                return

            self.update_progress(
                f"▶️ Démarrage boucle principale (En file: {self.files_in_queue} | Lots Estimés: {self.total_batches_estimated if self.total_batches_estimated > 0 else '?'})..."
            )

            # ============================================================
            # === SECTION 2 : BOUCLE PRINCIPALE DE TRAITEMENT DES IMAGES ===
            # ============================================================
            iteration_count = 0
            # self.update_progress("DEBUG WORKER: ENTRÉE IMMINENTE DANS LA BOUCLE while not self.stop_processing...") # Peut être un peu verbeux
            
            while not self.stop_processing:
                iteration_count += 1
                
                logger.debug(f"!!!! DEBUG _worker LOOP START iter {iteration_count}: self.is_mosaic_run = {self.is_mosaic_run}, "
                      f"self.mosaic_alignment_mode = '{self.mosaic_alignment_mode}', "
                      f"self.drizzle_active_session = {self.drizzle_active_session}, "
                      f"self.drizzle_mode = '{self.drizzle_mode}'")
                
                # Log existant (bon à garder)
                logger.debug(f"DEBUG QM [_worker V_LoopFocus - Loop Iter]: DÉBUT Itération #{iteration_count}. " 
                      f"Queue approx: {self.queue.qsize()}. "
                      f"Mosaic list AVANT GET: {len(all_aligned_files_with_info_for_mosaic)}")

                file_path = None 
                file_name_for_log = "FichierInconnu" 

                try:
                    file_path = self.queue.get(timeout=1.0) 
                    file_name_for_log = os.path.basename(file_path)
                    logger.debug(f"DEBUG QM [_worker V_LoopFocus / Boucle Principale]: Traitement fichier '{file_name_for_log}' depuis la queue.")

                    if path_of_processed_ref_panel_basename and file_name_for_log == path_of_processed_ref_panel_basename:
                        self.update_progress(f"   [WorkerLoop] Panneau d'ancre '{file_name_for_log}' déjà traité. Ignoré dans la boucle principale.")
                        logger.debug(f"DEBUG QM [_worker V_LoopFocus]: Panneau d'ancre '{file_name_for_log}' skippé car déjà traité (path_of_processed_ref_panel_basename='{path_of_processed_ref_panel_basename}').")
                        self.processed_files_count += 1 
                        self.queue.task_done()
                        continue 

                    item_result_tuple = None 

                    logger.debug(f"  DEBUG _worker (iter {iteration_count}): PRE-CALL _process_file pour '{file_name_for_log}'")
                    logger.debug(f"    - use_local_aligner_for_this_mosaic_run: {use_local_aligner_for_this_mosaic_run}")
                    logger.debug(f"    - use_astrometry_per_panel_mosaic: {use_astrometry_per_panel_mosaic}")
                    logger.debug(f"    - self.is_mosaic_run (juste avant if/elif): {self.is_mosaic_run}")

                    if use_local_aligner_for_this_mosaic_run: 
                        logger.debug(f"  DEBUG _worker (iter {iteration_count}): Entrée branche 'use_local_aligner_for_this_mosaic_run' pour _process_file.") # DEBUG
                        item_result_tuple = self._process_file(
                            file_path,
                            reference_image_data_for_global_alignment, 
                            solve_astrometry_for_this_file=False,      
                            fa_orb_features_config=self.fa_orb_features,
                            fa_min_abs_matches_config=self.fa_min_abs_matches,
                            fa_min_ransac_inliers_value_config=self.fa_min_ransac_raw,
                            fa_ransac_thresh_config=self.fa_ransac_thresh,
                            daofind_fwhm_config=self.fa_daofind_fwhm,
                            daofind_threshold_sigma_config=self.fa_daofind_thr_sig,
                            max_stars_to_describe_config=self.fa_max_stars_descr
                        )
                        
                        self.processed_files_count += 1 # Mis ici car _process_file est appelé
                        if item_result_tuple and isinstance(item_result_tuple, tuple) and len(item_result_tuple) == 6 and \
                           item_result_tuple[0] is not None and \
                           item_result_tuple[3] is not None and isinstance(item_result_tuple[3], WCS) and \
                           item_result_tuple[4] is not None: 
                            
                            panel_data, panel_header, _scores, panel_wcs, panel_matrix_m, panel_mask = item_result_tuple
                            all_aligned_files_with_info_for_mosaic.append(
                                (panel_data, panel_header, panel_wcs, panel_matrix_m, panel_mask)
                            )
                            self.aligned_files_count += 1
                            align_method_used_log = panel_header.get('_ALIGN_METHOD_LOG', ('Unknown',None))[0]
                            logger.debug(f"  DEBUG QM [_worker / Mosaïque Locale]: Panneau '{file_name_for_log}' traité ({align_method_used_log}) et ajouté à all_aligned_files_with_info_for_mosaic.")
                        else:
                            self.failed_align_count += 1
                            logger.debug(f"  DEBUG QM [_worker / Mosaïque Locale]: Échec traitement/alignement panneau '{file_name_for_log}'. _process_file a retourné: {item_result_tuple}")
                            if hasattr(self, '_move_to_unaligned'): self._move_to_unaligned(file_path)

                    elif use_astrometry_per_panel_mosaic: 
                        logger.debug(f"  DEBUG _worker (iter {iteration_count}): Entrée branche 'use_astrometry_per_panel_mosaic' pour _process_file.") # DEBUG
                        item_result_tuple = self._process_file(
                            file_path,
                            reference_image_data_for_global_alignment, # Passé mais pas utilisé pour l'alignement direct dans ce mode
                            solve_astrometry_for_this_file=True
                        )
                        self.processed_files_count += 1
                        if item_result_tuple and isinstance(item_result_tuple, tuple) and len(item_result_tuple) == 6 and \
                           item_result_tuple[0] is not None and \
                           item_result_tuple[3] is not None and isinstance(item_result_tuple[3], WCS):
                            
                            panel_data, panel_header, _scores, wcs_object_panel, M_returned, valid_mask_panel = item_result_tuple
                            M_to_store = M_returned if M_returned is not None else np.array([[1.,0.,0.],[0.,1.,0.]], dtype=np.float32)
                            all_aligned_files_with_info_for_mosaic.append(
                                (panel_data, panel_header, wcs_object_panel, M_to_store, valid_mask_panel)
                            )
                            self.aligned_files_count += 1
                            align_method_used_log = panel_header.get('_ALIGN_METHOD_LOG', ('Unknown',None))[0]
                            logger.debug(f"  DEBUG QM [_worker / Mosaïque AstroPanel]: Panneau '{file_name_for_log}' traité ({align_method_used_log}) et ajouté à all_aligned_files_with_info_for_mosaic.")
                        else:
                            self.failed_align_count += 1
                            logger.debug(f"  DEBUG QM [_worker / Mosaïque AstroPanel]: Échec traitement/alignement panneau '{file_name_for_log}'. _process_file a retourné: {item_result_tuple}")
                            if hasattr(self, '_move_to_unaligned'): self._move_to_unaligned(file_path)

                    else: # Stacking Classique ou Drizzle Standard (non-mosaïque)
                        logger.debug(f"  DEBUG _worker (iter {iteration_count}): Entrée branche 'Stacking Classique/Drizzle Standard' pour _process_file.") # DEBUG
                        item_result_tuple = self._process_file(
                            file_path,
                            reference_image_data_for_global_alignment,
                            solve_astrometry_for_this_file=self.reproject_between_batches
                        )
                        self.processed_files_count += 1 
                        if item_result_tuple and isinstance(item_result_tuple, tuple) and len(item_result_tuple) == 6 and \
                           item_result_tuple[0] is not None:

                            if self.reproject_between_batches:
                                self.aligned_files_count += 1
                                aligned_data, header_orig, scores_val, wcs_gen_val, matrix_M_val, valid_mask_val = item_result_tuple
                                classic_stack_item = (
                                    aligned_data,
                                    header_orig,
                                    scores_val,
                                    wcs_gen_val,
                                    valid_mask_val,
                                )
                                current_batch_items_with_masks_for_stack_batch.append(classic_stack_item)
                            else:
                                self.aligned_files_count += 1
                                aligned_data, header_orig, scores_val, wcs_gen_val, matrix_M_val, valid_mask_val = item_result_tuple

                                if self.drizzle_active_session:  # Drizzle Standard (non-mosaïque)
                                    logger.debug(f"    DEBUG _worker (iter {iteration_count}): Mode Drizzle Standard actif pour '{file_name_for_log}'.")
                                    temp_driz_file_path = self._save_drizzle_input_temp(aligned_data, header_orig)
                                    if temp_driz_file_path:
                                        current_batch_items_with_masks_for_stack_batch.append(temp_driz_file_path)
                                    else:
                                        self.failed_stack_count += 1
                                        logger.debug(f"    DEBUG _worker (iter {iteration_count}): Échec _save_drizzle_input_temp pour '{file_name_for_log}'.")
                                else:  # Stacking Classique (SUM/W)
                                    logger.debug(f"    DEBUG _worker (iter {iteration_count}): Mode Stacking Classique pour '{file_name_for_log}'.")
                                    classic_stack_item = (aligned_data, header_orig, scores_val, wcs_gen_val, valid_mask_val)
                                    current_batch_items_with_masks_for_stack_batch.append(classic_stack_item)
                        else:  # _process_file a échoué
                            self.failed_align_count += 1
                            logger.debug(f"  DEBUG QM [_worker / Classique-DrizStd]: Échec _process_file pour '{file_name_for_log}'. Retour: {item_result_tuple}")
                            if hasattr(self, '_move_to_unaligned'):
                                self._move_to_unaligned(file_path)
                        
                        # --- Gestion des lots pour Stacking Classique ou Drizzle Standard ---
                        if len(current_batch_items_with_masks_for_stack_batch) >= self.batch_size and self.batch_size > 0:
                            self.stacked_batches_count += 1
                            self._send_eta_update()
                            logger.debug(
                                f"  DEBUG _worker (iter {iteration_count}): Lot complet ({len(current_batch_items_with_masks_for_stack_batch)} images) pour Classique/DrizStd."
                            )
                            if self.drizzle_active_session:
                                if self.drizzle_mode == "Incremental":
                                    logger.debug(
                                        "    DEBUG _worker: Appel _process_incremental_drizzle_batch (mode Incremental)."
                                    )
                                    self._process_incremental_drizzle_batch(
                                        current_batch_items_with_masks_for_stack_batch,
                                        self.stacked_batches_count,
                                        self.total_batches_estimated,
                                    )
                                elif self.drizzle_mode == "Final":
                                    logger.debug(
                                        "    DEBUG _worker: Appel _process_and_save_drizzle_batch (mode Final)."
                                    )
                                    batch_sci_p, batch_wht_p_list = self._process_and_save_drizzle_batch(
                                        current_batch_items_with_masks_for_stack_batch,
                                        self.drizzle_output_wcs,
                                        self.drizzle_output_shape_hw,
                                        self.stacked_batches_count,
                                    )
                                    if batch_sci_p and batch_wht_p_list:
                                        self.intermediate_drizzle_batch_files.append(
                                            (batch_sci_p, batch_wht_p_list)
                                        )
                                    else:
                                        self.failed_stack_count += len(
                                            current_batch_items_with_masks_for_stack_batch
                                        )
                            else:  # Stacking Classique
                                logger.debug(
                                    f"    DEBUG _worker: Appel _process_completed_batch (mode Classique SUM/W)."
                                )

                                self._process_completed_batch(
                                    current_batch_items_with_masks_for_stack_batch,
                                    self.stacked_batches_count,
                                    self.total_batches_estimated,
                                    self.reference_wcs_object,  # reference WCS (argument obligatoire)
                                )

                            current_batch_items_with_masks_for_stack_batch = []  # Vider le lot

                    self.queue.task_done()
                except Empty:
                    # --- NOUVELLE LOGIQUE POUR GÉRER LES DOSSIERS ADDITIONNELS (DÉBUT) ---
                    logger.debug(f"DEBUG QM [_worker / EmptyExcept]: Queue vide. Vérification des dossiers additionnels.")
                    new_files_added_from_additional_folder = 0
                    folder_to_process_from_additional = None

                    # Protéger l'accès à self.additional_folders avec le Lock
                    with self.folders_lock:
                        if self.additional_folders: # Si des dossiers additionnels sont en attente
                            folder_to_process_from_additional = self.additional_folders.pop(0) # Prendre le premier et le retirer
                            logger.debug(f"DEBUG QM [_worker / EmptyExcept]: Dossier additionnel trouvé et retiré: '{os.path.basename(folder_to_process_from_additional)}'.")
                            # Mettre à jour le statut dans l'UI immédiatement (même si pas de fichiers à l'intérieur)
                            self.update_progress(f"🔍 Scan du dossier additionnel: {os.path.basename(folder_to_process_from_additional)}...", None)
                        else:
                            logger.debug(f"DEBUG QM [_worker / EmptyExcept]: self.additional_folders est vide (pas de dossiers additionnels en attente).")

                    if folder_to_process_from_additional:
                        # Mettre à jour self.current_folder pour que les logs d'erreurs éventuelles soient pertinents
                        self.current_folder = folder_to_process_from_additional
                        new_files_added_from_additional_folder = self._add_files_to_queue(folder_to_process_from_additional)
                        logger.debug(f"DEBUG QM [_worker / EmptyExcept]: {new_files_added_from_additional_folder} nouveaux fichiers ajoutés de '{os.path.basename(folder_to_process_from_additional)}'.")
                        
                        # Notifier le GUI que le nombre de dossiers additionnels a diminué
                        # (La mise à jour de l'affichage du nombre de dossiers dans l'UI via le callback)
                        self.update_progress(f"folder_count_update:{len(self.additional_folders)}")

                        if new_files_added_from_additional_folder > 0:
                            # Si de nouveaux fichiers ont été ajoutés, on continue la boucle
                            # et la queue sera traitée à la prochaine itération.
                            logger.debug(f"DEBUG QM [_worker / EmptyExcept]: Nouveaux fichiers détectés, continuer la boucle.")
                            continue # <-- CRUCIAL: Retourne au début de la boucle while pour traiter les nouveaux fichiers
                        else:
                            # Si le dossier additionnel était vide de FITS, on log l'info.
                            self.update_progress(f"   ℹ️ Dossier '{os.path.basename(folder_to_process_from_additional)}' ne contient aucun fichier FITS à traiter. Passons au suivant ou finalisons.")
                            logger.debug(f"DEBUG QM [_worker / EmptyExcept]: Dossier additionnel vide, pas de nouveaux fichiers à traiter.")
                            # Si le dossier additionnel ne contenait pas de fichiers FITS, la queue reste vide.
                            # On laisse la logique de fin de traitement prendre le relais à la prochaine itération.
                            # Pas de 'continue' ici, pour permettre l'évaluation de la condition finale de sortie.
                            pass 

                    # Si aucun dossier additionnel n'a été trouvé OU si le dossier trouvé était vide de FITS
                    # (et qu'on est arrivé ici sans 'continue' précédent)
                    if not self.additional_folders and self.queue.empty(): 
                        self.update_progress("INFO: Plus aucun fichier ni dossier supplémentaire. Fin de la boucle de traitement.", None)
                        logger.debug(f"DEBUG QM [_worker / EmptyExcept]: Condition de sortie (self.additional_folders et queue vides) remplie. BREAK.")
                        break # <-- CRUCIAL: Sortie normale de la boucle while
                    else:
                        # Si self.additional_folders n'est PAS vide (même après le pop d'un élément, d'autres ont pu être ajoutés à la volée),
                        # ou si la queue n'est pas vide (si _add_files_to_queue a réussi),
                        # alors on devrait continuer. Si on est ici, la queue est vide.
                        # Cela signifie que self.additional_folders doit avoir des éléments pour que la boucle continue.
                        # Sinon, c'est une boucle infinie si on arrive ici sans `break` ou `continue` et que la queue est vide.
                        # Un `time.sleep` est alors nécessaire pour éviter le CPU à 100%.
                        self.update_progress("INFO: File d'attente vide, en attente de nouveaux ...", None)
                        logger.debug(f"DEBUG QM [_worker / EmptyExcept]: Queue vide. self.additional_folders n'est PAS vide (il reste des dossiers à traiter), OU un 'continue' a été manqué. Sleep et revérification...")
                        time.sleep(0.5) # Attendre un peu avant de refaire un `get` (pour éviter boucle serrée)
                        continue # <-- CRUCIAL: Retourne au début de la boucle `while` pour re-tenter de prendre un item ou un autre dossier additionnel
                    # --- NOUVELLE LOGIQUE POUR GÉRER LES DOSSIERS ADDITIONNELS (FIN) ---

            # ==============================================================
            # === SECTION 3 : TRAITEMENT FINAL APRÈS LA BOUCLE PRINCIPALE ===
            # ==============================================================
            logger.debug(f"DEBUG QM [_worker V_DrizIncrTrue_Fix1 / FIN DE BOUCLE WHILE]:") # Version Log
            logger.debug(f"  >> self.stop_processing est: {self.stop_processing}")
            logger.debug(f"  >> Taille de all_aligned_files_with_info_for_mosaic IMMÉDIATEMENT APRÈS LA BOUCLE WHILE: {len(all_aligned_files_with_info_for_mosaic)}")
            if all_aligned_files_with_info_for_mosaic: 
                logger.debug(f"  >> Premier item (pour vérif type): {type(all_aligned_files_with_info_for_mosaic[0])}, len: {len(all_aligned_files_with_info_for_mosaic[0]) if isinstance(all_aligned_files_with_info_for_mosaic[0], tuple) else 'N/A'}")

            logger.debug(f"DEBUG QM [_worker V_DrizIncrTrue_Fix1]: Sortie de la boucle principale. Début de la phase de finalisation...")
            logger.debug(f"  ÉTAT FINAL AVANT BLOC if/elif/else de finalisation:")
            logger.debug(f"    - self.stop_processing: {self.stop_processing}")
            logger.debug(f"    - self.is_mosaic_run: {self.is_mosaic_run}")
            if self.is_mosaic_run: logger.debug(f"      - Mode align.: '{self.mosaic_alignment_mode}', Nb items mosaïque: {len(all_aligned_files_with_info_for_mosaic)}")
            logger.debug(f"    - self.drizzle_active_session (std): {self.drizzle_active_session}")
            if self.drizzle_active_session and not self.is_mosaic_run: logger.debug(f"      - Mode Drizzle (std): '{self.drizzle_mode}', Nb lots Drizzle interm.: {len(self.intermediate_drizzle_batch_files)}")
            logger.debug(f"    - self.images_in_cumulative_stack (classique/DrizIncrVRAI): {self.images_in_cumulative_stack}") 
            logger.debug(f"    - current_batch_items_with_masks_for_stack_batch (non traité si dernier lot partiel): {len(current_batch_items_with_masks_for_stack_batch)}")

            logger.debug("DEBUG QM [_worker V_DrizIncrTrue_Fix1]: *** JUSTE AVANT LE PREMIER 'if self.stop_processing:' ***")

            if self.stop_processing:
                logger.debug("DEBUG QM [_worker V_DrizIncrTrue_Fix1]: *** ENTRÉE DANS 'if self.stop_processing:' ***")
                self.update_progress("⛔ Traitement interrompu par l'utilisateur ou erreur.")
                if self.processing_error:
                    self.update_progress(f"   Cause: {self.processing_error}")
                
                # Logique de sauvegarde partielle
                if self.drizzle_active_session and self.drizzle_mode == "Incremental" and \
                   hasattr(self, 'incremental_drizzle_objects') and self.incremental_drizzle_objects and \
                   self.images_in_cumulative_stack > 0: # Vérifier si Drizzle Incr. VRAI a des données
                    self.update_progress("   Sauvegarde du stack Drizzle Incrémental VRAI partiel...")
                    self._save_final_stack(output_filename_suffix="_drizzle_incr_true_stopped", stopped_early=True)
                elif not self.is_mosaic_run and not self.drizzle_active_session and \
                     hasattr(self, 'cumulative_sum_memmap') and self.cumulative_sum_memmap is not None and \
                     self.images_in_cumulative_stack > 0: # Stacking Classique SUM/W
                    self.update_progress("   Sauvegarde du stack classique partiel (SUM/W)...")
                    self._save_final_stack(output_filename_suffix="_classic_stopped", stopped_early=True)
                else:
                    self.update_progress("   Aucun stack partiel significatif à sauvegarder.")

            # --- MODE MOSAÏQUE ---
            elif self.is_mosaic_run:
                logger.debug("DEBUG QM [_worker V_DrizIncrTrue_Fix1]: *** ENTRÉE DANS 'elif self.is_mosaic_run:' ***")
                # ... (logique mosaïque inchangée, elle appelle _finalize_mosaic_processing qui appelle _save_final_stack
                #      en passant drizzle_final_sci_data, donc c'est géré par la branche correspondante dans _save_final_stack)
                self.update_progress("🏁 Finalisation Mosaïque...")
                if not all_aligned_files_with_info_for_mosaic: 
                    self.update_progress("   ❌ Mosaïque: Aucun panneau aligné pour l'assemblage.", "ERROR")
                    self.processing_error = "Mosaïque: Aucun panneau aligné"; self.final_stacked_path = None
                else:
                    try:
                        self._finalize_mosaic_processing(all_aligned_files_with_info_for_mosaic)
                    except Exception as e_finalize_mosaic:
                        # ... (gestion erreur identique)
                        error_msg = f"Erreur CRITIQUE durant finalisation mosaïque: {e_finalize_mosaic}"
                        logger.debug(f"ERREUR QM [_worker V_DrizIncrTrue_Fix1]: {error_msg}"); traceback.print_exc(limit=3)
                        self.update_progress(f"   ❌ {error_msg}", "ERROR")
                        self.processing_error = error_msg; self.final_stacked_path = None
            
            # --- MODE DRIZZLE STANDARD (NON-MOSAÏQUE) ---
            elif self.drizzle_active_session: 
                logger.debug("DEBUG QM [_worker V_DrizIncrTrue_Fix1]: *** ENTRÉE DANS 'elif self.drizzle_active_session:' (NON-MOSAÏQUE) ***")
                logger.debug(f"DEBUG QM [_worker/Finalize DrizzleStd]: Mode Drizzle Standard: {self.drizzle_mode}")

                if current_batch_items_with_masks_for_stack_batch:
                    self.stacked_batches_count += 1
                    self._send_eta_update()
                    num_in_partial_batch = len(current_batch_items_with_masks_for_stack_batch)
                    progress_info_partial_log = f"(Lot PARTIEL {self.stacked_batches_count}/{self.total_batches_estimated if self.total_batches_estimated > 0 else '?'})"
                    
                    if self.drizzle_mode == "Final":
                        self.update_progress(f"💧 Traitement Drizzle (mode Final) du dernier lot partiel {progress_info_partial_log}...")
                        batch_sci_path, batch_wht_paths = self._process_and_save_drizzle_batch(
                            current_batch_items_with_masks_for_stack_batch, # Liste de CHEMINS
                            self.drizzle_output_wcs, self.drizzle_output_shape_hw, self.stacked_batches_count
                        )
                        if batch_sci_path and batch_wht_paths: 
                            self.intermediate_drizzle_batch_files.append((batch_sci_path, batch_wht_paths))
                        else: self.failed_stack_count += len(current_batch_items_with_masks_for_stack_batch)
                    
                    elif self.drizzle_mode == "Incremental": # VRAI Drizzle Incrémental
                        self.update_progress(f"💧 Traitement Drizzle Incr. VRAI du dernier lot partiel {progress_info_partial_log}...")
                        self._process_incremental_drizzle_batch( # Utilise la version V_True_Incremental_Driz
                            current_batch_items_with_masks_for_stack_batch, # Liste de CHEMINS
                            self.stacked_batches_count, self.total_batches_estimated
                        )
                    current_batch_items_with_masks_for_stack_batch = []
                
                # --- Sauvegarde finale spécifique au mode Drizzle ---
                if self.drizzle_mode == "Incremental":
                    self.update_progress("🏁 Finalisation Drizzle Incrémental VRAI (depuis objets Drizzle)...")
                    # Pour le VRAI Drizzle Incrémental, _save_final_stack doit lire depuis
                    # self.incremental_drizzle_objects/arrays. Ne pas passer drizzle_final_sci_data.
                    self._save_final_stack(output_filename_suffix="_drizzle_incr_true") # MODIFIÉ ICI
                
                elif self.drizzle_mode == "Final":
                    self.update_progress("🏁 Combinaison finale des lots Drizzle (Mode Final)...")
                    if not self.intermediate_drizzle_batch_files:
                        self.update_progress("   ❌ Drizzle Final: Aucun lot intermédiaire à combiner.", None)
                        self.processing_error = "Drizzle Final: Aucun lot intermédiaire"; self.final_stacked_path = None
                    else:
                        final_drizzle_sci_hxwxc, final_drizzle_wht_hxwxc = self._combine_intermediate_drizzle_batches(
                            self.intermediate_drizzle_batch_files,
                            self.drizzle_output_wcs, self.drizzle_output_shape_hw  
                        )
                        if final_drizzle_sci_hxwxc is not None:
                            self.update_progress("   Drizzle Final combiné. Préparation sauvegarde...")
                            self._save_final_stack(output_filename_suffix="_drizzle_final", # Suffixe correct
                                                   drizzle_final_sci_data=final_drizzle_sci_hxwxc,
                                                   drizzle_final_wht_data=final_drizzle_wht_hxwxc)
                        else:
                            self.update_progress("   ❌ Échec combinaison finale des lots Drizzle (résultat vide).", None)
                            self.processing_error = "Échec combinaison Drizzle Final"; self.final_stacked_path = None
            
            # --- MODE STACKING CLASSIQUE (NON-MOSAÏQUE, NON-DRIZZLE) ---
            elif not self.is_mosaic_run and not self.drizzle_active_session: 
                # ... (logique inchangée pour stacking classique) ...
                logger.debug("DEBUG QM [_worker V_DrizIncrTrue_Fix1]: *** ENTRÉE DANS 'elif not self.is_mosaic_run and not self.drizzle_active_session:' (CLASSIQUE) ***")
                if current_batch_items_with_masks_for_stack_batch:
                    self.stacked_batches_count += 1
                    self._send_eta_update()
                    self.update_progress(f"⚙️ Traitement classique du dernier lot partiel ({len(current_batch_items_with_masks_for_stack_batch)} images)...")

                    self._process_completed_batch(
                        current_batch_items_with_masks_for_stack_batch,
                        self.stacked_batches_count,
                        self.total_batches_estimated,
                        self.reference_wcs_object,  # reference WCS (argument obligatoire)
                    )

                    current_batch_items_with_masks_for_stack_batch = []
                if self.reproject_between_batches:
                    self.update_progress("🏁 Finalisation Stacking Classique…")
                    if self.master_sum is not None:
                        final_avg = self.master_sum / np.maximum(self.master_coverage, 1e-9)[..., None]
                        self._save_final_stack(
                            output_filename_suffix="_classic_reproject",
                            drizzle_final_sci_data=final_avg,
                            drizzle_final_wht_data=self.master_coverage,
                        )
                    else:
                        self.update_progress("   Aucune image accumulée pour sauvegarde.")
                        self.final_stacked_path = None
                else:
                    self.update_progress("🏁 Finalisation Stacking Classique (SUM/W)...")
                    if self.images_in_cumulative_stack > 0 or (hasattr(self, 'cumulative_sum_memmap') and self.cumulative_sum_memmap is not None):
                        self._save_final_stack(output_filename_suffix="_classic_sumw")
                    else:
                        self.update_progress("   Aucune image accumulée dans le stack classique. Sauvegarde ignorée.")
                        self.final_stacked_path = None
            else: # Cas imprévu
                logger.debug("DEBUG QM [_worker V_DrizIncrTrue_Fix1]: *** ENTRÉE DANS LE 'else' FINAL (ÉTAT NON GÉRÉ) ***")
                self.update_progress("⚠️ État de finalisation non géré. Aucune action de sauvegarde principale.")
                self.processing_error = "État de finalisation non géré."; self.final_stacked_path = None

            logger.debug("DEBUG QM [_worker V_DrizIncrTrue_Fix1]: *** APRÈS LE BLOC if/elif/else DE FINALISATION ***")




        # --- FIN DU BLOC TRY PRINCIPAL DU WORKER ---
        except RuntimeError as rte: 
            self.update_progress(f"❌ ERREUR CRITIQUE (RuntimeError) dans le worker: {rte}", "ERROR") # S'assurer que "ERROR" est passé pour le log GUI
            logger.debug(f"ERREUR QM [_worker V_NoDerotation]: RuntimeError: {rte}"); traceback.print_exc(limit=3)
            self.processing_error = f"RuntimeError: {rte}"
            self.stop_processing = True # Provoquer l'arrêt propre du thread
        except Exception as e_global_worker: 
            self.update_progress(f"❌ ERREUR INATTENDUE GLOBALE dans le worker: {e_global_worker}", "ERROR")
            logger.debug(f"ERREUR QM [_worker V_NoDerotation]: Exception Globale: {e_global_worker}"); traceback.print_exc(limit=3)
            self.processing_error = f"Erreur Globale: {e_global_worker}"
            self.stop_processing = True # Provoquer l'arrêt propre du thread
        finally:
            logger.debug(f"DEBUG QM [_worker V_NoDerotation]: Entrée dans le bloc FINALLY principal du worker.")
            if hasattr(self, 'cumulative_sum_memmap') and self.cumulative_sum_memmap is not None \
               or hasattr(self, 'cumulative_wht_memmap') and self.cumulative_wht_memmap is not None:
                self._close_memmaps()
            
            if self.perform_cleanup:
                self.update_progress("🧹 Nettoyage final des fichiers temporaires...")
                self._cleanup_drizzle_temp_files()        # Dossier des inputs Drizzle (aligned_input_*.fits)
                self._cleanup_drizzle_batch_outputs()   # Dossier des sorties Drizzle par lot (batch_*_sci.fits, batch_*_wht_*.fits)
                self._cleanup_mosaic_panel_stacks_temp()# Dossier des stacks de panneaux (si ancienne logique ou tests)
                self.cleanup_temp_reference()           # Fichiers reference_image.fit/png
            
            self.processing_active = False
            self.stop_processing_flag_for_gui = self.stop_processing # Transmettre l'état d'arrêt à l'UI
            gc.collect()
            logger.debug(f"DEBUG QM [_worker V_NoDerotation]: Fin du bloc FINALLY principal. Flag processing_active mis à False.")
            self.update_progress("🚪 Thread de traitement principal terminé.")







############################################################################################################################








# --- DANS LA CLASSE SeestarQueuedStacker DANS seestar/queuep/queue_manager.py ---

    def _generate_and_save_mosaic_alignment_log(self, 
                                                all_aligned_panel_info_list: list, 
                                                anchor_wcs_details: dict,        
                                                final_output_grid_details: dict
                                                ):
        """
        Génère un log détaillé sur l'alignement de la mosaïque et le sauvegarde.
        MODIFIED V2: Gestion plus robuste de la lecture de _ALIGN_METHOD_LOG depuis le header.
        """
        if not self.output_folder:
            logger.debug("WARN QM [_generate_mosaic_log V2]: Output folder non défini, log non sauvegardé.")
            return

        log_lines = []
        separator = "=" * 70
        
        log_lines.append(f"{separator}\nRAPPORT D'ALIGNEMENT DE MOSAÏQUE (V2)\n{separator}")
        log_lines.append(f"Date du rapport: {time.strftime('%Y-%m-%d %H:%M:%S')}")
        log_lines.append(f"Dossier de sortie: {self.output_folder}")

        # --- 1. Paramètres Clés de la Mosaïque ---
        log_lines.append(f"\n--- Paramètres de la Mosaïque Utilisés ---")
        log_lines.append(f"  Mode d'alignement: {getattr(self, 'mosaic_alignment_mode', 'N/A')}")
        log_lines.append(f"  Fallback WCS activé: {getattr(self, 'use_wcs_fallback_for_mosaic', 'N/A')}")
        log_lines.append(f"  FastAligner - Seuil RANSAC: {getattr(self, 'fa_ransac_thresh', 'N/A')}")
        log_lines.append(f"  FastAligner - Min Abs Matches: {getattr(self, 'fa_min_abs_matches', 'N/A')}")
        log_lines.append(f"  FastAligner - Min RANSAC Raw (valeur config): {getattr(self, 'fa_min_ransac_raw', 'N/A')}")
        log_lines.append(f"  FastAligner - ORB Features (cible): {getattr(self, 'fa_orb_features', 'N/A')}")
        log_lines.append(f"  FastAligner DAO - FWHM: {getattr(self, 'fa_daofind_fwhm', 'N/A')}")
        log_lines.append(f"  FastAligner DAO - Seuil Sigma Factor: {getattr(self, 'fa_daofind_thr_sig', 'N/A')}")
        log_lines.append(f"  FastAligner DAO - Max Étoiles Desc.: {getattr(self, 'fa_max_stars_descr', 'N/A')}")
        log_lines.append(f"  Drizzle Mosaïque - Kernel: {getattr(self, 'mosaic_drizzle_kernel', 'N/A')}")
        log_lines.append(f"  Drizzle Mosaïque - Pixfrac: {getattr(self, 'mosaic_drizzle_pixfrac', 'N/A')}")
        log_lines.append(f"  Drizzle Mosaïque - WHT Threshold: {getattr(self, 'mosaic_drizzle_wht_threshold', 'N/A')}")
        log_lines.append(f"  Drizzle Mosaïque - Échelle Globale Appliquée: {getattr(self, 'drizzle_scale', 'N/A')}x")

        # --- 2. Informations sur le WCS du Panneau d'Ancrage ---
        log_lines.append(f"\n--- WCS du Panneau d'Ancrage ---")
        if anchor_wcs_details:
            log_lines.append(f"  Fichier Source Ancre: {anchor_wcs_details.get('source_file', 'N/A')}")
            log_lines.append(f"  Type de WCS: {anchor_wcs_details.get('type', 'N/A')}")
            log_lines.append(f"  CRVAL (RA, Dec): {anchor_wcs_details.get('crval', 'N/A')}")
            log_lines.append(f"  CRPIX (X, Y): {anchor_wcs_details.get('crpix', 'N/A')}")
            log_lines.append(f"  Échelle (arcsec/pix): {anchor_wcs_details.get('scale_arcsec_pix', 'N/A')}")
            log_lines.append(f"  Shape Pixel WCS (W,H): {anchor_wcs_details.get('pixel_shape_wh', 'N/A')}")
            log_lines.append(f"  Distorsion SIP présente: {anchor_wcs_details.get('sip', 'N/A')}")
            log_lines.append(f"  Info Solveur AN_SOLVED: {anchor_wcs_details.get('AN_SOLVED', 'N/A')}")
            log_lines.append(f"  Info Solveur AN_FIELD_SCALE_ASEC: {anchor_wcs_details.get('AN_FIELD_SCALE_ASEC', 'N/A')}")
        else:
            log_lines.append("  Informations sur le WCS de l'ancre non disponibles.")

        # --- 3. Résumé de l'Alignement pour Chaque Panneau ---
        log_lines.append(f"\n--- Détails de l'Alignement des Panneaux (par rapport à l'ancre) ---")
        num_panneaux_pour_alignement_relatif = 0 # Panneaux autres que l'ancre
        num_fastalign_succes = 0
        num_fallback_wcs_tentatives = 0 # Combien de fois le fallback a été tenté
        num_fallback_wcs_succes = 0
        num_align_echecs_complets = 0

        if not all_aligned_panel_info_list:
             log_lines.append("  Aucun panneau (même pas l'ancre) n'a été collecté pour la mosaïque.")
        else:
            for idx, panel_info in enumerate(all_aligned_panel_info_list):
                if not isinstance(panel_info, tuple) or len(panel_info) < 4: 
                    log_lines.append(f"  Panneau {idx}: Format d'information invalide. Ignoré.")
                    continue 
                
                # panel_info = (image_data_orig, header, wcs_ANCRE_POUR_M, matrix_M, valid_mask)
                panel_header = panel_info[1]
                panel_filename_tuple = panel_header.get('_SRCFILE', (f"Panneau_{idx}_NomInconnu", ""))
                panel_filename = panel_filename_tuple[0] if isinstance(panel_filename_tuple, tuple) else str(panel_filename_tuple)
                
                matrix_m = panel_info[3]
                
                log_lines.append(f"  Panneau {idx+1}/{len(all_aligned_panel_info_list)}: {panel_filename}") # Afficher 1-based
                
                if idx == 0 and panel_filename == anchor_wcs_details.get('source_file', ''): # Identification plus robuste de l'ancre
                    log_lines.append(f"    -> Rôle: Ancre de la mosaïque.")
                    log_lines.append(f"    -> Matrice M (normalement identité pour ancre): \n{matrix_m}")
                else: # Panneaux non-ancre
                    num_panneaux_pour_alignement_relatif +=1
                    # Lire la méthode d'alignement depuis le header du panneau
                    align_method_from_header_raw = panel_header.get('_ALIGN_METHOD_LOG', 'Non_Loggué')
                    align_method_from_header = align_method_from_header_raw[0] if isinstance(align_method_from_header_raw, tuple) else str(align_method_from_header_raw)

                    log_lines.append(f"    -> Méthode d'alignement (logguée): {align_method_from_header}")
                    log_lines.append(f"    -> Matrice M calculée vers l'ancre: \n{matrix_m}")

                    if align_method_from_header == 'FastAligner_Success':
                        num_fastalign_succes +=1
                    elif align_method_from_header == 'WCS_Fallback_Success':
                        num_fallback_wcs_succes +=1
                        num_fallback_wcs_tentatives +=1 
                    elif align_method_from_header == 'FastAligner_Fail_Then_Fallback_Fail':
                        num_fallback_wcs_tentatives +=1
                        num_align_echecs_complets +=1
                    elif align_method_from_header == 'FastAligner_Fail_No_Fallback':
                        num_align_echecs_complets +=1
                    elif align_method_from_header == 'Alignment_Failed_Fully': # Cas générique d'échec
                        num_align_echecs_complets +=1
            
        log_lines.append(f"\n  Résumé Alignement des Panneaux (pour {num_panneaux_pour_alignement_relatif} panneaux relatifs à l'ancre):")
        log_lines.append(f"    - Succès FastAligner: {num_fastalign_succes}")
        log_lines.append(f"    - Tentatives de Fallback WCS (après échec FastAligner): {num_fallback_wcs_tentatives}")
        log_lines.append(f"    - Succès Fallback WCS: {num_fallback_wcs_succes}")
        log_lines.append(f"    - Échecs Complets d'Alignement (ni FastAligner, ni Fallback): {num_align_echecs_complets}")
        total_aligned_relatifs = num_fastalign_succes + num_fallback_wcs_succes
        log_lines.append(f"    - Total Panneaux Relatifs Alignés (FastAligner ou Fallback): {total_aligned_relatifs}")


        # --- 4. Informations sur la Grille de Sortie Finale ---
        log_lines.append(f"\n--- Grille de Sortie Finale de la Mosaïque ---")
        if final_output_grid_details:
            log_lines.append(f"  Shape (Hauteur, Largeur): {final_output_grid_details.get('shape_hw', 'N/A')}")
            log_lines.append(f"  WCS CRVAL (RA, Dec): {final_output_grid_details.get('crval', 'N/A')}")
            log_lines.append(f"  WCS CRPIX (X, Y): {final_output_grid_details.get('crpix', 'N/A')}")
            log_lines.append(f"  WCS Échelle (arcsec/pix): {final_output_grid_details.get('scale_arcsec_pix', 'N/A')}")
        else:
            log_lines.append("  Informations sur la grille de sortie non disponibles (probablement car assemblage annulé).")

        # --- 5. Résumé de l'Assemblage Drizzle ---
        log_lines.append(f"\n--- Assemblage Drizzle ---")
        log_lines.append(f"  Nombre total de panneaux (ancre + alignés) fournis à DrizzleProcessor: {len(all_aligned_panel_info_list)}")
        # On pourrait ajouter plus d'infos si DrizzleProcessor retournait des stats d'assemblage

        # --- 6. Compteurs Généraux du Traitement (depuis l'instance QueuedStacker) ---
        log_lines.append(f"\n--- Compteurs Généraux du Traitement (depuis QueuedStacker) ---")
        log_lines.append(f"  Fichiers traités au total par le worker (tentatives): {getattr(self, 'processed_files_count', 0)}")
        log_lines.append(f"  Panneaux retenus pour la mosaïque (attribut 'aligned_files_count'): {getattr(self, 'aligned_files_count', 0)}")
        log_lines.append(f"  Échecs d'alignement comptabilisés par QueuedStacker: {getattr(self, 'failed_align_count', 0)}")
        log_lines.append(f"  Fichiers skippés (autres raisons, ex: faible variance ref): {getattr(self, 'skipped_files_count', 0)}")
        
        log_lines.append(f"\n{separator}\nFIN DU RAPPORT\n{separator}")

        log_filename = "rapport_alignement_mosaique.txt"
        log_filepath = os.path.join(self.output_folder, log_filename)
        try:
            with open(log_filepath, 'w', encoding='utf-8') as f_log:
                for line in log_lines:
                    f_log.write(line + "\n")
            self.update_progress(f"📄 Rapport d'alignement mosaïque sauvegardé: {log_filename}", None)
            logger.debug(f"DEBUG QM: Rapport d'alignement mosaïque V2 sauvegardé dans '{log_filepath}'")
        except Exception as e_save_log:
            self.update_progress(f"⚠️ Erreur sauvegarde rapport d'alignement mosaïque V2: {e_save_log}", None)
            logger.debug(f"ERREUR QM: Échec sauvegarde rapport alignement mosaïque V2: {e_save_log}")







#####################################################################################################################################################


    @staticmethod
    def _project_to_tangent_plane(sky_coords_obj: SkyCoord, tangent_point_sky: SkyCoord):
        """
        Projete des coordonnées célestes sur un plan tangent.

        Args:
            sky_coords_obj (SkyCoord): Coordonnées célestes à projeter.
            tangent_point_sky (SkyCoord): Point de tangence (centre de la projection).

        Returns:
            np.ndarray: Array de points (x, y) projetés en arcsecondes sur le plan tangent.
                        L'origine (0,0) du plan tangent correspond à tangent_point_sky.
        """
        # Créer un frame de projection centré sur le point de tangence
        # SkyOffsetFrame représente les offsets angulaires par rapport à un point central.
        # Ces offsets (lon, lat) sont essentiellement des coordonnées sur le plan tangent.
        skyoffset_frame = tangent_point_sky.skyoffset_frame()
        coords_in_offset_frame = sky_coords_obj.transform_to(skyoffset_frame)

        # Extraire les longitudes et latitudes dans ce frame (en arcsecondes)
        # .lon et .lat dans SkyOffsetFrame sont les coordonnées tangentielles.
        projected_x_arcsec = coords_in_offset_frame.lon.to(u.arcsec).value
        projected_y_arcsec = coords_in_offset_frame.lat.to(u.arcsec).value
        
        # logger.debug(f"DEBUG _project_to_tangent_plane: SkyCoords (premier): {sky_coords_obj[0].ra.deg:.3f}, {sky_coords_obj[0].dec.deg:.3f}")
        # logger.debug(f"DEBUG _project_to_tangent_plane: Tangent Point: {tangent_point_sky.ra.deg:.3f}, {tangent_point_sky.dec.deg:.3f}")
        # logger.debug(f"DEBUG _project_to_tangent_plane: Projected (premier): x={projected_x_arcsec[0]:.2f}\", y={projected_y_arcsec[0]:.2f}\"")
        
        return np.column_stack((projected_x_arcsec, projected_y_arcsec))

    @staticmethod
    def _deproject_from_tangent_plane(xy_arcsec_array: np.ndarray, tangent_point_sky: SkyCoord):
        """
        Dé-projete des coordonnées d'un plan tangent vers des coordonnées célestes.

        Args:
            xy_arcsec_array (np.ndarray): Array de points (x, y) en arcsecondes sur le plan tangent.
            tangent_point_sky (SkyCoord): Point de tangence utilisé pour la projection initiale.

        Returns:
            SkyCoord: Objet SkyCoord contenant les coordonnées célestes dé-projetées.
        """
        skyoffset_frame = tangent_point_sky.skyoffset_frame()
        
        # Créer des SkyCoord à partir des coordonnées du plan tangent, dans le SkyOffsetFrame
        # lon et lat dans SkyOffsetFrame correspondent à nos x et y projetés.
        coords_on_tangent_plane = SkyCoord(
            lon=xy_arcsec_array[:, 0] * u.arcsec,
            lat=xy_arcsec_array[:, 1] * u.arcsec,
            frame=skyoffset_frame
        )
        
        # Transformer ces coordonnées retour vers le système céleste de base (ex: ICRS)
        deprojected_sky_coords = coords_on_tangent_plane.transform_to(tangent_point_sky.frame) # Utiliser le frame du point de tangence
        
        # logger.debug(f"DEBUG _deproject_from_tangent_plane: Input XY (premier): {xy_arcsec_array[0,0]:.2f}\", {xy_arcsec_array[0,1]:.2f}\"")
        # logger.debug(f"DEBUG _deproject_from_tangent_plane: Deprojected (premier): RA={deprojected_sky_coords[0].ra.deg:.3f}, Dec={deprojected_sky_coords[0].dec.deg:.3f}")

        return deprojected_sky_coords

##########################################################################################################################





# --- DANS LA CLASSE SeestarQueuedStacker DANS seestar/queuep/queue_manager.py ---

    def _calculate_local_mosaic_output_grid(self, 
                                            panel_info_list_for_grid: list, 
                                            anchor_wcs: WCS):
        """
        Version: V_OMBB_SnapToAxes
        OMBB pour dimensions et centre, puis orientation "snappée" aux axes cardinaux.
        """
        num_panels = len(panel_info_list_for_grid)
        logger.debug(f"DEBUG QM [_calculate_local_mosaic_output_grid V_OMBB_SnapToAxes]: Début pour {num_panels} panneaux...")
        # ... (calcul de all_corners_flat_skycoord, tangent_point_sky, tangent_plane_points_arcsec, hull_points_arcsec comme avant)
        # ... jusqu'à obtenir rect de cv2.minAreaRect
        # Les premières parties sont identiques à V_OMBB_Fix5
        all_sky_corners_list = [] 
        anchor_frame_name = 'icrs' 
        if hasattr(anchor_wcs, 'wcs') and hasattr(anchor_wcs.wcs, 'radesys') and anchor_wcs.wcs.radesys:
            radesys_val = str(anchor_wcs.wcs.radesys).strip().lower()
            if radesys_val in ['icrs', 'fk5', 'fk4', 'galactic']: anchor_frame_name = radesys_val
        for i, panel_info in enumerate(panel_info_list_for_grid):
            try:
                img_data_orig = panel_info[0]; transform_M = panel_info[3] 
                if img_data_orig is None or transform_M is None: continue
                original_h, original_w = img_data_orig.shape[:2]
                pixel_corners_orig = np.array([[0.,0.],[original_w-1.,0.],[original_w-1.,original_h-1.],[0.,original_h-1.]], dtype=np.float32).reshape(-1,1,2) 
                corners_in_anchor_pixels = cv2.transform(pixel_corners_orig, transform_M).reshape(-1,2)
                ra_coords_deg, dec_coords_deg = anchor_wcs.all_pix2world(corners_in_anchor_pixels[:,0], corners_in_anchor_pixels[:,1],0)
                sky_corners_panel_obj = SkyCoord(ra=ra_coords_deg,dec=dec_coords_deg,unit='deg',frame=anchor_frame_name) 
                all_sky_corners_list.append(sky_corners_panel_obj)
            except Exception: continue # Simplifié pour la longueur
        if not all_sky_corners_list: return None, None
        
        try:
            if len(all_sky_corners_list) == 1: all_corners_flat_skycoord = all_sky_corners_list[0]
            else: all_corners_flat_skycoord = skycoord_concatenate(all_sky_corners_list) 
            
            median_ra_deg=np.median(all_corners_flat_skycoord.ra.wrap_at(180*u.deg).deg); median_dec_deg=np.median(all_corners_flat_skycoord.dec.deg)
            tangent_point_sky=SkyCoord(ra=median_ra_deg*u.deg,dec=median_dec_deg*u.deg,frame=all_corners_flat_skycoord.frame.name.lower()) 
            tangent_plane_points_arcsec = SeestarQueuedStacker._project_to_tangent_plane(all_corners_flat_skycoord, tangent_point_sky)
            if tangent_plane_points_arcsec is None or len(tangent_plane_points_arcsec) < 3: return None, None
            
            unique_tangent_points = np.unique(tangent_plane_points_arcsec, axis=0)
            if len(unique_tangent_points) < 3 : hull_points_arcsec = np.ascontiguousarray(unique_tangent_points)
            else:
                try: hull = ConvexHull(np.ascontiguousarray(unique_tangent_points)); hull_points_arcsec = unique_tangent_points[hull.vertices]
                except Exception: hull_points_arcsec = np.ascontiguousarray(unique_tangent_points)
            if len(hull_points_arcsec) < 2 : return None, None

            rect = cv2.minAreaRect(hull_points_arcsec.astype(np.float32)) 
            (center_x_tan_arcsec, center_y_tan_arcsec), (dim1_arcsec, dim2_arcsec), angle_cv_deg = rect
            logger.debug(f"DEBUG QM: OMBB brut: centre_tan=({center_x_tan_arcsec:.1f}, {center_y_tan_arcsec:.1f}), dims_tan=({dim1_arcsec:.1f}, {dim2_arcsec:.1f}), angle_cv={angle_cv_deg:.1f}°")

            # --- NOUVELLE LOGIQUE D'ORIENTATION ET DE DIMENSION ---
            # angle_cv_deg est l'angle du côté dim1_arcsec par rapport à l'axe X du plan tangent.
            # On veut que l'image finale soit "droite" (horizontale ou verticale).
            # On teste deux orientations principales pour l'OMBB : son orientation naturelle, et tournée de 90 deg.
            # Puis on choisit celle qui est la plus proche d'être alignée aux axes.

            angle_option1 = angle_cv_deg         # dim1 est la largeur, dim2 est la hauteur
            angle_option2 = angle_cv_deg + 90.0  # dim2 est la largeur, dim1 est la hauteur

            # Normaliser les angles à [-90, 90] pour faciliter la comparaison avec 0 (horizontal)
            # Un angle de 0 ou ~180 devient 0. Un angle de ~90 ou ~-90 devient ~90.
            def normalize_angle_for_straightness(angle):
                angle = angle % 180 # Met dans [0, 180) ou (-180, 0]
                if angle > 90: angle -= 180  # Met dans (-90, 90]
                elif angle < -90: angle += 180 # Met dans [-90, 90)
                return angle

            norm_angle1 = normalize_angle_for_straightness(angle_option1)
            norm_angle2 = normalize_angle_for_straightness(angle_option2)

            # Choisir l'orientation qui est la plus "droite" (plus proche de 0 ou 90, donc |angle| plus petit ou |angle-90| plus petit)
            # On veut minimiser l'angle absolu par rapport à l'axe le plus proche (0 ou 90)
            # Un angle normalisé de 0 est horizontal, un angle de +/-90 est vertical.
            # On préfère celui dont l'angle normalisé est le plus proche de 0.
            # (Si |norm_angle1| est plus petit, dim1 est plus "horizontal")
            # (Si |norm_angle2| est plus petit, dim2 est plus "horizontal")

            final_wcs_rotation_deg = 0.0
            # On veut que le côté le plus long de l'OMBB soit la largeur de l'image SI CETTE ORIENTATION EST PLUS "DROITE"
            # OU que le côté le plus long de l'OMBB soit la hauteur de l'image SI CETTE ORIENTATION EST PLUS "DROITE"

            # Si l'angle de dim1 (angle_cv_deg) est plus proche de 0 (ou 180) que de 90 (ou -90),
            # alors on préfère aligner dim1 horizontalement.
            # Si l'angle de dim1 est plus proche de 90 (ou -90) que de 0,
            # alors on préfère aligner dim1 verticalement (donc dim2 horizontalement).

            # `angle_cv_deg` est dans [-90, 0).
            # Si angle_cv_deg est entre -45 et 0, dim1 est "plutôt horizontal". Rotation WCS = angle_cv_deg.
            # Si angle_cv_deg est entre -90 et -45, dim1 est "plutôt vertical". Rotation WCS = angle_cv_deg + 90 (pour rendre dim2 horizontal).
            
            if abs(angle_cv_deg) <= 45.0: # dim1 est plus horizontal que vertical
                final_wcs_rotation_deg = angle_cv_deg
                # Les dimensions de l'OMBB SONT déjà celles-ci par rapport à cette rotation
                # Mais pour le calcul de la SHAPE finale, on utilisera la reprojection de tous les coins
            else: # dim1 est plus vertical, donc on tourne de 90 deg pour que dim2 devienne "horizontal"
                final_wcs_rotation_deg = angle_cv_deg + 90.0
            
            # Maintenant, on "snappe" cet angle à 0 ou 90 pour que ce soit vraiment droit
            # Mais attention, si on snappe l'angle WCS, les dimensions de l'OMBB ne correspondent plus.
            # L'objectif de l'OMBB était de minimiser l'aire. Si on force l'angle WCS à 0 ou 90,
            # alors on devrait utiliser les dimensions de l'AABB (Axis Aligned Bounding Box) sur le plan tangent.
            
            # REVENONS À L'IDÉE SIMPLE : PAS DE ROTATION PAR RAPPORT AUX AXES RA/DEC
            # L'OMBB sert uniquement à trouver le CRVAL.
            # La SHAPE est ensuite calculée pour englober tout.

            final_wcs_rotation_deg = 0.0 # Forcer l'alignement avec les axes RA/Dec
            self.update_progress(f"   -> Orientation WCS forcée à 0° (alignée RA/Dec).")
            logger.debug(f"DEBUG QM: Angle de rotation WCS final forcé à: {final_wcs_rotation_deg:.1f}°")
            
            # CRVAL vient du centre de l'OMBB (calculé avant)
            crval_skycoord_list = SeestarQueuedStacker._deproject_from_tangent_plane(np.array([[center_x_tan_arcsec, center_y_tan_arcsec]]), tangent_point_sky)
            crval_skycoord = crval_skycoord_list[0]
            output_crval = [crval_skycoord.ra.deg, crval_skycoord.dec.deg]
            logger.debug(f"DEBUG QM: CRVAL utilisé (centre OMBB): RA={output_crval[0]:.4f}, Dec={output_crval[1]:.4f}")
            # --- FIN NOUVELLE LOGIQUE D'ORIENTATION ---
            
            # ... (Calcul de anchor_pix_scale_deg et output_pixel_scale_deg comme dans V_OMBB_Fix4)
            # ... (Utiliser le code de calcul d'échelle de V_OMBB_Fix4 ici)
            anchor_pix_scale_deg = 0.0 
            try:
                if hasattr(anchor_wcs.wcs, 'cd') and anchor_wcs.wcs.cd is not None and anchor_wcs.wcs.cd.shape == (2,2) and np.all(np.isfinite(anchor_wcs.wcs.cd)):
                    det_cd = np.abs(np.linalg.det(anchor_wcs.wcs.cd));
                    if det_cd > 1e-20: anchor_pix_scale_deg = np.sqrt(det_cd)
                    else: raise ValueError("Det CD trop faible")
                elif hasattr(anchor_wcs.wcs, 'pc') and hasattr(anchor_wcs.wcs, 'cdelt') and anchor_wcs.wcs.pc is not None and anchor_wcs.wcs.cdelt is not None:
                    scale_m = np.diag(anchor_wcs.wcs.cdelt); cd_m_reco = np.dot(scale_m, anchor_wcs.wcs.pc); det_cd_reco = np.abs(np.linalg.det(cd_m_reco))
                    if det_cd_reco > 1e-20: anchor_pix_scale_deg = np.sqrt(det_cd_reco)
                    else: raise ValueError("Det CD reconstruit trop faible")
                else:
                    if anchor_wcs.is_celestial and hasattr(anchor_wcs,'array_shape') and anchor_wcs.array_shape and anchor_wcs.array_shape[0]>0:
                        scales_dpp = proj_plane_pixel_scales(anchor_wcs); anchor_pix_scale_deg = np.mean(np.abs(scales_dpp))
                    else: raise ValueError("Fallback échelle")
            except Exception:
                fov_e = getattr(self,'estimated_fov_degrees',1.); iw_e = anchor_wcs.pixel_shape[0] if hasattr(anchor_wcs,'pixel_shape') and anchor_wcs.pixel_shape and anchor_wcs.pixel_shape[0]>0 else 1000
                anchor_pix_scale_deg = fov_e / (iw_e if iw_e > 0 else 1000)
            if anchor_pix_scale_deg <= 1e-15: return None, None
            output_pixel_scale_deg = anchor_pix_scale_deg / self.drizzle_scale 


            # --- Construction du WCS de sortie avec CRVAL et CD (maintenant avec rotation snappée) ---
            output_wcs = WCS(naxis=2)
            output_wcs.wcs.ctype = [str(getattr(anchor_wcs.wcs, 'ctype', ["RA---TAN", "DEC--TAN"])[0]), 
                                    str(getattr(anchor_wcs.wcs, 'ctype', ["RA---TAN", "DEC--TAN"])[1])]
            output_wcs.wcs.crval = output_crval
            output_wcs.wcs.cunit = [str(getattr(anchor_wcs.wcs, 'cunit', ['deg', 'deg'])[0]),
                                    str(getattr(anchor_wcs.wcs, 'cunit', ['deg', 'deg'])[1])]
            output_wcs.wcs.radesys = str(getattr(anchor_wcs.wcs,'radesys', 'ICRS')).upper()
            
            angle_pc_rad = np.deg2rad(final_wcs_rotation_deg) # UTILISER L'ANGLE SNAPPÉ
            cos_rot = np.cos(angle_pc_rad); sin_rot = np.sin(angle_pc_rad)
            pc_matrix = np.array([[cos_rot, -sin_rot], [sin_rot,  cos_rot]])
            cdelt_matrix = np.array([[-output_pixel_scale_deg, 0.0], [0.0, output_pixel_scale_deg]])
            output_wcs.wcs.cd = np.dot(cdelt_matrix, pc_matrix)
            logger.debug(f"DEBUG QM: WCS orienté (snappé) créé. CRVAL={output_wcs.wcs.crval}, CD=\n{output_wcs.wcs.cd}")

            # --- Reprojection des coins, calcul shape et CRPIX final (comme dans V_OMBB_Fix5) ---
            all_ra_deg = all_corners_flat_skycoord.ra.deg
            all_dec_deg = all_corners_flat_skycoord.dec.deg
            projected_x_pixels, projected_y_pixels = output_wcs.all_world2pix(all_ra_deg, all_dec_deg, 0)
            
            valid_projection_mask = np.isfinite(projected_x_pixels) & np.isfinite(projected_y_pixels)
            if not np.any(valid_projection_mask): return None, None # Erreur si aucun point valide
            projected_x_pixels = projected_x_pixels[valid_projection_mask]
            projected_y_pixels = projected_y_pixels[valid_projection_mask]

            x_min_final = np.min(projected_x_pixels); x_max_final = np.max(projected_x_pixels)
            y_min_final = np.min(projected_y_pixels); y_max_final = np.max(projected_y_pixels)

            final_output_width_px = int(np.ceil(x_max_final - x_min_final + 1.0))
            final_output_height_px = int(np.ceil(y_max_final - y_min_final + 1.0))
            final_output_width_px = max(10, final_output_width_px)    
            final_output_height_px = max(10, final_output_height_px)  
            output_shape_final_hw = (final_output_height_px, final_output_width_px)
            
            crval_x_abs_pix, crval_y_abs_pix = output_wcs.all_world2pix(output_wcs.wcs.crval[0], output_wcs.wcs.crval[1], 0)
            final_crpix1 = crval_x_abs_pix - x_min_final + 1.0
            final_crpix2 = crval_y_abs_pix - y_min_final + 1.0
            
            output_wcs.wcs.crpix = [final_crpix1, final_crpix2]
            output_wcs.pixel_shape = (final_output_width_px, final_output_height_px)
            try: output_wcs._naxis1 = final_output_width_px; output_wcs._naxis2 = final_output_height_px
            except AttributeError: pass

            logger.debug(f"DEBUG QM: WCS Mosaïque Finale (SnapToAxes) OK: CRPIX={output_wcs.wcs.crpix}, PixelShape={output_wcs.pixel_shape}")
            return output_wcs, output_shape_final_hw

        except Exception as e_grid:
            logger.debug(f"ERREUR QM [_calculate_local_mosaic_output_grid V_OMBB_SnapToAxes]: Échec calcul final grille/WCS: {e_grid}")
            traceback.print_exc(limit=2)
            return None, None

    # ... (reste de la classe) ...






##############################################################################################################################


    def _update_header_for_drizzle_final(self):
        """
        Crée et retourne un header FITS pour le stack final en mode Drizzle "Final".
        """
        logger.debug("DEBUG QM [_update_header_for_drizzle_final]: Création du header pour Drizzle Final...")
        
        final_header = fits.Header()

        # 1. Copier les informations de base du header de référence (si disponible)
        if self.reference_header_for_wcs:
            logger.debug("DEBUG QM [_update_header_for_drizzle_final]: Copie des clés depuis reference_header_for_wcs...")
            # Liste des clés FITS standard et utiles à copier depuis une brute/référence
            keys_to_copy_from_ref = [
                'INSTRUME', 'TELESCOP', 'OBSERVER', 'OBJECT', 
                'DATE-OBS', 'TIME-OBS', # Ou juste DATE-OBS si TIME-OBS n'est pas toujours là
                'EXPTIME',  # L'exposition d'une brute individuelle
                'FILTER', 'BAYERPAT', 'XBAYROFF', 'YBAYROFF',
                'GAIN', 'OFFSET', 'CCD-TEMP', 'READMODE',
                'FOCALLEN', 'APERTURE', 'PIXSIZE', 'XPIXSZ', 'YPIXSZ', # Infos optiques
                'SITELAT', 'SITELONG', 'SITEELEV' # Infos site
            ]
            for key in keys_to_copy_from_ref:
                if key in self.reference_header_for_wcs:
                    try:
                        # Essayer de copier avec le commentaire
                        final_header[key] = (self.reference_header_for_wcs[key], 
                                             self.reference_header_for_wcs.comments[key])
                    except KeyError: # Si pas de commentaire, copier juste la valeur
                        final_header[key] = self.reference_header_for_wcs[key]
                    except Exception as e_copy:
                        logger.debug(f"DEBUG QM [_update_header_for_drizzle_final]: Erreur copie clé '{key}': {e_copy}")
        else:
            logger.debug("DEBUG QM [_update_header_for_drizzle_final]: reference_header_for_wcs non disponible.")

        # 2. Ajouter/Mettre à jour les informations spécifiques au Drizzle Final
        final_header['STACKTYP'] = (f'Drizzle Final ({self.drizzle_scale:.0f}x)', 'Stacking method with Drizzle')
        final_header['DRZSCALE'] = (self.drizzle_scale, 'Drizzle final scale factor')
        final_header['DRZKERNEL'] = (self.drizzle_kernel, 'Drizzle kernel used')
        final_header['DRZPIXFR'] = (self.drizzle_pixfrac, 'Drizzle pixfrac used')
        final_header['DRZMODE'] = ('Final', 'Drizzle combination mode') # Spécifique pour ce header

        # NIMAGES et TOTEXP seront mis à jour dans _save_final_stack avec les valeurs finales
        # mais on peut mettre une estimation ici si self.aligned_files_count est déjà pertinent
        if hasattr(self, 'aligned_files_count') and self.aligned_files_count > 0:
            final_header['NINPUTS'] = (self.aligned_files_count, 'Number of aligned images input to Drizzle')
            # Pour TOTEXP, il faudrait multiplier aligned_files_count par l'EXPTIME moyen
            # Laissons _save_final_stack gérer le TOTEXP final pour plus de précision.

        # 3. Informations générales
        final_header['CREATOR'] = ('SeestarStacker (Queued)', 'Processing Software')
        final_header['HISTORY'] = 'Final Drizzle image created by SeestarStacker'
        if self.correct_hot_pixels:
            final_header['HISTORY'] = 'Hot pixel correction applied to input frames'
        if self.use_quality_weighting: # Le Drizzle actuel ne prend pas en compte ces poids directement
            final_header['HISTORY'] = 'Quality weighting parameters were set, but Drizzle uses its own weighting.'
        
        # Le WCS sera ajouté par _save_final_stack à partir du self.drizzle_output_wcs

        logger.debug("DEBUG QM [_update_header_for_drizzle_final]: Header pour Drizzle Final créé.")
        return final_header





############################################################################################################################




# --- DANS LA CLASSE SeestarQueuedStacker DANS seestar/queuep/queue_manager.py ---

    def _cleanup_mosaic_panel_stacks_temp(self):
        """
        Supprime le dossier contenant les stacks de panneaux temporaires
        (utilisé par l'ancienne logique de mosaïque ou si des fichiers y sont créés).
        """
        # --- VÉRIFICATION AJOUTÉE ---
        if self.output_folder is None: 
            logger.debug("WARN QM [_cleanup_mosaic_panel_stacks_temp]: self.output_folder non défini, nettoyage annulé.")
            return
        # --- FIN VÉRIFICATION ---

        panel_stacks_dir = os.path.join(self.output_folder, "mosaic_panel_stacks_temp")
        
        # Vérifier si le dossier existe avant d'essayer de le supprimer
        if os.path.isdir(panel_stacks_dir): # Utiliser os.path.isdir pour vérifier
            try:
                shutil.rmtree(panel_stacks_dir)
                self.update_progress(f"🧹 Dossier stacks panneaux temp. supprimé: {os.path.basename(panel_stacks_dir)}")
                logger.debug(f"DEBUG QM [_cleanup_mosaic_panel_stacks_temp]: Dossier {panel_stacks_dir} supprimé.")
            except FileNotFoundError:
                # Devrait être attrapé par isdir, mais sécurité
                logger.debug(f"DEBUG QM [_cleanup_mosaic_panel_stacks_temp]: Dossier {panel_stacks_dir} non trouvé (déjà supprimé ou jamais créé).")
                pass # Le dossier n'existe pas, rien à faire
            except OSError as e: # Capturer les erreurs d'OS (permissions, etc.)
                self.update_progress(f"⚠️ Erreur suppression dossier stacks panneaux temp. ({os.path.basename(panel_stacks_dir)}): {e}")
                logger.debug(f"ERREUR QM [_cleanup_mosaic_panel_stacks_temp]: Erreur OSError lors de la suppression de {panel_stacks_dir}: {e}")
            except Exception as e_generic: # Capturer toute autre exception
                self.update_progress(f"⚠️ Erreur inattendue suppression dossier stacks panneaux temp.: {e_generic}")
                logger.debug(f"ERREUR QM [_cleanup_mosaic_panel_stacks_temp]: Erreur Exception lors de la suppression de {panel_stacks_dir}: {e_generic}")
        else:
            # Log optionnel si le dossier n'existait pas
            # logger.debug(f"DEBUG QM [_cleanup_mosaic_panel_stacks_temp]: Dossier {panel_stacks_dir} non trouvé, aucun nettoyage nécessaire.")
            pass





###################################################################################################################




    def _finalize_mosaic_processing(self, aligned_files_info_list):
        """Effectue la combinaison finale pour le mode mosaïque en utilisant reproject."""
        num_panels = len(aligned_files_info_list)
        logger.debug(
            f"DEBUG (Backend _finalize_mosaic_processing): Début finalisation pour {num_panels} panneaux."
        )
        self.update_progress(
            f"🖼️ Préparation assemblage mosaïque final ({num_panels} images) avec reproject..."
        )

        if num_panels < 1:
            self.update_progress(
                "⚠️ Moins de 1 panneau aligné disponible pour la mosaïque. Traitement annulé."
            )
            self.final_stacked_path = None
            self.processing_error = "Mosaïque: Moins de 1 panneau aligné"
            return

        try:
            from seestar.enhancement.reproject_utils import reproject_and_coadd, reproject_interp
        except ImportError:
            self.update_progress(
                "❌ Bibliothèque reproject non disponible pour l'assemblage mosaïque.",
                "ERROR",
            )
            self.processing_error = "reproject non disponible"
            self.final_stacked_path = None
            return

        input_data_for_reproject = []
        input_footprints_for_reproject = []
        all_wcs_for_grid_calc = []
        all_headers_for_grid_calc = []

        for panel_info_tuple in aligned_files_info_list:
            try:
                panel_image_data, panel_header, wcs_for_panel, _, pixel_mask = panel_info_tuple
                if panel_image_data is None or wcs_for_panel is None:
                    continue
                input_data_for_reproject.append((panel_image_data, wcs_for_panel))
                if pixel_mask is not None:
                    input_footprints_for_reproject.append(pixel_mask.astype(np.float32))
                else:
                    input_footprints_for_reproject.append(
                        np.ones(panel_image_data.shape[:2], dtype=np.float32)
                    )
                all_wcs_for_grid_calc.append(wcs_for_panel)
                all_headers_for_grid_calc.append(panel_header)
            except Exception as e_unpack:
                self.update_progress(
                    f"    -> ERREUR déballage tuple panneau: {e_unpack}. Ignoré.",
                    "ERROR",
                )

        if not input_data_for_reproject:
            self.update_progress(
                "❌ Mosaïque: Aucun panneau valide à traiter. Traitement annulé.",
                "ERROR",
            )
            return

        output_wcs, output_shape_hw = self._calculate_final_mosaic_grid(
            all_wcs_for_grid_calc, all_headers_for_grid_calc
        )

        if output_wcs is None or output_shape_hw is None:
            self.update_progress(
                "❌ Échec calcul grille de sortie pour la mosaïque.",
                "ERROR",
            )
            return

        final_mosaic_sci_channels = []
        final_mosaic_coverage_channels = []
        for i_ch in range(3):
            self.update_progress(
                f"   Reprojection et combinaison du canal {i_ch+1}/3..."
            )
            channel_arrays_wcs_list = [
                (panel_data[..., i_ch], wcs) for panel_data, wcs in input_data_for_reproject
            ]
            try:
                sci, cov = reproject_and_coadd(
                    channel_arrays_wcs_list,
                    output_projection=output_wcs,
                    shape_out=output_shape_hw,
                    input_weights=input_footprints_for_reproject,
                    reproject_function=reproject_interp,
                    combine_function="mean",
                    match_background=True,
                )
                final_mosaic_sci_channels.append(sci.astype(np.float32))
                final_mosaic_coverage_channels.append(cov.astype(np.float32))
            except Exception as e_reproject:
                self.update_progress(
                    f"❌ Erreur durant reproject_and_coadd pour canal {i_ch+1}: {e_reproject}",
                    "ERROR",
                )
                return

        try:
            final_sci_image_HWC = np.stack(final_mosaic_sci_channels, axis=-1)
            final_coverage_map_2D = final_mosaic_coverage_channels[0]
            self.current_stack_header = fits.Header()
            self.current_stack_header.update(output_wcs.to_header(relax=True))
            self._save_final_stack(
                output_filename_suffix="_mosaic_reproject",
                drizzle_final_sci_data=final_sci_image_HWC,
                drizzle_final_wht_data=final_coverage_map_2D,
            )
        except Exception as e_stack_final:
            self.update_progress(
                f"❌ Erreur finalisation/sauvegarde mosaïque: {e_stack_final}",
                "ERROR",
            )
        finally:
            gc.collect()



##################################################################################################################

    def _cleanup_drizzle_batch_outputs(self):
        """Supprime le dossier contenant les fichiers Drizzle intermédiaires par lot."""
        # AJOUT D'UNE VÉRIFICATION : Ne rien faire si self.output_folder n'est pas encore défini.
        if self.output_folder is None:
            logger.debug("WARN QM [_cleanup_drizzle_batch_outputs]: self.output_folder non défini, nettoyage annulé.")
            return

        batch_output_dir = os.path.join(self.output_folder, "drizzle_batch_outputs")
        if batch_output_dir and os.path.isdir(batch_output_dir): # Vérifier aussi si le chemin construit est valide
            try:
                shutil.rmtree(batch_output_dir)
                self.update_progress(f"🧹 Dossier Drizzle intermédiaires par lot supprimé: {os.path.basename(batch_output_dir)}")
            except Exception as e:
                self.update_progress(f"⚠️ Erreur suppression dossier Drizzle intermédiaires ({os.path.basename(batch_output_dir)}): {e}")
        # else: # Log optionnel si le dossier n'existait pas ou chemin invalide
            # if self.output_folder: # Pour éviter de logguer si c'est juste output_folder qui est None
            #    logger.debug(f"DEBUG QM [_cleanup_drizzle_batch_outputs]: Dossier {batch_output_dir} non trouvé ou invalide pour nettoyage.")



####################################################################################################################



    def _calculate_weights(self, batch_scores):
        num_images = len(batch_scores); 
        if num_images == 0: return np.array([])
        raw_weights = np.ones(num_images, dtype=np.float32)
        for i, scores in enumerate(batch_scores):
            weight = 1.0
            if self.weight_by_snr: weight *= max(scores.get('snr', 0.0), 0.0) ** self.snr_exponent
            if self.weight_by_stars: weight *= max(scores.get('stars', 0.0), 0.0) ** self.stars_exponent
            raw_weights[i] = max(weight, 1e-9)
        sum_weights = np.sum(raw_weights)
        if sum_weights > 1e-9: normalized_weights = raw_weights * (num_images / sum_weights)
        else: normalized_weights = np.ones(num_images, dtype=np.float32)
        normalized_weights = np.maximum(normalized_weights, self.min_weight)
        sum_weights_final = np.sum(normalized_weights)
        if sum_weights_final > 1e-9: normalized_weights = normalized_weights * (num_images / sum_weights_final)
        else: normalized_weights = np.ones(num_images, dtype=np.float32)
        return normalized_weights

    def _reproject_to_reference(self, image_array, input_wcs):
        """Reproject ``image_array`` from ``input_wcs`` to the reference WCS.

        Parameters
        ----------
        image_array : np.ndarray
            Array ``HxW`` or ``HxWx3`` to reproject.
        input_wcs : astropy.wcs.WCS
            WCS describing ``image_array``.

        Returns
        -------
        tuple
            ``(reprojected_image, footprint)`` both ``float32``.
        """
        from seestar.enhancement.reproject_utils import reproject_interp

        target_shape = self.memmap_shape[:2]
        if image_array.ndim == 3:
            channels = []
            footprint = None
            for ch in range(image_array.shape[2]):
                reproj_ch, footprint = reproject_interp(
                    (image_array[..., ch], input_wcs),
                    self.reference_wcs_object,
                    shape_out=target_shape,
                )
                channels.append(reproj_ch)
            result = np.stack(channels, axis=2)
        else:
            result, footprint = reproject_interp(
                (image_array, input_wcs),
                self.reference_wcs_object,
                shape_out=target_shape,
            )
        return result.astype(np.float32), footprint.astype(np.float32)

    def _reproject_batch_to_reference(self, batch_image, batch_wht, batch_wcs):
        """Reproject batch data and weight map to the reference WCS."""
        if self.reference_wcs_object is None or batch_wcs is None:
            return batch_image, batch_wht

        from seestar.enhancement.reproject_utils import reproject_interp

        target_shape = self.memmap_shape[:2]

        if batch_image.ndim == 3:
            channels = []
            for ch in range(batch_image.shape[2]):
                reproj_ch, _ = reproject_interp(
                    (batch_image[:, :, ch], batch_wcs),
                    self.reference_wcs_object,
                    shape_out=target_shape,
                )
                channels.append(reproj_ch)
            batch_image = np.stack(channels, axis=2)
        else:
            batch_image, _ = reproject_interp(
                (batch_image, batch_wcs),
                self.reference_wcs_object,
                shape_out=target_shape,
            )

        batch_wht, _ = reproject_interp(
            (batch_wht, batch_wcs),
            self.reference_wcs_object,
            shape_out=target_shape,
        )

        return batch_image.astype(np.float32), batch_wht.astype(np.float32)




############################################################################################################################







# --- DANS LA CLASSE SeestarQueuedStacker DANS seestar/queuep/queue_manager.py ---

    def _process_file(self, file_path,
                      reference_image_data_for_alignment, # Image de l'ANCRE pour FastAligner ou réf. pour Astroalign std
                      solve_astrometry_for_this_file=False,
                      fa_orb_features_config=5000,
                      fa_min_abs_matches_config=10,
                      fa_min_ransac_inliers_value_config=4, 
                      fa_ransac_thresh_config=3.0,
                      daofind_fwhm_config=3.5,
                      daofind_threshold_sigma_config=6.0,
                      max_stars_to_describe_config=750):
        """
        Traite un seul fichier image.
        Version: V_ProcessFile_M81_Debug_UltimateLog_1
        """
        file_name = os.path.basename(file_path)
        quality_scores = {'snr': 0.0, 'stars': 0.0}
        logger.debug(f"\nDEBUG QM [_process_file V_ProcessFile_M81_Debug_UltimateLog_1]:") # Modifié le nom de version pour le log
        logger.debug(f"  >> Fichier: '{file_name}'")
        logger.debug(f"  >> Solve Astrometry Directly: {solve_astrometry_for_this_file}")
        logger.debug(f"  >> is_mosaic_run: {self.is_mosaic_run}, mosaic_alignment_mode: {getattr(self, 'mosaic_alignment_mode', 'N/A')}")
        logger.debug(f"  >> drizzle_active_session: {self.drizzle_active_session}")

        header_final_pour_retour = None
        img_data_array_loaded = None
        prepared_img_after_initial_proc = None
        image_for_alignment_or_drizzle_input = None
        wcs_final_pour_retour = None
        data_final_pour_retour = None
        valid_pixel_mask_2d = None
        matrice_M_calculee = None
        align_method_log_msg = "Unknown"

        try:
            logger.debug(f"  -> [1/7] Chargement/Validation FITS pour '{file_name}'...")
            loaded_data_tuple = load_and_validate_fits(file_path)
            if loaded_data_tuple and loaded_data_tuple[0] is not None:
                img_data_array_loaded, header_from_load = loaded_data_tuple
                header_final_pour_retour = header_from_load.copy() if header_from_load else fits.Header()
            else:
                header_temp_fallback = None
                if loaded_data_tuple and loaded_data_tuple[1] is not None: header_temp_fallback = loaded_data_tuple[1].copy()
                else:
                    try: header_temp_fallback = fits.getheader(file_path)
                    except: header_temp_fallback = fits.Header()
                header_final_pour_retour = header_temp_fallback
                raise ValueError("Échec chargement/validation FITS (données non retournées).")
            header_final_pour_retour['_SRCFILE'] = (file_name, "Original source filename")
            logger.debug(f"     - FITS original (après load_and_validate): Range: [{np.min(img_data_array_loaded):.4g}, {np.max(img_data_array_loaded):.4g}], Shape: {img_data_array_loaded.shape}, Dtype: {img_data_array_loaded.dtype}")

            logger.debug(f"  -> [2/7] Vérification variance pour '{file_name}'...")
            std_dev = np.std(img_data_array_loaded)
            variance_threshold = 1e-4  # anciennement 0.0015
            if std_dev < variance_threshold:
                raise ValueError(
                    f"Faible variance: {std_dev:.4f} (seuil: {variance_threshold})."
                )
            logger.debug(f"     - Variance OK (std: {std_dev:.4f}).")

            logger.debug(f"  -> [3/7] Pré-traitement pour '{file_name}'...")
            prepared_img_after_initial_proc = img_data_array_loaded.astype(np.float32)
            logger.debug(f"     - (a) Après conversion float32: Range: [{np.min(prepared_img_after_initial_proc):.4g}, {np.max(prepared_img_after_initial_proc):.4g}]")

            is_color_after_preprocessing = False
            if prepared_img_after_initial_proc.ndim == 2:
                bayer_pattern_from_header = header_final_pour_retour.get('BAYERPAT', self.bayer_pattern)
                pattern_upper = bayer_pattern_from_header.upper() if isinstance(bayer_pattern_from_header, str) else self.bayer_pattern.upper()
                if pattern_upper in ["GRBG", "RGGB", "GBRG", "BGGR"]:
                    prepared_img_after_initial_proc = debayer_image(prepared_img_after_initial_proc, pattern_upper)
                    is_color_after_preprocessing = True
                    logger.debug(f"     - (b) Image débayerisée. Range: [{np.min(prepared_img_after_initial_proc):.4g}, {np.max(prepared_img_after_initial_proc):.4g}]")
            elif prepared_img_after_initial_proc.ndim == 3 and prepared_img_after_initial_proc.shape[2] == 3:
                is_color_after_preprocessing = True
            else:
                raise ValueError(f"Shape image {prepared_img_after_initial_proc.shape} non supportée post-chargement.")

            if is_color_after_preprocessing:
                try:
                    r_ch, g_ch, b_ch = prepared_img_after_initial_proc[...,0], prepared_img_after_initial_proc[...,1], prepared_img_after_initial_proc[...,2]
                    med_r, med_g, med_b = np.median(r_ch), np.median(g_ch), np.median(b_ch)
                    if med_g > 1e-6:
                        gain_r = np.clip(med_g / max(med_r, 1e-6), 0.5, 2.0); gain_b = np.clip(med_g / max(med_b, 1e-6), 0.5, 2.0)
                        prepared_img_after_initial_proc[...,0] *= gain_r; prepared_img_after_initial_proc[...,2] *= gain_b
                    logger.debug(f"     - (c) WB basique appliquée. Range: [{np.min(prepared_img_after_initial_proc):.4g}, {np.max(prepared_img_after_initial_proc):.4g}]")
                except Exception as e_wb: logger.debug(f"WARN QM [_process_file]: Erreur WB basique: {e_wb}")

            if self.correct_hot_pixels:
                prepared_img_after_initial_proc = detect_and_correct_hot_pixels(
                    prepared_img_after_initial_proc, self.hot_pixel_threshold, self.neighborhood_size)
                logger.debug(f"     - (d) Correction HP. Range: [{np.min(prepared_img_after_initial_proc):.4g}, {np.max(prepared_img_after_initial_proc):.4g}]")
            
            is_drizzle_or_mosaic_mode = (self.drizzle_active_session or self.is_mosaic_run)
            logger.debug(f"     - (e) is_drizzle_or_mosaic_mode: {is_drizzle_or_mosaic_mode}")
            
            image_for_alignment_or_drizzle_input = prepared_img_after_initial_proc.copy()
            logger.debug(f"     - (f) image_for_alignment_or_drizzle_input (copie de (d)) - Range: [{np.min(image_for_alignment_or_drizzle_input):.4g}, {np.max(image_for_alignment_or_drizzle_input):.4g}]")

            current_max_val = np.nanmax(image_for_alignment_or_drizzle_input)
            if is_drizzle_or_mosaic_mode:
                if current_max_val <= 1.0 + 1e-5 and current_max_val > -1e-5: 
                    logger.debug(f"       - (g) DRIZZLE/MOSAIQUE: Détection plage [0,1] (max_val={current_max_val:.4g}). Rescale vers ADU 0-65535.")
                    image_for_alignment_or_drizzle_input = image_for_alignment_or_drizzle_input * 65535.0
                    logger.debug(f"         Nouveau range image_for_alignment_or_drizzle_input: [{np.min(image_for_alignment_or_drizzle_input):.4g}, {np.max(image_for_alignment_or_drizzle_input):.4g}]")
                image_for_alignment_or_drizzle_input = np.clip(image_for_alignment_or_drizzle_input, 0.0, None) 
                logger.debug(f"     - (h) Pré-traitement final POUR DRIZZLE/MOSAIQUE: image_for_alignment_or_drizzle_input - Range: [{np.min(image_for_alignment_or_drizzle_input):.4g}, {np.max(image_for_alignment_or_drizzle_input):.4g}]")
                data_final_pour_retour = image_for_alignment_or_drizzle_input.astype(np.float32)
            else: 
                logger.debug(f"     - (g) STACKING CLASSIQUE: image_for_alignment_or_drizzle_input (pour alignement) - Range: [{np.min(image_for_alignment_or_drizzle_input):.4g}, {np.max(image_for_alignment_or_drizzle_input):.4g}]")
            
            logger.debug(f"  -> [4/7] Alignement/Résolution WCS pour '{file_name}'...")
            logger.debug(f"     - AVANT ALIGNEMENT: image_for_alignment_or_drizzle_input - Range: [{np.min(image_for_alignment_or_drizzle_input):.4g}, {np.max(image_for_alignment_or_drizzle_input):.4g}], Shape: {image_for_alignment_or_drizzle_input.shape}")

            if not solve_astrometry_for_this_file and self.is_mosaic_run and \
               self.mosaic_alignment_mode in ["local_fast_fallback", "local_fast_only"]:
                align_method_log_msg = "FastAligner_Attempted"; fa_success = False 
                if self.local_aligner_instance and reference_image_data_for_alignment is not None:
                    _, M_par_fa, fa_success = self.local_aligner_instance._align_image(image_for_alignment_or_drizzle_input, reference_image_data_for_alignment, file_name, fa_min_abs_matches_config, fa_min_ransac_inliers_value_config, fa_ransac_thresh_config, 0.15, daofind_fwhm_config, daofind_threshold_sigma_config, max_stars_to_describe_config)
                    if fa_success and M_par_fa is not None: align_method_log_msg = "FastAligner_Success"; matrice_M_calculee = M_par_fa; wcs_final_pour_retour = self.reference_wcs_object
                    else: fa_success = False; align_method_log_msg = "FastAligner_Fail"
                else: align_method_log_msg = "LocalAlign_Not_Attempted"
                if not fa_success and self.use_wcs_fallback_for_mosaic: 
                    align_method_log_msg += "_Fallback_Attempted" 
                    if self.astrometry_solver:
                        solver_settings_for_panel_fallback = {
                            'local_solver_preference': self.local_solver_preference,
                            'api_key': self.api_key,
                            'astap_path': self.astap_path,
                            'astap_data_dir': self.astap_data_dir,
                            'astap_search_radius': self.astap_search_radius,
                            'astap_downsample': self.astap_downsample,
                            'astap_sensitivity': self.astap_sensitivity,
                            'local_ansvr_path': self.local_ansvr_path,
                            'scale_est_arcsec_per_pix': self.reference_pixel_scale_arcsec,
                            'scale_tolerance_percent': 20,
                            'ansvr_timeout_sec': getattr(self, 'ansvr_timeout_sec', 120),
                            'astap_timeout_sec': getattr(self, 'astap_timeout_sec', 120),
                            'astrometry_net_timeout_sec': getattr(self, 'astrometry_net_timeout_sec', 300)
                        }
                        wcs_panel_solved_by_solver = None
                        try: wcs_panel_solved_by_solver = self.astrometry_solver.solve(file_path, header_final_pour_retour, solver_settings_for_panel_fallback,True)
                        except Exception as e_s: align_method_log_msg += f"_SolveError_{type(e_s).__name__}"
                        if wcs_panel_solved_by_solver and wcs_panel_solved_by_solver.is_celestial:
                            align_method_log_msg = "FastAligner_Fail_Fallback_WCS_Success"; wcs_final_pour_retour = wcs_panel_solved_by_solver 
                            matrice_M_calculee = self._calculate_M_from_wcs(wcs_panel_solved_by_solver, self.reference_wcs_object, image_for_alignment_or_drizzle_input.shape[:2] )
                            if matrice_M_calculee is None: align_method_log_msg = "FastAligner_Fail_Fallback_WCS_Matrix_Fail"; wcs_final_pour_retour = None 
                        else: 
                            if "_SolveError_" not in align_method_log_msg: align_method_log_msg = "FastAligner_Fail_Fallback_WCS_Fail"
                            wcs_final_pour_retour = None; matrice_M_calculee = None
                    else: align_method_log_msg = "FastAligner_Fail_Fallback_NoSolver"; wcs_final_pour_retour = None; matrice_M_calculee = None
                elif not fa_success and not self.use_wcs_fallback_for_mosaic: align_method_log_msg = "FastAligner_Fail_No_Fallback"; wcs_final_pour_retour = None; matrice_M_calculee = None
                # data_final_pour_retour a déjà été mis à image_for_alignment_or_drizzle_input (ADU) si mode drizzle/mosaic
            
            elif solve_astrometry_for_this_file and self.is_mosaic_run and self.mosaic_alignment_mode == "astrometry_per_panel":
                align_method_log_msg = "Astrometry_Per_Panel_Attempted"
                if self.astrometry_solver:
                    solver_settings_for_this_panel = {
                        'local_solver_preference': self.local_solver_preference,
                        'api_key': self.api_key,
                        'astap_path': self.astap_path,
                        'astap_data_dir': self.astap_data_dir,
                        'astap_search_radius': self.astap_search_radius,
                        'astap_downsample': self.astap_downsample,
                        'astap_sensitivity': self.astap_sensitivity,
                        'local_ansvr_path': self.local_ansvr_path,
                        'scale_est_arcsec_per_pix': self.reference_pixel_scale_arcsec,
                        'scale_tolerance_percent': 20,
                        'ansvr_timeout_sec': getattr(self, 'ansvr_timeout_sec', 120),
                        'astap_timeout_sec': getattr(self, 'astap_timeout_sec', 120),
                        'astrometry_net_timeout_sec': getattr(self, 'astrometry_net_timeout_sec', 300)
                    }
                    wcs_final_pour_retour = self.astrometry_solver.solve(file_path, header_final_pour_retour, solver_settings_for_this_panel, True)
                    if wcs_final_pour_retour and wcs_final_pour_retour.is_celestial: align_method_log_msg = "Astrometry_Per_Panel_Success"; matrice_M_calculee = np.array([[1.,0.,0.],[0.,1.,0.]], dtype=np.float32) 
                    else: align_method_log_msg = "Astrometry_Per_Panel_Fail"; wcs_final_pour_retour = None; matrice_M_calculee = None
                else: align_method_log_msg = "Astrometry_Per_Panel_NoSolver"; wcs_final_pour_retour = None; matrice_M_calculee = None
                # data_final_pour_retour a déjà été mis à image_for_alignment_or_drizzle_input (ADU)
            elif solve_astrometry_for_this_file and not self.is_mosaic_run:
                align_method_log_msg = "Astrometry_Single_Attempted"
                if self.astrometry_solver:
                    solver_settings_for_file = {
                        'local_solver_preference': self.local_solver_preference,
                        'api_key': self.api_key,
                        'astap_path': self.astap_path,
                        'astap_data_dir': self.astap_data_dir,
                        'astap_search_radius': self.astap_search_radius,
                        'astap_downsample': self.astap_downsample,
                        'astap_sensitivity': self.astap_sensitivity,
                        'local_ansvr_path': self.local_ansvr_path,
                        'scale_est_arcsec_per_pix': self.reference_pixel_scale_arcsec,
                        'scale_tolerance_percent': 20,
                        'ansvr_timeout_sec': getattr(self, 'ansvr_timeout_sec', 120),
                        'astap_timeout_sec': getattr(self, 'astap_timeout_sec', 120),
                        'astrometry_net_timeout_sec': getattr(self, 'astrometry_net_timeout_sec', 300)
                    }
                    wcs_final_pour_retour = self.astrometry_solver.solve(
                        file_path,
                        header_final_pour_retour,
                        solver_settings_for_file,
                        True,
                    )
                    if wcs_final_pour_retour and wcs_final_pour_retour.is_celestial:
                        align_method_log_msg = "Astrometry_Single_Success"
                    else:
                        align_method_log_msg = "Astrometry_Fail_And_Rejected"
                        self.update_progress(
                            f"   -> Échec WCS pour '{file_name}'. Image rejetée (mode haute précision).",
                            "WARN",
                        )
                        raise RuntimeError(
                            f"Échec astrométrie pour '{file_name}' et aucun fallback autorisé en mode reprojection."
                        )
                else:
                    align_method_log_msg = "Astrometry_Single_NoSolver"
                    wcs_final_pour_retour = None
                matrice_M_calculee = None
                if data_final_pour_retour is None:
                    data_final_pour_retour = image_for_alignment_or_drizzle_input.astype(np.float32)
            else:
                align_method_log_msg = "Astroalign_Standard_Attempted"
                if reference_image_data_for_alignment is None: raise RuntimeError("Image de référence Astroalign manquante.")
                
                aligned_img_astroalign, align_success_astroalign = self.aligner._align_image(
                    image_for_alignment_or_drizzle_input, reference_image_data_for_alignment, file_name)
                
                if align_success_astroalign and aligned_img_astroalign is not None:
                    align_method_log_msg = "Astroalign_Standard_Success"
                    logger.debug(f"     - APRÈS ALIGNEMENT (Astroalign): aligned_img_astroalign - Range: [{np.min(aligned_img_astroalign):.4g}, {np.max(aligned_img_astroalign):.4g}], Shape: {aligned_img_astroalign.shape}, Dtype: {aligned_img_astroalign.dtype}")
                    data_final_pour_retour = aligned_img_astroalign.astype(np.float32)
                    
                    if not is_drizzle_or_mosaic_mode:
                        # In classic stacking mode, keep the aligned image as-is
                        pass
                    else: 
                        # Pour Drizzle Standard, data_final_pour_retour est déjà aligned_img_astroalign.
                        # _align_image est censé avoir préservé la plage ADU si l'entrée était ADU.
                        logger.debug(f"       - DRIZZLE STANDARD: data_final_pour_retour (venant de aligned_img_astroalign) gardé en ADU. Range: [{np.min(data_final_pour_retour):.4g}, {np.max(data_final_pour_retour):.4g}]")
                else:
                    align_method_log_msg = "Astroalign_Standard_Fail"; raise RuntimeError(f"Échec Alignement Astroalign standard pour {file_name}.")
                matrice_M_calculee = None 
            
            header_final_pour_retour['_ALIGN_METHOD_LOG'] = (align_method_log_msg, "Alignment method used")

            logger.debug(f"  -> [5/7] Création du masque de pixels valides pour '{file_name}'...")
            if data_final_pour_retour is None: raise ValueError("Données finales pour masque sont None.")
            if data_final_pour_retour.ndim == 3: luminance_mask_src = 0.299 * data_final_pour_retour[..., 0] + 0.587 * data_final_pour_retour[..., 1] + 0.114 * data_final_pour_retour[..., 2]
            elif data_final_pour_retour.ndim == 2: luminance_mask_src = data_final_pour_retour
            else: valid_pixel_mask_2d = np.ones(data_final_pour_retour.shape[:2], dtype=bool); logger.debug(f"     - Masque (tous valides, shape inattendue).")
            
            if 'valid_pixel_mask_2d' not in locals() or valid_pixel_mask_2d is None :
                logger.debug(f"     - Création masque depuis luminance_mask_src. Range luminance: [{np.min(luminance_mask_src):.4g}, {np.max(luminance_mask_src):.4g}]")
                max_lum_val = np.nanmax(luminance_mask_src)
                if max_lum_val <= 1e-5:
                    valid_pixel_mask_2d = np.ones(luminance_mask_src.shape, dtype=bool)
                    logger.debug("     - Luminance très faible, masque par défaut tout True.")
                else:
                    mask_threshold = 1.0 if (is_drizzle_or_mosaic_mode and max_lum_val > 1.5 + 1e-5) else 1e-5  # +1e-5 pour float
                    valid_pixel_mask_2d = (luminance_mask_src > mask_threshold).astype(bool)
                    logger.debug(f"     - Masque créé (seuil: {mask_threshold:.4g}). Shape: {valid_pixel_mask_2d.shape}, Dtype: {valid_pixel_mask_2d.dtype}, Sum (True): {np.sum(valid_pixel_mask_2d)}")

            logger.debug(f"  -> [6/7] Calcul des scores qualité pour '{file_name}'...")
            if self.use_quality_weighting: quality_scores = self._calculate_quality_metrics(prepared_img_after_initial_proc)
            else: logger.debug(f"     - Pondération qualité désactivée.")

            if data_final_pour_retour is None: raise RuntimeError("data_final_pour_retour est None à la fin de _process_file.")
            if valid_pixel_mask_2d is None: raise RuntimeError("valid_pixel_mask_2d est None à la fin de _process_file.")

            if self.is_mosaic_run and self.mosaic_alignment_mode in ["local_fast_fallback", "local_fast_only"]:
                if wcs_final_pour_retour is None or matrice_M_calculee is None: raise RuntimeError(f"Mosaïque locale '{file_name}', WCS ou M manquant. AlignMethod: {align_method_log_msg}")
            elif self.is_mosaic_run and self.mosaic_alignment_mode == "astrometry_per_panel":
                if wcs_final_pour_retour is None: raise RuntimeError(f"Mosaïque AstroPanel '{file_name}', WCS résolu manquant. AlignMethod: {align_method_log_msg}")

            # ---- ULTIMATE DEBUG LOG ----
            logger.debug(f"ULTIMATE DEBUG QM [_process_file V_ProcessFile_M81_Debug_UltimateLog_1]: AVANT RETURN pour '{file_name}'.")
            if data_final_pour_retour is not None:
                logger.debug(f"  >>> data_final_pour_retour - Shape: {data_final_pour_retour.shape}, Dtype: {data_final_pour_retour.dtype}, Range: [{np.min(data_final_pour_retour):.6g}, {np.max(data_final_pour_retour):.6g}], Mean: {np.mean(data_final_pour_retour):.6g}")
            else:
                logger.debug(f"  >>> data_final_pour_retour est None.")
            if valid_pixel_mask_2d is not None:
                logger.debug(f"  >>> valid_pixel_mask_2d - Shape: {valid_pixel_mask_2d.shape}, Dtype: {valid_pixel_mask_2d.dtype}, Sum (True): {np.sum(valid_pixel_mask_2d)}")
            else:
                logger.debug(f"  >>> valid_pixel_mask_2d est None.")
            logger.debug(f"  >>> quality_scores: {quality_scores}")
            if wcs_final_pour_retour is not None: logger.debug(f"  >>> wcs_final_pour_retour: Présent")
            else: logger.debug(f"  >>> wcs_final_pour_retour: None")
            if matrice_M_calculee is not None: logger.debug(f"  >>> matrice_M_calculee: Présente")
            else: logger.debug(f"  >>> matrice_M_calculee: None")
            # ---- FIN ULTIMATE DEBUG LOG ----

            return (data_final_pour_retour, header_final_pour_retour, quality_scores, 
                    wcs_final_pour_retour, matrice_M_calculee, valid_pixel_mask_2d)

        except (ValueError, RuntimeError) as proc_err:
            self.update_progress(f"   ⚠️ Fichier '{file_name}' ignoré dans _process_file: {proc_err}", "WARN")
            logger.debug(f"ERREUR QM [_process_file V_ProcessFile_M81_Debug_UltimateLog_1]: (ValueError/RuntimeError) pour '{file_name}': {proc_err}")
            header_final_pour_retour = header_final_pour_retour if header_final_pour_retour is not None else fits.Header()
            header_final_pour_retour['_ALIGN_METHOD_LOG'] = (f"Error_{type(proc_err).__name__}", "Processing file error")
            if hasattr(self, '_move_to_unaligned'): self._move_to_unaligned(file_path) 
            return None, header_final_pour_retour, quality_scores, None, None, None 
        except Exception as e:
            self.update_progress(f"❌ Erreur critique traitement fichier {file_name} dans _process_file: {e}", "ERROR")
            logger.debug(f"ERREUR QM [_process_file V_ProcessFile_M81_Debug_UltimateLog_1]: Exception générale pour '{file_name}': {e}"); traceback.print_exc(limit=3)
            header_final_pour_retour = header_final_pour_retour if header_final_pour_retour is not None else fits.Header()
            header_final_pour_retour['_ALIGN_METHOD_LOG'] = (f"CritError_{type(e).__name__}", "Critical processing error")
            if hasattr(self, '_move_to_unaligned'): self._move_to_unaligned(file_path) 
            return None, header_final_pour_retour, quality_scores, None, None, None 
        finally:
            if img_data_array_loaded is not None: del img_data_array_loaded
            if prepared_img_after_initial_proc is not None: del prepared_img_after_initial_proc
            if image_for_alignment_or_drizzle_input is not None: del image_for_alignment_or_drizzle_input
            gc.collect() 












#############################################################################################################################





    def _process_completed_batch(self, batch_items_to_stack, current_batch_num, total_batches_est, reference_wcs_for_reprojection):
        """Traite un lot d'images complété.

        - Si ``reproject_between_batches`` est vrai, chaque image du lot est
          re-projetée individuellement vers la grille maître.
        - Sinon, le lot est empilé classiquement puis combiné aux memmaps.
        """

        num_items_in_this_batch = len(batch_items_to_stack) if batch_items_to_stack else 0
        logger.debug(
            f"DEBUG QM [_process_completed_batch]: Début pour lot #{current_batch_num} "
            f"avec {num_items_in_this_batch} items. Mode Reproject: {self.reproject_between_batches}"
        )

        if not batch_items_to_stack:
            self.update_progress(f"⚠️ Tentative de traiter un lot vide (Lot #{current_batch_num}). Ignoré.", None)
            return

        progress_info_log = (f"(Lot {current_batch_num}/{total_batches_est if total_batches_est > 0 else '?'})")

        if self.reproject_between_batches:
            self.update_progress(
                f"⚙️ Reprojection du lot {progress_info_log} ({num_items_in_this_batch} images)..."
            )

            if self.master_sum is None:
                logger.debug("   -> Initialisation des canevas maîtres pour la reprojection.")
                self.update_progress("   -> Initialisation de la grille de reprojection globale...")
                if reference_wcs_for_reprojection is None or reference_wcs_for_reprojection.pixel_shape is None:
                    self.update_progress("   -> ERREUR: WCS de référence globale manquant.", "ERROR")
                    self.processing_error = "WCS de référence manquant pour reprojection."
                    self.stop_processing = True
                    return
                target_shape_hw = (
                    reference_wcs_for_reprojection.pixel_shape[1],
                    reference_wcs_for_reprojection.pixel_shape[0],
                )
                self.master_sum = np.zeros((*target_shape_hw, 3), dtype=np.float32)
                self.master_coverage = np.zeros(target_shape_hw, dtype=np.float32)

                # --- Initialisation du header du stack pour le mode reprojection ---
                self.current_stack_header = fits.Header()
                if self.reference_header_for_wcs:
                    keys_to_copy = ["OBJECT", "INSTRUME", "TELESCOP", "DATE-OBS", "FILTER"]
                    for key in keys_to_copy:
                        if key in self.reference_header_for_wcs:
                            self.current_stack_header[key] = self.reference_header_for_wcs[key]
                self.current_stack_header["STACKTYP"] = (
                    "Classic Reproject",
                    "Incremental Reprojection Stacking",
                )
                self.current_stack_header["HISTORY"] = "Reprojection stack initialized"

            for item_tuple in batch_items_to_stack:
                image_data, _header, _scores, image_wcs, _mask = item_tuple

                if image_data is None or image_wcs is None or not image_wcs.is_celestial:
                    self.update_progress(f"   -> Image du lot ignorée (données ou WCS invalide).", "WARN")
                    continue

                coverage_map = np.ones(image_data.shape[:2], dtype=np.float32)

                self.master_sum, self.master_coverage = reproject_and_combine(
                    self.master_sum,
                    self.master_coverage,
                    image_data,
                    coverage_map,
                    image_wcs,
                    reference_wcs_for_reprojection,
                )
                self.images_in_cumulative_stack += 1

            self.current_stack_header['NIMAGES'] = (self.images_in_cumulative_stack, 'Images reprojected')
            self._update_preview_master()
            gc.collect()
            return

        # --- LOGIQUE EXISTANTE POUR LE MODE CLASSIQUE (NON-REPROJECTION) ---
        self.update_progress(
            f"⚙️ Traitement classique du batch {progress_info_log} ({num_items_in_this_batch} images)..."
        )
        stacked_batch_data_np, stack_info_header, batch_coverage_map_2d = self._stack_batch(
            batch_items_to_stack, current_batch_num, total_batches_est
        )

        if stacked_batch_data_np is not None and batch_coverage_map_2d is not None:
            batch_wcs = None
            try:
                batch_wcs = WCS(stack_info_header, naxis=2) if stack_info_header else None
            except Exception:
                pass

            self._combine_batch_result(
                stacked_batch_data_np, stack_info_header, batch_coverage_map_2d, batch_wcs
            )
            if not self.drizzle_active_session:
                self._update_preview_sum_w()
        else:
            num_failed_in_stack_batch = len(batch_items_to_stack)
            self.failed_stack_count += num_failed_in_stack_batch
            self.update_progress(
                f"❌ Échec combinaison du lot {progress_info_log}. {num_failed_in_stack_batch} images ignorées.",
                None,
            )

        gc.collect()
        logger.debug(f"DEBUG QM [_process_completed_batch]: Fin pour lot #{current_batch_num}.")







##############################################################################################################################################



# --- DANS LA CLASSE SeestarQueuedStacker DANS seestar/queuep/queue_manager.py ---

    def _save_drizzle_input_temp(self, aligned_data, header):
        """
        Sauvegarde une image alignée (HxWx3 float32) dans le dossier temp Drizzle,
        en transposant en CxHxW et en INJECTANT l'OBJET WCS DE RÉFÉRENCE stocké
        dans le header sauvegardé.
        Les données `aligned_data` doivent être dans la plage ADU finale souhaitée.
        """
        if self.drizzle_temp_dir is None: 
            self.update_progress("❌ Erreur interne: Dossier temp Drizzle non défini."); return None
        os.makedirs(self.drizzle_temp_dir, exist_ok=True)
        if aligned_data.ndim != 3 or aligned_data.shape[2] != 3: 
            self.update_progress(f"❌ Erreur interne: _save_drizzle_input_temp attend HxWx3, reçu {aligned_data.shape}"); return None
        if self.reference_wcs_object is None:
             self.update_progress("❌ Erreur interne: Objet WCS de référence non disponible pour sauvegarde temp.")
             return None

        try:
            # Utiliser un nom de fichier qui inclut le nom original pour le débogage du header EXPTIME
            original_filename_stem = "unknown_orig"
            if header and '_SRCFILE' in header:
                original_filename_stem = os.path.splitext(header['_SRCFILE'][0])[0]
            
            temp_filename = f"aligned_input_{self.aligned_files_count:05d}_{original_filename_stem}.fits"
            temp_filepath = os.path.join(self.drizzle_temp_dir, temp_filename)

            data_to_save = np.moveaxis(aligned_data, -1, 0).astype(np.float32) # Doit être ADU ici

            # ---- DEBUG: Vérifier le range de ce qui est sauvegardé ----
            logger.debug(f"    DEBUG QM [_save_drizzle_input_temp]: Sauvegarde FITS temp '{temp_filename}'. data_to_save (CxHxW) Range Ch0: [{np.min(data_to_save[0]):.4g}, {np.max(data_to_save[0]):.4g}]")
            # ---- FIN DEBUG ----

            header_to_save = header.copy() if header else fits.Header()
            
            # Effacer WCS potentiellement incorrect du header original
            keys_to_remove = ['PC1_1', 'PC1_2', 'PC2_1', 'PC2_2', 'CD1_1', 'CD1_2', 'CD2_1', 'CD2_2',
                              'CRPIX1', 'CRPIX2', 'CRVAL1', 'CRVAL2', 'CTYPE1', 'CTYPE2', 'CUNIT1', 'CUNIT2',
                              'CDELT1', 'CDELT2', 'CROTA2', 'EQUINOX', 'RADESYS'] # RADESYS aussi car WCS ref l'aura
            for key in keys_to_remove:
                if key in header_to_save:
                    try: del header_to_save[key]
                    except KeyError: pass

            ref_wcs_header = self.reference_wcs_object.to_header(relax=True)
            header_to_save.update(ref_wcs_header)

            header_to_save['NAXIS'] = 3
            header_to_save['NAXIS1'] = aligned_data.shape[1] 
            header_to_save['NAXIS2'] = aligned_data.shape[0] 
            header_to_save['NAXIS3'] = 3                   
            if 'CTYPE3' not in header_to_save: header_to_save['CTYPE3'] = 'CHANNEL'
            
            # Assurer BITPIX = -32 pour float32
            header_to_save['BITPIX'] = -32
            if 'BSCALE' in header_to_save: del header_to_save['BSCALE']
            if 'BZERO' in header_to_save: del header_to_save['BZERO']


            hdu = fits.PrimaryHDU(data=data_to_save, header=header_to_save)
            hdul = fits.HDUList([hdu])
            hdul.writeto(temp_filepath, overwrite=True, checksum=False, output_verify='ignore')
            hdul.close()
            return temp_filepath

        except Exception as e:
            temp_filename_for_error = f"aligned_input_{self.aligned_files_count:05d}.fits" # Générique
            self.update_progress(f"❌ Erreur sauvegarde fichier temp Drizzle {temp_filename_for_error}: {e}")
            traceback.print_exc(limit=2)
            return None
        

###########################################################################################################################



    def _process_incremental_drizzle_batch(
        self,
        batch_temp_filepaths_list,
        current_batch_num=0,
        total_batches_est=0,
        weight_map_override=None, # Not used in this version but kept for signature compatibility
    ):
        """
        [VRAI DRIZZLE INCRÉMENTAL] Traite un lot de fichiers temporaires en les ajoutant
        aux objets Drizzle persistants. Met à jour l'aperçu après chaque image (ou lot).
        Version: V_True_Incremental_Driz_DebugM81_Scale_2_Full_EXTENDED_DEBUG_ULTRA
        """
        # --- LIGNE DE PRINT ULTRA-CRITIQUE ET UNIQUE ---
        print(f"\n======== DÉBUT MÉTHODE: _process_incremental_drizzle_batch (VERSION: {GLOBAL_DRZ_BATCH_VERSION_STRING_ULTRA_DEBUG}) - Lot #{current_batch_num} - Fichiers: {len(batch_temp_filepaths_list)} ========")
        # --- FIN LIGNE DE PRINT ULTRA-CRITIQUE ---

        num_files_in_batch = len(batch_temp_filepaths_list)
        logger.debug(f"DEBUG QM [_process_incremental_drizzle_batch {GLOBAL_DRZ_BATCH_VERSION_STRING_ULTRA_DEBUG}]: Début Lot Drizzle Incr. VRAI #{current_batch_num} ({num_files_in_batch} fichiers).")

        if not batch_temp_filepaths_list:
            self.update_progress(f"⚠️ Lot Drizzle Incrémental VRAI #{current_batch_num} vide. Ignoré.")
            logger.debug(f"  Sortie: Lot #{current_batch_num} est vide.")
            return

        progress_info = f"(Lot {current_batch_num}/{total_batches_est if total_batches_est > 0 else '?'})"
        self.update_progress(f"💧 Traitement Drizzle Incrémental VRAI du lot {progress_info}...")

        # --- VÉRIFICATIONS CRITIQUES ---
        if not self.incremental_drizzle_objects or len(self.incremental_drizzle_objects) != 3:
            self.update_progress("❌ Erreur critique: Objets Drizzle persistants non initialisés pour mode Incrémental.", "ERROR")
            self.processing_error = "Objets Drizzle Incr. non initialisés"; self.stop_processing = True
            logger.debug(f"  Sortie ERREUR: Objets Drizzle non initialisés.")
            return
        if self.drizzle_output_wcs is None or self.drizzle_output_shape_hw is None:
            self.update_progress("❌ Erreur critique: Grille de sortie Drizzle (WCS/Shape) non définie pour mode Incrémental VRAI.", "ERROR")
            self.processing_error = "Grille Drizzle non définie (Incr VRAI)"; self.stop_processing = True
            logger.debug(f"  Sortie ERREUR: Grille de sortie Drizzle (WCS/Shape) non définie.")
            return
        logger.debug(f"  WCS de sortie cible (self.drizzle_output_wcs) : {self.drizzle_output_wcs.wcs.crval if self.drizzle_output_wcs and self.drizzle_output_wcs.wcs else 'Non défini'}")
        logger.debug(f"  Shape de sortie cible (self.drizzle_output_shape_hw) : {self.drizzle_output_shape_hw}")
        logger.debug(f"  Paramètres Drizzle : Kernel='{self.drizzle_kernel}', Pixfrac={self.drizzle_pixfrac}, Fillval='{self.drizzle_fillval}'")
        logger.debug(f"  Reprojection entre lots (self.reproject_between_batches) : {self.reproject_between_batches}")
        logger.debug(f"  WCS de référence (self.reference_wcs_object) : {'Défini' if self.reference_wcs_object else 'Non défini'} (utilisé si reproject_between_batches)")


        num_output_channels = 3
        files_added_to_drizzle_this_batch = 0

        for i_file, temp_fits_filepath in enumerate(batch_temp_filepaths_list):
            if self.stop_processing:
                logger.debug(f"  Arrêt demandé. Interruption du traitement du lot #{current_batch_num}.")
                break
            
            current_filename_for_log = os.path.basename(temp_fits_filepath)
            self.update_progress(f"   -> DrizIncrVrai: Ajout fichier {i_file+1}/{num_files_in_batch} ('{current_filename_for_log}') au Drizzle cumulatif...", None)
            logger.debug(f"\n    === TRAITEMENT FICHIER: '{current_filename_for_log}' (Fichier {i_file+1}/{num_files_in_batch}) ===")

            input_image_cxhxw = None 
            input_header = None      
            wcs_input_from_file = None 
            pixmap_for_this_file = None # Initialisation pour chaque fichier

            try:
                # --- ÉTAPE 1: Chargement et validation du fichier temporaire ---
                logger.debug(f"      [Step  1] Chargement FITS temporaire: '{current_filename_for_log}'")
                with fits.open(temp_fits_filepath, memmap=False) as hdul:
                    if not hdul or len(hdul) == 0 or hdul[0].data is None: 
                        raise IOError(f"FITS temp invalide/vide: {temp_fits_filepath}")
                    
                    data_loaded = hdul[0].data
                    input_header = hdul[0].header
                    logger.debug(f"        Données brutes chargées: Range [{np.min(data_loaded):.4g}, {np.max(data_loaded):.4g}], Shape: {data_loaded.shape}, Dtype: {data_loaded.dtype}")

                    if data_loaded.ndim == 3 and data_loaded.shape[0] == num_output_channels:
                        input_image_cxhxw = data_loaded.astype(np.float32)
                        logger.debug(f"        input_image_cxhxw (après astype float32): Range [{np.min(input_image_cxhxw):.4g}, {np.max(input_image_cxhxw):.4g}]")
                    else:
                        raise ValueError(f"Shape FITS temp {data_loaded.shape} non CxHxW comme attendu (attendu {num_output_channels}xHxW).")

                    with warnings.catch_warnings():
                        warnings.simplefilter("ignore") # Ignore FITSFixedWarning
                        wcs_input_from_file = WCS(input_header, naxis=2)
                    if not wcs_input_from_file or not wcs_input_from_file.is_celestial:
                        raise ValueError("WCS non céleste ou invalide dans le fichier FITS temporaire.")
                    logger.debug(f"        WCS du fichier temp (Input WCS): CRVAL={wcs_input_from_file.wcs.crval if wcs_input_from_file.wcs else 'N/A'}, CDELT={wcs_input_from_file.wcs.cdelt if wcs_input_from_file.wcs else 'N/A'}")

                image_hwc = np.moveaxis(input_image_cxhxw, 0, -1) # Convertir CxHxW en HxWxC
                
                # --- ÉTAPE 2: GESTION DE LA REPROJECTION INTER-BATCH ---
                target_shape_hw = self.drizzle_output_shape_hw # La forme finale de la sortie Drizzle
                wcs_for_pixmap = wcs_input_from_file
                input_shape_hw_current_file = image_hwc.shape[:2] # La forme HxW de l'image ALIGNÉE (ou reprojetée)

                # Assuming reproject_to_reference_wcs is correctly implemented and imported
                if hasattr(self, 'reproject_between_batches') and self.reproject_between_batches and hasattr(self, 'reference_wcs_object') and self.reference_wcs_object:
                    # Added a check if reproject_to_reference_wcs is actually callable
                    from seestar.core.reprojection import reproject_to_reference_wcs as _reproject_func
                    if _reproject_func:
                        logger.debug(f"      [Step 2] Reprojection active. Reprojection de l'image vers WCS de référence...")
                        try:
                            self.update_progress(
                                f"➡️ [Reproject] Entrée dans reproject pour le batch {current_batch_num}/{total_batches_est}",
                                "INFO_DETAIL",
                            )
                            # Reprojeter l'image HWC vers le WCS de référence
                            reprojected_image_hwc = _reproject_func( # Use the imported function
                                image_hwc,
                                wcs_input_from_file,
                                self.reference_wcs_object,
                                target_shape_hw, # La forme de sortie de la reprojection est la forme cible de Drizzle
                            )
                            if reprojected_image_hwc is None:
                                raise RuntimeError("reproject_to_reference_wcs a retourné None.")

                            image_hwc = reprojected_image_hwc # L'image à traiter par Drizzle est maintenant reprojetée
                            wcs_for_pixmap = self.reference_wcs_object # Le WCS à utiliser pour le pixmap est celui de la référence
                            input_shape_hw_current_file = image_hwc.shape[:2] # La forme de l'image (maintenant reprojetée)

                            self.update_progress(
                                f"✅ [Reproject] Batch {current_batch_num}/{total_batches_est} reprojecté vers référence (shape {target_shape_hw})",
                                "INFO_DETAIL",
                            )
                            logger.debug(f"        Image après reprojection: Shape={image_hwc.shape}, Range=[{np.nanmin(image_hwc):.4g}, {np.nanmax(image_hwc):.4g}]")
                            logger.debug(f"        WCS utilisé pour pixmap (après reproj.): CRVAL={wcs_for_pixmap.wcs.crval if wcs_for_pixmap.wcs else 'N/A'}")
                        except Exception as e:
                            self.update_progress(
                                f"⚠️ [Reproject] Batch {current_batch_num} ignoré : {type(e).__name__}: {e}",
                                "WARN",
                            )
                            logger.error(f"ERREUR REPROJECTION: {e}", exc_info=True)
                            continue # Passe au fichier suivant si reprojection échoue
                    else:
                        logger.warning(f"        AVERTISSEMENT: reproject_to_reference_wcs n'est pas importé/disponible. Reprojection ignorée.")


                # --- ÉTAPE 3: Calcul du Pixmap (mapping des pixels d'entrée vers la grille de sortie Drizzle) ---
                logger.debug(f"      [Step 3] Calcul du Pixmap pour mapping WCS...")
                y_in_coords_flat, x_in_coords_flat = np.indices(input_shape_hw_current_file).reshape(2, -1)
                
                # Convertir les coordonnées pixels de l'image d'entrée en coordonnées célestes
                sky_ra_deg, sky_dec_deg = wcs_for_pixmap.all_pix2world(x_in_coords_flat, y_in_coords_flat, 0)
                logger.debug(f"        Coordonnées célestes calculées: RA_range=[{np.nanmin(sky_ra_deg):.4g}, {np.nanmax(sky_ra_deg):.4g}], Dec_range=[{np.nanmin(sky_dec_deg):.4g}, {np.nanmax(sky_dec_deg):.4g}]")

                if not (np.all(np.isfinite(sky_ra_deg)) and np.all(np.isfinite(sky_dec_deg))):
                    raise ValueError("Coordonnées célestes non finies obtenues depuis le WCS du fichier temporaire. Pixmap impossible.")

                # Convertir les coordonnées célestes en coordonnées pixels de la grille de sortie Drizzle (initialement avec origin=0)
                final_x_output_pixels, final_y_output_pixels = self.drizzle_output_wcs.all_world2pix(sky_ra_deg, sky_dec_deg, 0)
                
                # Dimensions de la grille de sortie Drizzle
                height_out, width_out = self.drizzle_output_shape_hw
                
                # Diagnostic des bornes du pixmap initial (origin=0)
                min_x_initial, max_x_initial = np.nanmin(final_x_output_pixels), np.nanmax(final_x_output_pixels)
                min_y_initial, max_y_initial = np.nanmin(final_y_output_pixels), np.nanmax(final_y_output_pixels)
                logger.debug(f"        Pixmap initial (origin=0) X range [{min_x_initial:.2f}, {max_x_initial:.2f}] vs [0,{width_out-1}]; Y range [{min_y_initial:.2f}, {max_y_initial:.2f}] vs [0,{height_out-1})")
                print(f"ULTRA-DEBUG: Pixmap initial (origin=0) X range [{min_x_initial:.2f}, {max_x_initial:.2f}] vs [0,{width_out-1}]; Y range [{min_y_initial:.2f}, {max_y_initial:.2f}] vs [0,{height_out-1})")


                # RECALCUL AVEC origin=1 SI HORS BORNES (et correction en 0-based)
                # Cette condition est essentielle pour savoir si l'ajustement -1.0 doit être appliqué.
                needs_origin1_recalc = (min_x_initial < 0 or max_x_initial >= width_out or min_y_initial < 0 or max_y_initial >= height_out)

                if needs_origin1_recalc:
                    logger.debug("      WARN [ProcIncrDrizLoop]: Pixmap initial (origin=0) en dehors de la plage attendue. Recalcul avec origin=1.")
                    print("ULTRA-DEBUG: Pixmap initial (origin=0) is OUT OF BOUNDS. Recalculating with origin=1...")
                    final_x_output_pixels, final_y_output_pixels = self.drizzle_output_wcs.all_world2pix(
                        sky_ra_deg, sky_dec_deg, 1 # Recalcul avec origin=1
                    )
                    # --- FIX CRITIQUE : CONVERSION DE 1-BASED À 0-BASED ---
                    final_x_output_pixels -= 1.0  # Convertir 1-based en 0-based
                    final_y_output_pixels -= 1.0  # Convertir 1-based en 0-based
                    logger.debug(f"      DEBUG QM [ProcIncrDrizLoop]: Pixmap ajusté (1-based vers 0-based) après recalcul avec origin=1.")
                    print(f"ULTRA-DEBUG: Pixmap ADJUSTED (1-based to 0-based). New min_x={np.nanmin(final_x_output_pixels):.2f}, min_y={np.nanmin(final_y_output_pixels):.2f}")
                    # --- FIN FIX CRITIQUE ---
                
                # --- Vérification et nettoyage des NaN/Inf après tous les calculs ---
                if not (np.all(np.isfinite(final_x_output_pixels)) and np.all(np.isfinite(final_y_output_pixels))):
                    logger.debug(f"      WARN [ProcIncrDrizLoop]: Pixmap pour '{current_filename_for_log}' contient NaN/Inf après projection (post-correction). Nettoyage...")
                    print(f"ULTRA-DEBUG: Pixmap contains NaN/Inf. Cleaning...")
                    final_x_output_pixels = np.nan_to_num(final_x_output_pixels, nan=0.0, posinf=0.0, neginf=0.0) # Utilisez 0.0 pour les valeurs numériques
                    final_y_output_pixels = np.nan_to_num(final_y_output_pixels, nan=0.0, posinf=0.0, neginf=0.0)
                
                # Création du pixmap final après tous les ajustements
                pixmap_for_this_file = np.dstack((
                    np.clip(final_x_output_pixels.reshape(input_shape_hw_current_file), 0, width_out - 1),
                    np.clip(final_y_output_pixels.reshape(input_shape_hw_current_file), 0, height_out - 1)
                )).astype(np.float32)

                # Diagnostic final du pixmap après clipping
                pix_x_final = pixmap_for_this_file[..., 0]
                pix_y_final = pixmap_for_this_file[..., 1]
                min_x_final, max_x_final = np.nanmin(pix_x_final), np.nanmax(pix_x_final)
                min_y_final, max_y_final = np.nanmin(pix_y_final), np.nanmax(pix_y_final)
                logger.debug(f"      Final Pixmap X stats (post-clip): min={min_x_final:.2f}, max={max_x_final:.2f}, mean={np.nanmean(pix_x_final):.2f}, std={np.nanstd(pix_x_final):.2f}")
                logger.debug(f"      Final Pixmap Y stats (post-clip): min={min_y_final:.2f}, max={max_y_final:.2f}, mean={np.nanmean(pix_y_final):.2f}, std={np.nanstd(pix_y_final):.2f}")
                logger.debug(f"      Output Grid (width, height) for comparison: ({width_out}, {height_out})")
                print(f"ULTRA-DEBUG: Final Pixmap X stats (post-clip): min={min_x_final:.2f}, max={max_x_final:.2f}, mean={np.nanmean(pix_x_final):.2f}, std={np.nanstd(pix_x_final):.2f}")
                print(f"ULTRA-DEBUG: Final Pixmap Y stats (post-clip): min={min_y_final:.2f}, max={max_y_final:.2f}, mean={np.nanmean(pix_y_final):.2f}, std={np.nanstd(pix_y_final):.2f}")


                # Vérification critique des bornes du pixmap final
                assert (min_x_final >= 0 and max_x_final < width_out and min_y_final >= 0 and max_y_final < height_out), \
                       "ERREUR PIXMAP: Pixmap final (post-clipping) hors bornes attendues!"
                
                # Détection d'un pixmap "plat" (tous les points mappent au même endroit)
                if np.allclose(pixmap_for_this_file[...,0], pixmap_for_this_file[0,0,0], atol=1e-3) and \
                   np.allclose(pixmap_for_this_file[...,1], pixmap_for_this_file[0,0,1], atol=1e-3):
                    logger.warning("        WARN: All pixmap points map to (or very close to) a single output pixel! This indicates a severe WCS issue or extreme input image data where all points are projected to the same output pixel. No significant image will be drizzled.")
                    print("ULTRA-DEBUG: WARNING: Pixmap is 'flat' - all points map to a single output pixel!")


                logger.debug(f"      [Step 3] Pixmap calculé et validé pour '{current_filename_for_log}'.")

                # --- ÉTAPE 4: Préparation des paramètres pour add_image ---
                logger.debug(f"      [Step 4] Préparation des paramètres pour add_image...")
                exptime_for_drizzle_add = 1.0 
                in_units_for_drizzle_add = 'cps' # Par défaut
                
                if input_header and 'EXPTIME' in input_header:
                    try:
                        original_exptime = float(input_header['EXPTIME'])
                        if original_exptime > 1e-6:
                            exptime_for_drizzle_add = original_exptime
                            in_units_for_drizzle_add = 'counts' # Si EXPTIME valide, on traite en counts
                            logger.debug(f"        Utilisation EXPTIME={exptime_for_drizzle_add:.2f}s du header original ('{input_header.get('_SRCFILE', 'N/A_SRC')}'), in_units='counts'")
                        else:
                             logger.debug(f"        EXPTIME du header original ({original_exptime:.2f}) trop faible. Utilisation exptime=1.0, in_units='cps'.")
                    except (ValueError, TypeError):
                        logger.debug(f"        AVERTISSEMENT: EXPTIME invalide dans header temp ('{input_header.get('EXPTIME')}' pour '{input_header.get('_SRCFILE', 'N/A_SRC')}'). Utilisation exptime=1.0, in_units='cps'.")
                else:
                    logger.debug(f"        AVERTISSEMENT: EXPTIME non trouvé dans header temp pour '{input_header.get('_SRCFILE', 'N/A_SRC')}'. Utilisation exptime=1.0, in_units='cps'.")
                
                if exptime_for_drizzle_add <= 0: # Double-vérification de l'exptime
                    logger.warning(f"        AVERTISSEMENT: EXPTIME={exptime_for_drizzle_add} non valide. Remplacement par 1.0.")
                    exptime_for_drizzle_add = 1.0

                # Préparation du weight_map pour add_image. Utilise weight_map_override si fourni
                if weight_map_override is not None:
                    weight_map_param_for_add = np.asarray(weight_map_override, dtype=np.float32)
                    if weight_map_param_for_add.shape != input_shape_hw_current_file:
                        logger.debug(
                            "        WARN: weight_map_override shape mismatch; using ones"
                        )
                        weight_map_param_for_add = np.ones(
                            input_shape_hw_current_file, dtype=np.float32
                        )
                else:
                    weight_map_param_for_add = np.ones(
                        input_shape_hw_current_file, dtype=np.float32
                    )
                logger.debug(
                    f"        Weight_map pour add_image: Shape={weight_map_param_for_add.shape}, Range=[{np.min(weight_map_param_for_add):.3f}, {np.max(weight_map_param_for_add):.3f}], Sum={np.sum(weight_map_param_for_add):.3f}"
                )

                # Pré-traitement de l'image (nettoyage NaN/Inf et clip > 0) AVANT de la passer à add_image
                image_hwc_cleaned = np.nan_to_num(np.clip(image_hwc, 0.0, None), nan=0.0, posinf=0.0, neginf=0.0).astype(np.float32)
                logger.debug(f"        Image HWC nettoyée (pour add_image): Range=[{np.min(image_hwc_cleaned):.4g}, {np.max(image_hwc_cleaned):.4g}], Mean={np.mean(image_hwc_cleaned):.4g}")


                # --- ÉTAPE 5: Appel à add_image pour chaque canal ---
                logger.debug(f"      [Step 5] Appel driz_obj.add_image pour chaque canal...")
                for ch_idx in range(num_output_channels):
                    channel_data_2d = image_hwc_cleaned[..., ch_idx]
                    
                    # Log des stats spécifiques à ce canal avant add_image
                    logger.debug(f"        Ch{ch_idx} AVANT add_image: data range [{np.min(channel_data_2d):.3g}, {np.max(channel_data_2d):.3g}], mean={np.mean(channel_data_2d):.3g}")
                    logger.debug(f"                          exptime={exptime_for_drizzle_add}, in_units='{in_units_for_drizzle_add}', pixfrac={self.drizzle_pixfrac}")
                    print(f"ULTRA-DEBUG: Ch{ch_idx} CALLING add_image - data range [{np.min(channel_data_2d):.3g}, {np.max(channel_data_2d):.3g}], exptime={exptime_for_drizzle_add}, pixfrac={self.drizzle_pixfrac}, input_shape_hw={input_shape_hw_current_file}")


                    driz_obj = self.incremental_drizzle_objects[ch_idx]
                    wht_sum_before = float(np.sum(driz_obj.out_wht))
                    sci_sum_before = float(np.sum(driz_obj.out_img))
                    logger.debug(f"        Ch{ch_idx} WHT_SUM BEFORE add_image: {wht_sum_before:.3f}")
                    logger.debug(f"        Ch{ch_idx} SCI_SUM BEFORE add_image: {sci_sum_before:.3f}")
                    print(f"ULTRA-DEBUG: Ch{ch_idx} Drizzle Obj state BEFORE add_image: out_wht_sum={wht_sum_before:.3f}, out_img_sum={sci_sum_before:.3f}")


                    # L'appel CRITIQUE à add_image
                    nskip, nmiss = driz_obj.add_image(
                        data=channel_data_2d,
                        pixmap=pixmap_for_this_file,
                        exptime=exptime_for_drizzle_add,
                        in_units=in_units_for_drizzle_add,
                        pixfrac=self.drizzle_pixfrac,
                        weight_map=weight_map_param_for_add,
                    )
                    logger.debug(f"        Ch{ch_idx} RETURNED from add_image: nskip={nskip}, nmiss={nmiss}") # Log des retours de add_image
                    print(f"ULTRA-DEBUG: Ch{ch_idx} add_image RETURNED: nskip={nskip}, nmiss={nmiss}") # Print direct pour nskip/nmiss


                    wht_sum_after = float(np.sum(driz_obj.out_wht))
                    sci_sum_after = float(np.sum(driz_obj.out_img))
                    logger.debug(f"        Ch{ch_idx} WHT_SUM AFTER add_image: {wht_sum_after:.3f} (Change: {wht_sum_after - wht_sum_before:.3f})")
                    logger.debug(f"        Ch{ch_idx} SCI_SUM AFTER add_image: {sci_sum_after:.3f} (Change: {sci_sum_after - sci_sum_before:.3f})")
                    print(f"ULTRA-DEBUG: Ch{ch_idx} Drizzle Obj state AFTER add_image: out_wht_sum={wht_sum_after:.3f}, out_img_sum={sci_sum_after:.3f}")

                    # Vérification des assertions (maintenues)
                    assert wht_sum_after >= wht_sum_before - 1e-6, f"WHT sum decreased for Ch{ch_idx}!"
                    logger.debug(f"        Ch{ch_idx} AFTER add_image: out_img range [{np.min(driz_obj.out_img):.3g}, {np.max(driz_obj.out_img):.3g}]")
                    logger.debug(f"                             out_wht range [{np.min(driz_obj.out_wht):.3g}, {np.max(driz_obj.out_wht):.3g}]")

                files_added_to_drizzle_this_batch += 1
                self.images_in_cumulative_stack += 1 
                logger.debug(f"    === FIN TRAITEMENT FICHIER: '{current_filename_for_log}' (Ajouté. Total files added: {self.images_in_cumulative_stack}) ===")

            except Exception as e_file:
                self.update_progress(f"      -> ERREUR Drizzle Incr. VRAI sur fichier '{current_filename_for_log}': {e_file}", "WARN")
                logger.error(f"ERREUR QM [ProcIncrDrizLoop {GLOBAL_DRZ_BATCH_VERSION_STRING_ULTRA_DEBUG}]: Échec fichier '{current_filename_for_log}': {e_file}", exc_info=True)
                print(f"ULTRA-DEBUG: ERREUR NON-FATALE sur fichier '{current_filename_for_log}': {e_file}")


            finally:
                # Nettoyage des variables locales (essentiel pour la mémoire)
                del input_image_cxhxw, input_header, wcs_input_from_file, pixmap_for_this_file
                if 'image_hwc_cleaned' in locals(): del image_hwc_cleaned
                if 'image_hwc' in locals(): del image_hwc # original HxWxC
                if 'reprojected_image_hwc' in locals(): del reprojected_image_hwc
                
                # Forcer un garbage collect de temps en temps, surtout si les images sont grandes
                if (i_file + 1) % 10 == 0: gc.collect()
        
        # --- FIN DE LA BOUCLE DE TRAITEMENT DES FICHIERS ---
        if files_added_to_drizzle_this_batch == 0 and num_files_in_batch > 0:
            self.update_progress(f"   -> ERREUR: Aucun fichier du lot Drizzle Incr. VRAI #{current_batch_num} n'a pu être ajouté.", "ERROR")
            self.failed_stack_count += num_files_in_batch 
            logger.debug(f"  Sortie: Aucun fichier ajouté au Drizzle cumulatif pour le lot #{current_batch_num}.")
        else:
            self.update_progress(f"   -> {files_added_to_drizzle_this_batch}/{num_files_in_batch} fichiers du lot Drizzle Incr. VRAI #{current_batch_num} ajoutés aux objets Drizzle.")
            logger.debug(f"  Total fichiers ajoutés au Drizzle cumulatif jusqu'à présent: {self.images_in_cumulative_stack}.")

        # --- MISE À JOUR DU HEADER DU STACK CUMULATIF ---
        if self.current_stack_header is None: 
            self.current_stack_header = fits.Header()
            if self.drizzle_output_wcs:
                 try: self.current_stack_header.update(self.drizzle_output_wcs.to_header(relax=True))
                 except Exception as e_hdr_wcs: logger.warning(f"WARN: Erreur copie WCS au header (DrizIncrVrai init): {e_hdr_wcs}")
            self.current_stack_header['STACKTYP'] = (f'Drizzle_Incremental_True_{self.drizzle_scale:.0f}x', 'True Incremental Drizzle')
            self.current_stack_header['DRZSCALE'] = (self.drizzle_scale, 'Drizzle scale factor')
            self.current_stack_header['DRZKERNEL'] = (self.drizzle_kernel, 'Drizzle kernel used')
            self.current_stack_header['DRZPIXFR'] = (self.drizzle_pixfrac, 'Drizzle pixfrac used')
            self.current_stack_header['CREATOR'] = ('SeestarStacker_QM', 'Processing Software')
        
        self.current_stack_header['NIMAGES'] = (self.images_in_cumulative_stack, 'Total images drizzled incrementally')

        # --- MISE À JOUR DE L'APERÇU ---
        self.update_progress(f"   -> Préparation aperçu Drizzle Incrémental VRAI (Lot #{current_batch_num})...")
        try:
            if self.preview_callback and self.incremental_drizzle_objects:
                avg_img_channels_preview = []
                # IMPORTANT: driz_obj.out_img contient SCI*WHT, driz_obj.out_wht contient WHT
                # Pour obtenir l'image moyenne, il faut diviser SCI*WHT par WHT.
                for c in range(num_output_channels):
                    driz_obj = self.incremental_drizzle_objects[c]
                    
                    # Obtenir les données et poids cumulatifs
                    sci_accum = driz_obj.out_img.astype(np.float32)
                    wht_accum = driz_obj.out_wht.astype(np.float32)

                    # Éviter la division par zéro
                    wht_safe = np.maximum(wht_accum, 1e-9)
                    
                    # Calculer l'image moyenne pour l'aperçu
                    preview_channel_data = np.zeros_like(sci_accum)
                    valid_pixels = wht_safe > 1e-8 # Masque pour les pixels où il y a eu contribution
                    with np.errstate(divide='ignore', invalid='ignore'):
                        preview_channel_data[valid_pixels] = sci_accum[valid_pixels] / wht_safe[valid_pixels]
                    
                    avg_img_channels_preview.append(
                        np.nan_to_num(preview_channel_data, nan=0.0, posinf=0.0, neginf=0.0)
                    )
                
                preview_data_HWC_raw = np.stack(avg_img_channels_preview, axis=-1)
                
                # Normalisation de l'aperçu à [0,1] pour l'affichage (cosmétique)
                min_p, max_p = np.nanmin(preview_data_HWC_raw), np.nanmax(preview_data_HWC_raw)
                preview_data_HWC_norm = preview_data_HWC_raw
                if np.isfinite(min_p) and np.isfinite(max_p) and max_p > min_p + 1e-7: 
                    preview_data_HWC_norm = (preview_data_HWC_raw - min_p) / (max_p - min_p)
                elif np.any(np.isfinite(preview_data_HWC_raw)): # Image constante non nulle
                    preview_data_HWC_norm = np.full_like(preview_data_HWC_raw, 0.5)
                else: # Image vide ou tout NaN/Inf
                    preview_data_HWC_norm = np.zeros_like(preview_data_HWC_raw)
                
                preview_data_HWC_final = np.clip(preview_data_HWC_norm, 0.0, 1.0).astype(np.float32)
                
                # Stocker l'image de prévisualisation (potentiellement pour usage UI)
                self.current_stack_data = preview_data_HWC_final
                self.cumulative_drizzle_data = preview_data_HWC_final # Pour l'aperçu
                self._update_preview_incremental_drizzle() # Appelle le callback GUI
                logger.debug(f"    DEBUG QM [ProcIncrDrizLoop {GLOBAL_DRZ_BATCH_VERSION_STRING_ULTRA_DEBUG}]: Aperçu Driz Incr VRAI mis à jour. Range (0-1): [{np.min(preview_data_HWC_final):.3f}, {np.max(preview_data_HWC_final):.3f}]")
                print(f"ULTRA-DEBUG: Aperçu Driz Incr VRAI mis à jour. Range (0-1): [{np.min(preview_data_HWC_final):.3f}, {np.max(preview_data_HWC_final):.3f}]")
            else:
                logger.debug(f"    WARN QM [ProcIncrDrizLoop {GLOBAL_DRZ_BATCH_VERSION_STRING_ULTRA_DEBUG}]: Impossible de mettre à jour l'aperçu Driz Incr VRAI (callback ou objets Drizzle manquants).")
                print(f"ULTRA-DEBUG: WARN: Impossible de mettre à jour l'aperçu Driz Incr VRAI.")
        except Exception as e_prev:
            logger.error(f"    ERREUR QM [ProcIncrDrizLoop {GLOBAL_DRZ_BATCH_VERSION_STRING_ULTRA_DEBUG}]: Erreur mise à jour aperçu Driz Incr VRAI: {e_prev}", exc_info=True)
            print(f"ULTRA-DEBUG: ERREUR FATALE à l'aperçu Driz Incr VRAI: {e_prev}")


        # --- NETTOYAGE DES FICHIERS TEMPORAIRES DU LOT ---
        if self.perform_cleanup:
             logger.debug(f"DEBUG QM [_process_incremental_drizzle_batch {GLOBAL_DRZ_BATCH_VERSION_STRING_ULTRA_DEBUG}]: Nettoyage fichiers temp lot #{current_batch_num}...")
             print(f"ULTRA-DEBUG: Nettoyage fichiers temp lot #{current_batch_num}...")
             self._cleanup_batch_temp_files(batch_temp_filepaths_list)
        
        logger.debug(f"======== FIN MÉTHODE: _process_incremental_drizzle_batch (Lot #{current_batch_num} - {GLOBAL_DRZ_BATCH_VERSION_STRING_ULTRA_DEBUG}) ========\n")
        print(f"======== FIN MÉTHODE: _process_incremental_drizzle_batch (Lot #{current_batch_num} - {GLOBAL_DRZ_BATCH_VERSION_STRING_ULTRA_DEBUG}) ========\n")





#################################################################################################################################################



    def _combine_drizzle_chunks(self, chunk_sci_files, chunk_wht_files):
        """
        Combine les fichiers chunks Drizzle (science et poids) sauvegardés sur disque.
        Lit les fichiers et effectue une moyenne pondérée.

        Args:
            chunk_sci_files (list): Liste des chemins vers les fichiers FITS science des chunks.
            chunk_wht_files (list): Liste des chemins vers les fichiers FITS poids des chunks.

        Returns:
            tuple: (final_sci_image, final_wht_map) ou (None, None) si échec.
                   Les tableaux retournés sont au format HxWxC, float32.
        """
        if not chunk_sci_files or not chunk_wht_files or len(chunk_sci_files) != len(chunk_wht_files):
            self.update_progress("❌ Erreur interne: Listes de fichiers chunks invalides ou incohérentes.")
            return None, None
        num_chunks = len(chunk_sci_files)
        if num_chunks == 0: self.update_progress("ⓘ Aucun chunk Drizzle à combiner."); return None, None

        self.update_progress(f"⚙️ Combinaison finale de {num_chunks} chunks Drizzle...")
        start_time = time.time()

        numerator_sum = None; denominator_sum = None
        output_shape = None; output_header = None
        first_chunk_processed_successfully = False

        try:
            # --- Boucle sur les chunks pour lire et accumuler ---
            for i, (sci_path, wht_path) in enumerate(zip(chunk_sci_files, chunk_wht_files)):
                if self.stop_processing: self.update_progress("🛑 Arrêt demandé pendant combinaison chunks."); return None, None
                self.update_progress(f"   -> Lecture et accumulation chunk {i+1}/{num_chunks}...")
                sci_chunk, wht_chunk = None, None
                sci_chunk_cxhxw, wht_chunk_cxhxw = None, None

                try:
                    # Lire Science Chunk
                    with fits.open(sci_path, memmap=False) as hdul_sci:
                        if not hdul_sci or hdul_sci[0].data is None: raise IOError(f"Chunk science invalide: {sci_path}")
                        sci_chunk_cxhxw = hdul_sci[0].data
                        if sci_chunk_cxhxw.ndim != 3 or sci_chunk_cxhxw.shape[0] != 3: raise ValueError(f"Chunk science {sci_path} non CxHxW.")
                        sci_chunk = np.moveaxis(sci_chunk_cxhxw, 0, -1).astype(np.float32)
                        if i == 0: output_header = hdul_sci[0].header # Garder header

                    # Lire Poids Chunk
                    with fits.open(wht_path, memmap=False) as hdul_wht:
                        if not hdul_wht or hdul_wht[0].data is None: raise IOError(f"Chunk poids invalide: {wht_path}")
                        wht_chunk_cxhxw = hdul_wht[0].data
                        if wht_chunk_cxhxw.ndim != 3 or wht_chunk_cxhxw.shape[0] != 3: raise ValueError(f"Chunk poids {wht_path} non CxHxW.")
                        wht_chunk = np.moveaxis(wht_chunk_cxhxw, 0, -1).astype(np.float32)

                    # Initialiser les accumulateurs
                    if numerator_sum is None:
                        output_shape = sci_chunk.shape
                        if output_shape is None: raise ValueError("Shape du premier chunk est None.")
                        numerator_sum = np.zeros(output_shape, dtype=np.float64) # float64 pour somme
                        denominator_sum = np.zeros(output_shape, dtype=np.float64)
                        logger.debug(f"      - Initialisation accumulateurs (Shape: {output_shape})")
                        first_chunk_processed_successfully = True

                    # Vérifier Shapes
                    if sci_chunk.shape != output_shape or wht_chunk.shape != output_shape:
                        self.update_progress(f"      -> ⚠️ Shape incohérente chunk {i+1}. Ignoré.")
                        continue

                    # --- Accumulation ---
                    sci_chunk_clean = np.nan_to_num(sci_chunk, nan=0.0)
                    wht_chunk_clean = np.nan_to_num(wht_chunk, nan=0.0)
                    wht_chunk_clean = np.maximum(wht_chunk_clean, 0.0)
                    numerator_sum += sci_chunk_clean * wht_chunk_clean
                    denominator_sum += wht_chunk_clean
                    # --- Fin Accumulation ---

                except (FileNotFoundError, IOError, ValueError) as read_err:
                     self.update_progress(f"      -> ❌ ERREUR lecture/validation chunk {i+1}: {read_err}. Ignoré.")
                     if i == 0: first_chunk_processed_successfully = False; continue
                finally:
                     del sci_chunk, wht_chunk, sci_chunk_cxhxw, wht_chunk_cxhxw
                     if (i + 1) % 5 == 0: gc.collect()
            # --- Fin Boucle Chunks ---

            if not first_chunk_processed_successfully or numerator_sum is None:
                raise RuntimeError("Aucun chunk valide n'a pu être lu pour initialiser la combinaison.")

            # --- Calcul final ---
            self.update_progress("   -> Calcul de l'image finale combinée...")
            epsilon = 1e-12
            final_sci_combined = np.zeros_like(numerator_sum, dtype=np.float32)
            valid_mask = denominator_sum > epsilon
            with np.errstate(divide='ignore', invalid='ignore'):
                final_sci_combined[valid_mask] = (numerator_sum[valid_mask] / denominator_sum[valid_mask])
            final_sci_combined = np.nan_to_num(final_sci_combined, nan=0.0, posinf=0.0, neginf=0.0).astype(np.float32)
            final_wht_combined = denominator_sum.astype(np.float32)
            # --- Fin Calcul ---

        except MemoryError: self.update_progress("❌ ERREUR MÉMOIRE pendant combinaison chunks."); traceback.print_exc(limit=1); return None, None
        except Exception as e: self.update_progress(f"❌ Erreur inattendue pendant combinaison chunks: {e}"); traceback.print_exc(limit=2); return None, None

        if final_sci_combined is None or final_wht_combined is None: self.update_progress("❌ Combinaison chunks n'a produit aucun résultat."); return None, None

        end_time = time.time()
        self.update_progress(f"✅ Combinaison chunks terminée en {end_time - start_time:.2f}s.")
        return final_sci_combined, final_wht_combined


###############################################################################################################################################






    def _combine_batch_result(self, stacked_batch_data_np, stack_info_header, batch_coverage_map_2d, batch_wcs=None):

        """
        [MODE SUM/W - CLASSIQUE] Accumule le résultat d'un batch classique
        (image moyenne du lot et sa carte de couverture/poids 2D)
        dans les accumulateurs memmap globaux SUM et WHT.

        Args:
            stacked_batch_data_np (np.ndarray): Image MOYENNE du lot (HWC ou HW, float32, même échelle que les entrées).
            stack_info_header (fits.Header): En-tête info du lot (contient NIMAGES physiques).
            batch_coverage_map_2d (np.ndarray): Carte de poids/couverture 2D (HW, float32)
                                                pour ce lot spécifique.
        """
        logger.debug(f"DEBUG QM [_combine_batch_result SUM/W]: Début accumulation lot classique avec carte de couverture 2D.")
        current_batch_num = self.stacked_batches_count
        if batch_coverage_map_2d is not None:
            logger.debug(
                f"  -> Reçu de _stack_batch -> batch_coverage_map_2d - Shape: {batch_coverage_map_2d.shape}, "
                f"Range: [{np.min(batch_coverage_map_2d):.2f}-{np.max(batch_coverage_map_2d):.2f}], "
                f"Mean: {np.mean(batch_coverage_map_2d):.2f}"
            )
        else:
            logger.debug(f"  -> Reçu de _stack_batch -> batch_coverage_map_2d est None.")


        # --- Vérifications initiales ---

        if stacked_batch_data_np is None or stack_info_header is None or batch_coverage_map_2d is None:
            self.update_progress(
                f"⚠️ Accumulation lot #{current_batch_num} ignorée: données ou couverture manquantes.",
                "WARN",
            )
            logger.debug(
                "DEBUG QM [_combine_batch_result SUM/W]: Sortie précoce (données batch/couverture invalides) "
                f"stacked_batch_data_np is None? {stacked_batch_data_np is None}, "
                f"header is None? {stack_info_header is None}, "
                f"coverage is None? {batch_coverage_map_2d is None}"
            )
            return

        if self.cumulative_sum_memmap is None or self.cumulative_wht_memmap is None or self.memmap_shape is None:
             self.update_progress(
                 f"❌ Accumulation lot #{current_batch_num} impossible: memmap SUM/WHT non initialisés.",
                 "ERROR",
             )
             logger.debug(
                 f"ERREUR QM [_combine_batch_result SUM/W]: Memmap non initialisé. "
                 f"cumulative_sum_memmap is None? {self.cumulative_sum_memmap is None}, "
                 f"cumulative_wht_memmap is None? {self.cumulative_wht_memmap is None}, "
                 f"memmap_shape is None? {self.memmap_shape is None}"
             )
             self.processing_error = "Memmap non initialisé"; self.stop_processing = True
             return


        # Vérifier la cohérence des shapes
        # stacked_batch_data_np peut être HWC ou HW. memmap_shape est HWC.
        # batch_coverage_map_2d doit être HW.

        expected_shape_hw = self.memmap_shape[:2]

        try:
            logger.debug(
                f"DEBUG QM [_combine_batch_result]: stacked_batch_data_np shape={stacked_batch_data_np.shape}, "
                f"min={np.min(stacked_batch_data_np):.3f}, max={np.max(stacked_batch_data_np):.3f}"
            )
            logger.debug(
                f"DEBUG QM [_combine_batch_result]: batch_coverage_map_2d shape={batch_coverage_map_2d.shape}, "
                f"min={np.min(batch_coverage_map_2d):.3f}, max={np.max(batch_coverage_map_2d):.3f}"
            )
        except Exception as dbg_err:
            logger.debug(f"DEBUG QM [_combine_batch_result]: erreur stats initiales: {dbg_err}")


        
        if not self.reproject_between_batches:
            input_wcs = batch_wcs
            if input_wcs is None and self.reference_wcs_object:
                try:
                    input_wcs = WCS(stack_info_header, naxis=2)
                except Exception:
                    input_wcs = None

            if self.reference_wcs_object and input_wcs is not None:
                try:
                    self.update_progress(
                        f"➡️ [Reproject] Entrée dans reproject pour le batch {self.stacked_batches_count}/{self.total_batches_estimated}",
                        "INFO_DETAIL",
                    )
                    stacked_batch_data_np, _ = self._reproject_to_reference(
                        stacked_batch_data_np, input_wcs
                    )
                    batch_coverage_map_2d, _ = self._reproject_to_reference(
                        batch_coverage_map_2d, input_wcs
                    )
                    self.update_progress(
                        f"✅ [Reproject] Batch {self.stacked_batches_count}/{self.total_batches_estimated} reprojecté vers référence (shape {expected_shape_hw})",
                        "INFO_DETAIL",
                    )
                except Exception as e:
                    self.update_progress(
                        f"⚠️ [Reproject] Batch {self.stacked_batches_count} ignoré : {type(e).__name__}: {e}",
                        "WARN",
                    )
            else:
                self.update_progress(
                    f"ℹ️ [Reproject] Ignoré pour le lot {self.stacked_batches_count} (enable={self.reproject_between_batches}, ref={bool(self.reference_wcs_object)}, wcs={'ok' if input_wcs is not None else 'none'})",
                    "INFO_DETAIL",
                )



        if batch_coverage_map_2d.shape != expected_shape_hw:
            handled_cov = False
            if batch_coverage_map_2d.shape == expected_shape_hw[::-1]:
                batch_coverage_map_2d = batch_coverage_map_2d.T
                handled_cov = True
                logger.debug("DEBUG QM [_combine_batch_result]: transposed coverage map to match memmap_shape")
            if not handled_cov:
                self.update_progress(
                    f"❌ Batch #{current_batch_num} ignoré: shape carte couverture {batch_coverage_map_2d.shape} au lieu de {expected_shape_hw}.",
                    "ERROR",
                )
                logger.debug(
                    f"ERREUR QM [_combine_batch_result SUM/W]: Incompatibilité shape carte couverture lot. "
                    f"expected={expected_shape_hw}, got={batch_coverage_map_2d.shape}"
                )
                try: batch_n_error = int(stack_info_header.get('NIMAGES', 1)); self.failed_stack_count += batch_n_error
                except: self.failed_stack_count += 1 # Au moins une image
                return

        # S'assurer que stacked_batch_data_np a la bonne dimension pour la multiplication (HWC ou HW)
        is_color_batch_data = (stacked_batch_data_np.ndim == 3 and stacked_batch_data_np.shape[2] == 3)
        if is_color_batch_data and stacked_batch_data_np.shape != self.memmap_shape:
            handled_img = False
            if stacked_batch_data_np.shape[:2] == self.memmap_shape[:2][::-1]:
                stacked_batch_data_np = stacked_batch_data_np.transpose(1, 0, 2)
                handled_img = True
                logger.debug("DEBUG QM [_combine_batch_result]: transposed stacked_batch_data_np from WHC to HWC")
            elif stacked_batch_data_np.shape[0] == 3 and stacked_batch_data_np.shape[1:] == self.memmap_shape[:2]:
                stacked_batch_data_np = stacked_batch_data_np.transpose(1, 2, 0)
                handled_img = True
                logger.debug("DEBUG QM [_combine_batch_result]: rearranged stacked_batch_data_np from CHW to HWC")
            if not handled_img:
                self.update_progress(
                    f"❌ Batch #{current_batch_num} ignoré: image couleur shape {stacked_batch_data_np.shape} au lieu de {self.memmap_shape}.",
                    "ERROR",
                )
                logger.debug(
                    f"ERREUR QM [_combine_batch_result SUM/W]: Incompatibilité shape image lot (couleur). "
                    f"expected={self.memmap_shape}, got={stacked_batch_data_np.shape}"
                )
                try: batch_n_error = int(stack_info_header.get('NIMAGES', 1)); self.failed_stack_count += batch_n_error
                except: self.failed_stack_count += 1
                return
        elif not is_color_batch_data and stacked_batch_data_np.ndim == 2 and stacked_batch_data_np.shape != expected_shape_hw:
            handled_gray = False
            if stacked_batch_data_np.shape == expected_shape_hw[::-1]:
                stacked_batch_data_np = stacked_batch_data_np.T
                handled_gray = True
                logger.debug("DEBUG QM [_combine_batch_result]: transposed gray image to match memmap_shape")
            if not handled_gray:
                self.update_progress(
                    f"❌ Batch #{current_batch_num} ignoré: image N&B shape {stacked_batch_data_np.shape} au lieu de {expected_shape_hw}.",
                    "ERROR",
                )
                logger.debug(
                    f"ERREUR QM [_combine_batch_result SUM/W]: Incompatibilité shape image lot (N&B). "
                    f"expected={expected_shape_hw}, got={stacked_batch_data_np.shape}"
                )
                try: batch_n_error = int(stack_info_header.get('NIMAGES', 1)); self.failed_stack_count += batch_n_error
                except: self.failed_stack_count += 1
                return
        elif not is_color_batch_data and stacked_batch_data_np.ndim != 2 : # Cas N&B mais pas 2D
             self.update_progress(
                 f"❌ Batch #{current_batch_num} ignoré: dimensions image N&B inattendues {stacked_batch_data_np.shape}.",
                 "ERROR",
             )
             logger.debug(
                 f"ERREUR QM [_combine_batch_result SUM/W]: Shape image lot N&B inattendue - got {stacked_batch_data_np.shape}"
             )
             try: batch_n_error = int(stack_info_header.get('NIMAGES', 1)); self.failed_stack_count += batch_n_error
             except: self.failed_stack_count += 1
             return



        try:
            num_physical_images_in_batch = int(stack_info_header.get('NIMAGES', 1))
            batch_exposure = float(stack_info_header.get('TOTEXP', 0.0))

            # Vérifier si la carte de couverture a des poids significatifs

            if np.sum(batch_coverage_map_2d) < 1e-6 and num_physical_images_in_batch > 0:
                self.update_progress(
                    f"⚠️ Batch #{current_batch_num} ignoré: somme de couverture quasi nulle ({np.sum(batch_coverage_map_2d):.3e}).",
                    "WARN",
                )
                logger.debug(
                    f"DEBUG QM [_combine_batch_result SUM/W]: Sortie précoce (somme couverture quasi nulle). "
                    f"sum={np.sum(batch_coverage_map_2d):.3e}"
                )
                self.failed_stack_count += num_physical_images_in_batch # Compter ces images comme échec d'empilement
                return


            # Préparer les données pour l'accumulation (types et shapes)
            # stacked_batch_data_np est déjà en float32
            # batch_coverage_map_2d est déjà float32
            
            # Calculer le signal total à ajouter à SUM: ImageMoyenneDuLot * SaCarteDeCouverturePondérée
            # Si stacked_batch_data_np est HWC et batch_coverage_map_2d est HW, il faut broadcaster.
            signal_to_add_to_sum_float64 = None # Utiliser float64 pour la multiplication et l'accumulation
            if is_color_batch_data: # Image couleur HWC
                signal_to_add_to_sum_float64 = stacked_batch_data_np.astype(np.float64) * batch_coverage_map_2d.astype(np.float64)[:, :, np.newaxis]
            else: # Image N&B HW
                # Si SUM memmap est HWC (ce qui est le cas avec memmap_shape), il faut adapter
                if self.memmap_shape[2] == 3: # Si l'accumulateur global est couleur
                    # On met l'image N&B dans les 3 canaux de l'accumulateur
                    temp_hwc = np.stack([stacked_batch_data_np]*3, axis=-1)
                    signal_to_add_to_sum_float64 = temp_hwc.astype(np.float64) * batch_coverage_map_2d.astype(np.float64)[:, :, np.newaxis]
                else: # Si l'accumulateur global est N&B (ne devrait pas arriver avec memmap_shape HWC)
                    signal_to_add_to_sum_float64 = stacked_batch_data_np.astype(np.float64) * batch_coverage_map_2d.astype(np.float64)

            logger.debug(f"DEBUG QM [_combine_batch_result SUM/W]: Accumulation pour {num_physical_images_in_batch} images physiques.")
            logger.debug(
                f"  -> signal_to_add_to_sum_float64 - Shape: {signal_to_add_to_sum_float64.shape}, "
                f"Range: [{np.min(signal_to_add_to_sum_float64):.2f} - {np.max(signal_to_add_to_sum_float64):.2f}], "
                f"Mean: {np.mean(signal_to_add_to_sum_float64):.2f}"
            )


            batch_sum = signal_to_add_to_sum_float64.astype(np.float32)
            batch_wht = batch_coverage_map_2d.astype(np.float32)

            pre_sum_min = float(np.min(self.cumulative_sum_memmap))
            pre_sum_max = float(np.max(self.cumulative_sum_memmap))
            pre_wht_min = float(np.min(self.cumulative_wht_memmap))
            pre_wht_max = float(np.max(self.cumulative_wht_memmap))

            # Ensure shapes match exactly to avoid silent broadcasting
            if batch_sum.shape != tuple(self.memmap_shape):
                self.update_progress(
                    f"⚠️ Batch #{current_batch_num} shape {batch_sum.shape} incompatible with memmap {self.memmap_shape}.",
                    "WARN",
                )
                batch_sum = batch_sum.reshape(self.memmap_shape)
            if batch_wht.shape != tuple(self.memmap_shape[:2]):
                self.update_progress(
                    f"⚠️ Batch #{current_batch_num} coverage shape {batch_wht.shape} incompatible with memmap {self.memmap_shape[:2]}",
                    "WARN",
                )
                batch_wht = batch_wht.reshape(self.memmap_shape[:2])

            self.cumulative_sum_memmap[:] += batch_sum.astype(self.memmap_dtype_sum)
            self.cumulative_wht_memmap[:] += batch_wht.astype(self.memmap_dtype_wht)
            if hasattr(self.cumulative_sum_memmap, 'flush'):
                self.cumulative_sum_memmap.flush()
            if hasattr(self.cumulative_wht_memmap, 'flush'):
                self.cumulative_wht_memmap.flush()
            try:
                post_sum_min = float(np.min(self.cumulative_sum_memmap))
                post_sum_max = float(np.max(self.cumulative_sum_memmap))
                post_wht_min = float(np.min(self.cumulative_wht_memmap))
                post_wht_max = float(np.max(self.cumulative_wht_memmap))
                logger.debug(
                    f"DEBUG QM [_combine_batch_result SUM/W]: after += flush -> SUM min={post_sum_min:.3f}, max={post_sum_max:.3f}; "
                    f"WHT min={post_wht_min:.3f}, max={post_wht_max:.3f}"
                )
                logger.debug(
                    f"DEBUG QM [_combine_batch_result]: memmap change SUM {pre_sum_min:.3f}->{post_sum_min:.3f}, {pre_sum_max:.3f}->{post_sum_max:.3f}; "
                    f"WHT {pre_wht_min:.3f}->{post_wht_min:.3f}, {pre_wht_max:.3f}->{post_wht_max:.3f}"
                )
                if np.isclose(pre_sum_min, post_sum_min) and np.isclose(pre_sum_max, post_sum_max):
                    warn_msg = (
                        f"⚠️ Batch #{current_batch_num} addition produced no change to cumulative SUM. "
                        "Possible dtype/broadcast issue."
                    )
                    logger.debug(
                        "WARNING QM [_combine_batch_result]: cumulative SUM memmap unchanged after +=, possible dtype/broadcasting issue"
                    )
                    self.update_progress(warn_msg, "WARN")
            except Exception as dbg_e:
                logger.debug(f"DEBUG QM [_combine_batch_result SUM/W]: erreur stats apres += : {dbg_e}")
            logger.debug("DEBUG QM [_combine_batch_result SUM/W]: Addition SUM/WHT terminée.")

            try:
                sum_min = float(np.min(self.cumulative_sum_memmap))
                sum_max = float(np.max(self.cumulative_sum_memmap))
                wht_min = float(np.min(self.cumulative_wht_memmap))
                wht_max = float(np.max(self.cumulative_wht_memmap))
                self.update_progress(
                    f"ℹ️ SUM min={sum_min:.2f}, max={sum_max:.2f}",
                    "INFO_DETAIL",
                )
                self.update_progress(
                    f"ℹ️ WHT min={wht_min:.2f}, max={wht_max:.2f}",
                    "INFO_DETAIL",
                )
                if np.allclose(self.cumulative_wht_memmap, 0.0):
                    self.update_progress(
                        "⚠️ Carte de poids cumulée entièrement nulle", "WARN"
                    )
                    warnings.warn(
                        "Cumulative weight map sums to zero", UserWarning
                    )
            except Exception as e:
                self.update_progress(f"⚠️ Erreur calcul stats stack: {e}", "WARN")


            # Mise à jour des compteurs globaux

            self.images_in_cumulative_stack += num_physical_images_in_batch # Compte les images physiques
            self.total_exposure_seconds += batch_exposure
            logger.debug(
                f"DEBUG QM [_combine_batch_result SUM/W]: {num_physical_images_in_batch} images ajoutées -> "
                f"images_in_cumulative_stack={self.images_in_cumulative_stack}"
            )
            logger.debug(f"DEBUG QM [_combine_batch_result SUM/W]: Compteurs mis à jour: images_in_cumulative_stack={self.images_in_cumulative_stack}, total_exposure_seconds={self.total_exposure_seconds:.1f}")
            self.update_progress(
                f"📊 images_in_cumulative_stack={self.images_in_cumulative_stack}",
                "INFO_DETAIL",
            )


            # --- Mise à jour Header Cumulatif (comme avant) ---
            if self.current_stack_header is None:
                self.current_stack_header = fits.Header()
                first_header_from_batch = stack_info_header
                keys_to_copy = ['INSTRUME', 'TELESCOP', 'OBJECT', 'FILTER', 'DATE-OBS', 'GAIN', 'OFFSET', 'CCD-TEMP', 'RA', 'DEC', 'SITELAT', 'SITELONG', 'FOCALLEN', 'BAYERPAT']
                for key_iter in keys_to_copy:
                    if first_header_from_batch and key_iter in first_header_from_batch:
                        try: self.current_stack_header[key_iter] = (first_header_from_batch[key_iter], first_header_from_batch.comments[key_iter] if key_iter in first_header_from_batch.comments else '')
                        except Exception: self.current_stack_header[key_iter] = first_header_from_batch[key_iter]
                self.current_stack_header['STACKTYP'] = (f'Classic SUM/W ({self.stacking_mode})', 'Stacking method')
                self.current_stack_header['CREATOR'] = ('SeestarStacker (SUM/W)', 'Processing Software')
                if self.correct_hot_pixels: self.current_stack_header['HISTORY'] = 'Hot pixel correction applied'
                if self.use_quality_weighting: self.current_stack_header['HISTORY'] = 'Quality weighting (SNR/Stars) with per-pixel coverage for SUM/W'
                else: self.current_stack_header['HISTORY'] = 'Uniform weighting (by image count) with per-pixel coverage for SUM/W'
                self.current_stack_header['HISTORY'] = 'SUM/W Accumulation Initialized'

            self.current_stack_header['NIMAGES'] = (self.images_in_cumulative_stack, 'Physical images processed for stack')
            self.current_stack_header['TOTEXP'] = (round(self.total_exposure_seconds, 2), '[s] Approx total exposure time')
            
            # Mettre à jour SUMWGHTS avec la somme des poids max de WHT (approximation de l'exposition pondérée)
            # self.cumulative_wht_memmap est HW, float32
            current_total_wht_center = np.max(self.cumulative_wht_memmap) if self.cumulative_wht_memmap.size > 0 else 0.0
            self.current_stack_header['SUMWGHTS'] = (float(current_total_wht_center), 'Approx. max sum of weights in WHT map')

            logger.debug("DEBUG QM [_combine_batch_result SUM/W]: Accumulation batch classique terminée.")

        except MemoryError as mem_err:
             logger.debug(f"ERREUR QM [_combine_batch_result SUM/W]: ERREUR MÉMOIRE - {mem_err}")
             self.update_progress(f"❌ ERREUR MÉMOIRE lors de l'accumulation du batch classique.")
             traceback.print_exc(limit=1); self.processing_error = "Erreur Mémoire Accumulation"; self.stop_processing = True
        except Exception as e:
            logger.debug(f"ERREUR QM [_combine_batch_result SUM/W]: Exception inattendue - {e}")
            self.update_progress(f"❌ Erreur pendant l'accumulation du résultat du batch: {e}")
            traceback.print_exc(limit=3)
            try: batch_n_error_acc = int(stack_info_header.get('NIMAGES', 1)) # Nombre d'images du lot qui a échoué
            except: batch_n_error_acc = 1
            self.failed_stack_count += batch_n_error_acc





################################################################################################################################################
    def _save_intermediate_stack(self):
        if self.current_stack_data is None or self.output_folder is None: return
        stack_path = os.path.join(self.output_folder, "stack_cumulative.fit"); preview_path = os.path.join(self.output_folder, "stack_cumulative.png")
        try:
            header_to_save = self.current_stack_header.copy() if self.current_stack_header else fits.Header()
            try:
                if 'HISTORY' in header_to_save:
                    history_entries = list(header_to_save['HISTORY']); filtered_history = [h for h in history_entries if 'Intermediate save' not in str(h)]
                    while 'HISTORY' in header_to_save: del header_to_save['HISTORY']
                    for entry in filtered_history: header_to_save.add_history(entry)
            except Exception: pass
            header_to_save.add_history(f'Intermediate save after combining {self.images_in_cumulative_stack} images')
            save_fits_image(self.current_stack_data, stack_path, header_to_save, overwrite=True)
            save_preview_image(self.current_stack_data, preview_path, apply_stretch=False)
        except Exception as e: logger.debug(f"⚠️ Erreur sauvegarde stack intermédiaire: {e}")

    def _stack_winsorized_sigma(self, images, weights, kappa=3.0, winsor_limits=(0.05, 0.05)):
        from scipy.stats.mstats import winsorize
        from astropy.stats import sigma_clipped_stats
        arr = np.stack([im for im in images], axis=0).astype(np.float32)
        arr_w = winsorize(arr, limits=winsor_limits, axis=0)
        try:
            _, med, std = sigma_clipped_stats(arr_w, sigma=3.0, axis=0, maxiters=5)
        except TypeError:
            _, med, std = sigma_clipped_stats(arr_w, sigma_lower=3.0, sigma_upper=3.0, axis=0, maxiters=5)
        low = med - kappa * std
        high = med + kappa * std
        mask = (arr >= low) & (arr <= high)
        arr_clip = np.where(mask, arr, np.nan)
        if weights is not None:
            w = np.asarray(weights)[:, None, None]
            if arr.ndim == 4:
                w = w[..., None]
            sum_w = np.nansum(w * mask, axis=0)
            sum_d = np.nansum(arr_clip * w, axis=0)
            result = np.divide(sum_d, sum_w, out=np.zeros_like(sum_d), where=sum_w > 1e-6)
        else:
            result = np.nanmean(arr_clip, axis=0)
        rejected_pct = 100.0 * (mask.size - np.count_nonzero(mask)) / float(mask.size)
        return result.astype(np.float32), rejected_pct

################################################################################################################################################






    def _stack_batch(self, batch_items_with_masks, current_batch_num=0, total_batches_est=0):
        """
        Combine un lot d'images alignées en utilisant ZeMosaic.
        La mosaïque finale est produite par la fonction create_master_tile
        de ZeMosaic plutôt que par ccdproc.combine.
        Calcule et applique les poids qualité scalaires si activé.
        NOUVEAU: Calcule et retourne une carte de couverture/poids 2D pour le lot.

        Args:
            batch_items_with_masks (list): Liste de tuples:
                [(aligned_data, header, scores, wcs_obj, valid_pixel_mask_2d), ...].
                - aligned_data: HWC ou HW, float32, dans une échelle cohérente (ADU ou 0-1).
                - valid_pixel_mask_2d: HW bool, True où aligned_data a des pixels valides.
            current_batch_num (int): Numéro du lot pour les logs.
            total_batches_est (int): Estimation totale des lots pour les logs.

        Returns:
            tuple: (stacked_image_np, stack_info_header, batch_coverage_map_2d)
                   ou (None, None, None) en cas d'échec.
                   batch_coverage_map_2d: Carte HxW float32 des poids/couverture pour ce lot.
        """
        if not batch_items_with_masks:
            self.update_progress(f"❌ Erreur interne: _stack_batch reçu un lot vide (batch_items_with_masks).")
            return None, None, None

        num_physical_images_in_batch_initial = len(batch_items_with_masks)
        progress_info = f"(Lot {current_batch_num}/{total_batches_est if total_batches_est > 0 else '?'})"
        self.update_progress(f"✨ Combinaison ccdproc du batch {progress_info} ({num_physical_images_in_batch_initial} images physiques initiales)...")
        logger.debug(f"DEBUG QM [_stack_batch]: Début pour lot #{current_batch_num} avec {num_physical_images_in_batch_initial} items.")

        # --- 1. Filtrer les items valides et extraire les composants ---
        # Un item est valide si image, header, scores, et valid_pixel_mask sont non None
        # et si la shape de l'image est cohérente.
        
        valid_images_for_ccdproc = []  # Liste des arrays image (HWC ou HW)
        valid_headers_for_ccdproc = []
        valid_scores_for_quality_weights = []
        valid_pixel_masks_for_coverage = []  # Liste des masques 2D (HW bool)
        valid_wcs_objs_for_ccdproc = []

        ref_shape_check = None # Shape de la première image valide (HWC ou HW)
        is_color_batch = False # Sera déterminé par la première image valide

        for idx, item_tuple in enumerate(batch_items_with_masks):
            if len(item_tuple) != 5: # S'assurer qu'on a bien les 5 éléments
                self.update_progress(f"   -> Item {idx+1} du lot {current_batch_num} ignoré (format de tuple incorrect).")
                continue

            img_np, hdr, score, _wcs_obj, mask_2d = item_tuple  # Déballer

            if img_np is None or hdr is None or score is None or mask_2d is None:
                self.update_progress(f"   -> Item {idx+1} (img/hdr/score/mask None) du lot {current_batch_num} ignoré.")
                continue

            # Déterminer la shape de référence et si le lot est couleur avec le premier item valide
            if ref_shape_check is None:
                ref_shape_check = img_np.shape
                is_color_batch = (img_np.ndim == 3 and img_np.shape[2] == 3)
                logger.debug(f"     - Référence shape pour lot: {ref_shape_check}, Couleur: {is_color_batch}")

            # Vérifier la cohérence des dimensions avec la référence
            is_current_item_valid_shape = False
            if is_color_batch:
                if img_np.ndim == 3 and img_np.shape == ref_shape_check and mask_2d.shape == ref_shape_check[:2]:
                    is_current_item_valid_shape = True
            else: # N&B
                if img_np.ndim == 2 and img_np.shape == ref_shape_check and mask_2d.shape == ref_shape_check:
                    is_current_item_valid_shape = True
            
            if is_current_item_valid_shape:
                valid_images_for_ccdproc.append(img_np)
                valid_headers_for_ccdproc.append(hdr)
                valid_scores_for_quality_weights.append(score)
                valid_pixel_masks_for_coverage.append(mask_2d)
                valid_wcs_objs_for_ccdproc.append(_wcs_obj)
            else:
                self.update_progress(f"   -> Item {idx+1} du lot {current_batch_num} ignoré (shape image {img_np.shape} ou masque {mask_2d.shape} incompatible avec réf {ref_shape_check}).")

        num_valid_images_for_processing = len(valid_images_for_ccdproc)
        logger.debug(f"DEBUG QM [_stack_batch]: {num_valid_images_for_processing}/{num_physical_images_in_batch_initial} images valides pour traitement dans ce lot.")

        if num_valid_images_for_processing == 0:
            self.update_progress(f"❌ Aucune image valide trouvée dans le lot {current_batch_num} après filtrage. Lot ignoré.")
            return None, None, None

        # --- NOUVELLE VÉRIFICATION STRICTE POUR LA REPROJECTION ---
        if self.reproject_between_batches:
            all_have_wcs = all(
                wcs is not None and getattr(wcs, "is_celestial", False)
                for wcs in valid_wcs_objs_for_ccdproc
            )
            if not all_have_wcs:
                self.update_progress(
                    f"❌ Lot #{current_batch_num} annulé : WCS manquant sur au moins une image (requis pour reprojection).",
                    "ERROR",
                )
                logger.error(
                    f"Stacking Batch (Reproject Mode): Lot #{current_batch_num} a des images sans WCS valide. Annulation du lot."
                )
                return None, None, None
        
        # La shape 2D pour la carte de couverture (H, W)
        shape_2d_for_coverage_map = ref_shape_check[:2] if is_color_batch else ref_shape_check

        # --- 2. Calculer les poids scalaires qualité pour les images VALIDES ---
        weight_scalars_for_ccdproc = None # Sera un array NumPy ou None
        sum_of_quality_weights_applied = float(num_valid_images_for_processing) # Défaut si pas de pondération
        quality_weighting_was_effectively_applied = False

        if self.use_quality_weighting:
            self.update_progress(f"   -> Calcul des poids qualité pour {num_valid_images_for_processing} images valides...")
            try:
                calculated_weights = self._calculate_weights(valid_scores_for_quality_weights) # Renvoie déjà un array NumPy
                if calculated_weights is not None and calculated_weights.size == num_valid_images_for_processing:
                    weight_scalars_for_ccdproc = calculated_weights
                    sum_of_quality_weights_applied = np.sum(weight_scalars_for_ccdproc)
                    quality_weighting_was_effectively_applied = True
                    self.update_progress(f"   -> Poids qualité (scalaires) calculés. Somme: {sum_of_quality_weights_applied:.2f}. Range: [{np.min(weight_scalars_for_ccdproc):.2f}-{np.max(weight_scalars_for_ccdproc):.2f}]")
                else:
                    self.update_progress(f"   ⚠️ Erreur calcul poids scalaires. Utilisation poids uniformes (1.0).")
                    # sum_of_quality_weights_applied reste num_valid_images_for_processing
            except Exception as w_err:
                self.update_progress(f"   ⚠️ Erreur pendant calcul poids scalaires: {w_err}. Utilisation poids uniformes (1.0).")
                # sum_of_quality_weights_applied reste num_valid_images_for_processing
        else:
            self.update_progress(f"   -> Pondération Qualité (scalaire) désactivée. Poids uniformes (1.0) seront utilisés par ccdproc.")
            # sum_of_quality_weights_applied reste num_valid_images_for_processing

        try:
            self.update_progress(
                f"✨ Combinaison NumPy du batch (Lot {current_batch_num}/{total_batches_est}) ({num_valid_images_for_processing} images)..."
            )

            image_data_list = valid_images_for_ccdproc
            data_stack_for_numpy = np.stack(image_data_list, axis=0)

            coverage_maps_list = valid_pixel_masks_for_coverage
            coverage_stack_for_numpy = np.stack(coverage_maps_list, axis=0)

            quality_weights = weight_scalars_for_ccdproc
            if quality_weights is None:
                quality_weights = np.ones(num_valid_images_for_processing, dtype=np.float32)

            weight_shape = (-1,) + (1,) * (data_stack_for_numpy.ndim - 1)
            quality_weights = quality_weights.reshape(weight_shape)

            coverage_mult = coverage_stack_for_numpy[..., np.newaxis] if data_stack_for_numpy.ndim == 4 else coverage_stack_for_numpy

            weighted_signal = data_stack_for_numpy * coverage_mult * quality_weights
            total_weights = coverage_mult * quality_weights

            sum_weighted_signal = np.sum(weighted_signal, axis=0)
            sum_total_weights = np.sum(total_weights, axis=0)
            sum_total_weights_safe = np.maximum(sum_total_weights, 1e-9)

            stacked_batch_data_np = (sum_weighted_signal / sum_total_weights_safe).astype(np.float32)
            batch_coverage_map_2d = np.sum(coverage_stack_for_numpy, axis=0).astype(np.float32)

            stack_info_header = fits.Header()
            stack_info_header['NIMAGES'] = (num_valid_images_for_processing, 'Images in this batch stack')
            stack_info_header['STK_NOTE'] = 'Stacked with NumPy weighted average'

            self.update_progress(
                f"✅ Combinaison lot (Lot {current_batch_num}/{total_batches_est}) terminée (Shape: {stacked_batch_data_np.shape})"
            )

        except Exception as e:
            self.update_progress(
                f"❌ Erreur lors de la combinaison NumPy du lot #{current_batch_num}: {e}",
                "ERROR"
            )
            logger.error(f"Erreur stacking NumPy batch #{current_batch_num}: {e}")
            traceback.print_exc(limit=2)
            return None, None, None
        return stacked_batch_data_np, stack_info_header, batch_coverage_map_2d








#########################################################################################################################################


# --- DANS LA CLASSE SeestarQueuedStacker DANS seestar/queuep/queue_manager.py ---

    def _combine_intermediate_drizzle_batches(self, intermediate_files_list, output_wcs_final_target, output_shape_final_target_hw):
        """
        Combine les résultats Drizzle intermédiaires (par lot) sauvegardés sur disque.
        MODIFIED V4_CombineFixAPI: Correction initialisation Drizzle et utilisation pixfrac.
        MODIFIED DebugDrizzleFinal_1: Commenté le clipping Lanczos agressif, ajout logs.
        """
        final_sci_image_HWC = None
        final_wht_map_HWC = None # Sera HWC aussi, car les poids sont par canal pour Drizzle

        num_batches_to_combine = len(intermediate_files_list)
        if num_batches_to_combine == 0:
            self.update_progress("ⓘ Aucun lot Drizzle intermédiaire à combiner.")
            return final_sci_image_HWC, final_wht_map_HWC

        # --- DEBUG DRIZZLE FINAL 1: Log d'entrée ---
        logger.debug("\n" + "="*70)
        logger.debug(f"DEBUG QM [_combine_intermediate_drizzle_batches V4_CombineFixAPI_DebugDrizzleFinal_1]:")
        logger.debug(f"  Début pour {num_batches_to_combine} lots.")
        logger.debug(f"  Shape Sortie CIBLE: {output_shape_final_target_hw}, Drizzle Kernel: {self.drizzle_kernel}, Pixfrac: {self.drizzle_pixfrac}")
        # --- FIN DEBUG ---
        self.update_progress(f"💧 [CombineBatches V4] Début combinaison {num_batches_to_combine} lots Drizzle...")

        if output_wcs_final_target is None or output_shape_final_target_hw is None:
            self.update_progress("   [CombineBatches V4] ERREUR: WCS ou Shape de sortie final manquant.", "ERROR")
            return None, None

        num_output_channels = 3
        final_drizzlers = []
        final_output_images_list = [] # Liste des arrays SCI (H,W) par canal
        final_output_weights_list = []# Liste des arrays WHT (H,W) par canal

        try:
            self.update_progress(f"   [CombineBatches V4] Initialisation Drizzle final (Shape: {output_shape_final_target_hw})...")
            for _ in range(num_output_channels):
                final_output_images_list.append(np.zeros(output_shape_final_target_hw, dtype=np.float32))
                final_output_weights_list.append(np.zeros(output_shape_final_target_hw, dtype=np.float32))

            for i in range(num_output_channels):
                driz_ch = Drizzle(
                    kernel=self.drizzle_kernel,
                    fillval=str(getattr(self, "drizzle_fillval", "0.0")), # Utiliser l'attribut si existe
                    out_img=final_output_images_list[i],
                    out_wht=final_output_weights_list[i],
                    out_shape=output_shape_final_target_hw
                )
                final_drizzlers.append(driz_ch)
            self.update_progress(f"   [CombineBatches V4] Objets Drizzle finaux initialisés.")
        except Exception as init_err:
            self.update_progress(f"   [CombineBatches V4] ERREUR: Échec init Drizzle final: {init_err}", "ERROR")
            logger.debug(f"ERREUR QM [_combine_intermediate_drizzle_batches]: Échec init Drizzle: {init_err}"); traceback.print_exc(limit=1)
            return None, None

        total_contributing_ninputs_for_final_header = 0
        batches_successfully_added_to_final_drizzle = 0

        for i_batch_loop, (sci_fpath, wht_fpaths_list_for_batch) in enumerate(intermediate_files_list):
            if self.stop_processing:
                self.update_progress("🛑 Arrêt demandé pendant combinaison lots Drizzle.")
                break

            self.update_progress(f"   [CombineBatches V4] Ajout lot intermédiaire {i_batch_loop+1}/{num_batches_to_combine}: {os.path.basename(sci_fpath)}...")
            # --- DEBUG DRIZZLE FINAL 1: Log chemin lot ---
            logger.debug(f"  Processing batch {i_batch_loop+1}: SCI='{sci_fpath}', WHT0='{wht_fpaths_list_for_batch[0] if wht_fpaths_list_for_batch else 'N/A'}'")
            # --- FIN DEBUG ---

            if len(wht_fpaths_list_for_batch) != num_output_channels:
                self.update_progress(f"      -> ERREUR: Nb incorrect de cartes poids ({len(wht_fpaths_list_for_batch)}) pour lot {i_batch_loop+1}. Ignoré.", "WARN")
                continue

            sci_data_cxhxw_lot = None; wcs_lot_intermediaire = None
            wht_maps_2d_list_for_lot = None; header_sci_lot = None
            pixmap_batch_to_final_grid = None

            try:
                with fits.open(sci_fpath, memmap=False) as hdul_sci:
                    sci_data_cxhxw_lot = hdul_sci[0].data.astype(np.float32); header_sci_lot = hdul_sci[0].header
                    with warnings.catch_warnings(): warnings.simplefilter("ignore"); wcs_lot_intermediaire = WCS(header_sci_lot, naxis=2)
                if not wcs_lot_intermediaire.is_celestial: raise ValueError("WCS lot intermédiaire non céleste.")
                wht_maps_2d_list_for_lot = []
                for ch_idx_w, wht_fpath_ch in enumerate(wht_fpaths_list_for_batch):
                    with fits.open(wht_fpath_ch, memmap=False) as hdul_wht: wht_map_2d_ch = hdul_wht[0].data.astype(np.float32)
                    wht_maps_2d_list_for_lot.append(np.nan_to_num(np.maximum(wht_map_2d_ch, 0.0)))
                # --- DEBUG DRIZZLE FINAL 1: Log données lot chargées ---
                logger.debug(f"    Lot {i_batch_loop+1} SCI chargé - Shape CxHxW: {sci_data_cxhxw_lot.shape}, Range Ch0: [{np.min(sci_data_cxhxw_lot[0]):.3g}, {np.max(sci_data_cxhxw_lot[0]):.3g}]")
                logger.debug(f"    Lot {i_batch_loop+1} WHT0 chargé - Shape HW: {wht_maps_2d_list_for_lot[0].shape}, Range: [{np.min(wht_maps_2d_list_for_lot[0]):.3g}, {np.max(wht_maps_2d_list_for_lot[0]):.3g}]")
                # --- FIN DEBUG ---

                shape_lot_intermediaire_hw = sci_data_cxhxw_lot.shape[1:]
                y_lot_intermed, x_lot_intermed = np.indices(shape_lot_intermediaire_hw)
                sky_coords_lot_ra, sky_coords_lot_dec = wcs_lot_intermediaire.all_pix2world(x_lot_intermed.ravel(), y_lot_intermed.ravel(), 0)
                x_final_output_pix, y_final_output_pix = output_wcs_final_target.all_world2pix(sky_coords_lot_ra, sky_coords_lot_dec, 0)
                pixmap_batch_to_final_grid = np.dstack((x_final_output_pix.reshape(shape_lot_intermediaire_hw), y_final_output_pix.reshape(shape_lot_intermediaire_hw))).astype(np.float32)

                if pixmap_batch_to_final_grid is not None:
                    ninputs_this_batch = int(header_sci_lot.get('NINPUTS', 0))
                    for ch_idx_add in range(num_output_channels):
                        data_ch_sci_2d_lot = np.nan_to_num(sci_data_cxhxw_lot[ch_idx_add, :, :])
                        data_ch_wht_2d_lot = wht_maps_2d_list_for_lot[ch_idx_add]
                        # --- DEBUG DRIZZLE FINAL 1: Log avant add_image ---
                        logger.debug(f"      Ch{ch_idx_add} add_image: data SCI min/max [{np.min(data_ch_sci_2d_lot):.3g}, {np.max(data_ch_sci_2d_lot):.3g}], data WHT min/max [{np.min(data_ch_wht_2d_lot):.3g}, {np.max(data_ch_wht_2d_lot):.3g}], pixfrac={self.drizzle_pixfrac}")
                        # --- FIN DEBUG ---
                        final_drizzlers[ch_idx_add].add_image(
                            data=data_ch_sci_2d_lot,
                            pixmap=pixmap_batch_to_final_grid,
                            weight_map=data_ch_wht_2d_lot,
                            exptime=1.0, # Les lots sont déjà en counts/sec
                            pixfrac=self.drizzle_pixfrac,
                            in_units='cps' # Confirmé par BUNIT='Counts/s' dans les fichiers de lot
                        )
                    batches_successfully_added_to_final_drizzle += 1
                    total_contributing_ninputs_for_final_header += ninputs_this_batch

            except Exception as e_lot_proc:
                self.update_progress(f"   [CombineBatches V4] ERREUR traitement lot {i_batch_loop+1}: {e_lot_proc}", "ERROR"); continue
            finally:
                del sci_data_cxhxw_lot, wcs_lot_intermediaire, wht_maps_2d_list_for_lot, header_sci_lot, pixmap_batch_to_final_grid; gc.collect()

        if batches_successfully_added_to_final_drizzle == 0:
             self.update_progress("   [CombineBatches V4] ERREUR: Aucun lot Drizzle intermédiaire n'a pu être ajouté à la combinaison finale.", "ERROR")
             return None, None

        # --- DEBUG DRIZZLE FINAL 1: Log des données brutes accumulées PAR CANAL ---
        for ch_log_idx in range(num_output_channels):
            temp_ch_data = final_output_images_list[ch_log_idx]
            temp_ch_wht = final_output_weights_list[ch_log_idx]
            logger.debug(f"  DEBUG [CombineBatches V4]: DONNÉES ACCUMULÉES BRUTES (avant division/clipping) - Canal {ch_log_idx}:")
            if temp_ch_data is not None and temp_ch_data.size > 0:
                logger.debug(f"    SCI_ACCUM (out_img): Min={np.min(temp_ch_data):.4g}, Max={np.max(temp_ch_data):.4g}, Mean={np.mean(temp_ch_data):.4g}, Std={np.std(temp_ch_data):.4g}")
                logger.debug(f"      Négatifs SCI_ACCUM: {np.sum(temp_ch_data < 0)}")
            else: logger.debug("    SCI_ACCUM: Données vides ou invalides.")
            if temp_ch_wht is not None and temp_ch_wht.size > 0:
                logger.debug(f"    WHT_ACCUM (out_wht): Min={np.min(temp_ch_wht):.4g}, Max={np.max(temp_ch_wht):.4g}, Mean={np.mean(temp_ch_wht):.4g}")
            else: logger.debug("    WHT_ACCUM: Données vides ou invalides.")
        # --- FIN DEBUG ---

        try:
            # Les `final_output_images_list` contiennent la somme(data*wht) et `final_output_weights_list` contient la somme(wht)
            # La division se fera dans _save_final_stack. Ici, on stack juste pour retourner.
            final_sci_image_HWC = np.stack(final_output_images_list, axis=-1).astype(np.float32)
            final_wht_map_HWC = np.stack(final_output_weights_list, axis=-1).astype(np.float32) # Maintenant HWC

            # --- SECTION CLIPPING CONDITIONNEL POUR LANCZOS COMMENTÉE ---
            # if self.drizzle_kernel.lower() in ["lanczos2", "lanczos3"]:
            #     logger.debug(f"DEBUG [CombineBatches V4]: CLIPPING LANCZOS TEMPORAIREMENT DÉSACTIVÉ.")
            #     # logger.debug(f"DEBUG [CombineBatches V4]: Application du clipping spécifique pour kernel {self.drizzle_kernel}.")
            #     # self.update_progress(f"   Appli. clipping spécifique pour Lanczos...", "DEBUG_DETAIL")
            #     # clip_min_lanczos = 0.0
            #     # clip_max_lanczos = 2.0 # Exemple, à ajuster.
            #     # logger.debug(f"  [CombineBatches V4]: Clipping Lanczos: Min={clip_min_lanczos}, Max={clip_max_lanczos}")
            #     # logger.debug(f"    Avant clip (Ch0): Min={np.min(final_sci_image_HWC[...,0]):.4g}, Max={np.max(final_sci_image_HWC[...,0]):.4g}")
            #     # final_sci_image_HWC = np.clip(final_sci_image_HWC, clip_min_lanczos, clip_max_lanczos)
            #     # logger.debug(f"    Après clip (Ch0): Min={np.min(final_sci_image_HWC[...,0]):.4g}, Max={np.max(final_sci_image_HWC[...,0]):.4g}")
            # --- FIN SECTION CLIPPING COMMENTÉE ---

            # Nettoyage NaN/Inf et s'assurer que les poids sont non-négatifs
            final_sci_image_HWC = np.nan_to_num(final_sci_image_HWC, nan=0.0, posinf=0.0, neginf=0.0)
            final_wht_map_HWC = np.nan_to_num(final_wht_map_HWC, nan=0.0, posinf=0.0, neginf=0.0)
            final_wht_map_HWC = np.maximum(final_wht_map_HWC, 0.0) # Poids doivent être >= 0

            self.update_progress(f"   -> Assemblage final Drizzle terminé (Shape Sci HWC: {final_sci_image_HWC.shape}, Wht HWC: {final_wht_map_HWC.shape})")
            self.images_in_cumulative_stack = total_contributing_ninputs_for_final_header
        except Exception as e_final_asm:
            self.update_progress(f"   - ERREUR pendant assemblage final Drizzle: {e_final_asm}", "ERROR")
            final_sci_image_HWC = None
            final_wht_map_HWC = None
        finally:
            del final_drizzlers, final_output_images_list, final_output_weights_list
            gc.collect()
        
        logger.debug("="*70 + "\n")
        return final_sci_image_HWC, final_wht_map_HWC


    def _run_astap_and_update_header(self, fits_path: str) -> bool:
        """Solve the provided FITS with ASTAP and update its header in place."""
        try:
            header = fits.getheader(fits_path)
        except Exception as e:
            self.update_progress(f"   [ASTAP] Échec lecture header: {e}", "ERROR")
            return False

        solver_settings = {
            "local_solver_preference": self.local_solver_preference,
            "api_key": self.api_key,
            "astap_path": self.astap_path,
            "astap_data_dir": self.astap_data_dir,
            "astap_search_radius": self.astap_search_radius,
            "astap_downsample": self.astap_downsample,
            "astap_sensitivity": self.astap_sensitivity,
            "local_ansvr_path": self.local_ansvr_path,
            "scale_est_arcsec_per_pix": getattr(self, "reference_pixel_scale_arcsec", None),
            "scale_tolerance_percent": 20,
            "ansvr_timeout_sec": getattr(self, "ansvr_timeout_sec", 120),
            "astap_timeout_sec": getattr(self, "astap_timeout_sec", 120),
            "astrometry_net_timeout_sec": getattr(self, "astrometry_net_timeout_sec", 300),
            "use_radec_hints": getattr(self, "use_radec_hints", False),
        }

        self.update_progress(f"   [ASTAP] Solve {os.path.basename(fits_path)}…")
        wcs = solve_image_wcs(fits_path, header, solver_settings, update_header_with_solution=True)
        if wcs is None:
            self.update_progress("   [ASTAP] Échec résolution", "WARN")
            return False
        try:
            with fits.open(fits_path, mode="update") as hdul:
                hdul[0].header = header
                hdul.flush()
        except Exception as e:
            self.update_progress(f"   [ASTAP] Erreur écriture header: {e}", "WARN")
        return True

    def _cache_solved_image(self, data, header, wcs_obj, idx):
        """Cache solved image data to a temporary FITS and return the path."""
        cache_dir = os.path.join(self.output_folder, "reproj_cache")
        os.makedirs(cache_dir, exist_ok=True)
        cache_path = os.path.join(cache_dir, f"solved_{idx:05d}.fits")
        hdr = header.copy()
        if wcs_obj is not None:
            try:
                hdr.update(wcs_obj.to_header())
            except Exception:
                pass
        data_to_save = np.moveaxis(data, -1, 0) if data.ndim == 3 else data
        fits.PrimaryHDU(data=data_to_save.astype(np.float32), header=hdr).writeto(
            cache_path, overwrite=True
        )
        return cache_path

    def _create_sum_wht_memmaps(self, shape_hw):
        """(Re)create SUM/WHT memmaps for the given output shape."""
        memmap_dir = os.path.join(self.output_folder, "memmap_accumulators")
        os.makedirs(memmap_dir, exist_ok=True)
        self.sum_memmap_path = os.path.join(memmap_dir, "cumulative_SUM.npy")
        self.wht_memmap_path = os.path.join(memmap_dir, "cumulative_WHT.npy")
        self.memmap_shape = (shape_hw[0], shape_hw[1], 3)
        self.cumulative_sum_memmap = np.lib.format.open_memmap(
            self.sum_memmap_path,
            mode="w+",
            dtype=self.memmap_dtype_sum,
            shape=self.memmap_shape,
        )
        self.cumulative_sum_memmap[:] = 0.0
        self.cumulative_wht_memmap = np.lib.format.open_memmap(
            self.wht_memmap_path,
            mode="w+",
            dtype=self.memmap_dtype_wht,
            shape=shape_hw,
        )
        self.cumulative_wht_memmap[:] = 0.0

    def _final_reproject_cached_files(self, cache_list):
        """Reproject cached solved images and accumulate them."""
        if not cache_list:
            self.update_progress("⚠️ Aucun fichier résolu pour reprojection finale.", "WARN")
            return

        wcs_list = [w for _, w, _ in cache_list if w is not None]
        headers = [h for _, _, h in cache_list]
        out_wcs, out_shape = self._calculate_final_mosaic_grid(wcs_list, headers)
        if out_wcs is None or out_shape is None:
            self.update_progress("⚠️ Échec du calcul de la grille finale.", "WARN")
            return

        self.reference_wcs_object = out_wcs
        self._close_memmaps()
        self._create_sum_wht_memmaps(out_shape)

        for path, wcs_obj, hdr in cache_list:
            try:
                with fits.open(path, memmap=False) as hdul:
                    dat = hdul[0].data.astype(np.float32)
                if dat.ndim == 3 and dat.shape[0] in (3, 4):
                    dat = np.moveaxis(dat, 0, -1)
                cov = np.ones(dat.shape[:2], dtype=np.float32)
                reproj_img, cov = self._reproject_to_reference(dat, wcs_obj)
                self._combine_batch_result(reproj_img, hdr, cov, batch_wcs=None)
            except Exception as e:
                self.update_progress(
                    f"⚠️ Reprojection finale ignorée pour {os.path.basename(path)}: {e}",
                    "WARN",
                )

        self._save_final_stack(output_filename_suffix="_classic_sumw")

    def _save_and_solve_classic_batch(self, stacked_np, wht_2d, header, batch_idx):

        """Save a classic batch and optionally solve/reproject it."""
        out_dir = os.path.join(self.output_folder, "classic_batch_outputs")
        os.makedirs(out_dir, exist_ok=True)

        sci_fits = os.path.join(out_dir, f"classic_batch_{batch_idx:03d}.fits")
        wht_paths: list[str] = []


        final_stacked = stacked_np
        final_wht = wht_2d
        np.nan_to_num(final_wht, copy=False)

        # Always attempt to solve the intermediate batch with ASTAP so that a
        # valid WCS is present on each file. This is required for the optional
        # inter-batch reprojection step. When solving fails we fall back to the
        # reference header WCS if available.
        luminance = (
            stacked_np[..., 0] * 0.299
            + stacked_np[..., 1] * 0.587
            + stacked_np[..., 2] * 0.114
        ).astype(np.float32)
        tmp = tempfile.NamedTemporaryFile(suffix=".fits", delete=False)
        tmp.close()
        fits.PrimaryHDU(data=luminance, header=header).writeto(
            tmp.name, overwrite=True
        )
        solved_ok = self._run_astap_and_update_header(tmp.name)
        if solved_ok:
            solved_hdr = fits.getheader(tmp.name)
            header.update(solved_hdr)
        else:
            if self.reference_header_for_wcs is not None:
                header.update({
                    k: self.reference_header_for_wcs[k]
                    for k in [
                        "CRPIX1",
                        "CRPIX2",
                        "CDELT1",
                        "CDELT2",
                        "CD1_1",
                        "CD1_2",
                        "CD2_1",
                        "CD2_2",
                        "CTYPE1",
                        "CTYPE2",
                        "CRVAL1",
                        "CRVAL2",
                    ]
                    if k in self.reference_header_for_wcs
                })
                header["NAXIS1"] = stacked_np.shape[1]
                header["NAXIS2"] = stacked_np.shape[0]
            else:
                os.remove(tmp.name)
                return None, None
        os.remove(tmp.name)

        final_stacked = stacked_np
        final_wht = wht_2d
        np.nan_to_num(final_wht, copy=False)

        fits.PrimaryHDU(data=np.moveaxis(final_stacked, -1, 0), header=header).writeto(
            sci_fits, overwrite=True
        )
        for ch_i in range(final_stacked.shape[2]):
            wht_path = os.path.join(
                out_dir, f"classic_batch_{batch_idx:03d}_wht_{ch_i}.fits"
            )
            fits.PrimaryHDU(data=final_wht.astype(np.float32)).writeto(
                wht_path, overwrite=True
            )
            wht_paths.append(wht_path)

        return sci_fits, wht_paths


    def _reproject_classic_batches(self, batch_files):

        """Reproject saved classic batches to a common grid using reproject_and_coadd."""

        from seestar.enhancement.reproject_utils import (
            reproject_and_coadd,
            reproject_interp,
        )

        channel_arrays_wcs = [[] for _ in range(3)]
        channel_footprints = [[] for _ in range(3)]
        wcs_for_grid = []
        headers_for_grid = []

        for sci_path, wht_paths in batch_files:
            try:
                with fits.open(sci_path, memmap=False) as hdul:
                    data_cxhxw = hdul[0].data.astype(np.float32)
                    hdr = hdul[0].header
                batch_wcs = WCS(hdr, naxis=2)
                h, w = data_cxhxw.shape[-2:]
                batch_wcs.pixel_shape = (w, h)
            except Exception:
                continue

            try:
                coverage = fits.getdata(wht_paths[0]).astype(np.float32)
                np.nan_to_num(coverage, copy=False)
            except Exception:
                coverage = np.ones((h, w), dtype=np.float32)

            img_hwc = np.moveaxis(data_cxhxw, 0, -1)
            wcs_for_grid.append(batch_wcs)
            headers_for_grid.append(hdr)
            for ch in range(img_hwc.shape[2]):
                channel_arrays_wcs[ch].append((img_hwc[:, :, ch], batch_wcs))
                channel_footprints[ch].append(coverage)

        if len(wcs_for_grid) < 2:
            self.update_progress(
                f"⚠️ Reprojection ignorée: seulement {len(wcs_for_grid)} WCS valides.",
                "WARN",
            )
            return

        out_wcs, out_shape = self._calculate_final_mosaic_grid(wcs_for_grid, headers_for_grid)
        if out_wcs is None or out_shape is None:
            self.update_progress(
                "⚠️ Reprojection ignorée: échec du calcul de la grille finale.",
                "WARN",
            )
            return

        final_channels = []
        final_cov = None
        for ch in range(3):
            sci, cov = reproject_and_coadd(
                channel_arrays_wcs[ch],
                output_projection=out_wcs,
                shape_out=out_shape,
                input_weights=channel_footprints[ch],
                reproject_function=reproject_interp,
                combine_function="mean",
                match_background=True,
            )
            final_channels.append(sci.astype(np.float32))
            if final_cov is None:
                final_cov = cov.astype(np.float32)

        final_img_hwc = np.stack(final_channels, axis=-1)
        self._save_final_stack(
            "_classic_reproject",
            drizzle_final_sci_data=final_img_hwc,
            drizzle_final_wht_data=final_cov,
        )



############################################################################################################################################





    def _save_final_stack(self, output_filename_suffix: str = "", stopped_early: bool = False,
                          drizzle_final_sci_data=None, drizzle_final_wht_data=None,
                          preserve_linear_output: bool = False):
        """
        Calcule l'image finale, applique les post-traitements et sauvegarde.
        MODIFIED:
        - self.last_saved_data_for_preview (pour GUI) est maintenant l'image normalisée [0,1] SANS stretch cosmétique du backend.
        - save_preview_image (pour PNG) est appelé avec apply_stretch=True sur ces données [0,1].
        - La sauvegarde FITS reste basée sur self.raw_adu_data_for_ui_histogram (si float32) ou les données cosmétiques [0,1] (si uint16).
        Parameters
        ----------
        output_filename_suffix : str, optional
            Suffixe ajouté au nom du fichier de sortie.
        stopped_early : bool, optional
            Indique si le traitement s'est arrêté prématurément.
        drizzle_final_sci_data : ndarray, optional
            Données science fournies pour les modes Drizzle/Mosaïque.
        drizzle_final_wht_data : ndarray, optional
            Carte de poids correspondante.
        preserve_linear_output : bool, optional
            Si ``True``, saute la normalisation par percentiles et conserve la
            dynamique linéaire de ``final_image_initial_raw``.

        Version: V_SaveFinal_CorrectedDataFlow_1
        """
        logger.debug("\n" + "=" * 80)
        self.update_progress(f"DEBUG QM [_save_final_stack V_SaveFinal_CorrectedDataFlow_1]: Début. Suffixe: '{output_filename_suffix}', Arrêt précoce: {stopped_early}")
        logger.debug(f"DEBUG QM [_save_final_stack V_SaveFinal_CorrectedDataFlow_1]: Début. Suffixe: '{output_filename_suffix}', Arrêt précoce: {stopped_early}")

        save_as_float32_setting = getattr(self, 'save_final_as_float32', False)
        preserve_linear_output_setting = getattr(self, 'preserve_linear_output', False)
        # Retro-compatibilité : certaines versions utilisaient le nom
        # `preserve_linear_output_flag`. On crée un alias pour éviter
        # un NameError si d'anciens appels ou du code externe s'y réfèrent.
        preserve_linear_output_flag = preserve_linear_output_setting
        self.update_progress(f"  DEBUG QM: Option de sauvegarde FITS effective (self.save_final_as_float32): {save_as_float32_setting}")
        logger.debug(f"  DEBUG QM: Option de sauvegarde FITS effective (self.save_final_as_float32): {save_as_float32_setting}")
        logger.debug(f"  DEBUG QM: preserve_linear_output active?: {preserve_linear_output_setting}")
        
        is_reproject_mosaic_mode = (
            output_filename_suffix == "_mosaic_reproject"
            and drizzle_final_sci_data is not None
            and drizzle_final_wht_data is not None
        )
        is_drizzle_final_mode_with_data = (
            self.drizzle_active_session
            and self.drizzle_mode == "Final"
            and not self.is_mosaic_run
            and drizzle_final_sci_data is not None
            and drizzle_final_wht_data is not None
            and not is_reproject_mosaic_mode
        )
        is_true_incremental_drizzle_from_objects = (
            self.drizzle_active_session
            and self.drizzle_mode == "Incremental"
            and not self.is_mosaic_run
            and drizzle_final_sci_data is None
        )
        is_classic_reproject_mode = (
            self.reproject_between_batches
            and drizzle_final_sci_data is not None
            and drizzle_final_wht_data is not None
        )
        is_classic_stacking_mode = (
            self.cumulative_sum_memmap is not None
            and self.cumulative_wht_memmap is not None
            and not (
                is_reproject_mosaic_mode
                or is_drizzle_final_mode_with_data
                or is_true_incremental_drizzle_from_objects
                or is_classic_reproject_mode
            )
        )

        current_operation_mode_log_desc = "Unknown" 
        current_operation_mode_log_fits = "Unknown" 

        if is_reproject_mosaic_mode: 
            current_operation_mode_log_desc = "Mosaïque (reproject_and_coadd)"
            current_operation_mode_log_fits = "Mosaic (reproject_and_coadd)"
        elif is_true_incremental_drizzle_from_objects: 
            current_operation_mode_log_desc = "Drizzle Incrémental VRAI (objets Drizzle)"
            current_operation_mode_log_fits = "True Incremental Drizzle (Drizzle objects)"
        elif is_drizzle_final_mode_with_data:
            current_operation_mode_log_desc = (
                f"Drizzle Standard Final (données lot fournies)"
            )
            current_operation_mode_log_fits = "Drizzle Standard Final (from batch data)"
        elif is_classic_reproject_mode:
            current_operation_mode_log_desc = "Stacking Classique Reproject"
            current_operation_mode_log_fits = "Classic Stacking Reproject"
        elif is_classic_stacking_mode:
            current_operation_mode_log_desc = "Stacking Classique SUM/W (memmaps)"
            current_operation_mode_log_fits = "Classic Stacking SUM/W (memmaps)"
        else: 
            if not self.drizzle_active_session and not self.is_mosaic_run:
                 current_operation_mode_log_desc = "Stacking Classique SUM/W (memmaps) - Fallback"
                 current_operation_mode_log_fits = "Classic Stacking SUM/W (memmaps) - Fallback"
                 is_classic_stacking_mode = True 

        self.update_progress(f"  DEBUG QM: Mode d'opération détecté pour sauvegarde: {current_operation_mode_log_desc}")
        logger.debug(f"  DEBUG QM: Mode d'opération détecté pour sauvegarde: {current_operation_mode_log_desc}")
        logger.debug("=" * 80 + "\n")
        self.update_progress(f"💾 Préparation sauvegarde finale (Mode: {current_operation_mode_log_desc})...")

        final_image_initial_raw = None    # Données "brutes" après combinaison (ADU ou [0,1] si classique déjà normalisé)
        final_wht_map_for_postproc = None # Carte de poids 2D pour certains post-traitements
        background_model_photutils = None # Modèle de fond si Photutils BN est appliqué

        self.raw_adu_data_for_ui_histogram = None # Sera les données ADU-like pour l'histogramme de l'UI
        # self.last_saved_data_for_preview est celui qui sera envoyé à l'UI pour son affichage
        # Il doit être normalisé [0,1] MAIS NON STRETCHÉ COSMÉTIQUEMENT par le backend.
        
        try:
            # --- ÉTAPE 1: Obtenir final_image_initial_raw et final_wht_map_for_postproc ---
            # (La logique pour obtenir ces données reste la même que votre version précédente)
            # ... (Bloc if/elif/else pour les modes reproject, drizzle, classique) ...
            # (Je reprends la logique de votre dernier log `taraceback.txt` pour cette partie)
            if is_reproject_mosaic_mode:
                self.update_progress("  DEBUG QM [SaveFinalStack] Mode: Mosaïque Reproject")
                logger.debug("  DEBUG QM [SaveFinalStack] Mode: Mosaïque Reproject")
                final_image_initial_raw = drizzle_final_sci_data.astype(np.float32) 
                if drizzle_final_wht_data.ndim == 3:
                    final_wht_map_for_postproc = np.mean(drizzle_final_wht_data, axis=2).astype(np.float32)
                else:
                    final_wht_map_for_postproc = drizzle_final_wht_data.astype(np.float32)
                final_wht_map_for_postproc = np.maximum(final_wht_map_for_postproc, 0.0) 
                self._close_memmaps()
                self.update_progress(f"    DEBUG QM: Mosaic Reproject - final_image_initial_raw - Range: [{np.nanmin(final_image_initial_raw):.4g} - {np.nanmax(final_image_initial_raw):.4g}]")
                logger.debug(f"    DEBUG QM: Mosaic Reproject - final_image_initial_raw - Range: [{np.nanmin(final_image_initial_raw):.4g} - {np.nanmax(final_image_initial_raw):.4g}]")

            elif is_true_incremental_drizzle_from_objects:
                self.update_progress("  DEBUG QM [SaveFinalStack] Mode: Drizzle Incrémental VRAI")
                logger.debug("  DEBUG QM [SaveFinalStack] Mode: Drizzle Incrémental VRAI")
                if not self.incremental_drizzle_objects or len(self.incremental_drizzle_objects) != 3:
                    raise ValueError("Objets Drizzle incremental invalides ou manquants.")
                sci_arrays_hw_list = [d.out_img for d in self.incremental_drizzle_objects]
                wht_arrays_hw_list = [d.out_wht for d in self.incremental_drizzle_objects]

                if not any(np.any(np.asarray(w, dtype=float) != 0) for w in wht_arrays_hw_list):
                    self.update_progress(
                        "❌ Drizzle Incremental: all weight maps are zero. Aborting final stack.",
                        "ERROR",
                    )
                    logger.error("ERROR QM [_save_final_stack]: All drizzle weights are zero.")
                    self.final_stacked_path = None
                    return

                avg_img_channels_list = []
                processed_wht_channels_list_for_mean = []
                for c in range(3): 
                    sci_ch_accum_float64 = sci_arrays_hw_list[c].astype(np.float64)
                    wht_ch_accum_raw_float64 = wht_arrays_hw_list[c].astype(np.float64)
                    wht_ch_clipped_positive = np.maximum(wht_ch_accum_raw_float64, 0.0)
                    processed_wht_channels_list_for_mean.append(wht_ch_clipped_positive.astype(np.float32))
                    wht_ch_for_division = np.maximum(wht_ch_clipped_positive, 1e-9)                     
                    channel_mean_image_adu = np.zeros_like(sci_ch_accum_float64, dtype=np.float32)
                    valid_pixels_mask = wht_ch_for_division > 1e-8                     
                    with np.errstate(divide='ignore', invalid='ignore'):
                        channel_mean_image_adu[valid_pixels_mask] = sci_ch_accum_float64[valid_pixels_mask] / wht_ch_for_division[valid_pixels_mask]
                    avg_img_channels_list.append(np.nan_to_num(channel_mean_image_adu, nan=0.0, posinf=0.0, neginf=0.0).astype(np.float32))
                final_image_initial_raw = np.stack(avg_img_channels_list, axis=-1) 
                final_wht_map_for_postproc = np.mean(np.stack(processed_wht_channels_list_for_mean, axis=-1), axis=2).astype(np.float32)
                final_wht_map_for_postproc = np.maximum(final_wht_map_for_postproc, 0.0)
                self.update_progress(f"    DEBUG QM: Drizzle Incr VRAI - final_image_initial_raw - Range: [{np.nanmin(final_image_initial_raw):.4g} - {np.nanmax(final_image_initial_raw):.4g}]")
                logger.debug(f"    DEBUG QM: Drizzle Incr VRAI - final_image_initial_raw - Range: [{np.nanmin(final_image_initial_raw):.4g} - {np.nanmax(final_image_initial_raw):.4g}]")

            elif is_drizzle_final_mode_with_data:
                self.update_progress("  DEBUG QM [SaveFinalStack] Mode: Drizzle Standard Final (depuis données de lot)")
                logger.debug("  DEBUG QM [SaveFinalStack] Mode: Drizzle Standard Final (depuis données de lot)")
                if drizzle_final_sci_data is None or drizzle_final_wht_data is None: raise ValueError("Donnees de lot Drizzle final (sci/wht) manquantes.")
                sci_data_float64 = drizzle_final_sci_data.astype(np.float64); wht_data_float64 = drizzle_final_wht_data.astype(np.float64)
                wht_data_clipped_positive = np.maximum(wht_data_float64, 0.0)
                final_wht_map_for_postproc = np.mean(wht_data_clipped_positive, axis=2).astype(np.float32)
                wht_for_div = np.maximum(wht_data_clipped_positive, 1e-9)
                with np.errstate(divide='ignore', invalid='ignore'): final_image_initial_raw = sci_data_float64 / wht_for_div
                final_image_initial_raw = np.nan_to_num(final_image_initial_raw, nan=0.0, posinf=0.0, neginf=0.0).astype(np.float32)
                self._close_memmaps()
                self.update_progress(f"    DEBUG QM: Drizzle Std Final - final_image_initial_raw - Range: [{np.nanmin(final_image_initial_raw):.4g} - {np.nanmax(final_image_initial_raw):.4g}]")
                logger.debug(f"    DEBUG QM: Drizzle Std Final - final_image_initial_raw - Range: [{np.nanmin(final_image_initial_raw):.4g} - {np.nanmax(final_image_initial_raw):.4g}]")

            elif is_classic_reproject_mode:
                self.update_progress("  DEBUG QM [SaveFinalStack] Mode: Stacking Classique Reproject")
                logger.debug("  DEBUG QM [SaveFinalStack] Mode: Stacking Classique Reproject")
                final_image_initial_raw = drizzle_final_sci_data.astype(np.float32)
                if drizzle_final_wht_data.ndim == 3:
                    final_wht_map_for_postproc = np.mean(drizzle_final_wht_data, axis=2).astype(np.float32)
                else:
                    final_wht_map_for_postproc = drizzle_final_wht_data.astype(np.float32)
                final_wht_map_for_postproc = np.maximum(final_wht_map_for_postproc, 0.0)
                self._close_memmaps()
                self.update_progress(
                    f"    DEBUG QM: Classic Reproject - final_image_initial_raw - Range: [{np.nanmin(final_image_initial_raw):.4g} - {np.nanmax(final_image_initial_raw):.4g}]"
                )
                logger.debug(
                    f"    DEBUG QM: Classic Reproject - final_image_initial_raw - Range: [{np.nanmin(final_image_initial_raw):.4g} - {np.nanmax(final_image_initial_raw):.4g}]"
                )
            
            else: # SUM/W Classique
                self.update_progress("  DEBUG QM [SaveFinalStack] Mode: Stacking Classique SUM/W")
                logger.debug("  DEBUG QM [SaveFinalStack] Mode: Stacking Classique SUM/W")
                if self.cumulative_sum_memmap is None or self.cumulative_wht_memmap is None: raise ValueError("Accumulateurs memmap SUM/WHT non disponibles pour stacking classique.")
                
                final_sum = np.array(self.cumulative_sum_memmap, dtype=np.float64)
                self.update_progress(f"    DEBUG QM: Classic Mode - final_sum (HWC, from memmap) - Shape: {final_sum.shape}, Range: [{np.nanmin(final_sum):.4g} - {np.nanmax(final_sum):.4g}]")
                logger.debug(f"    DEBUG QM: Classic Mode - final_sum (HWC, from memmap) - Shape: {final_sum.shape}, Range: [{np.nanmin(final_sum):.4g} - {np.nanmax(final_sum):.4g}]")
                
                final_wht_map_2d_from_memmap = np.array(self.cumulative_wht_memmap, dtype=np.float32) 
                self.update_progress(f"    DEBUG QM: Classic Mode - final_wht_map_2d_from_memmap (HW) - Shape: {final_wht_map_2d_from_memmap.shape}, Range: [{np.nanmin(final_wht_map_2d_from_memmap):.4g} - {np.nanmax(final_wht_map_2d_from_memmap):.4g}]")
                logger.debug(f"    DEBUG QM: Classic Mode - final_wht_map_2d_from_memmap (HW) - Shape: {final_wht_map_2d_from_memmap.shape}, Range: [{np.nanmin(final_wht_map_2d_from_memmap):.4g} - {np.nanmax(final_wht_map_2d_from_memmap):.4g}]")
                
                self._close_memmaps() 
                
                eps = 1e-9
                final_wht_map_for_postproc = np.maximum(final_wht_map_2d_from_memmap, 0.0)
                wht_safe = np.maximum(final_wht_map_2d_from_memmap, eps)[..., np.newaxis]

                with np.errstate(divide='ignore', invalid='ignore'):
                    final_image_initial_raw = final_sum / wht_safe
                final_image_initial_raw = np.nan_to_num(final_image_initial_raw,
                                                      nan=0.0, posinf=0.0, neginf=0.0)
                final_image_initial_raw = final_image_initial_raw.astype(np.float32)
                self.update_progress(
                    f"    DEBUG QM: Classic Mode - final_image_initial_raw (HWC, après SUM/WHT et nan_to_num) - Range: [{np.nanmin(final_image_initial_raw):.4g} - {np.nanmax(final_image_initial_raw):.4g}]")
                logger.debug(
                    f"    DEBUG QM: Classic Mode - final_image_initial_raw (HWC, après SUM/WHT et nan_to_num) - Range: [{np.nanmin(final_image_initial_raw):.4g} - {np.nanmax(final_image_initial_raw):.4g}]")

        except Exception as e_get_raw:
            self.processing_error = f"Erreur obtention donnees brutes finales: {e_get_raw}"
            self.update_progress(f"❌ {self.processing_error}", "ERROR"); traceback.print_exc(limit=2)
            self.final_stacked_path = None; return

        if final_image_initial_raw is None:
            self.final_stacked_path = None; self.update_progress("ⓘ Aucun stack final (donnees brutes sont None)."); return
        
        # À ce stade, final_image_initial_raw contient les données "ADU-like"
        self.update_progress(f"  DEBUG QM [SaveFinalStack] final_image_initial_raw (AVANT post-traitements) - Range: [{np.nanmin(final_image_initial_raw):.4g}, {np.nanmax(final_image_initial_raw):.4g}], Shape: {final_image_initial_raw.shape}, Dtype: {final_image_initial_raw.dtype}")
        logger.debug(f"  DEBUG QM [SaveFinalStack] final_image_initial_raw (AVANT post-traitements) - Range: [{np.nanmin(final_image_initial_raw):.4g}, {np.nanmax(final_image_initial_raw):.4g}], Shape: {final_image_initial_raw.shape}, Dtype: {final_image_initial_raw.dtype}")


        final_image_initial_raw = np.clip(final_image_initial_raw, 0.0, None)
        self.update_progress(
            f"    DEBUG QM: Après clip >=0 des valeurs négatives, final_image_initial_raw - Range: [{np.nanmin(final_image_initial_raw):.4g}, {np.nanmax(final_image_initial_raw):.4g}]")
        logger.debug(
            f"    DEBUG QM: Après clip >=0 des valeurs négatives, final_image_initial_raw - Range: [{np.nanmin(final_image_initial_raw):.4g}, {np.nanmax(final_image_initial_raw):.4g}]")

        # Appliquer le seuil WHT (si activé) aux données "ADU-like"
        if self.drizzle_wht_threshold > 0 and final_wht_map_for_postproc is not None:
            self.update_progress(
                f"  DEBUG QM [SaveFinalStack] Application du seuil WHT ({self.drizzle_wht_threshold}) sur final_wht_map_for_postproc à final_image_initial_raw.")
            logger.debug(
                f"  DEBUG QM [SaveFinalStack] Application du seuil WHT ({self.drizzle_wht_threshold}) sur final_wht_map_for_postproc à final_image_initial_raw.")
            invalid_wht_pixels = final_wht_map_for_postproc < self.drizzle_wht_threshold
            if final_image_initial_raw.ndim == 3:
                final_image_initial_raw = np.where(
                    invalid_wht_pixels[..., np.newaxis], np.nan, final_image_initial_raw
                )
            else:
                final_image_initial_raw = np.where(invalid_wht_pixels, np.nan, final_image_initial_raw)

        # Stocker les données ADU pour histogramme UI uniquement si nécessaire
        self.raw_adu_data_for_ui_histogram = (
            np.nan_to_num(final_image_initial_raw, nan=0.0).astype(np.float32).copy()
        )
        logger.debug(
            f"  DEBUG QM [_save_final_stack]: self.raw_adu_data_for_ui_histogram STOCKE (ADU). Range: [{np.min(self.raw_adu_data_for_ui_histogram):.3f}, {np.max(self.raw_adu_data_for_ui_histogram):.3f}]"
        )

        # --- Normalisation par percentiles pour obtenir final_image_normalized_for_cosmetics (0-1) ---
        if preserve_linear_output_setting:
            logger.debug(
                "  DEBUG QM [_save_final_stack]: preserve_linear_output actif - saut de la normalisation par percentiles."
            )
            final_image_normalized_for_cosmetics = np.nan_to_num(
                final_image_initial_raw, nan=0.0
            ).astype(np.float32)
        else:
            logger.debug(
                f"  DEBUG QM [_save_final_stack]: Normalisation (0-1) par percentiles de final_image_initial_raw..."
            )
            data_for_percentile_norm = np.nan_to_num(final_image_initial_raw, nan=0.0).astype(np.float32)
            if data_for_percentile_norm.ndim == 3:
                luminance = (
                    0.299 * data_for_percentile_norm[..., 0]
                    + 0.587 * data_for_percentile_norm[..., 1]
                    + 0.114 * data_for_percentile_norm[..., 2]
                )
            else:
                luminance = data_for_percentile_norm
            finite_luminance = luminance[np.isfinite(luminance) & (luminance > 1e-9)]

            if finite_luminance.size > 20:
                bp_val = np.percentile(finite_luminance, 0.1)
                wp_val = np.percentile(finite_luminance, 99.9)
                if wp_val <= bp_val + 1e-7:
                    min_finite, max_finite = np.min(finite_luminance), np.max(finite_luminance)
                    if max_finite > min_finite + 1e-7:
                        bp_val, wp_val = min_finite, max_finite
                    else:
                        bp_val, wp_val = 0.0, max(1e-7, max_finite)
                if wp_val <= bp_val:
                    wp_val = bp_val + 1e-7
                final_image_normalized_for_cosmetics = (data_for_percentile_norm - bp_val) / (
                    wp_val - bp_val
                )
                logger.debug(
                    f"  DEBUG QM [_save_final_stack]: Normalisation (0-1) basée sur percentiles. BP={bp_val:.4g}, WP={wp_val:.4g}."
                )
            else:
                max_overall = np.nanmax(data_for_percentile_norm)
                if max_overall > 1e-9:
                    final_image_normalized_for_cosmetics = data_for_percentile_norm / max_overall
                else:
                    final_image_normalized_for_cosmetics = np.zeros_like(data_for_percentile_norm)
                logger.debug(
                    "  DEBUG QM [_save_final_stack]: Normalisation (0-1) par max (peu de données/dynamique pour percentiles)."
                )

            final_image_normalized_for_cosmetics = np.clip(
                final_image_normalized_for_cosmetics, 0.0, 1.0
            )

        final_image_normalized_for_cosmetics = final_image_normalized_for_cosmetics.astype(np.float32)
        logger.debug(
            f"    Range après normalisation (0-1): [{np.nanmin(final_image_normalized_for_cosmetics):.3f}, {np.nanmax(final_image_normalized_for_cosmetics):.3f}]"
        )

        effective_image_count = self.images_in_cumulative_stack

        # data_after_postproc est la version 0-1 qui subira les post-traitements cosmétiques.
        data_after_postproc = final_image_normalized_for_cosmetics.copy()

        self.update_progress(f"  DEBUG QM [SaveFinalStack] data_after_postproc (AVANT post-traitements) - Range: [{np.nanmin(data_after_postproc):.4f}, {np.nanmax(data_after_postproc):.4f}]")
        logger.debug(f"  DEBUG QM [SaveFinalStack] data_after_postproc (AVANT post-traitements) - Range: [{np.nanmin(data_after_postproc):.4f}, {np.nanmax(data_after_postproc):.4f}]")
        
        # --- Début du Pipeline de Post-Traitement (identique à votre version précédente) ---
        # ... (BN Globale, Photutils BN, CB, Feathering, Low WHT Mask, SCNR, Crop) ...
        # (Le code pour appliquer ces post-traitements à data_after_postproc reste ici)
        # --- Fin du Pipeline de Post-Traitement ---
        self.update_progress(f"  DEBUG QM [SaveFinalStack] data_after_postproc (APRES post-traitements, si activés) - Range: [{np.nanmin(data_after_postproc):.4f}, {np.nanmax(data_after_postproc):.4f}], Dtype: {data_after_postproc.dtype}")
        logger.debug(f"  DEBUG QM [SaveFinalStack] data_after_postproc (APRES post-traitements, si activés) - Range: [{np.nanmin(data_after_postproc):.4f}, {np.nanmax(data_after_postproc):.4f}], Dtype: {data_after_postproc.dtype}")

        # Les données post-traitées 0-1 seront utilisées pour l'aperçu UI
        self.last_saved_data_for_preview = data_after_postproc.copy()
        logger.debug("DEBUG QM [_save_final_stack]: self.last_saved_data_for_preview = DONNÉES 0-1 POST-TRAITÉES (pour l'aperçu UI).")
        
        # --- ÉTAPE 4: Préparation du header FITS final et du nom de fichier ---
        # (Logique identique)
        effective_image_count = self.images_in_cumulative_stack if self.images_in_cumulative_stack > 0 else (getattr(self, 'aligned_files_count', 1) if (is_drizzle_final_mode_with_data or is_reproject_mosaic_mode) else 1)
        final_header = self.current_stack_header.copy() if self.current_stack_header else fits.Header()
        if is_true_incremental_drizzle_from_objects or is_drizzle_final_mode_with_data or is_reproject_mosaic_mode: 
            if self.drizzle_output_wcs and not is_reproject_mosaic_mode : final_header.update(self.drizzle_output_wcs.to_header(relax=True))
            elif is_reproject_mosaic_mode and self.current_stack_header and self.current_stack_header.get('CTYPE1'): pass 
        final_header['NIMAGES'] = (effective_image_count, 'Effective images/Total Weight for final stack'); final_header['TOTEXP']  = (round(self.total_exposure_seconds, 2), '[s] Approx total exposure')
        final_header['HISTORY'] = f"Final stack type: {current_operation_mode_log_fits}"
        if getattr(self, 'output_filename', ""):
            base_name = self.output_filename.strip()
            if not base_name.lower().endswith('.fit'):
                base_name += '.fit'
            fits_path = os.path.join(self.output_folder, base_name)
            preview_path = os.path.splitext(fits_path)[0] + '.png'
        else:
            base_name = "stack_final"
            run_type_suffix = output_filename_suffix if output_filename_suffix else "_unknown_mode"
            if stopped_early: run_type_suffix += "_stopped"
            elif self.processing_error: run_type_suffix += "_error"
            fits_path = os.path.join(self.output_folder, f"{base_name}{run_type_suffix}.fit")
            preview_path  = os.path.splitext(fits_path)[0] + ".png"
        self.final_stacked_path = fits_path; self.update_progress(f"Chemin FITS final: {os.path.basename(fits_path)}")

        # --- ÉTAPE 5: Préparation des données pour la SAUVEGARDE FITS ---
        data_for_primary_hdu_save = None
        if save_as_float32_setting:
            self.update_progress("   DEBUG QM: Preparation sauvegarde FITS en float32 (brut ADU-like)...") 
            logger.debug("   DEBUG QM: Preparation sauvegarde FITS en float32 (brut ADU-like)...")
            data_for_primary_hdu_save = self.raw_adu_data_for_ui_histogram # Utilise les données "ADU-like" (non-normalisées 0-1 cosmétiquement)
            self.update_progress(f"     DEBUG QM: -> FITS float32: Utilisation self.raw_adu_data_for_ui_histogram. Shape: {data_for_primary_hdu_save.shape}, Range: [{np.min(data_for_primary_hdu_save):.4f}, {np.max(data_for_primary_hdu_save):.4f}]")
            logger.debug(f"     DEBUG QM: -> FITS float32: Utilisation self.raw_adu_data_for_ui_histogram. Shape: {data_for_primary_hdu_save.shape}, Range: [{np.min(data_for_primary_hdu_save):.4f}, {np.max(data_for_primary_hdu_save):.4f}]")
            final_header['BITPIX'] = -32 
            if 'BSCALE' in final_header: del final_header['BSCALE']; 
            if 'BZERO' in final_header: del final_header['BZERO']
        else: # Sauvegarde en uint16
            self.update_progress("   DEBUG QM: Preparation sauvegarde FITS en uint16 (depuis données ADU -> 0-65535)...")
            logger.debug("   DEBUG QM: Preparation sauvegarde FITS en uint16 (depuis données ADU -> 0-65535)...")
            raw_data = self.raw_adu_data_for_ui_histogram
            if np.nanmax(raw_data) <= 1.0 + 1e-5:
                data_scaled_uint16 = (np.clip(raw_data, 0.0, 1.0) * 65535.0).astype(np.uint16)
            else:
                data_scaled_uint16 = np.clip(raw_data, 0.0, 65535.0).astype(np.uint16)
            data_for_primary_hdu_save = data_scaled_uint16
            self.update_progress(f"     DEBUG QM: -> FITS uint16: Utilisation données ADU. Shape: {data_for_primary_hdu_save.shape}, Range: [{np.min(data_for_primary_hdu_save)}, {np.max(data_for_primary_hdu_save)}]")
            logger.debug(f"     DEBUG QM: -> FITS uint16: Utilisation données ADU. Shape: {data_for_primary_hdu_save.shape}, Range: [{np.min(data_for_primary_hdu_save)}, {np.max(data_for_primary_hdu_save)}]")
            final_header['BITPIX'] = 16 
        
        if data_for_primary_hdu_save.ndim == 3 and data_for_primary_hdu_save.shape[2] == 3 : 
            data_for_primary_hdu_save_cxhxw = np.moveaxis(data_for_primary_hdu_save, -1, 0) 
        else: 
            data_for_primary_hdu_save_cxhxw = data_for_primary_hdu_save
        self.update_progress(f"     DEBUG QM: Données FITS prêtes (Shape HDU: {data_for_primary_hdu_save_cxhxw.shape}, Dtype: {data_for_primary_hdu_save_cxhxw.dtype})")
        logger.debug(f"     DEBUG QM: Données FITS prêtes (Shape HDU: {data_for_primary_hdu_save_cxhxw.shape}, Dtype: {data_for_primary_hdu_save_cxhxw.dtype})")

        # --- ÉTAPE 6: Sauvegarde FITS effective ---
        try: 
            primary_hdu = fits.PrimaryHDU(data=data_for_primary_hdu_save_cxhxw, header=final_header)
            hdus_list = [primary_hdu]
            # ... (logique HDU background_model si besoin) ...
            fits.HDUList(hdus_list).writeto(fits_path, overwrite=True, checksum=True, output_verify='ignore')
            self.update_progress(f"   ✅ Sauvegarde FITS ({'float32' if save_as_float32_setting else 'uint16'}) terminee.");  
        except Exception as save_err: 
            self.update_progress(f"   ❌ Erreur Sauvegarde FITS: {save_err}"); self.final_stacked_path = None

        # --- ÉTAPE 7: Sauvegarde preview PNG ---
        # Utiliser data_after_postproc (qui est l'image [0,1] après tous les post-traitements)
        # et laisser save_preview_image appliquer son propre stretch par défaut.
        if data_after_postproc is not None: 
            self.update_progress(f"  DEBUG QM (_save_final_stack): Données pour save_preview_image (data_after_postproc) - Range: [{np.nanmin(data_after_postproc):.4f}, {np.nanmax(data_after_postproc):.4f}], Shape: {data_after_postproc.shape}, Dtype: {data_after_postproc.dtype}")
            logger.debug(f"  DEBUG QM (_save_final_stack): Données pour save_preview_image (data_after_postproc) - Range: [{np.nanmin(data_after_postproc):.4f}, {np.nanmax(data_after_postproc):.4f}], Shape: {data_after_postproc.shape}, Dtype: {data_after_postproc.dtype}")
            try:
                save_preview_image(data_after_postproc, preview_path, 
                                   enhanced_stretch=False) # ou True si vous préférez le stretch "enhanced" pour le PNG
                self.update_progress("     ✅ Sauvegarde Preview PNG terminee.") 
            except Exception as prev_err: self.update_progress(f"     ❌ Erreur Sauvegarde Preview PNG: {prev_err}.") 
        else: self.update_progress("ⓘ Aucune image a sauvegarder pour preview PNG (data_after_postproc est None)."); 
            
        self.update_progress(f"DEBUG QM [_save_final_stack V_SaveFinal_CorrectedDataFlow_1]: Fin methode (mode: {current_operation_mode_log_desc}).")
        logger.debug("\n" + "=" * 80); logger.debug(f"DEBUG QM [_save_final_stack V_SaveFinal_CorrectedDataFlow_1]: Fin methode (mode: {current_operation_mode_log_desc})."); logger.debug("=" * 80 + "\n")








#############################################################################################################################################################


#Le message de Pylance "is not accessed" concerne uniquement les variables locales closed_sum et closed_wht à l'intérieur 
# de la méthode _close_memmaps() elle-même. Ces variables sont définies, mais leur valeur n'est jamais lue par le code de cette méthode 
# après leur assignation. Elles sont donc inutiles et peuvent être supprimées.
#Mais cela ne remet absolument pas en question :
#Le fait que la méthode _close_memmaps() est appelée.
#Le fait que le code à l'intérieur de cette méthode (fermeture et suppression des références self.cumulative_sum_memmap 
# et self.cumulative_wht_memmap) s'exécute quand la méthode est appelée.
#L'utilité de cette méthode pour libérer les ressources liées aux fichiers memmap.

    def _close_memmaps(self):
        """Ferme proprement les objets memmap s'ils existent."""
        logger.debug("DEBUG QM [_close_memmaps]: Tentative de fermeture des memmaps...")
        closed_sum = False
        if hasattr(self, 'cumulative_sum_memmap') and self.cumulative_sum_memmap is not None:
            try:
                # La documentation suggère que la suppression de la référence devrait suffire
                # mais un appel explicite à close() existe sur certaines versions/objets
                if hasattr(self.cumulative_sum_memmap, '_mmap') and self.cumulative_sum_memmap._mmap is not None:
                    self.cumulative_sum_memmap._mmap.close()
                # Supprimer la référence pour permettre la libération des ressources
                del self.cumulative_sum_memmap
                self.cumulative_sum_memmap = None
                closed_sum = True
                logger.debug("DEBUG QM [_close_memmaps]: Référence memmap SUM supprimée.")
            except Exception as e_close_sum:
                logger.debug(f"WARN QM [_close_memmaps]: Erreur fermeture/suppression memmap SUM: {e_close_sum}")
        
        closed_wht = False
        if hasattr(self, 'cumulative_wht_memmap') and self.cumulative_wht_memmap is not None:
            try:
                if hasattr(self.cumulative_wht_memmap, '_mmap') and self.cumulative_wht_memmap._mmap is not None:
                    self.cumulative_wht_memmap._mmap.close()
                del self.cumulative_wht_memmap
                self.cumulative_wht_memmap = None
                closed_wht = True
                logger.debug("DEBUG QM [_close_memmaps]: Référence memmap WHT supprimée.")
            except Exception as e_close_wht:
                logger.debug(f"WARN QM [_close_memmaps]: Erreur fermeture/suppression memmap WHT: {e_close_wht}")
        
        # Optionnel: Essayer de supprimer les fichiers .npy si le nettoyage est activé
        # Cela devrait être fait dans le bloc finally de _worker après l'appel à _save_final_stack
        # if self.perform_cleanup:
        #      if self.sum_memmap_path and os.path.exists(self.sum_memmap_path):
        #          try: os.remove(self.sum_memmap_path); logger.debug("DEBUG: Fichier SUM.npy supprimé.")
        #          except Exception as e: logger.debug(f"WARN: Erreur suppression SUM.npy: {e}")
        #      if self.wht_memmap_path and os.path.exists(self.wht_memmap_path):
        #          try: os.remove(self.wht_memmap_path); logger.debug("DEBUG: Fichier WHT.npy supprimé.")
        #          except Exception as e: logger.debug(f"WARN: Erreur suppression WHT.npy: {e}")

# --- FIN de _save_final_stack et ajout de _close_memmaps ---






#########################################################################################################################################




    def _cleanup_batch_temp_files(self, batch_filepaths):
        """Supprime les fichiers FITS temporaires d'un lot Drizzle incrémental."""
        if not batch_filepaths:
            return

        deleted_count = 0
        self.update_progress(f"   -> Nettoyage {len(batch_filepaths)} fichier(s) temp du lot...")
        for fpath in batch_filepaths:
            try:
                if os.path.isfile(fpath):
                    os.remove(fpath)
                    deleted_count += 1
            except OSError as e:
                # Log l'erreur mais continue le nettoyage des autres fichiers
                self.update_progress(f"      ⚠️ Erreur suppression fichier temp {os.path.basename(fpath)}: {e}")
            except Exception as e_gen:
                self.update_progress(f"      ⚠️ Erreur inattendue suppression {os.path.basename(fpath)}: {e_gen}")

        if deleted_count > 0:
            self.update_progress(f"   -> {deleted_count}/{len(batch_filepaths)} fichier(s) temp nettoyé(s).")
        elif len(batch_filepaths) > 0:
            self.update_progress(f"   -> Aucun fichier temp du lot n'a pu être nettoyé (déjà supprimés ou erreur).")





##########################################################################################################################################






    def cleanup_unaligned_files(self):
        """
        NOTE: Cette méthode ne supprime PLUS le contenu du dossier unaligned_files.
        Les fichiers non alignés sont intentionnellement conservés pour l'utilisateur.
        Le dossier lui-même est créé s'il n'existe pas, mais son contenu n'est pas purgé ici.
        """
        if self.unaligned_folder: # Vérifier si le chemin est défini
            if not os.path.isdir(self.unaligned_folder):
                try:
                    os.makedirs(self.unaligned_folder, exist_ok=True)
                    # Optionnel: loguer la création si elle a lieu ici
                    # self.update_progress(f"ⓘ Dossier pour fichiers non alignés créé: {self.unaligned_folder}")
                except OSError as e:
                    self.update_progress(f"⚠️ Erreur création dossier pour non-alignés '{self.unaligned_folder}': {e}")
            # else:
                # Optionnel: loguer que le dossier existe déjà
                # self.update_progress(f"ⓘ Dossier pour fichiers non alignés existe déjà: {self.unaligned_folder}")
            
            # Log explicite que les fichiers ne sont PAS supprimés par cette fonction
            logger.debug(f"DEBUG QM [cleanup_unaligned_files]: Contenu de '{self.unaligned_folder}' CONSERVÉ (pas de suppression automatique).")
            # self.update_progress(f"ⓘ Fichiers dans '{os.path.basename(self.unaligned_folder)}' conservés pour analyse.") # Optionnel pour l'UI
        else:
            logger.debug(f"DEBUG QM [cleanup_unaligned_files]: self.unaligned_folder non défini, aucune action de nettoyage/création.")





################################################################################################################################################



    def cleanup_temp_reference(self):
        if self.output_folder is None: # <--- AJOUTER CETTE VÉRIFICATION
            logger.debug("WARN QM [cleanup_temp_reference]: self.output_folder non défini, nettoyage référence annulé.")
            return
        try:
            aligner_temp_folder = os.path.join(self.output_folder, "temp_processing")
            if os.path.isdir(aligner_temp_folder):
                ref_fit = os.path.join(aligner_temp_folder, "reference_image.fit")
                ref_png = os.path.join(aligner_temp_folder, "reference_image.png")
                deleted_ref = 0
                if os.path.exists(ref_fit):
                    try:
                        os.remove(ref_fit)
                        deleted_ref += 1
                    except Exception:
                        pass
                if os.path.exists(ref_png):
                    try:
                        os.remove(ref_png)
                        deleted_ref += 1
                    except Exception:
                        pass
                if deleted_ref > 0:
                    self.update_progress(f"🧹 Fichier(s) référence temporaire(s) supprimé(s).")
                try:
                    os.rmdir(aligner_temp_folder)
                except OSError:
                    pass
        except Exception as e:
            self.update_progress(f"⚠️ Erreur nettoyage référence temp: {e}")


################################################################################################################################################

    def add_folder(self, folder_path):
        if not self.processing_active: self.update_progress("ⓘ Impossible d'ajouter un dossier, traitement non actif."); return False
        abs_path = os.path.abspath(folder_path)
        if not os.path.isdir(abs_path): self.update_progress(f"❌ Dossier non trouvé: {folder_path}"); return False
        output_abs = os.path.abspath(self.output_folder) if self.output_folder else None
        if output_abs:
             norm_abs_path = os.path.normcase(abs_path); norm_output_path = os.path.normcase(output_abs)
             if norm_abs_path == norm_output_path or norm_abs_path.startswith(norm_output_path + os.sep): self.update_progress(f"⚠️ Impossible d'ajouter le dossier de sortie: {os.path.basename(folder_path)}"); return False
        with self.folders_lock:
            current_abs = os.path.abspath(self.current_folder) if self.current_folder else None
            existing_abs = [os.path.abspath(p) for p in self.additional_folders]
            if (current_abs and abs_path == current_abs) or abs_path in existing_abs: self.update_progress(f"ⓘ Dossier déjà en cours ou ajouté: {os.path.basename(folder_path)}"); return False
            self.additional_folders.append(abs_path); folder_count = len(self.additional_folders)
        self.update_progress(f"✅ Dossier ajouté à la file d'attente : {os.path.basename(folder_path)}")
        self.update_progress(f"folder_count_update:{folder_count}")
        return True



################################################################################################################################################




    def _add_files_to_queue(self, folder_path):
        count_added = 0
        try:
            abs_folder_path = os.path.abspath(folder_path)
            # ---> AJOUTER CETTE LIGNE <---
            logger.debug(f"DEBUG [_add_files_to_queue]: Scanning absolute path: '{abs_folder_path}'")
            # ------------------------------
            self.update_progress(f"🔍 Scan du dossier: {os.path.basename(folder_path)}...")
            files_in_folder = sorted(os.listdir(abs_folder_path))
            # ---> AJOUTER CETTE LIGNE <---
            logger.debug(f"DEBUG [_add_files_to_queue]: os.listdir found: {files_in_folder}")
            # ------------------------------
            new_files_found_in_folder = []
            for fname in files_in_folder:
                # ---> AJOUTER CETTE LIGNE (optionnel mais peut aider) <---
                logger.debug(f"DEBUG [_add_files_to_queue]: Checking file: '{fname}'")
                # ---------------------------------------------------------
                if self.stop_processing: self.update_progress("⛔ Scan interrompu."); break
                if fname.lower().endswith(('.fit', '.fits')):
                    fpath = os.path.join(abs_folder_path, fname)
                    abs_fpath = os.path.abspath(fpath)
                    if abs_fpath not in self.processed_files:
                        # ---> AJOUTER CETTE LIGNE <---
                        logger.debug(f"DEBUG [_add_files_to_queue]: ADDING to queue and processed_files: '{fpath}'")
                        # ------------------------------
                        self.queue.put(fpath)
                        self.processed_files.add(abs_fpath)
                        count_added += 1
            if count_added > 0: self.files_in_queue += count_added; self._recalculate_total_batches()
            return count_added
        except FileNotFoundError: self.update_progress(f"❌ Erreur scan: Dossier introuvable {os.path.basename(folder_path)}"); return 0
        except PermissionError: self.update_progress(f"❌ Erreur scan: Permission refusée {os.path.basename(folder_path)}"); return 0
        except Exception as e: self.update_progress(f"❌ Erreur scan dossier {os.path.basename(folder_path)}: {e}"); return 0

################################################################################################################################################




# --- DANS LA CLASSE SeestarQueuedStacker DANS seestar/queuep/queue_manager.py ---

    def start_processing(self, input_dir, output_dir, reference_path_ui=None,
                         output_filename="",
                         initial_additional_folders=None,
                         stacking_mode="kappa-sigma", kappa=2.5,
                         batch_size=10, correct_hot_pixels=True, hot_pixel_threshold=3.0,
                         neighborhood_size=5, bayer_pattern="GRBG", perform_cleanup=True,
                         use_weighting=False, 
                         weight_by_snr=True, 
                         weight_by_stars=True,
                         snr_exp=1.0, 
                         stars_exp=0.5, 
                         min_w=0.1,
                         use_drizzle=False, drizzle_scale=2.0, drizzle_wht_threshold=0.7,
                         drizzle_mode="Final", drizzle_kernel="square", drizzle_pixfrac=1.0,
                         apply_chroma_correction=True,
                         apply_final_scnr=False, final_scnr_target_channel='green',
                         final_scnr_amount=0.8, final_scnr_preserve_luminosity=True,
                         bn_grid_size_str="16x16", bn_perc_low=5, bn_perc_high=30,
                         bn_std_factor=1.0, bn_min_gain=0.2, bn_max_gain=7.0,
                         cb_border_size=25, cb_blur_radius=8,
                         cb_min_b_factor=0.4, cb_max_b_factor=1.5,
                         final_edge_crop_percent=2.0,
                         apply_photutils_bn=False,
                         photutils_bn_box_size=128,
                         photutils_bn_filter_size=5,
                         photutils_bn_sigma_clip=3.0,
                         photutils_bn_exclude_percentile=98.0,
                         apply_feathering=False,
                         feather_blur_px=256,
                         apply_low_wht_mask=False, 
                         low_wht_percentile=5,    
                         low_wht_soften_px=128,   
                         is_mosaic_run=False, api_key=None, 
                         mosaic_settings=None,
                         use_local_solver_priority=False, # DEPRECATED - ignoré, mais gardé pour compatibilité signature
                         astap_path="",
                         astap_data_dir="",
                         local_ansvr_path="",
                         astap_search_radius=3.0,

                         astap_downsample=1,
                         astap_sensitivity=100,

                         local_solver_preference="none",
                         save_as_float32=False,
                         preserve_linear_output=False,
                         reproject_between_batches=False
                         ):
        logger.debug(f"!!!!!!!!!! VALEUR BRUTE ARGUMENT astap_search_radius REÇU : {astap_search_radius} !!!!!!!!!!")
        logger.debug(f"!!!!!!!!!! VALEUR BRUTE ARGUMENT save_as_float32 REÇU : {save_as_float32} !!!!!!!!!!") # DEBUG
                         
        """
        Démarre le thread de traitement principal avec la configuration spécifiée.
        MODIFIED: Ajout arguments save_as_float32 et reproject_between_batches.
        Version: V_StartProcessing_SaveDtypeOption_1
        """

        logger.debug("DEBUG QM (start_processing V_StartProcessing_SaveDtypeOption_1): Début tentative démarrage...") # Version Log
        
        logger.debug("  --- BACKEND ARGS REÇUS (depuis GUI/SettingsManager) ---")
        logger.debug(f"    input_dir='{input_dir}', output_dir='{output_dir}'")
        logger.debug(f"    is_mosaic_run (arg de func): {is_mosaic_run}")
        logger.debug(f"    use_drizzle (global arg de func): {use_drizzle}")

        logger.debug(f"    drizzle_mode (global arg de func): {drizzle_mode}")
        logger.debug(f"    mosaic_settings (dict brut): {mosaic_settings}")
        logger.debug(f"    save_as_float32 (arg de func): {save_as_float32}") # Log du nouvel argument
        logger.debug(f"    reproject_between_batches (arg de func): {reproject_between_batches}")
        logger.debug(f"    output_filename (arg de func): {output_filename}")
        logger.debug("  --- FIN BACKEND ARGS REÇUS ---")


        if self.processing_active:
            self.update_progress("⚠️ Tentative de démarrer un traitement déjà en cours.")
            return False

        self.stop_processing = False 
        if hasattr(self, 'aligner') and self.aligner is not None:
            self.aligner.stop_processing = False
        else: 
            self.update_progress("❌ Erreur interne critique: Aligner principal non initialisé. Démarrage annulé.")
            logger.debug("ERREUR QM (start_processing): self.aligner non initialisé.")
            return False
        
        self.current_folder = os.path.abspath(input_dir) if input_dir else None
        self.output_folder = os.path.abspath(output_dir) if output_dir else None
        

        # =========================================================================================
        # === ÉTAPE 1 : CONFIGURATION DES PARAMÈTRES DE SESSION SUR L'INSTANCE (AVANT TOUT LE RESTE) ===
        # =========================================================================================
        logger.debug("DEBUG QM (start_processing): Étape 1 - Configuration des paramètres de session sur l'instance...")
          
        if not self.current_folder or not os.path.isdir(self.current_folder):
            self.update_progress(f"❌ Dossier d'entrée principal '{input_dir}' invalide ou non défini.", "ERROR")
            return False
        if not self.output_folder: 
            self.update_progress(f"❌ Dossier de sortie '{output_dir}' non défini.", "ERROR")
            return False
        try:
            os.makedirs(self.output_folder, exist_ok=True) 
        except OSError as e_mkdir:
            self.update_progress(f"❌ Erreur création dossier de sortie '{self.output_folder}': {e_mkdir}", "ERROR")
            return False
        logger.debug(f"    [Paths] Input: '{self.current_folder}', Output: '{self.output_folder}'")

        self.output_filename = str(output_filename).strip()
        
        self.local_solver_preference = str(local_solver_preference) 
        self.astap_path = str(astap_path)
        self.astap_data_dir = str(astap_data_dir)
        self.astap_search_radius = float(astap_search_radius)
        self.astap_downsample = int(astap_downsample)
        self.astap_sensitivity = int(astap_sensitivity)
        self.local_ansvr_path = str(local_ansvr_path)
        
        logger.debug(f"    [Solver Settings sur self via start_processing args] Pref: '{self.local_solver_preference}'")
        logger.debug(f"    [Solver Settings sur self via start_processing args] ASTAP Path: '{self.astap_path}'")
        logger.debug(f"    [Solver Settings sur self via start_processing args] ASTAP Data Dir: '{self.astap_data_dir}'")
        logger.debug(f"    [Solver Settings sur self via start_processing args] ASTAP Search Radius: {self.astap_search_radius}")
        logger.debug(f"    [Solver Settings sur self via start_processing args] ASTAP Downsample: {self.astap_downsample}")
        logger.debug(f"    [Solver Settings sur self via start_processing args] ASTAP Sensitivity: {self.astap_sensitivity}")
        logger.debug(f"    [Solver Settings sur self via start_processing args] Ansvr Path: '{self.local_ansvr_path}'")
        
        try:
            self.astap_search_radius_config = float(astap_search_radius)
        except (ValueError, TypeError):
            logger.debug(f"  WARN QM (start_processing): Valeur astap_search_radius ('{astap_search_radius}') invalide. Utilisation de 5.0° par défaut.")
            self.astap_search_radius_config = 5.0 
        
        # self.use_local_solver_priority (attribut de self) n'est plus utilisé, la variable locale de la fonction l'est.
        # logger.debug(f"    [Solver Settings sur self] Priorité Locale: {self.use_local_solver_priority}") 
        logger.debug(f"    [Solver Settings sur self] ASTAP Exe: '{self.astap_path}'")
        logger.debug(f"    [Solver Settings sur self] ASTAP Data: '{self.astap_data_dir}'")
        logger.debug(f"    [Solver Settings sur self] Ansvr Local: '{self.local_ansvr_path}'")
        logger.debug(f"    [Solver Settings sur self] ASTAP Search Radius Config: {self.astap_search_radius_config}°")

        self.is_mosaic_run = is_mosaic_run                     
        self.drizzle_active_session = use_drizzle or self.is_mosaic_run   
        self.drizzle_mode = str(drizzle_mode) 
        
        self.api_key = api_key if isinstance(api_key, str) else ""
        if getattr(self, 'reference_pixel_scale_arcsec', None) is None:
            self.reference_pixel_scale_arcsec = None 
        
        self.stacking_mode = str(stacking_mode); self.kappa = float(kappa)
        self.correct_hot_pixels = bool(correct_hot_pixels); self.hot_pixel_threshold = float(hot_pixel_threshold)
        self.neighborhood_size = int(neighborhood_size); self.bayer_pattern = str(bayer_pattern) if bayer_pattern else "GRBG"
        self.perform_cleanup = bool(perform_cleanup)
        self.use_quality_weighting = bool(use_weighting); self.weight_by_snr = bool(weight_by_snr)
        self.weight_by_stars = bool(weight_by_stars); self.snr_exponent = float(snr_exp)
        self.stars_exponent = float(stars_exp); self.min_weight = float(max(0.01, min(1.0, min_w)))
        
        self.drizzle_scale = float(drizzle_scale) if drizzle_scale else 2.0 
        self.drizzle_wht_threshold = float(drizzle_wht_threshold) 

        self.apply_chroma_correction = bool(apply_chroma_correction); self.apply_final_scnr = bool(apply_final_scnr)
        self.final_scnr_target_channel = str(final_scnr_target_channel).lower(); self.final_scnr_amount = float(final_scnr_amount)
        self.final_scnr_preserve_luminosity = bool(final_scnr_preserve_luminosity)
        self.bn_grid_size_str = str(bn_grid_size_str); self.bn_perc_low = int(bn_perc_low); self.bn_perc_high = int(bn_perc_high)
        self.bn_std_factor = float(bn_std_factor); self.bn_min_gain = float(bn_min_gain); self.bn_max_gain = float(bn_max_gain)
        self.cb_border_size = int(cb_border_size); self.cb_blur_radius = int(cb_blur_radius)
        self.cb_min_b_factor = float(cb_min_b_factor); self.cb_max_b_factor = float(cb_max_b_factor)
        self.final_edge_crop_percent_decimal = float(final_edge_crop_percent) / 100.0
        self.apply_photutils_bn = bool(apply_photutils_bn); self.photutils_bn_box_size = int(photutils_bn_box_size)
        self.photutils_bn_filter_size = int(photutils_bn_filter_size); self.photutils_bn_sigma_clip = float(photutils_bn_sigma_clip)
        self.photutils_bn_exclude_percentile = float(photutils_bn_exclude_percentile)
        self.apply_feathering = bool(apply_feathering); self.feather_blur_px = int(feather_blur_px)
        self.apply_low_wht_mask = bool(apply_low_wht_mask); self.low_wht_percentile = int(low_wht_percentile); self.low_wht_soften_px = int(low_wht_soften_px)

        # --- NOUVEAU : Assignation du paramètre de sauvegarde à l'attribut de l'instance ---

        self.save_final_as_float32 = bool(save_as_float32)
        logger.debug(f"    [OutputFormat] self.save_final_as_float32 (attribut d'instance) mis à : {self.save_final_as_float32} (depuis argument {save_as_float32})")
        self.preserve_linear_output = bool(preserve_linear_output)
        logger.debug(
            f"    [OutputFormat] self.preserve_linear_output (attribut d'instance) mis à : {self.preserve_linear_output} (depuis argument {preserve_linear_output})"
        )
        self.reproject_between_batches = bool(reproject_between_batches)


        # --- FIN NOUVEAU ---

        self.mosaic_settings_dict = mosaic_settings if isinstance(mosaic_settings, dict) else {}
        if self.is_mosaic_run:
            logger.debug(f"DEBUG QM (start_processing): Application des paramètres de Mosaïque depuis mosaic_settings_dict: {self.mosaic_settings_dict}")
            self.mosaic_alignment_mode = self.mosaic_settings_dict.get('alignment_mode', "local_fast_fallback")
            self.fa_orb_features = int(self.mosaic_settings_dict.get('fastalign_orb_features', 5000))
            self.fa_min_abs_matches = int(self.mosaic_settings_dict.get('fastalign_min_abs_matches', 10))
            self.fa_min_ransac_raw = int(self.mosaic_settings_dict.get('fastalign_min_ransac', 4)) 
            self.fa_ransac_thresh = float(self.mosaic_settings_dict.get('fastalign_ransac_thresh', 3.0))
            self.fa_daofind_fwhm = float(self.mosaic_settings_dict.get('fastalign_dao_fwhm', 3.5))
            self.fa_daofind_thr_sig = float(self.mosaic_settings_dict.get('fastalign_dao_thr_sig', 4.0))
            self.fa_max_stars_descr = int(self.mosaic_settings_dict.get('fastalign_dao_max_stars', 750))
            self.use_wcs_fallback_for_mosaic = (self.mosaic_alignment_mode == "local_fast_fallback")
            self.mosaic_drizzle_kernel = str(self.mosaic_settings_dict.get('kernel', "square"))
            self.mosaic_drizzle_pixfrac = float(self.mosaic_settings_dict.get('pixfrac', 1.0))
            self.mosaic_drizzle_fillval = str(self.mosaic_settings_dict.get('fillval', "0.0"))
            self.drizzle_fillval = self.mosaic_drizzle_fillval  # override global drizzle fill value
            self.mosaic_drizzle_wht_threshold = float(self.mosaic_settings_dict.get('wht_threshold', 0.01))
            # Surcharge du facteur d'échelle global pour la mosaïque
            self.drizzle_scale = float(self.mosaic_settings_dict.get('mosaic_scale_factor', self.drizzle_scale)) 
            logger.debug(f"  -> Mode Mosaïque ACTIF. Align Mode: '{self.mosaic_alignment_mode}', Fallback WCS: {self.use_wcs_fallback_for_mosaic}")
            logger.debug(f"     Mosaic Drizzle: Kernel='{self.mosaic_drizzle_kernel}', Pixfrac={self.mosaic_drizzle_pixfrac:.2f}, Scale(global)={self.drizzle_scale}x")
        
        if self.drizzle_active_session and not self.is_mosaic_run:
            self.drizzle_kernel = str(drizzle_kernel)      
            self.drizzle_pixfrac = float(drizzle_pixfrac)  
            logger.debug(f"   -> Drizzle ACTIF (Standard). Mode: '{self.drizzle_mode}', Scale: {self.drizzle_scale:.1f}, Kernel: {self.drizzle_kernel}, Pixfrac: {self.drizzle_pixfrac:.2f}, WHT Thresh: {self.drizzle_wht_threshold:.3f}")
        
        requested_batch_size = batch_size 
        if requested_batch_size <= 0:
            sample_img_path_for_bsize = None
            if input_dir and os.path.isdir(input_dir): 
                fits_files_bsize = [f for f in os.listdir(input_dir) if f.lower().endswith(('.fit', '.fits'))]
                sample_img_path_for_bsize = os.path.join(input_dir, fits_files_bsize[0]) if fits_files_bsize else None
            try: 
                estimated_size = estimate_batch_size(sample_image_path=sample_img_path_for_bsize)
                self.batch_size = max(3, estimated_size) 
                self.update_progress(f"✅ Taille lot auto estimée et appliquée: {self.batch_size}", None)
            except Exception as est_err: 
                self.update_progress(f"⚠️ Erreur estimation taille lot: {est_err}. Utilisation défaut (10).", None)
                self.batch_size = 10
        else: 
            self.batch_size = max(3, int(requested_batch_size)) 
        self.update_progress(f"ⓘ Taille de lot effective pour le traitement : {self.batch_size}")
        logger.debug("DEBUG QM (start_processing): Fin Étape 1 - Configuration des paramètres de session.")
        


        # --- ÉTAPE 2 : PRÉPARATION DE L'IMAGE DE RÉFÉRENCE (shape ET WCS global si nécessaire) ---
        # ... (le reste de la méthode est inchangé) ...
        logger.debug("DEBUG QM (start_processing): Étape 2 - Préparation référence (shape ET WCS global si Drizzle/Mosaïque)...")
        reference_image_data_for_shape_determination = None 
        reference_header_for_shape_determination = None     
        ref_shape_hwc = None 
        
        try:
            potential_folders_for_shape = []
            if self.current_folder and os.path.isdir(self.current_folder): 
                potential_folders_for_shape.append(self.current_folder)
            if initial_additional_folders: 
                for add_f in initial_additional_folders:
                    abs_add_f = os.path.abspath(str(add_f)) 
                    if abs_add_f and os.path.isdir(abs_add_f) and abs_add_f not in potential_folders_for_shape:
                        potential_folders_for_shape.append(abs_add_f)
            if not potential_folders_for_shape: 
                raise RuntimeError("Aucun dossier d'entrée valide pour trouver une image de référence.")
            
            current_folder_to_scan_for_shape = None
            files_in_folder_for_shape = []
            for folder_path_iter in potential_folders_for_shape:
                try:
                    temp_files = sorted([f for f in os.listdir(folder_path_iter) if f.lower().endswith(('.fit', '.fits'))])
                    if temp_files: 
                        files_in_folder_for_shape = temp_files
                        current_folder_to_scan_for_shape = folder_path_iter
                        break 
                except Exception as e_listdir:
                    self.update_progress(f"Avertissement: Erreur lecture dossier '{folder_path_iter}' pour réf: {e_listdir}", "WARN")
            if not current_folder_to_scan_for_shape or not files_in_folder_for_shape:
                raise RuntimeError("Aucun fichier FITS trouvé dans les dossiers pour servir de référence.")

            self.aligner.correct_hot_pixels = self.correct_hot_pixels
            self.aligner.hot_pixel_threshold = self.hot_pixel_threshold
            self.aligner.neighborhood_size = self.neighborhood_size
            self.aligner.bayer_pattern = self.bayer_pattern
            self.aligner.reference_image_path = reference_path_ui or None 

            reference_image_data_for_shape_determination, reference_header_for_shape_determination = \
                self.aligner._get_reference_image(
                    current_folder_to_scan_for_shape, 
                    files_in_folder_for_shape,
                    self.output_folder 
                )


            if reference_image_data_for_shape_determination is None or reference_header_for_shape_determination is None:
                raise RuntimeError("Échec obtention de l'image de référence par self.aligner._get_reference_image.")
            
            ref_shape_initial = reference_image_data_for_shape_determination.shape
            if len(ref_shape_initial) == 2: 
                ref_shape_hwc = (ref_shape_initial[0], ref_shape_initial[1], 3)
            elif len(ref_shape_initial) == 3 and ref_shape_initial[2] == 3:
                ref_shape_hwc = ref_shape_initial
            else:
                raise RuntimeError(f"Shape de l'image de référence ({ref_shape_initial}) non supportée.")
            
            self.reference_header_for_wcs = reference_header_for_shape_determination.copy() 
            logger.debug(f"DEBUG QM (start_processing): Shape de référence HWC déterminée: {ref_shape_hwc}")

            ref_temp_processing_dir = os.path.join(self.output_folder, "temp_processing")
            reference_image_path_for_solving = os.path.join(ref_temp_processing_dir, "reference_image.fit")

            self.reference_wcs_object = None 
            
            if self.drizzle_active_session or self.is_mosaic_run or self.reproject_between_batches:
                logger.debug("DEBUG QM (start_processing): Plate-solving de la référence principale requis...")
                
                if not os.path.exists(reference_image_path_for_solving):
                    raise RuntimeError(f"Fichier de référence '{reference_image_path_for_solving}' non trouvé pour le solving.")

                if self.astrometry_solver is None: 
                    self.update_progress("❌ ERREUR CRITIQUE: AstrometrySolver non initialisé.", "ERROR")
                    return False 

                solver_settings_for_ref = {
                    "local_solver_preference": self.local_solver_preference,
                    "api_key": self.api_key,
                    "astap_path": self.astap_path,
                    "astap_data_dir": self.astap_data_dir,
                    "astap_search_radius": self.astap_search_radius,
                    "astap_downsample": self.astap_downsample,
                    "astap_sensitivity": self.astap_sensitivity,
                    "local_ansvr_path": self.local_ansvr_path,
                    "scale_est_arcsec_per_pix": self.reference_pixel_scale_arcsec, 
                    "scale_tolerance_percent": 20, 
                    "ansvr_timeout_sec": getattr(self, 'ansvr_timeout_sec', 120), 
                    "astap_timeout_sec": getattr(self, 'astap_timeout_sec', 120),
                    "astrometry_net_timeout_sec": getattr(self, 'astrometry_net_timeout_sec', 300)
                }
                
                self.update_progress("   [StartProcRefSolve] Tentative résolution astrométrique pour référence globale...")
                self.reference_wcs_object = self.astrometry_solver.solve(
                    image_path=reference_image_path_for_solving, 
                    fits_header=self.reference_header_for_wcs, 
                    settings=solver_settings_for_ref,
                    update_header_with_solution=True 
                )
                
                if self.reference_wcs_object and self.reference_wcs_object.is_celestial:
                    self.update_progress("   [StartProcRefSolve] Référence globale plate-solvée avec succès.")
                    if self.reference_wcs_object.pixel_shape is None:
                         nx_ref_hdr = self.reference_header_for_wcs.get('NAXIS1', ref_shape_hwc[1])
                         ny_ref_hdr = self.reference_header_for_wcs.get('NAXIS2', ref_shape_hwc[0])
                         self.reference_wcs_object.pixel_shape = (int(nx_ref_hdr), int(ny_ref_hdr))
                         logger.debug(f"    [StartProcRefSolve] pixel_shape ajouté/vérifié sur WCS réf: {self.reference_wcs_object.pixel_shape}")


                    try:
                        scales_deg_per_pix = proj_plane_pixel_scales(self.reference_wcs_object)
                        avg_scale_deg_per_pix = np.mean(np.abs(scales_deg_per_pix))
                        
                        if avg_scale_deg_per_pix > 1e-9: 
                            self.reference_pixel_scale_arcsec = avg_scale_deg_per_pix * 3600.0
                            self.update_progress(f"   [StartProcRefSolve] Échelle image de référence estimée à: {self.reference_pixel_scale_arcsec:.2f} arcsec/pix.", "INFO")
                            logger.debug(f"DEBUG QM: self.reference_pixel_scale_arcsec mis à jour à {self.reference_pixel_scale_arcsec:.3f} depuis le WCS de référence.")
                        else:
                            self.update_progress("   [StartProcRefSolve] Avertissement: Échelle calculée depuis WCS de référence trop faible ou invalide.", "WARN")
                    except Exception as e_scale_extract:
                        self.update_progress(f"   [StartProcRefSolve] Avertissement: Impossible d'extraire l'échelle du WCS de référence: {e_scale_extract}", "WARN")
                                         
                else: 
                    self.update_progress("   [StartProcRefSolve] ÉCHEC plate-solving réf. globale. Tentative WCS approximatif...", "WARN")
                    _cwfh_func_startup = None
                    try: from ..enhancement.drizzle_integration import _create_wcs_from_header as _cwfh_s; _cwfh_func_startup = _cwfh_s
                    except ImportError: self.update_progress("     -> Import _create_wcs_from_header échoué pour fallback.", "ERROR")
                    
                    if _cwfh_func_startup: 
                        self.reference_wcs_object = _cwfh_func_startup(self.reference_header_for_wcs) 
                    
                    if self.reference_wcs_object and self.reference_wcs_object.is_celestial:
                        nx_ref_hdr = self.reference_header_for_wcs.get('NAXIS1', ref_shape_hwc[1])
                        ny_ref_hdr = self.reference_header_for_wcs.get('NAXIS2', ref_shape_hwc[0])
                        self.reference_wcs_object.pixel_shape = (int(nx_ref_hdr), int(ny_ref_hdr))
                        self.update_progress("   [StartProcRefSolve] WCS approximatif pour référence globale créé.")
                    else: 
                        self.update_progress("❌ ERREUR CRITIQUE: Impossible d'obtenir un WCS pour la référence globale. Drizzle/Mosaïque ne peut continuer.", "ERROR")
                        return False 
            else:
                logger.debug(
                    "DEBUG QM (start_processing): Plate-solving de la référence globale ignoré (mode Stacking Classique sans reprojection)."
                )
                self.reference_wcs_object = None
            
            if reference_image_data_for_shape_determination is not None:
                del reference_image_data_for_shape_determination
            gc.collect() 
            logger.debug("DEBUG QM (start_processing): Fin Étape 2 - Préparation référence et WCS global.")

        except Exception as e_ref_prep: 
            self.update_progress(f"❌ Erreur préparation référence/WCS: {e_ref_prep}", "ERROR")
            logger.debug(f"ERREUR QM (start_processing): Échec préparation référence/WCS : {e_ref_prep}"); traceback.print_exc(limit=2)
            return False
        
        logger.debug(f"DEBUG QM (start_processing): AVANT APPEL initialize():")
        logger.debug(f"  -> self.is_mosaic_run: {self.is_mosaic_run}")
        logger.debug(f"  -> self.drizzle_active_session: {self.drizzle_active_session}")
        logger.debug(f"  -> self.drizzle_mode: {self.drizzle_mode}")
        logger.debug(f"  -> self.reference_wcs_object IS None: {self.reference_wcs_object is None}")
        if self.reference_wcs_object and hasattr(self.reference_wcs_object, 'is_celestial') and self.reference_wcs_object.is_celestial:
            logger.debug(f"     WCS Ref CTYPE: {self.reference_wcs_object.wcs.ctype if hasattr(self.reference_wcs_object, 'wcs') else 'N/A'}, PixelShape: {self.reference_wcs_object.pixel_shape}")
        else:
            logger.debug(f"     WCS Ref non disponible ou non céleste.")

        if self.reference_wcs_object and self.fixed_output_wcs is None:
            try:
                ref_hw = ref_shape_hwc[:2]
                self.fixed_output_wcs, self.fixed_output_shape = self._create_drizzle_output_wcs(
                    self.reference_wcs_object, ref_hw, self.drizzle_scale
                )
                self.drizzle_output_wcs = self.fixed_output_wcs
                self.drizzle_output_shape_hw = self.fixed_output_shape
            except Exception as e_fix:
                logger.debug(f"WARN start_processing: erreur creation grille fixe: {e_fix}")

        logger.debug(f"DEBUG QM (start_processing): Étape 3 - Appel à self.initialize() avec output_dir='{output_dir}', shape_ref_HWC={ref_shape_hwc}...")
        if not self.initialize(output_dir, ref_shape_hwc): 
            self.processing_active = False 
            logger.debug("ERREUR QM (start_processing): Échec de self.initialize().")
            return False
        logger.debug("DEBUG QM (start_processing): self.initialize() terminé avec succès.")

        logger.debug("DEBUG QM (start_processing): Étape 4 - Remplissage de la file d'attente...")
        initial_folders_to_add_count = 0
        with self.folders_lock:
            self.additional_folders = [] 
            if initial_additional_folders and isinstance(initial_additional_folders, list): 
                for folder_iter in initial_additional_folders:
                    abs_folder = os.path.abspath(str(folder_iter)) 
                    if os.path.isdir(abs_folder) and abs_folder not in self.additional_folders:
                        self.additional_folders.append(abs_folder); initial_folders_to_add_count += 1
        if initial_folders_to_add_count > 0:
            self.update_progress(f"ⓘ {initial_folders_to_add_count} dossier(s) pré-ajouté(s) en attente.")
        self.update_progress(f"folder_count_update:{len(self.additional_folders)}")

        # Build the list of all FITS filepaths for global reprojection grid
        self.all_input_filepaths = []
        folders_for_scan = []
        if self.current_folder:
            folders_for_scan.append(self.current_folder)
        folders_for_scan.extend(self.additional_folders)
        for folder_iter in folders_for_scan:
            if folder_iter and os.path.isdir(folder_iter):
                try:
                    for fname in sorted(os.listdir(folder_iter)):
                        if fname.lower().endswith((".fit", ".fits")):
                            self.all_input_filepaths.append(os.path.join(folder_iter, fname))
                except Exception as e_scan:
                    self.update_progress(
                        f"⚠️ Scan skip {os.path.basename(folder_iter)}: {e_scan}", "WARN"
                    )

<<<<<<< HEAD
=======
        self.update_progress("🔍 Pre-scan FITS headers…")
        try:
            self._prepare_global_reprojection_grid()
        except Exception as e_grid:
            self.update_progress(f"❌ {e_grid}", "ERROR")
            return False
>>>>>>> 3c5a975b

        initial_files_added = self._add_files_to_queue(self.current_folder) 
        if initial_files_added > 0: 
            self._recalculate_total_batches()
            self.update_progress(f"📋 {initial_files_added} fichiers initiaux ajoutés. Total lots estimé: {self.total_batches_estimated if self.total_batches_estimated > 0 else '?'}")
        elif not self.additional_folders: 
            self.update_progress("⚠️ Aucun fichier initial trouvé dans le dossier principal et aucun dossier supplémentaire en attente.")
        
        self.aligner.reference_image_path = reference_path_ui or None 

        logger.debug("DEBUG QM (start_processing V_StartProcessing_SaveDtypeOption_1): Démarrage du thread worker...") # Version Log
        self.processing_thread = threading.Thread(target=self._worker, name="StackerWorker")
        self.processing_thread.daemon = True 
        self.processing_thread.start()
        self.processing_active = True 
        
        self.update_progress("🚀 Thread de traitement démarré.")
        logger.debug("DEBUG QM (start_processing V_StartProcessing_SaveDtypeOption_1): Fin.") # Version Log
        return True



###############################################################################################################################################






    def _save_drizzle_input_temp(self, aligned_data, header):
        """
        Sauvegarde une image alignée (HxWx3 float32) dans le dossier temp Drizzle,
        en transposant en CxHxW et en INJECTANT l'OBJET WCS DE RÉFÉRENCE stocké
        dans le header sauvegardé.

        Args:
            aligned_data (np.ndarray): Données alignées (HxWx3 float32, 0-1).
            header (fits.Header): Header FITS ORIGINAL (pour métadonnées non-WCS).

        Returns:
            str or None: Chemin complet du fichier sauvegardé, ou None en cas d'erreur.
        """
        # Vérifications initiales
        if self.drizzle_temp_dir is None: self.update_progress("❌ Erreur interne: Dossier temp Drizzle non défini."); return None
        os.makedirs(self.drizzle_temp_dir, exist_ok=True)
        if aligned_data.ndim != 3 or aligned_data.shape[2] != 3: self.update_progress(f"❌ Erreur interne: _save_drizzle_input_temp attend HxWx3, reçu {aligned_data.shape}"); return None
        # --- VÉRIFIER SI L'OBJET WCS DE RÉFÉRENCE EST DISPONIBLE ---
        if self.reference_wcs_object is None:
             self.update_progress("❌ Erreur interne: Objet WCS de référence non disponible pour sauvegarde temp.")
             return None
        # --- FIN VÉRIFICATION ---

        try:
            temp_filename = f"aligned_input_{self.aligned_files_count:05d}.fits"
            temp_filepath = os.path.join(self.drizzle_temp_dir, temp_filename)

            # --- Préparer les données : Transposer HxWxC -> CxHxW ---
            data_to_save = np.moveaxis(aligned_data, -1, 0).astype(np.float32)

            # --- Préparer le header ---
            header_to_save = header.copy() if header else fits.Header()

            # --- EFFACER l'ancien WCS potentiellement invalide ---
            keys_to_remove = ['PC1_1', 'PC1_2', 'PC2_1', 'PC2_2', 'CD1_1', 'CD1_2', 'CD2_1', 'CD2_2',
                              'CRPIX1', 'CRPIX2', 'CRVAL1', 'CRVAL2', 'CTYPE1', 'CTYPE2', 'CUNIT1', 'CUNIT2',
                              'CDELT1', 'CDELT2', 'CROTA2']
            for key in keys_to_remove:
                if key in header_to_save:
                    del header_to_save[key]

            # --- INJECTER le WCS de l'OBJET WCS de référence ---
            ref_wcs_header = self.reference_wcs_object.to_header(relax=True)
            header_to_save.update(ref_wcs_header)

            # --- Mettre à jour NAXIS pour CxHxW ---
            header_to_save['NAXIS'] = 3
            header_to_save['NAXIS1'] = aligned_data.shape[1] # Width
            header_to_save['NAXIS2'] = aligned_data.shape[0] # Height
            header_to_save['NAXIS3'] = 3                   # Channels
            if 'CTYPE3' not in header_to_save: header_to_save['CTYPE3'] = 'CHANNEL'

            # --- Sauvegarde ---
            hdu = fits.PrimaryHDU(data=data_to_save, header=header_to_save)
            hdul = fits.HDUList([hdu])
            hdul.writeto(temp_filepath, overwrite=True, checksum=False, output_verify='ignore')
            hdul.close()

            # logger.debug(f"   -> Temp Drizzle sauvegardé ({os.path.basename(temp_filepath)}) avec WCS Ref Obj.") # DEBUG
            return temp_filepath

        except Exception as e:
            temp_filename_for_error = f"aligned_input_{self.aligned_files_count:05d}.fits"
            self.update_progress(f"❌ Erreur sauvegarde fichier temp Drizzle {temp_filename_for_error}: {e}")
            traceback.print_exc(limit=2)
            return None






################################################################################################################################################


    def _list_drizzle_temp_files(self):
        """
        Retourne la liste triée des chemins complets des fichiers FITS
        présents dans le dossier temporaire Drizzle.
        """
        # Vérifier si le dossier est défini et existe
        if self.drizzle_temp_dir is None or not os.path.isdir(self.drizzle_temp_dir):
            self.update_progress("⚠️ Dossier temp Drizzle non trouvé pour listage.")
            return [] # Retourner liste vide

        try:
            # Lister les fichiers correspondant au pattern attendu
            files = [
                os.path.join(self.drizzle_temp_dir, f)
                for f in os.listdir(self.drizzle_temp_dir)
                if f.lower().endswith('.fits') and f.startswith('aligned_input_')
            ]
            # Trier la liste pour un ordre cohérent
            files.sort()
            return files

        except Exception as e:
            # Gérer les erreurs de listage (permissions, etc.)
            self.update_progress(f"❌ Erreur listage fichiers temp Drizzle: {e}")
            return [] # Retourner liste vide en cas d'erreur

###################################################################################################################################################


    def _cleanup_drizzle_temp_files(self):
        """Supprime le dossier temporaire Drizzle et tout son contenu."""
        if self.drizzle_temp_dir is None: # self.drizzle_temp_dir dépend de self.output_folder
            if self.output_folder is None:
                logger.debug("WARN QM [_cleanup_drizzle_temp_files]: self.output_folder non défini, nettoyage Drizzle temp annulé.")
                return
        else:
            self.drizzle_temp_dir = os.path.join(self.output_folder, "drizzle_temp_inputs")
        # Vérifier si le dossier est défini et existe
        if self.drizzle_temp_dir and os.path.isdir(self.drizzle_temp_dir):
            try:
                # Utiliser shutil.rmtree pour supprimer le dossier et son contenu
                shutil.rmtree(self.drizzle_temp_dir)
                self.update_progress(f"🧹 Dossier temporaire Drizzle supprimé: {os.path.basename(self.drizzle_temp_dir)}")
            except Exception as e:
                # Log l'erreur si la suppression échoue
                self.update_progress(f"⚠️ Erreur suppression dossier temp Drizzle ({os.path.basename(self.drizzle_temp_dir)}): {e}")
        # else: # Log optionnel si le dossier n'existait pas
            # self.update_progress("ⓘ Dossier temp Drizzle non trouvé pour nettoyage (normal si Drizzle inactif ou déjà nettoyé).")     


################################################################################################################################################


    def stop(self):
        if not self.processing_active: return
        self.update_progress("⛔ Arrêt demandé..."); self.stop_processing = True; self.aligner.stop_processing = True


################################################################################################################################################


    def is_running(self):
        """Vérifie si le thread de traitement est actif et en cours d'exécution."""
        # Vérifier si l'attribut processing_active existe et est True
        is_processing_flag_active = getattr(self, 'processing_active', False)
        
        # Vérifier si l'attribut processing_thread existe
        thread_exists = hasattr(self, 'processing_thread')
        
        # Si les deux existent, vérifier si le thread est non None et vivant
        is_thread_alive_and_valid = False
        if thread_exists:
            thread_obj = getattr(self, 'processing_thread', None)
            if thread_obj is not None and thread_obj.is_alive():
                is_thread_alive_and_valid = True
        
        # logger.debug(f"DEBUG QM [is_running]: processing_active={is_processing_flag_active}, thread_exists={thread_exists}, thread_alive={is_thread_alive_and_valid}") # Debug
        return is_processing_flag_active and thread_exists and is_thread_alive_and_valid



######################################################################################################################################################



    def _process_and_save_drizzle_batch(self, batch_temp_filepaths_list, output_wcs_target, output_shape_target_hw, batch_num):
        """
        Traite un lot de fichiers FITS temporaires (contenant des images alignées et leur WCS de référence)
        en utilisant Drizzle et sauvegarde les fichiers science (CxHxW) et poids (HxW x3)
        intermédiaires pour ce lot.
        MODIFIED CRITICAL: Force ALL input data to be in [0, 65535] ADU range BEFORE Drizzle.add_image.
        Robustify weight_map handling.
        Version: V_ProcessAndSaveDrizzleBatch_DrizzleInputFix_5_ForceADUAllChannels
        """
        num_files_in_batch = len(batch_temp_filepaths_list)
        self.update_progress(f"💧 Traitement Drizzle du lot #{batch_num} ({num_files_in_batch} images)...")
        batch_start_time = time.time()
        logger.debug(f"DEBUG QM [_process_and_save_drizzle_batch V_ProcessAndSaveDrizzleBatch_DrizzleInputFix_5_ForceADUAllChannels]: Lot #{batch_num} avec {num_files_in_batch} images.")
        logger.debug(f"  -> WCS de sortie cible fourni: {'Oui' if output_wcs_target else 'Non'}, Shape de sortie cible: {output_shape_target_hw}")

        if not batch_temp_filepaths_list:
            self.update_progress(f"   - Warning: Lot Drizzle #{batch_num} vide.")
            return None, []
        if output_wcs_target is None or output_shape_target_hw is None:
            self.update_progress(f"   - ERREUR: WCS ou Shape de sortie manquant pour lot Drizzle #{batch_num}. Traitement annulé.", "ERROR")
            logger.debug(f"ERREUR QM [_process_and_save_drizzle_batch V_ProcessAndSaveDrizzleBatch_DrizzleInputFix_5_ForceADUAllChannels]: output_wcs_target ou output_shape_target_hw est None.")
            return None, []
        if not isinstance(output_wcs_target, WCS) or not output_wcs_target.is_celestial:
            self.update_progress(f"   - ERREUR: output_wcs_target invalide pour lot Drizzle #{batch_num}.", "ERROR")
            return None, []
        if not isinstance(output_shape_target_hw, tuple) or len(output_shape_target_hw) != 2 or \
           not all(isinstance(dim, int) and dim > 0 for dim in output_shape_target_hw):
            self.update_progress(f"   - ERREUR: output_shape_target_hw invalide pour lot Drizzle #{batch_num}.", "ERROR")
            return None, []

        num_output_channels = 3; channel_names = ['R', 'G', 'B']
        drizzlers_batch = []; output_images_batch = []; output_weights_batch = []
        try:
            logger.debug(f"DEBUG QM [_process_and_save_drizzle_batch V_ProcessAndSaveDrizzleBatch_DrizzleInputFix_5_ForceADUAllChannels]: Initialisation Drizzle pour lot #{batch_num}. Shape Sortie CIBLE: {output_shape_target_hw}.")
            for _ in range(num_output_channels):
                output_images_batch.append(np.zeros(output_shape_target_hw, dtype=np.float32))
                output_weights_batch.append(np.zeros(output_shape_target_hw, dtype=np.float32))
            for i in range(num_output_channels):
                driz_ch = Drizzle(out_img=output_images_batch[i], out_wht=output_weights_batch[i],
                                  out_shape=output_shape_target_hw, kernel=self.drizzle_kernel, fillval="0.0")
                drizzlers_batch.append(driz_ch)
            self.update_progress(f"   - Objets Drizzle initialisés pour lot #{batch_num}.")
        except Exception as init_err:
            self.update_progress(f"   - ERREUR: Échec init Drizzle pour lot #{batch_num}: {init_err}", "ERROR")
            logger.debug(f"ERREUR QM [_process_and_save_drizzle_batch V_ProcessAndSaveDrizzleBatch_DrizzleInputFix_5_ForceADUAllChannels]: Échec init Drizzle: {init_err}"); traceback.print_exc(limit=1)
            return None, []

        processed_in_batch_count = 0
        for i_file, temp_fits_filepath_item in enumerate(batch_temp_filepaths_list): 
            if self.stop_processing: break
            current_filename_for_log = os.path.basename(temp_fits_filepath_item)
            logger.debug(f"DEBUG QM [P&SDB_Loop]: Lot #{batch_num}, Fichier {i_file+1}/{num_files_in_batch}: '{current_filename_for_log}'")

            input_data_HxWxC_orig = None; wcs_input_from_file_header = None
            input_file_header_content = None; pixmap_for_this_file = None
            file_successfully_added_to_drizzle = False
            try:
                with fits.open(temp_fits_filepath_item, memmap=False) as hdul:
                    if not hdul or len(hdul) == 0 or hdul[0].data is None: raise IOError(f"FITS temp invalide/vide: {temp_fits_filepath_item}")
                    data_cxhxw = hdul[0].data.astype(np.float32)
                    if data_cxhxw.ndim!=3 or data_cxhxw.shape[0]!=num_output_channels: raise ValueError(f"Shape FITS temp {data_cxhxw.shape} != CxHxW")
                    input_data_HxWxC_orig = np.moveaxis(data_cxhxw, 0, -1) 
                    input_file_header_content = hdul[0].header 
                    with warnings.catch_warnings(): warnings.simplefilter("ignore"); wcs_input_from_file_header = WCS(input_file_header_content, naxis=2)
                    if not wcs_input_from_file_header.is_celestial: raise ValueError(f"WCS non céleste dans FITS temp")
                
                current_input_shape_hw = input_data_HxWxC_orig.shape[:2]
                y_in_coords, x_in_coords = np.indices(current_input_shape_hw)
                sky_coords_ra_deg, sky_coords_dec_deg = wcs_input_from_file_header.all_pix2world(x_in_coords.ravel(),y_in_coords.ravel(),0)
                x_output_pixels_flat, y_output_pixels_flat = output_wcs_target.all_world2pix(sky_coords_ra_deg,sky_coords_dec_deg,0)
                pixmap_for_this_file = np.dstack((x_output_pixels_flat.reshape(current_input_shape_hw), y_output_pixels_flat.reshape(current_input_shape_hw))).astype(np.float32)
                
                if pixmap_for_this_file is not None:
                    logger.debug(f"      DEBUG PIXMAP (P&SDB) Fichier {i_file+1}: Shape={pixmap_for_this_file.shape}")
                    if np.isnan(pixmap_for_this_file).any(): logger.debug(f"      WARN PIXMAP (P&SDB) Fichier {i_file+1}: CONTIENT DES NaN !")
                    if np.isinf(pixmap_for_this_file).any(): logger.debug(f"      WARN PIXMAP (P&SDB) Fichier {i_file+1}: CONTIENT DES INF !")
            except Exception as load_map_err:
                self.update_progress(f"      -> ERREUR P&SDB chargement/pixmap '{current_filename_for_log}': {load_map_err}", "WARN")
                logger.debug(f"ERREUR QM [P&SDB_Loop]: Échec chargement/pixmap '{current_filename_for_log}': {load_map_err}"); traceback.print_exc(limit=1)
                continue

            if pixmap_for_this_file is not None:
                try:
                    base_exptime = 1.0 
                    if input_file_header_content and 'EXPTIME' in input_file_header_content:
                        try: base_exptime = max(1e-6, float(input_file_header_content['EXPTIME']))
                        except (ValueError, TypeError): pass
                    
                    # --- CRITICAL FIX 1: Force ALL input data to [0, 65535] ADU range BEFORE Drizzle.add_image ---
                    input_data_HxWxC_adu_scaled = input_data_HxWxC_orig.copy()
                    
                    current_max_for_batch_adu = np.nanmax(input_data_HxWxC_adu_scaled)
                    if current_max_for_batch_adu <= 1.0 + 1e-5 and current_max_for_batch_adu > 0:
                        input_data_HxWxC_adu_scaled = input_data_HxWxC_adu_scaled * 65535.0
                        logger.debug(f"      DEBUG: File {i_file+1} FORCED rescaled from [0,1] to [0,65535] for Drizzle input. Range: [{np.min(input_data_HxWxC_adu_scaled):.4g}, {np.max(input_data_HxWxC_adu_scaled):.4g}]")
                    else:
                        logger.debug(f"      DEBUG: File {i_file+1} kept original range for Drizzle input: [{np.min(input_data_HxWxC_adu_scaled):.4g}, {np.max(input_data_HxWxC_adu_scaled):.4g}]")
                    
                    # Clip negative values and handle NaNs/Infs
                    input_data_HxWxC_cleaned = np.nan_to_num(np.clip(input_data_HxWxC_adu_scaled, 0.0, None), nan=0.0, posinf=0.0, neginf=0.0)
                    # --- END CRITICAL FIX 1 ---

                    # --- CRITICAL FIX 2: Robustify weight_map ---
                    # For _process_and_save_drizzle_batch, the original pixel mask is not readily available from temp file.
                    # So we use a uniform weight map here. This should be improved if possible by saving/loading the mask.
                    effective_weight_map = np.ones(current_input_shape_hw, dtype=np.float32)
                    logger.debug(f"      DEBUG: File {i_file+1}, uniform weight_map used for Drizzle.add_image. Range: [{np.min(effective_weight_map):.3f}, {np.max(effective_weight_map):.3f}]")
                    # --- END CRITICAL FIX 2 ---

                    for ch_index in range(num_output_channels):
                        channel_data_2d_clean = input_data_HxWxC_cleaned[..., ch_index]
                        
                        drizzlers_batch[ch_index].add_image(data=channel_data_2d_clean, pixmap=pixmap_for_this_file, exptime=base_exptime,
                                                            pixfrac=self.drizzle_pixfrac, in_units='counts', weight_map=effective_weight_map)
                    file_successfully_added_to_drizzle = True
                except Exception as drizzle_add_err:
                    self.update_progress(f"      -> ERREUR P&SDB add_image pour '{current_filename_for_log}': {drizzle_add_err}", "WARN")
                    logger.debug(f"ERREUR QM [P&SDB_Loop]: Échec add_image '{current_filename_for_log}': {drizzle_add_err}"); traceback.print_exc(limit=1)
            
            if file_successfully_added_to_drizzle:
                processed_in_batch_count += 1
                logger.debug(f"  [P&SDB_Loop]: Fichier '{current_filename_for_log}' AJOUTÉ. processed_in_batch_count = {processed_in_batch_count}")
            else:
                logger.debug(f"  [P&SDB_Loop]: Fichier '{current_filename_for_log}' NON ajouté (erreur pixmap ou add_image).")
            
            del input_data_HxWxC_orig, input_data_HxWxC_adu_scaled, input_data_HxWxC_cleaned, wcs_input_from_file_header, input_file_header_content, pixmap_for_this_file
            gc.collect()
        logger.debug(f"DEBUG QM [P&SDB_Loop]: Fin boucle pour lot #{batch_num}. Total processed_in_batch_count = {processed_in_batch_count}")
        
        if processed_in_batch_count == 0:
            self.update_progress(f"   - Erreur: Aucun fichier du lot Drizzle #{batch_num} n'a pu être traité (processed_in_batch_count est 0).", "ERROR")
            del drizzlers_batch, output_images_batch, output_weights_batch; gc.collect()
            return None, []

        batch_output_dir = self.drizzle_batch_output_dir; os.makedirs(batch_output_dir, exist_ok=True)
        base_out_filename = f"batch_{batch_num:04d}_s{self.drizzle_scale:.1f}p{self.drizzle_pixfrac:.1f}{self.drizzle_kernel}"
        out_filepath_sci = os.path.join(batch_output_dir, f"{base_out_filename}_sci.fits"); out_filepaths_wht = []
        
        logger.debug(f"DEBUG QM [P&SDB_Save]: Début sauvegarde pour lot #{batch_num}. SCI path: {out_filepath_sci}")
        try:
            final_sci_data_batch_hwc = np.stack(output_images_batch, axis=-1).astype(np.float32)
            final_sci_data_to_save = np.moveaxis(final_sci_data_batch_hwc, -1, 0).astype(np.float32)
            logger.debug(f"  [P&SDB_Save]: Données SCI prêtes pour écriture. Shape CxHxW: {final_sci_data_to_save.shape}")
            final_header_sci = output_wcs_target.to_header(relax=True) 
            final_header_sci['NINPUTS'] = (processed_in_batch_count, f'Valid input images for Drizzle batch {batch_num}')
            final_header_sci['ISCALE'] = (self.drizzle_scale, 'Drizzle scale factor'); final_header_sci['PIXFRAC'] = (self.drizzle_pixfrac, 'Drizzle pixfrac')
            final_header_sci['KERNEL'] = (self.drizzle_kernel, 'Drizzle kernel'); final_header_sci['HISTORY'] = f'Drizzle Batch {batch_num}'
            final_header_sci['BUNIT'] = 'Counts/s'; final_header_sci['NAXIS'] = 3
            final_header_sci['NAXIS1'] = final_sci_data_to_save.shape[2]; final_header_sci['NAXIS2'] = final_sci_data_to_save.shape[1]
            final_header_sci['NAXIS3'] = final_sci_data_to_save.shape[0]; final_header_sci['CTYPE3'] = 'CHANNEL'
            try: final_header_sci['CHNAME1'] = 'R'; final_header_sci['CHNAME2'] = 'G'; final_header_sci['CHNAME3'] = 'B'
            except Exception: pass
            logger.debug(f"  [P&SDB_Save]: Header SCI prêt. Tentative d'écriture...")
            fits.writeto(out_filepath_sci, final_sci_data_to_save, final_header_sci, overwrite=True, checksum=False, output_verify='ignore')
            self.update_progress(f"      -> Science lot #{batch_num} sauvegardé: {os.path.basename(out_filepath_sci)}")
            logger.debug(f"DEBUG QM [P&SDB_Save]: Fichier SCI lot #{batch_num} sauvegardé: {out_filepath_sci}")
            del final_sci_data_batch_hwc, final_sci_data_to_save; gc.collect()
        except Exception as e_save_sci:
            self.update_progress(f"   - ERREUR sauvegarde science lot #{batch_num}: {e_save_sci}", "ERROR")
            logger.debug(f"ERREUR QM [P&SDB_Save]: Échec sauvegarde SCI: {e_save_sci}"); traceback.print_exc(limit=1)
            del drizzlers_batch, output_images_batch, output_weights_batch; gc.collect()
            return None, []

        for i_ch_save in range(num_output_channels):
            ch_name = channel_names[i_ch_save]
            out_filepath_wht_ch = os.path.join(batch_output_dir, f"{base_out_filename}_wht_{ch_name}.fits")
            out_filepaths_wht.append(out_filepath_wht_ch)
            try:
                logger.debug(f"  [P&SDB_Save]: Préparation WHT pour canal {ch_name} lot #{batch_num}. Path: {out_filepath_wht_ch}")
                wht_data_to_save_ch = output_weights_batch[i_ch_save].astype(np.float32)
                wht_header_ch = output_wcs_target.to_header(relax=True) 
                for key_clean in ['NAXIS3','CTYPE3','CRPIX3','CRVAL3','CDELT3','CUNIT3','PC3_1','PC3_2','PC3_3','PC1_3','PC2_3','CHNAME1','CHNAME2','CHNAME3']:
                    if key_clean in wht_header_ch: del wht_header_ch[key_clean]
                wht_header_ch['NAXIS'] = 2; wht_header_ch['NAXIS1'] = wht_data_to_save_ch.shape[1]
                wht_header_ch['NAXIS2'] = wht_data_to_save_ch.shape[0]
                wht_header_ch['HISTORY'] = f'Drizzle Weights ({ch_name}) Batch {batch_num}'; wht_header_ch['NINPUTS'] = processed_in_batch_count
                wht_header_ch['BUNIT'] = 'Weight'
                logger.debug(f"    [P&SDB_Save]: Header WHT {ch_name} prêt. Tentative d'écriture...")
                fits.writeto(out_filepath_wht_ch, wht_data_to_save_ch, wht_header_ch, overwrite=True, checksum=False, output_verify='ignore')
                logger.debug(f"  [P&SDB_Save]: Fichier WHT lot ({ch_name}) #{batch_num} sauvegardé.")
            except Exception as e_save_wht:
                self.update_progress(f"   - ERREUR sauvegarde poids {ch_name} lot #{batch_num}: {e_save_wht}", "ERROR")
                logger.debug(f"ERREUR QM [P&SDB_Save]: Échec sauvegarde WHT {ch_name}: {e_save_wht}"); traceback.print_exc(limit=1)
                if os.path.exists(out_filepath_sci):
                    try: os.remove(out_filepath_sci)
                    except Exception: pass
                for wht_f_clean in out_filepaths_wht:
                    if os.path.exists(wht_f_clean):
                        try: os.remove(wht_f_clean)
                        except Exception: pass
                del drizzlers_batch, output_images_batch, output_weights_batch; gc.collect()
                return None, []

        self.update_progress(f"   -> Sauvegarde lot Drizzle #{batch_num} terminée ({time.time() - batch_start_time:.2f}s).")
        del drizzlers_batch, output_images_batch, output_weights_batch; gc.collect()
        return out_filepath_sci, out_filepaths_wht



######################################################################################################################################################<|MERGE_RESOLUTION|>--- conflicted
+++ resolved
@@ -1299,7 +1299,7 @@
                     f"⚠️ [Pre‑scan] bad WCS in {os.path.basename(fpath)}: {e}", "WARN"
                 )
 
-<<<<<<< HEAD
+
         if not wcs_list:
             if self.reference_wcs_object and self.reference_wcs_object.pixel_shape:
                 self.update_progress("No valid WCS found – using fallback", "WARN")
@@ -1328,11 +1328,7 @@
             if ref_wcs is None:
                 self.update_progress("Global WCS grid failed – abort.", "ERROR")
                 return False
-=======
-        ref_wcs, ref_shape = self._calculate_final_mosaic_grid(wcs_list)
-        if ref_wcs is None:
-            raise RuntimeError("Global WCS grid failed – abort.")
->>>>>>> 3c5a975b
+
 
         self.reference_wcs_object = ref_wcs
         self.reference_shape = ref_shape
@@ -1343,10 +1339,9 @@
         self.update_progress(
             f"🗺️ Global grid ready – centre={crval}, shape={ref_shape}", "INFO"
         )
-<<<<<<< HEAD
+
         return True
-=======
->>>>>>> 3c5a975b
+
 
 
     def _recalculate_total_batches(self):
@@ -6259,15 +6254,7 @@
                         f"⚠️ Scan skip {os.path.basename(folder_iter)}: {e_scan}", "WARN"
                     )
 
-<<<<<<< HEAD
-=======
-        self.update_progress("🔍 Pre-scan FITS headers…")
-        try:
-            self._prepare_global_reprojection_grid()
-        except Exception as e_grid:
-            self.update_progress(f"❌ {e_grid}", "ERROR")
-            return False
->>>>>>> 3c5a975b
+
 
         initial_files_added = self._add_files_to_queue(self.current_folder) 
         if initial_files_added > 0: 
