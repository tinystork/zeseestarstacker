"""
Module de gestion de file d'attente pour le traitement des images astronomiques.
Gère l'alignement et l'empilement incrémental par LOTS dans un thread séparé.
(Version Révisée 13: Correction finale avec pré-solving global et aperçu dynamique)
"""
import logging

logger = logging.getLogger(__name__)

# --- AJOUTEZ CES DEUX LIGNES POUR LE DEBUG CRITIQUE ---


# --- FIN AJOUT CRITIQUE ---


# --- Standard Library Imports ---
from astropy.io import fits
from astropy.wcs import WCS
import glob, os, gc
import math
import multiprocessing
from queue import Queue, Empty  # Essentiel pour la classe
import shutil
from ..tools.file_ops import move_to_stacked
import tempfile
import threading  # Essentiel pour la classe (Lock)
import time
import traceback
from pathlib import Path


import sys
import asyncio
import concurrent.futures
from concurrent.futures import ProcessPoolExecutor
from functools import partial
import warnings

logger.debug("Imports standard OK.")


# --- Third-Party Library Imports ---
from ..core.background import subtract_background_2d, _PHOTOUTILS_AVAILABLE as _PHOTOUTILS_BG_SUB_AVAILABLE
import astroalign as aa
import cv2
import numpy as np
from astropy.coordinates import SkyCoord, concatenate as skycoord_concatenate, Angle
from typing import Literal
from astropy import units as u
from astropy.wcs import FITSFixedWarning
from ccdproc import combine as ccdproc_combine
from astropy.nddata import CCDData
from ..enhancement.stack_enhancement import apply_edge_crop
from astropy.wcs.utils import proj_plane_pixel_scales
from scipy.spatial import ConvexHull
from seestar.gui.settings import SettingsManager

from ..core.reprojection import reproject_to_reference_wcs
from ..core.incremental_reprojection import (
    reproject_and_combine,
    reproject_and_coadd_batch,
)

logger.debug("Imports tiers (numpy, cv2, astropy, ccdproc) OK.")

# ----------------------------------------------------------------------
# Pool size helper for CPU reprojection
# ----------------------------------------------------------------------

def _suggest_pool_size(ratio: float = 0.5) -> int:
    """Return an appropriate number of workers for the process pool."""
    try:
        n_cpu = len(os.sched_getaffinity(0))
    except AttributeError:
        n_cpu = multiprocessing.cpu_count()
    return max(1, int(n_cpu * ratio))


def _reproject_worker(
    fits_path: str,
    ref_wcs_header: fits.Header,
    shape_out: tuple,
    use_gpu: bool = False,
):
    """Worker function used by the process pool for reprojection."""
    os.environ["OMP_NUM_THREADS"] = "1"

    data = fits.getdata(fits_path, memmap=False)

    if use_gpu:
        import cupy as cp
        from cupyx.scipy.ndimage import map_coordinates

        data_gpu = cp.asarray(data, dtype=cp.float32)
        # Coordinates should be precomputed on the CPU and passed to the worker.
        # Here we simply build a basic identity grid as a placeholder.
        yy, xx = cp.meshgrid(
            cp.arange(shape_out[0], dtype=cp.float32),
            cp.arange(shape_out[1], dtype=cp.float32),
            indexing="ij",
        )
        coords_gpu = cp.stack([yy, xx])
        reproj_gpu = map_coordinates(
            data_gpu, coords_gpu, order=1, mode="constant", cval=0.0
        )
        reproj = cp.asnumpy(reproj_gpu)
        footprint = cp.asnumpy(reproj_gpu != 0).astype(np.float32)
    else:
        from seestar.enhancement.reproject_utils import reproject_interp

        reproj, footprint = reproject_interp(
            (data, None), WCS(ref_wcs_header), shape_out, parallel=False
        )

    return reproj.astype(np.float32), footprint.astype(np.float32)

# --- Optional Third-Party Imports (with availability flags) ---
try:
    # On importe juste Drizzle ici, car la CLASSE est utilisée dans les méthodes
    from drizzle.resample import Drizzle
    _OO_DRIZZLE_AVAILABLE = True
    logger.debug("Import drizzle.resample.Drizzle OK.")
except ImportError as e_driz_cls:
    _OO_DRIZZLE_AVAILABLE = False
    Drizzle = None  # Définir comme None si indisponible
    logger.error("Échec import drizzle.resample.Drizzle: %s", e_driz_cls)


# --- Core/Internal Imports (Needed for __init__ or core logic) ---
try:
    from ..core.hot_pixels import detect_and_correct_hot_pixels
except ImportError as e:
    logger.error("Échec import detect_and_correct_hot_pixels: %s", e)
    raise
try:
    from ..core.image_processing import (
        load_and_validate_fits,
        debayer_image,
        save_fits_image,
        save_preview_image,
    )
except ImportError as e:
    logger.error("Échec import image_processing: %s", e)
    raise
try:
    from ..core.utils import estimate_batch_size
except ImportError as e:
    logger.error("Échec import utils: %s", e)
    raise
try:
    from ..enhancement.color_correction import ChromaticBalancer
except ImportError as e_cb:
    logger.error("Échec import ChromaticBalancer: %s", e_cb)
    raise

# --- Imports INTERNES à déplacer en IMPORTS TARDIFS (si utilisés uniquement dans des méthodes spécifiques) ---
# Ces modules/fonctions sont gérés par des appels conditionnels ou try/except dans les méthodes où ils sont utilisés.
# from ..enhancement.drizzle_integration import _load_drizzle_temp_file, DrizzleProcessor, _create_wcs_from_header 
# from ..alignment.astrometry_solver import solve_image_wcs 
# from ..enhancement.mosaic_processor import process_mosaic_from_aligned_files 
# from ..enhancement.stack_enhancement import StackEnhancer # Cette classe n'est pas utilisée ici

# --- Configuration des Avertissements ---
warnings.filterwarnings('ignore', category=FITSFixedWarning)
logger.debug("Configuration warnings OK.")
# --- FIN Imports ---
# --- NEW GLOBAL VERSION STRING CONSTANT (ajoutée à la fin de queue_manager.py) ---
# Assurez-vous d'ajouter cette ligne aussi à l'extérieur de la classe, tout en haut du fichier, comme je l'ai suggéré précédemment.
# Global version string to make sure it's always the same
GLOBAL_DRZ_BATCH_VERSION_STRING_ULTRA_DEBUG = "V_DRIZ_INCR_ULTRA_DEBUG_20250611_FINAL_ATTEMPT"

# --- Internal Project Imports (Core Modules ABSOLUMENT nécessaires pour la classe/init) ---
# Core Alignment (Instancié dans __init__)
try:
    from ..core.alignment import SeestarAligner
    logger.debug("Import SeestarAligner OK.")
except ImportError as e:
    logger.error("Échec import SeestarAligner: %s", e)
    raise
# Core Hot Pixels (Utilisé dans _worker -> _process_file)
try:
    from ..core.hot_pixels import detect_and_correct_hot_pixels
    logger.debug("Import detect_and_correct_hot_pixels OK.")
except ImportError as e:
    logger.error("Échec import detect_and_correct_hot_pixels: %s", e)
    raise
# Core Image Processing (Utilisé PARTOUT)
try:
    from ..core.image_processing import (
        load_and_validate_fits,
        debayer_image,
        save_fits_image,
        save_preview_image
    )
    logger.debug("Imports image_processing OK.")
except ImportError as e:
    logger.error("Échec import image_processing: %s", e)
    raise
# --- IMPORT POUR L'ALIGNEUR LOCAL ---
try:
    from ..core import SeestarLocalAligner # Devrait être FastSeestarAligner aliasé
    _LOCAL_ALIGNER_AVAILABLE = True
    logger.debug("Import SeestarLocalAligner (local CV) OK.")
except ImportError:
    _LOCAL_ALIGNER_AVAILABLE = False
    SeestarLocalAligner = None  # Définir pour que le code ne plante pas à l'instanciation
    logger.warning(
        "SeestarLocalAligner (local CV) non importable. Alignement mosaïque local désactivé."
    )
# ---  ---



# Core Utils (Utilisé PARTOUT)
try:
    from ..core.utils import estimate_batch_size
    logger.debug("Imports utils OK.")
except ImportError as e:
    logger.error("Échec import utils: %s", e)
    raise
# Enhancement Color Correction (Instancié dans __init__)
try:
    from ..enhancement.color_correction import ChromaticBalancer
    logger.debug("Import ChromaticBalancer OK.")
except ImportError as e:
    logger.error("Échec import ChromaticBalancer: %s", e)
    raise

try:
    from ..enhancement.stack_enhancement import feather_by_weight_map  # NOUVEL IMPORT
    _FEATHERING_AVAILABLE = True
    logger.debug("Import feather_by_weight_map depuis stack_enhancement OK.")
except ImportError as e_feather:
    _FEATHERING_AVAILABLE = False
    logger.error(
        "Échec import feather_by_weight_map depuis stack_enhancement: %s",
        e_feather,
    )
    # Définir une fonction factice pour que le code ne plante pas si l'import échoue
    # lors des appels ultérieurs, bien qu'on vérifiera _FEATHERING_AVAILABLE.
def feather_by_weight_map(img, wht, blur_px=256, eps=1e-6):
        logger.error(
            "Fonction feather_by_weight_map non disponible (échec import)."
        )
        return img # Retourner l'image originale

def renormalize_fits(
    fits_path: str,
    method: Literal["none", "max", "n_images"],
    n_images: int,
) -> None:
    """In-place renormalises a drizzle FITS stack."""
    log = logging.getLogger(__name__)
    m = (method or "none").lower()
    if m not in {"none", "max", "n_images"}:
        log.debug(f"renormalize_fits: unknown method '{method}', fallback to 'none'")
        m = "none"
    if m == "none":
        return
    try:
        with fits.open(fits_path, mode="update", memmap=False) as hdul:
            orig_dtype = hdul[0].data.dtype
            data = hdul[0].data.astype(np.float32)
            hdr = hdul[0].header
            wht = None
            wht_orig_dtype = None
            if len(hdul) > 1 and hdul[1].header.get("EXTNAME", "").strip().upper() == "WHT":
                wht_orig_dtype = hdul[1].data.dtype
                wht = hdul[1].data.astype(np.float32)
            if wht is not None:
                wht_max = float(np.max(wht)) if wht.size else 1.0
                wht_mean = float(np.mean(wht)) if wht.size else 1.0
            else:
                wht_max = float(hdr.get("DRZWHT_MAX", 1.0))
                wht_mean = float(hdr.get("DRZWHT_MEAN", 1.0))
            if m == "max":
                s = 1.0 / max(wht_max, 1.0)
            else:  # "n_images"
                denom = max(wht_mean, 1e-9)
                s = float(n_images) / denom
            data *= s
            if wht is not None:
                wht *= s
            if np.issubdtype(orig_dtype, np.integer):
                hdul[0].data = np.round(data).astype(orig_dtype)
            else:
                hdul[0].data = data.astype(orig_dtype)
            if wht is not None:
                if np.issubdtype(wht_orig_dtype, np.integer):
                    hdul[1].data = np.round(wht).astype(wht_orig_dtype)
                else:
                    hdul[1].data = wht.astype(wht_orig_dtype)
            hdr["RENORM"] = (s, "Flux renormalisation factor")
            hdr["RENORMMD"] = (m, "Renormalisation method")
            hdul.flush()
        log.debug(f"renormalize_fits: method={m} factor={s:.4g} applied to {os.path.basename(fits_path)}")
    except Exception:
        log.exception("renormalize_fits failed")
        raise
try:
    from ..enhancement.stack_enhancement import apply_low_wht_mask # NOUVEL IMPORT
    _LOW_WHT_MASK_AVAILABLE = True
    logger.debug("Import apply_low_wht_mask depuis stack_enhancement OK.")
except ImportError as e_low_wht:
    _LOW_WHT_MASK_AVAILABLE = False
    logger.error(
        "Échec import apply_low_wht_mask: %s",
        e_low_wht,
    )
    def apply_low_wht_mask(img, wht, percentile=5, soften_px=128, progress_callback=None): # Factice
        if progress_callback:
            progress_callback(
                "   [LowWHTMask] ERREUR: Fonction apply_low_wht_mask non disponible (échec import).",
                None,
            )
        else:
            logger.error(
                "Fonction apply_low_wht_mask non disponible (échec import)."
            )
        return img
# --- Optional Third-Party Imports (Post-processing related) ---
# Ces imports sont tentés globalement. Des flags indiquent leur disponibilité.
_PHOTOUTILS_BG_SUB_AVAILABLE = False
try:
    from ..core.background import subtract_background_2d
    _PHOTOUTILS_BG_SUB_AVAILABLE = True
    logger.debug("Import subtract_background_2d (Photutils) OK.")
except ImportError as e:
    subtract_background_2d = None  # Fonction factice
    logger.warning("Échec import subtract_background_2d (Photutils): %s", e)

_BN_AVAILABLE = False  # Neutralisation de fond globale
try:
    from ..tools.stretch import neutralize_background_automatic
    _BN_AVAILABLE = True
    logger.debug("Import neutralize_background_automatic OK.")
except ImportError as e:
    neutralize_background_automatic = None  # Fonction factice
    logger.warning("Échec import neutralize_background_automatic: %s", e)

_SCNR_AVAILABLE = False  # SCNR Final
try:
    from ..enhancement.color_correction import apply_scnr
    _SCNR_AVAILABLE = True
    logger.debug("Import apply_scnr OK.")
except ImportError as e:
    apply_scnr = None  # Fonction factice
    logger.warning("Échec import apply_scnr: %s", e)

_CROP_AVAILABLE = False  # Rognage Final
try:
    from ..enhancement.stack_enhancement import apply_edge_crop
    _CROP_AVAILABLE = True
    logger.debug("Import apply_edge_crop OK.")
except ImportError as e:
    apply_edge_crop = None  # Fonction factice
    logger.warning("Échec import apply_edge_crop: %s", e)

# --- Imports INTERNES à déplacer en IMPORTS TARDIFS ---
# Ces modules seront importés seulement quand les méthodes spécifiques sont appelées
# pour éviter les dépendances circulaires au chargement initial.



from ..alignment.astrometry_solver import AstrometrySolver, solve_image_wcs  # Déplacé vers _worker/_process_file



# --- Configuration des Avertissements ---
warnings.filterwarnings('ignore', category=FITSFixedWarning)
logger.debug("Configuration warnings OK.")
# --- FIN Imports ---


class SeestarQueuedStacker:
    """
    Classe pour l'empilement des images Seestar avec file d'attente et traitement par lots.
    Gère l'alignement et l'empilement dans un thread séparé.
    Ajout de la pondération basée sur la qualité (SNR, Nombre d'étoiles).
    """
    logger.debug("Lecture de la définition de la classe SeestarQueuedStacker...")

    def _configure_global_threads(self, fraction: float) -> None:
        nthreads = max(1, math.floor(os.cpu_count() * fraction))
        for var in [
            "OMP_NUM_THREADS",
            "OPENBLAS_NUM_THREADS",
            "MKL_NUM_THREADS",
            "NUMEXPR_NUM_THREADS",
            "VECLIB_MAXIMUM_THREADS",
        ]:
            os.environ[var] = str(nthreads)
        try:

            from threadpoolctl import threadpool_limits
        except Exception:
            threadpool_limits = None
        if threadpool_limits:
            try:
                threadpool_limits(nthreads)
            except Exception:
                pass

        if "mkl" in sys.modules:
            try:
                sys.modules["mkl"].set_num_threads(nthreads)
            except Exception:
                pass
        try:
            cv2.setNumThreads(nthreads)
        except Exception:
            pass
        self.num_threads = nthreads
        if hasattr(self, "update_progress"):
            self.update_progress(f"Threads limited to {nthreads}")

    def _process_batch_parallel(self, filepaths: list[str]):
        start = time.monotonic()

        with concurrent.futures.ThreadPoolExecutor(
            max_workers=self.num_threads
        ) as ex:
            results = list(ex.map(self._process_file, filepaths))
        duration = time.monotonic() - start
        msg = f"Processed {len(filepaths)} images in {duration:.2f} s"
        self.update_progress(msg)

        if duration / max(len(filepaths), 1) > 0.01 and self.batch_size > 1:
            self.batch_size = max(1, self.batch_size // 2)
            self.update_progress(f"Batch size reduced to {self.batch_size}")
        return results

    def _prefetch(self, file_paths):
        if self.io_profile != "usb":
            return

        def _read_one(p):
            try:
                with open(p, "rb") as f:
                    f.read(1024)
            except Exception:
                pass

        def _run(files):
            async def _prefetch_async():

                tasks = [asyncio.to_thread(_read_one, fp) for fp in files]
                await asyncio.gather(*tasks)
            asyncio.run(_prefetch_async())

        threading.Thread(
            target=_run,
            args=(list(file_paths),),
            daemon=True,
        ).start()

    # ------------------------------------------------------------------
    # Parallel reprojection of a list of FITS files
    # ------------------------------------------------------------------

    def _process_batches(self, batch_fits_list: list[str]):
        """Reproject FITS images to the reference WCS using a process pool."""

        if not batch_fits_list or self.reference_shape is None:
            return

        self.update_progress(
            f"Reproject pool : {self.max_reproj_workers} worker(s)  |  GPU={self.use_gpu}"
        )

        if self.max_reproj_workers > 1:
            os.environ["OMP_NUM_THREADS"] = "1"
        else:
            os.environ.pop("OMP_NUM_THREADS", None)

        worker = partial(
            _reproject_worker,
            ref_wcs_header=self.ref_wcs_header,
            shape_out=self.reference_shape,
            use_gpu=self.use_gpu,
        )

        with ProcessPoolExecutor(max_workers=self.max_reproj_workers) as exe:
            for reproj_img, footprint in exe.map(worker, batch_fits_list):
                self._combine_batch_result(
                    reproj_img,
                    fits.Header(),
                    footprint,
                    batch_wcs=None,
                )





# --- DANS LA CLASSE SeestarQueuedStacker DANS seestar/queuep/queue_manager.py ---

    def __init__(
        self,
        gpu: bool = False,
        io_profile: str = "ssd",
        thread_fraction: float = 0.5,
        batch_size: int | None = None,
        settings: SettingsManager | None = None,
        *args,
        **kwargs,
    ):
        self.progress_callback = None
        self._configure_global_threads(thread_fraction)
        self.io_profile = io_profile
        self.use_cuda = bool(gpu and cv2.cuda.getCudaEnabledDeviceCount() > 0)
        self.use_gpu = bool(gpu)
        self.max_reproj_workers = _suggest_pool_size(0.5)
        if batch_size is None:
            self.batch_size = min(4, self.num_threads) if io_profile == "usb" else self.num_threads * 2
        else:
            self.batch_size = int(batch_size)
        logger.debug("\n==== DÉBUT INITIALISATION SeestarQueuedStacker (AVEC LocalAligner) ====")
        
        # --- 1. Attributs Critiques et Simples ---
        logger.debug("  -> Initialisation attributs simples et flags...")
        
        
        self.processing_active = False; self.stop_processing = False; self.processing_error = None
        self.is_mosaic_run = False; self.drizzle_active_session = False 
        self.mosaic_alignment_mode = "local_fast_fallback" 
        self.use_wcs_fallback_for_mosaic = True      
        
        self.fa_orb_features = 5000
        self.fa_min_abs_matches = 12
        self.fa_min_ransac_raw = 7 
        self.fa_ransac_thresh = 5.0
        self.fa_daofind_fwhm = 3.5
        self.fa_daofind_thr_sig = 4.0
        self.fa_max_stars_descr = 750 
        
        self.mosaic_drizzle_kernel = "square"
        self.mosaic_drizzle_pixfrac = 0.8
        self.mosaic_drizzle_fillval = "0.0"
        self.mosaic_drizzle_wht_threshold = 0.01

        # Inter-batch reprojection flag (Drizzle Standard mode)
        self.inter_batch_reprojection = False


        self.perform_cleanup = True; self.use_quality_weighting = True 
        self.correct_hot_pixels = True; self.apply_chroma_correction = True
        self.apply_final_scnr = False 

        #Info message pour l'utilisateur
        self.warned_unaligned_source_folders = set()
        
        # NOUVEAU : Initialisation de l'attribut pour la sauvegarde en float32

        self.save_final_as_float32 = False # Par défaut, sauvegarde en uint16 (via conversion dans _save_final_stack)
        logger.debug(f"  -> Attribut self.save_final_as_float32 initialisé à: {self.save_final_as_float32}")
        self.preserve_linear_output = False
        logger.debug(
            f"  -> Attribut self.preserve_linear_output initialisé à: {self.preserve_linear_output}"
        )
        self.drizzle_renorm_method = "none"
        # Option de reprojection des lots intermédiaires
        self.reproject_between_batches = False
        # Liste des fichiers intermédiaires en mode Classic avec reprojection
        self.intermediate_classic_batch_files = []

        self.partial_save_interval = 10
        self.stacked_subdir_name = "stacked"
        self.move_stacked = False
        self._current_batch_paths = []
        self.meta_batches_path = None

        # Master arrays when combining batches with incremental reprojection
        self.master_sum = None
        self.master_coverage = None

        # Backward compatibility attributes removed in favour of
        # ``reproject_between_batches``. They may still appear in old settings
        # files, so we simply ignore them here.

        # --- FIN NOUVEAU ---

        self.progress_callback = None; self.preview_callback = None
        self.queue = Queue(); self.folders_lock = threading.Lock(); self.processing_thread = None
        self.processed_files = set(); self.additional_folders = []; self.current_folder = None
        self.output_folder = None; self.unaligned_folder = None; self.drizzle_temp_dir = None
        self.output_filename = ""
        self.drizzle_batch_output_dir = None; self.final_stacked_path = None
        self.api_key = None; self.reference_wcs_object = None; self.reference_header_for_wcs = None
        self.ref_wcs_header = None
        self.reference_pixel_scale_arcsec = None; self.drizzle_output_wcs = None; self.drizzle_output_shape_hw = None
        self.fixed_output_wcs = None; self.fixed_output_shape = None
        
        self.sum_memmap_path = None 
        self.wht_memmap_path = None 
        self.cumulative_sum_memmap = None  
        self.cumulative_wht_memmap = None  
        self.memmap_shape = None           
        self.memmap_dtype_sum = np.float32
        self.memmap_dtype_wht = np.float32
        logger.debug("  -> Attributs SUM/W (memmap) initialisés à None.")

        # Options pour déplacement et sauvegarde partiels
        self.partial_save_interval = 10
        self.stacked_subdir_name = "stacked"
        self.batch_count_path = None
        self._current_batch_paths = []
<<<<<<< HEAD

        # By default, keep raw files where they are
        self.move_stacked = False
=======
>>>>>>> c0e220fc
        
        self.use_quality_weighting = False 
        self.weight_by_snr = True          
        self.weight_by_stars = True        
        self.snr_exponent = 1.0
        self.stars_exponent = 0.5
        self.min_weight = 0.01
        self.apply_feathering = False
        self.feather_blur_px = 256
        
        self.current_batch_data = []
        self.current_stack_header = None
        self.images_in_cumulative_stack = 0
        self.cumulative_drizzle_data = None
        self.total_exposure_seconds = 0.0
        self.intermediate_drizzle_batch_files = []

        self.all_input_filepaths = []
        self.reference_shape = None
        
        self.incremental_drizzle_objects = []
        logger.debug("  -> Attributs pour Drizzle Incrémental (objets) initialisés à liste vide.")

        if settings is not None:
            try:
                self.reproject_between_batches = bool(
                    getattr(settings, 'reproject_between_batches', False)
                )
                logger.debug(
                    f"  -> Flag reproject_between_batches initialisé depuis settings: {self.reproject_between_batches}"
                )
                self.drizzle_renorm_method = str(
                    getattr(settings, 'drizzle_renorm', 'none')
                )
                logger.debug(
                    f"  -> Méthode de renormalisation drizzle: {self.drizzle_renorm_method}"
                )
            except Exception:
                logger.debug(
                    "  -> Impossible de lire reproject_between_batches depuis settings. Valeur par défaut utilisée."
                )

        self.stacking_mode = "kappa-sigma"; self.kappa = 2.5; self.batch_size = 10
        self.stack_kappa_low = 2.5
        self.stack_kappa_high = 2.5
        self.winsor_limits = (0.05, 0.05)
        self.stack_reject_algo = "none"
        self.hot_pixel_threshold = 3.0; self.neighborhood_size = 5; self.bayer_pattern = "GRBG"
        self.drizzle_mode = "Final"; self.drizzle_scale = 2.0; self.drizzle_wht_threshold = 0.0
        self.drizzle_kernel = "square"; self.drizzle_pixfrac = 1.0
        self.drizzle_fillval = "0.0"  # default fill value for Drizzle
        self.final_scnr_target_channel = 'green'; self.final_scnr_amount = 0.8; self.final_scnr_preserve_luminosity = True
        
        self.files_in_queue = 0; self.processed_files_count = 0; self.aligned_files_count = 0
        self.stacked_batches_count = 0; self.total_batches_estimated = 0
        self.failed_align_count = 0; self.failed_stack_count = 0; self.skipped_files_count = 0
        self.photutils_bn_applied_in_session = False
        self.bn_globale_applied_in_session = False
        self.cb_applied_in_session = False
        self.feathering_applied_in_session = False 
        self.low_wht_mask_applied_in_session = False 
        self.scnr_applied_in_session = False
        self.crop_applied_in_session = False
        self.photutils_params_used_in_session = {}
        self.last_saved_data_for_preview = None 

        logger.debug("  -> Attributs simples et paramètres par défaut initialisés.")
        
        self.local_aligner_instance = None
        self.is_local_alignment_preferred_for_mosaic = True 
        logger.debug(f"  -> Mosaïque: Préférence pour alignement local: {self.is_local_alignment_preferred_for_mosaic}")

        try:
            logger.debug("  -> Instanciation ChromaticBalancer...")
            self.chroma_balancer = ChromaticBalancer(border_size=50, blur_radius=15) 
            logger.debug("     ✓ ChromaticBalancer OK.")
        except Exception as e_cb: 
            logger.debug(f"  -> ERREUR ChromaticBalancer: {e_cb}")
            self.chroma_balancer = None

        try:
            logger.debug("  -> Instanciation SeestarAligner (pour alignement général astroalign)...")
            self.aligner = SeestarAligner()
            self.aligner.use_cuda = self.use_cuda
            logger.debug("     ✓ SeestarAligner (astroalign) OK.")
        except Exception as e_align: 
            logger.debug(f"  -> ERREUR SeestarAligner (astroalign): {e_align}")
            self.aligner = None
            raise 

        try:
            logger.debug("  -> Instanciation AstrometrySolver...")
            self.astrometry_solver = AstrometrySolver(progress_callback=self.update_progress) 
            logger.debug("     ✓ AstrometrySolver instancié.")
        except Exception as e_as_solver:
            logger.debug(f"  -> ERREUR AstrometrySolver instantiation: {e_as_solver}")
            self.astrometry_solver = None 
        
        logger.debug("==== FIN INITIALISATION SeestarQueuedStacker (AVEC LocalAligner) ====\n")


        if _LOCAL_ALIGNER_AVAILABLE and SeestarLocalAligner is not None:
            try:
                logger.debug("  -> Instanciation SeestarLocalAligner (pour mosaïque locale si préférée)...")
                self.local_aligner_instance = SeestarLocalAligner(debug=True) 
                logger.debug("     ✓ SeestarLocalAligner instancié.")
            except Exception as e_local_align_inst:
                logger.debug(f"  -> ERREUR lors de l'instanciation de SeestarLocalAligner: {e_local_align_inst}")
                traceback.print_exc(limit=1)
                self.local_aligner_instance = None
                logger.debug("     WARN QM: Instanciation de SeestarLocalAligner a échoué. Il ne sera pas utilisable.")
        else:
            logger.debug("  -> SeestarLocalAligner n'est pas disponible (import échoué ou classe non définie), instanciation ignorée.")
            self.local_aligner_instance = None 

        logger.debug("==== FIN INITIALISATION SeestarQueuedStacker (AVEC LocalAligner) ====\n")



######################################################################################################################################################





    def _move_to_unaligned(self, file_path):
        """
        Déplace un fichier dans un sous-dossier 'unaligned_by_stacker' 
        CRÉÉ DANS LE DOSSIER D'ORIGINE du fichier.
        Notifie l'utilisateur via update_progress (log spécial) la première fois 
        pour un dossier source.
        Version: V_MoveUnaligned_RobustAdd
        """
        # --- NOUVELLE VÉRIFICATION DE LA PRÉSENCE DU FICHIER EN DÉBUT ---
        if not file_path or not isinstance(file_path, str) or file_path.strip() == "":
            logger.debug(f"DEBUG QM [_move_to_unaligned_V_MoveUnaligned_RobustAdd]: Chemin fichier source invalide ou vide: '{file_path}'. Sortie précoce.")
            return

        original_folder_abs = os.path.abspath(os.path.dirname(file_path))
        file_basename = os.path.basename(file_path)
        
        # Ce check doit être fait après avoir extrait le basename pour un meilleur log
        if not os.path.exists(file_path):
            logger.debug(f"DEBUG QM [_move_to_unaligned_V_MoveUnaligned_RobustAdd]: Fichier '{file_basename}' (chemin: '{file_path}') N'EXISTE PAS au début de _move_to_unaligned. Abandon.")
            return # Sortie si le fichier n'existe vraiment pas

        unaligned_subfolder_name = "unaligned_by_stacker" 
        destination_folder_for_this_file = os.path.join(original_folder_abs, unaligned_subfolder_name)

        # --- Notification (message spécial) ---
        # Cette notification se fait toujours si le dossier n'a pas déjà été averti,
        # avant même de tenter le déplacement.
        # Le set.add() pour le dossier sera fait plus tard, SEULEMENT si le déplacement réussit.
        if original_folder_abs not in self.warned_unaligned_source_folders:
            info_msg_for_ui = (
                f"Les fichiers de '{os.path.basename(original_folder_abs)}' qui ne peuvent pas être alignés "
                f"seront déplacés dans son sous-dossier : '{unaligned_subfolder_name}'. "
                f"(Ce message apparaît une fois par dossier source par session)"
            )
            self.update_progress(f"UNALIGNED_INFO:{info_msg_for_ui}", "WARN") 
            # Ne pas ajouter à warned_unaligned_source_folders ICI, mais plus tard si succès.
        # --- Fin Notification ---

        try:
            # S'assurer que le dossier de destination existe
            os.makedirs(destination_folder_for_this_file, exist_ok=True)
            
            dest_path = os.path.join(destination_folder_for_this_file, file_basename)
            
            # Gérer les conflits de noms si le fichier existe déjà à destination
            if os.path.exists(dest_path):
                base, ext = os.path.splitext(file_basename)
                timestamp = time.strftime("%Y%m%d_%H%M%S")
                unique_filename = f"{base}_unaligned_{timestamp}{ext}"
                dest_path = os.path.join(destination_folder_for_this_file, unique_filename)
                logger.debug(f"DEBUG QM [_move_to_unaligned_V_MoveUnaligned_RobustAdd]: Conflit de nom pour '{file_basename}', renommé en '{unique_filename}' dans '{destination_folder_for_this_file}'.")

            # --- Logique de déplacement/copie avec retry et pause ---
            max_retries = 3
            initial_delay_sec = 0.1 # Petite pause initiale
            final_move_copy_success = False

            for attempt in range(max_retries):
                if not os.path.exists(file_path): # Le fichier peut disparaître entre les tentatives
                    logger.debug(f"DEBUG QM [_move_to_unaligned_V_MoveUnaligned_RobustAdd]: Fichier '{file_basename}' n'existe plus à l'essai {attempt+1}. Abandon des tentatives.")
                    break # Sortir de la boucle si le fichier a disparu

                try:
                    # Ajouter une petite pause pour laisser le système libérer le fichier
                    if attempt > 0: # Pause uniquement après la première tentative
                        time.sleep(initial_delay_sec * (2 ** (attempt - 1))) # Délai exponentiel
                        logger.debug(f"DEBUG QM [_move_to_unaligned_V_MoveUnaligned_RobustAdd]: Ré-essai {attempt+1}/{max_retries} pour déplacer '{file_basename}' après pause...")

                    # Tenter de déplacer
                    shutil.move(file_path, dest_path)
                    final_move_copy_success = True
                    break # Succès, sortir de la boucle

                except (OSError, FileNotFoundError, shutil.Error) as e_move:
                    logger.debug(f"DEBUG QM [_move_to_unaligned_V_MoveUnaligned_RobustAdd]: Échec déplacement '{file_basename}' (essai {attempt+1}): {e_move}")
                    if attempt == max_retries - 1: # Dernière tentative échouée, essayer de copier
                        logger.debug(f"DEBUG QM [_move_to_unaligned_V_MoveUnaligned_RobustAdd]: Échec déplacement après {max_retries} essais. Tentative de copie en dernier recours...")
                        try:
                            shutil.copy2(file_path, dest_path)
                            logger.debug(f"DEBUG QM [_move_to_unaligned_V_MoveUnaligned_RobustAdd]: Copie de '{file_basename}' réussie en dernier recours.")
                            final_move_copy_success = True # Considérer comme succès si la copie marche
                        except Exception as e_copy:
                            logger.debug(f"DEBUG QM [_move_to_unaligned_V_MoveUnaligned_RobustAdd]: Échec de la copie de '{file_basename}' aussi : {e_copy}")
                            final_move_copy_success = False # La copie a aussi échoué
            # --- Fin Nouvelle logique ---

            if final_move_copy_success:
                self.update_progress(f"   Déplacé vers non alignés: '{file_basename}' (maintenant dans '{unaligned_subfolder_name}' de son dossier source).", "INFO_DETAIL")
                logger.debug(f"DEBUG QM [_move_to_unaligned_V_MoveUnaligned_RobustAdd]: Fichier '{file_basename}' traité (déplacé/copié) vers '{dest_path}'.")
                
                # NOUVEAU : Ajouter le dossier source au set SEULEMENT si le déplacement/copie a réussi
                self.warned_unaligned_source_folders.add(original_folder_abs)
                logger.debug(f"DEBUG QM [_move_to_unaligned_V_MoveUnaligned_RobustAdd]: Dossier source '{original_folder_abs}' ajouté à warned_unaligned_source_folders.")

            else: # Final_move_copy_success est False
                self.update_progress(f"   ❌ Échec déplacement/copie fichier non-aligné '{file_basename}'.", "ERROR")
                logger.debug(f"ERREUR QM [_move_to_unaligned_V_MoveUnaligned_RobustAdd]: Échec définitif déplacement/copie de '{file_basename}'.")


        except Exception as e:
            # Gérer toute autre exception inattendue lors de la préparation/finalisation
            error_details = f"Erreur générale _move_to_unaligned pour '{file_basename}': {e}"
            logger.debug(f"ERREUR QM [_move_to_unaligned_V_MoveUnaligned_RobustAdd]: {error_details}")
            traceback.print_exc(limit=1)
            self.update_progress(f"   ❌ Erreur inattendue déplacement/copie fichier non-aligné '{file_basename}': {type(e).__name__}", "ERROR")






#######################################################################################################################################################





# --- DANS LA CLASSE SeestarQueuedStacker DANS seestar/queuep/queue_manager.py ---

    def initialize(self, output_dir, reference_image_shape_hwc_input): # Renommé pour clarté
        """
        Prépare les dossiers, réinitialise l'état.
        CRÉE/INITIALISE les fichiers memmap pour SUM et WHT (si pas Drizzle Incrémental VRAI).
        OU INITIALISE les objets Drizzle persistants (si Drizzle Incrémental VRAI).
        Version: V_DrizIncr_StrategyA_Init_MemmapDirFix
        """
        
        logger.debug(f"DEBUG QM [initialize V_DrizIncr_StrategyA_Init_MemmapDirFix]: Début avec output_dir='{output_dir}', shape_ref_HWC={reference_image_shape_hwc_input}")
        logger.debug(f"  VALEURS AU DÉBUT DE INITIALIZE:")
        logger.debug(f"    -> self.is_mosaic_run: {getattr(self, 'is_mosaic_run', 'Non Défini')}")
        logger.debug(f"    -> self.drizzle_active_session: {getattr(self, 'drizzle_active_session', 'Non Défini')}")
        logger.debug(f"    -> self.drizzle_mode: {getattr(self, 'drizzle_mode', 'Non Défini')}")
        
        # --- Nettoyage et création dossiers ---
        try:
            self.output_folder = os.path.abspath(output_dir)
            self.unaligned_folder = os.path.join(self.output_folder, "unaligned_files")
            self.drizzle_temp_dir = os.path.join(self.output_folder, "drizzle_temp_inputs")
            self.drizzle_batch_output_dir = os.path.join(self.output_folder, "drizzle_batch_outputs")
            
            # Définir le chemin du dossier memmap mais ne le créer que si nécessaire plus tard
            memmap_dir = os.path.join(self.output_folder, "memmap_accumulators")
            self.sum_memmap_path = os.path.join(memmap_dir, "cumulative_SUM.npy")
            self.wht_memmap_path = os.path.join(memmap_dir, "cumulative_WHT.npy")

            os.makedirs(self.output_folder, exist_ok=True)
            os.makedirs(self.unaligned_folder, exist_ok=True)
            
            if self.drizzle_active_session or self.is_mosaic_run:
                os.makedirs(self.drizzle_temp_dir, exist_ok=True)
                if self.drizzle_mode == "Final" and not self.is_mosaic_run :
                     os.makedirs(self.drizzle_batch_output_dir, exist_ok=True)
            
            # La création de memmap_dir est déplacée plus bas, dans la condition où elle est utilisée.
            
            if self.perform_cleanup:
                if os.path.isdir(self.drizzle_temp_dir):
                    try: shutil.rmtree(self.drizzle_temp_dir); os.makedirs(self.drizzle_temp_dir, exist_ok=True)
                    except Exception as e: self.update_progress(f"⚠️ Erreur nettoyage {self.drizzle_temp_dir}: {e}")
                if os.path.isdir(self.drizzle_batch_output_dir) and self.drizzle_mode == "Final" and not self.is_mosaic_run : # Nettoyer seulement si utilisé
                    try: shutil.rmtree(self.drizzle_batch_output_dir); os.makedirs(self.drizzle_batch_output_dir, exist_ok=True)
                    except Exception as e: self.update_progress(f"⚠️ Erreur nettoyage {self.drizzle_batch_output_dir}: {e}")
            self.update_progress(f"🗄️ Dossiers prêts.")
        except OSError as e:
            self.update_progress(f"❌ Erreur critique création dossiers: {e}", 0) # progress_val 0
            return False

        # --- Validation Shape Référence (HWC) ---
        if (
            not isinstance(reference_image_shape_hwc_input, tuple)
            or len(reference_image_shape_hwc_input) != 3
            or reference_image_shape_hwc_input[2] != 3
        ):
            self.update_progress(
                f"❌ Erreur interne: Shape référence HWC invalide ({reference_image_shape_hwc_input})."
            )
            return False

        if reference_image_shape_hwc_input[0] <= 0 or reference_image_shape_hwc_input[1] <= 0:
            self.update_progress(
                f"❌ Erreur interne: Dimensions non-positives pour la référence ({reference_image_shape_hwc_input})."
            )
            return False
        
        current_output_shape_hw_for_accum_or_driz = None 
        
        # --- Logique d'initialisation spécifique au mode ---
        is_true_incremental_drizzle_mode = (self.drizzle_active_session and 
                                            self.drizzle_mode == "Incremental" and
                                            not self.is_mosaic_run) 
        
        logger.debug(f"  DEBUG QM [initialize]: Valeur calculée de is_true_incremental_drizzle_mode: {is_true_incremental_drizzle_mode}")
        logger.debug(f"    -> self.drizzle_active_session ÉTAIT: {self.drizzle_active_session}")
        logger.debug(f"    -> self.drizzle_mode ÉTAIT: '{self.drizzle_mode}' (comparé à 'Incremental')")
        logger.debug(f"    -> not self.is_mosaic_run ÉTAIT: {not self.is_mosaic_run} (self.is_mosaic_run était {self.is_mosaic_run})")

        if is_true_incremental_drizzle_mode:
            logger.debug(
                "DEBUG QM [initialize V_DrizIncr_StrategyA_Init_MemmapDirFix]: Mode Drizzle Incrémental VRAI détecté."
            )
            if self.reference_wcs_object is None:
                self.update_progress(
                    "❌ Erreur: WCS de référence manquant pour initialiser la grille Drizzle Incrémental.",
                    "ERROR",
                )
                return False
            try:
                ref_shape_hw_for_grid = reference_image_shape_hwc_input[:2]
                if self.drizzle_output_wcs is None or self.drizzle_output_shape_hw is None:
                    self.drizzle_output_wcs, self.drizzle_output_shape_hw = self._create_drizzle_output_wcs(
                        self.reference_wcs_object, ref_shape_hw_for_grid, self.drizzle_scale
                    )
                    if self.drizzle_output_wcs is None or self.drizzle_output_shape_hw is None:
                        raise RuntimeError("Échec _create_drizzle_output_wcs pour Drizzle Incrémental.")
                current_output_shape_hw_for_accum_or_driz = self.drizzle_output_shape_hw
                logger.debug(
                    f"  -> Grille Drizzle Incrémental: Shape={current_output_shape_hw_for_accum_or_driz}, WCS CRVAL={self.drizzle_output_wcs.wcs.crval if self.drizzle_output_wcs.wcs else 'N/A'}"
                )
            except Exception as e_grid:
                self.update_progress(f"❌ Erreur création grille Drizzle Incrémental: {e_grid}", "ERROR")
                return False

            self.update_progress(f"💧 Initialisation des objets Drizzle persistants pour mode Incrémental (Shape: {current_output_shape_hw_for_accum_or_driz})...")
            self.incremental_drizzle_objects = []
            self.incremental_drizzle_sci_arrays = []      # ← ajouté
            self.incremental_drizzle_wht_arrays = []      # ← ajouté
            num_channels_driz = 3

            try:
                for _ in range(num_channels_driz):
                    driz_obj = Drizzle(
                        out_shape=current_output_shape_hw_for_accum_or_driz,
                        kernel=self.drizzle_kernel,
                        fillval=str(getattr(self, "drizzle_fillval", "0.0"))
                    )
                    self.incremental_drizzle_sci_arrays.append(driz_obj.out_img)
                    self.incremental_drizzle_wht_arrays.append(driz_obj.out_wht)                    
                    self.incremental_drizzle_objects.append(driz_obj)

                logger.debug(f"  -> {len(self.incremental_drizzle_objects)} objets Drizzle persistants créés pour mode Incrémental.")
            except Exception as e_driz_obj_init:
                self.update_progress(f"❌ Erreur initialisation objets Drizzle persistants: {e_driz_obj_init}", "ERROR")
                traceback.print_exc(limit=1)
                return False

            self.cumulative_sum_memmap = None
            self.cumulative_wht_memmap = None
            self.memmap_shape = None 
            logger.debug("  -> Memmaps SUM/WHT désactivés pour Drizzle Incrémental VRAI.")

        else: # Mosaïque, Drizzle Final standard, ou Stacking Classique -> Utiliser Memmaps SUM/W
            logger.debug("DEBUG QM [initialize V_DrizIncr_StrategyA_Init_MemmapDirFix]: Mode NON-Drizzle Incr. VRAI. Initialisation Memmaps SUM/W...")
            
            # ***** CORRECTION: Créer memmap_dir ICI, seulement si cette branche est exécutée *****
            try:
                os.makedirs(memmap_dir, exist_ok=True)
                logger.debug(f"  -> Dossier pour memmap '{memmap_dir}' créé (ou existait déjà).")
            except OSError as e_mkdir_memmap:
                self.update_progress(f"❌ Erreur critique création dossier memmap '{memmap_dir}': {e_mkdir_memmap}", "ERROR")
                return False
            # ***** FIN CORRECTION *****

            self.memmap_shape = reference_image_shape_hwc_input
            wht_shape_memmap = self.memmap_shape[:2]
            logger.debug(f"  -> Shape Memmap SUM={self.memmap_shape}, WHT={wht_shape_memmap}")

            self.meta_batches_path = os.path.join(memmap_dir, "batches_count.txt")
            resume_existing = (
                os.path.exists(self.sum_memmap_path)
                and os.path.exists(self.wht_memmap_path)
            )
            try:
                if resume_existing:
                    self.cumulative_sum_memmap = np.lib.format.open_memmap(
                        self.sum_memmap_path, mode="r+"
                    )
                    self.cumulative_wht_memmap = np.lib.format.open_memmap(
                        self.wht_memmap_path, mode="r+"
                    )
                    self.memmap_shape = self.cumulative_sum_memmap.shape
                    self.update_progress("Resuming from existing memmaps", "INFO")
                    if os.path.exists(self.meta_batches_path):
                        try:
                            with open(self.meta_batches_path, "r") as f:
                                self.stacked_batches_count = int(f.read().strip())
                        except Exception:
                            pass
                else:
                    self.cumulative_sum_memmap = np.lib.format.open_memmap(
                        self.sum_memmap_path,
                        mode="w+",
                        dtype=self.memmap_dtype_sum,
                        shape=self.memmap_shape,
                    )
                    self.cumulative_sum_memmap[:] = 0.0
                    self.cumulative_wht_memmap = np.lib.format.open_memmap(
                        self.wht_memmap_path,
                        mode="w+",
                        dtype=self.memmap_dtype_wht,
                        shape=wht_shape_memmap,
                    )
                    self.cumulative_wht_memmap[:] = 0
                    if os.path.exists(self.meta_batches_path):
                        os.remove(self.meta_batches_path)
                self.incremental_drizzle_objects = []

            except (IOError, OSError, ValueError, TypeError) as e_memmap:
                self.update_progress(
                    f"❌ Erreur création/initialisation fichier memmap: {e_memmap}"
                )
                logger.debug(
                    f"ERREUR QM [initialize V_DrizIncr_StrategyA_Init_MemmapDirFix]: Échec memmap : {e_memmap}"
                )
                traceback.print_exc(limit=2)
                self.cumulative_sum_memmap = None
                self.cumulative_wht_memmap = None
                self.sum_memmap_path = None
                self.wht_memmap_path = None
                return False
        
        # --- Réinitialisations Communes ---
        self.warned_unaligned_source_folders.clear()
        logger.debug("DEBUG QM [initialize V_DrizIncr_StrategyA_Init_MemmapDirFix]: Réinitialisation des autres états...")
        # self.reference_wcs_object est conservé s'il a été défini par start_processing (plate-solving de réf)
        self.intermediate_drizzle_batch_files = []
        
        self.processed_files.clear()
        with self.folders_lock: self.additional_folders = []
        self.current_batch_data = []; self.current_stack_header = None; self.images_in_cumulative_stack = 0
        self.cumulative_drizzle_data = None
        self.total_exposure_seconds = 0.0; self.final_stacked_path = None; self.processing_error = None
        self.files_in_queue = 0; self.processed_files_count = 0; self.aligned_files_count = 0
        self.stacked_batches_count = 0; self.total_batches_estimated = 0
        self.failed_align_count = 0; self.failed_stack_count = 0; self.skipped_files_count = 0
        
        self.photutils_bn_applied_in_session = False
        self.bn_globale_applied_in_session = False
        self.cb_applied_in_session = False
        self.feathering_applied_in_session = False 
        self.low_wht_mask_applied_in_session = False 
        self.scnr_applied_in_session = False
        self.crop_applied_in_session = False
        self.photutils_params_used_in_session = {}

        while not self.queue.empty():
            try: self.queue.get_nowait(); self.queue.task_done()
            except Exception: break

        if hasattr(self, 'aligner') and self.aligner: self.aligner.stop_processing = False
        logger.debug("DEBUG QM [initialize V_DrizIncr_StrategyA_Init_MemmapDirFix]: Initialisation terminée avec succès.")
        return True



########################################################################################################################################################


    def update_progress(self, message, progress=None):
        message = str(message)
        if self.progress_callback:
            try: self.progress_callback(message, progress)
            except Exception as e: logger.debug(f"Error in progress callback: {e}")
        else:
            if progress is not None: logger.debug(f"[{int(progress)}%] {message}")
            else: logger.debug(message)

    def _send_eta_update(self):
        """Compute and send remaining time estimation to the GUI."""
        if not hasattr(self, "_eta_start_time") or self._eta_start_time is None:
            return
        if self.total_batches_estimated > 0 and self.stacked_batches_count > 0:
            elapsed = time.monotonic() - self._eta_start_time
            eta_sec = (elapsed / self.stacked_batches_count) * max(self.total_batches_estimated - self.stacked_batches_count, 0)
            hours, rem = divmod(int(eta_sec), 3600)
            minutes, seconds = divmod(rem, 60)
            eta_str = f"{hours:02d}:{minutes:02d}:{seconds:02d}"
            self.update_progress(f"ETA_UPDATE:{eta_str}", None)

########################################################################################################################################################
    






 



##########################################################################################################################################################

    def _update_preview(self, force_update=False):
        """Safely calls the preview callback, including stack count and batch info."""
        if self.preview_callback is None or self.current_stack_data is None: return
        try:
            data_copy = self.current_stack_data.copy()
            header_copy = self.current_stack_header.copy() if self.current_stack_header else None
            img_count = self.images_in_cumulative_stack; total_imgs_est = self.files_in_queue
            current_batch = self.stacked_batches_count; total_batches_est = self.total_batches_estimated
            stack_name = f"Stack ({img_count}/{total_imgs_est} Img | Batch {current_batch}/{total_batches_est if total_batches_est > 0 else '?'})"
            self.preview_callback(data_copy, header_copy, stack_name, img_count, total_imgs_est, current_batch, total_batches_est)
        except Exception as e: logger.debug(f"Error in preview callback: {e}"); traceback.print_exc(limit=2)

###########################################################################################################################################################




    def _calculate_M_from_wcs(self,
                            wcs_source: WCS,
                            wcs_target: WCS,
                            shape_source_hw: tuple,
                            num_points_edge: int = 6,
                            ransac_thresh_fallback: float = 5.0): # << MODIFIÉ la valeur par défaut à 5.0
        """
        Calcule la matrice affine M...
        MODIFIED: Augmentation du seuil RANSAC par défaut et logs plus détaillés.
        """
        # Utiliser self.update_progress pour les logs visibles dans l'UI
        self.update_progress(f"    [FallbackWCS] Tentative calcul M (Source->Cible). RANSAC Thresh: {ransac_thresh_fallback}px", "DEBUG_DETAIL") # << Log amélioré

        if not (wcs_source and wcs_source.is_celestial and wcs_target and wcs_target.is_celestial):
            self.update_progress("      [FallbackWCS] Échec: WCS source ou cible invalide/non céleste.", "WARN")
            return None

        h, w = shape_source_hw
        if h < num_points_edge or w < num_points_edge:
            self.update_progress(f"      [FallbackWCS] Échec: Image source trop petite ({w}x{h}) pour grille {num_points_edge}x{num_points_edge}.", "WARN")
            return None

        xs = np.linspace(0, w - 1, num_points_edge, dtype=np.float32)
        ys = np.linspace(0, h - 1, num_points_edge, dtype=np.float32)
        xv, yv = np.meshgrid(xs, ys)
        src_pts_pix_flat = np.vstack([xv.ravel(), yv.ravel()]).T

        if len(src_pts_pix_flat) < 3:
            self.update_progress(f"      [FallbackWCS] Échec: Pas assez de points de contrôle ({len(src_pts_pix_flat)}).", "WARN")
            return None
        self.update_progress(f"      [FallbackWCS] {len(src_pts_pix_flat)} points de contrôle source générés.", "DEBUG_DETAIL")

        try:
            sky_coords_ra, sky_coords_dec = wcs_source.all_pix2world(src_pts_pix_flat[:,0], src_pts_pix_flat[:,1], 0)
            if not (np.all(np.isfinite(sky_coords_ra)) and np.all(np.isfinite(sky_coords_dec))):
                self.update_progress("      [FallbackWCS] Échec: Coords célestes non finies depuis wcs_source.", "WARN")
                return None

            dst_pts_pix_flat_x, dst_pts_pix_flat_y = wcs_target.all_world2pix(sky_coords_ra, sky_coords_dec, 0)
            if not (np.all(np.isfinite(dst_pts_pix_flat_x)) and np.all(np.isfinite(dst_pts_pix_flat_y))):
                self.update_progress("      [FallbackWCS] Échec: Coords pixels cibles non finies depuis wcs_target.", "WARN")
                return None

            dst_pts_pix_flat = np.column_stack((dst_pts_pix_flat_x, dst_pts_pix_flat_y)).astype(np.float32)
            self.update_progress(f"      [FallbackWCS] Points source et destination prêts pour estimation M.", "DEBUG_DETAIL")

            src_pts_cv = src_pts_pix_flat.reshape(-1, 1, 2)
            dst_pts_cv = dst_pts_pix_flat.reshape(-1, 1, 2)

            M, inliers_mask = cv2.estimateAffinePartial2D(src_pts_cv, dst_pts_cv,
                                                        method=cv2.RANSAC,
                                                        ransacReprojThreshold=ransac_thresh_fallback,
                                                        maxIters=1000,
                                                        confidence=0.95)

            if M is None:
                self.update_progress(f"      [FallbackWCS] Échec: estimateAffinePartial2D n'a pas retourné de matrice (avec seuil {ransac_thresh_fallback}px).", "WARN") # << Log amélioré
                return None

            num_inliers = np.sum(inliers_mask) if inliers_mask is not None else 0
            min_inliers_needed_fallback = max(3, len(src_pts_cv) // 6)

            self.update_progress(f"      [FallbackWCS] RANSAC: {num_inliers} inliers / {len(src_pts_cv)} points (seuil {ransac_thresh_fallback}px). Requis: {min_inliers_needed_fallback}.", "INFO") # << Log amélioré

            if num_inliers < min_inliers_needed_fallback:
                self.update_progress(f"      [FallbackWCS] Échec: Pas assez d'inliers RANSAC.", "WARN")
                return None

            self.update_progress(f"      [FallbackWCS] Matrice M calculée avec succès.", "INFO")
            # logger.debug(f"  DEBUG QM [_calculate_M_from_wcs]: Matrice M de fallback WCS calculée:\n{M}") # Garder pour debug console
            return M

        except Exception as e_m_wcs:
            self.update_progress(f"      [FallbackWCS] ERREUR: Exception lors du calcul de M: {e_m_wcs}", "ERROR")
            # logger.debug(f"ERREUR QM [_calculate_M_from_wcs]: {e_m_wcs}") # Garder pour debug console
            # if self.debug_mode: traceback.print_exc(limit=1) # Supposant un self.debug_mode
            return None




##########################################################################################################################################################

# --- DANS LA CLASSE SeestarQueuedStacker DANS seestar/queuep/queue_manager.py ---

    def _update_preview_sum_w(self, downsample_factor=2):
        """
        Met à jour l'aperçu en utilisant les accumulateurs SUM et WHT.
        Calcule l'image moyenne, applique optionnellement le Low WHT Mask,
        normalise, sous-échantillonne et envoie au callback GUI.
        """
        logger.debug("DEBUG QM [_update_preview_sum_w]: Tentative de mise à jour de l'aperçu SUM/W...")

        if self.preview_callback is None:
            logger.debug("DEBUG QM [_update_preview_sum_w]: Callback preview non défini. Sortie.")
            return
        if self.cumulative_sum_memmap is None or self.cumulative_wht_memmap is None:
            logger.debug("DEBUG QM [_update_preview_sum_w]: Memmaps SUM ou WHT non initialisés. Sortie.")
            return

        try:
            logger.debug("DEBUG QM [_update_preview_sum_w]: Lecture des données depuis memmap...")
            # Lire en float64 pour la division pour maintenir la précision autant que possible
            current_sum = np.array(self.cumulative_sum_memmap, dtype=np.float64) # Shape (H, W, C)
            current_wht_map = np.array(self.cumulative_wht_memmap, dtype=np.float64) # Shape (H, W)
            logger.debug(f"DEBUG QM [_update_preview_sum_w]: Données lues. SUM shape={current_sum.shape}, WHT shape={current_wht_map.shape}")

            # Calcul de l'image moyenne (SUM / WHT)
            epsilon = 1e-9 # Pour éviter division par zéro
            wht_for_division = np.maximum(current_wht_map, epsilon)
            # Broadcaster wht_for_division (H,W) pour correspondre à current_sum (H,W,C)
            wht_broadcasted = wht_for_division[:, :, np.newaxis]
            
            avg_img_fullres = None
            with np.errstate(divide='ignore', invalid='ignore'):
                avg_img_fullres = current_sum / wht_broadcasted
            avg_img_fullres = np.nan_to_num(avg_img_fullres, nan=0.0, posinf=0.0, neginf=0.0)
            logger.debug(f"DEBUG QM [_update_preview_sum_w]: Image moyenne SUM/W calculée. Shape={avg_img_fullres.shape}")
            logger.debug(f"  Range avant normalisation 0-1: [{np.nanmin(avg_img_fullres):.4g}, {np.nanmax(avg_img_fullres):.4g}]")

            # --- NOUVEAU : Application du Low WHT Mask pour l'aperçu ---
            # Utiliser les settings stockés sur self (qui viennent de l'UI via SettingsManager)
            if hasattr(self, 'apply_low_wht_mask') and self.apply_low_wht_mask:
                if _LOW_WHT_MASK_AVAILABLE:
                    logger.debug("DEBUG QM [_update_preview_sum_w]: Application du Low WHT Mask pour l'aperçu...")
                    pct_low_wht = getattr(self, 'low_wht_percentile', 5)
                    soften_val_low_wht = getattr(self, 'low_wht_soften_px', 128)
                    
                    # La fonction apply_low_wht_mask attend une image déjà normalisée 0-1
                    # Donc, normalisons d'abord avg_img_fullres avant de l'appliquer.
                    temp_min_val = np.nanmin(avg_img_fullres)
                    temp_max_val = np.nanmax(avg_img_fullres)
                    avg_img_normalized_before_mask = avg_img_fullres # Par défaut
                    if temp_max_val > temp_min_val:
                        avg_img_normalized_before_mask = (avg_img_fullres - temp_min_val) / (temp_max_val - temp_min_val)
                    else:
                        avg_img_normalized_before_mask = np.zeros_like(avg_img_fullres)
                    avg_img_normalized_before_mask = np.clip(avg_img_normalized_before_mask, 0.0, 1.0).astype(np.float32)

                    avg_img_fullres = apply_low_wht_mask(
                        avg_img_normalized_before_mask, # Passer l'image normalisée 0-1
                        current_wht_map.astype(np.float32), # Passer la carte de poids originale (H,W)
                        percentile=pct_low_wht,
                        soften_px=soften_val_low_wht,
                        progress_callback=self.update_progress # Passer le callback pour les logs internes
                    )
                    # apply_low_wht_mask retourne déjà une image clippée 0-1 et en float32
                    logger.debug(f"DEBUG QM [_update_preview_sum_w]: Low WHT Mask appliqué à l'aperçu. Shape retournée: {avg_img_fullres.shape}")
                    logger.debug(f"  Range après Low WHT Mask (devrait être 0-1): [{np.nanmin(avg_img_fullres):.3f}, {np.nanmax(avg_img_fullres):.3f}]")
                else:
                    logger.debug("WARN QM [_update_preview_sum_w]: Low WHT Mask activé mais fonction non disponible (échec import). Aperçu non modifié.")
            else:
                logger.debug("DEBUG QM [_update_preview_sum_w]: Low WHT Mask non activé pour l'aperçu.")
            # --- FIN NOUVEAU ---

            # Normalisation finale 0-1 (nécessaire si Low WHT Mask n'a pas été appliqué,
            # ou pour re-normaliser si Low WHT Mask a modifié la plage de manière inattendue,
            # bien qu'il soit censé retourner 0-1). Une double normalisation ne nuit pas ici
            # car la première (avant mask) était pour la fonction mask, celle-ci est pour l'affichage.
            min_val_final = np.nanmin(avg_img_fullres)
            max_val_final = np.nanmax(avg_img_fullres)
            preview_data_normalized = avg_img_fullres # Par défaut si déjà 0-1
            if max_val_final > min_val_final:
                 preview_data_normalized = (avg_img_fullres - min_val_final) / (max_val_final - min_val_final)
            elif np.any(np.isfinite(avg_img_fullres)): # Image constante non nulle
                 preview_data_normalized = np.full_like(avg_img_fullres, 0.5) # Image grise
            else: # Image vide ou tout NaN/Inf
                 preview_data_normalized = np.zeros_like(avg_img_fullres)
            
            preview_data_normalized = np.clip(preview_data_normalized, 0.0, 1.0).astype(np.float32)
            logger.debug(f"DEBUG QM [_update_preview_sum_w]: Image APERÇU normalisée finale 0-1. Range: [{np.nanmin(preview_data_normalized):.3f}, {np.nanmax(preview_data_normalized):.3f}]")

            # Sous-échantillonnage pour l'affichage
            preview_data_to_send = preview_data_normalized
            if downsample_factor > 1:
                 try:
                     h, w = preview_data_normalized.shape[:2] # Fonctionne pour N&B (H,W) et Couleur (H,W,C)
                     new_h, new_w = h // downsample_factor, w // downsample_factor
                     if new_h > 10 and new_w > 10: # Éviter de réduire à une taille trop petite
                         # cv2.resize attend (W, H) pour dsize
                         preview_data_to_send = cv2.resize(preview_data_normalized, (new_w, new_h), interpolation=cv2.INTER_AREA)
                         logger.debug(f"DEBUG QM [_update_preview_sum_w]: Aperçu sous-échantillonné à {preview_data_to_send.shape}")
                 except Exception as e_resize:
                     logger.debug(f"ERREUR QM [_update_preview_sum_w]: Échec réduction taille APERÇU: {e_resize}")
                     # Continuer avec l'image pleine résolution si le resize échoue
            
            # Préparation du header et du nom pour le callback
            header_copy = self.current_stack_header.copy() if self.current_stack_header else fits.Header()
            # Ajouter/Mettre à jour les infos de l'aperçu dans le header
            header_copy['PREV_SRC'] = ('SUM/W Accumulators', 'Source data for this preview')
            if hasattr(self, 'apply_low_wht_mask') and self.apply_low_wht_mask:
                header_copy['PREV_LWM'] = (True, 'Low WHT Mask applied to this preview')
                header_copy['PREV_LWMP'] = (getattr(self, 'low_wht_percentile', 5), 'Low WHT Mask Percentile for preview')
                header_copy['PREV_LWMS'] = (getattr(self, 'low_wht_soften_px', 128), 'Low WHT Mask SoftenPx for preview')
            
            img_count = self.images_in_cumulative_stack
            total_imgs_est = self.files_in_queue
            current_batch_num = self.stacked_batches_count
            total_batches_est = self.total_batches_estimated
            stack_name_parts = ["Aperçu SUM/W"]
            if hasattr(self, 'apply_low_wht_mask') and self.apply_low_wht_mask:
                stack_name_parts.append("LWMask")
            stack_name_parts.append(f"({img_count}/{total_imgs_est} Img | Lot {current_batch_num}/{total_batches_est if total_batches_est > 0 else '?'})")
            stack_name = " ".join(stack_name_parts)

            logger.debug(f"DEBUG QM [_update_preview_sum_w]: Appel du callback preview avec image APERÇU shape {preview_data_to_send.shape}...")
            self.preview_callback(
                preview_data_to_send, 
                header_copy, 
                stack_name, 
                img_count, 
                total_imgs_est, 
                current_batch_num, 
                total_batches_est
            )
            logger.debug("DEBUG QM [_update_preview_sum_w]: Callback preview terminé.")

        except MemoryError as mem_err:
             logger.debug(f"ERREUR QM [_update_preview_sum_w]: ERREUR MÉMOIRE - {mem_err}")
             self.update_progress(f"❌ ERREUR MÉMOIRE pendant la mise à jour de l'aperçu SUM/W.")
             traceback.print_exc(limit=1)
        except Exception as e:
            logger.debug(f"ERREUR QM [_update_preview_sum_w]: Exception inattendue - {e}")
            self.update_progress(f"❌ Erreur inattendue pendant la mise à jour de l'aperçu SUM/W: {e}")
            traceback.print_exc(limit=2)




#############################################################################################################################################################


    def _update_preview_incremental_drizzle(self):
        """
        Met à jour l'aperçu spécifiquement pour le mode Drizzle Incrémental.
        Envoie les données drizzlées cumulatives et le header mis à jour.
        """
        if self.preview_callback is None or self.cumulative_drizzle_data is None:
            # Ne rien faire si pas de callback ou pas de données drizzle cumulatives
            return

        try:
            # Utiliser les données et le header cumulatifs Drizzle
            data_to_send = self.cumulative_drizzle_data.copy()
            header_to_send = self.current_stack_header.copy() if self.current_stack_header else fits.Header()

            # Informations pour l'affichage dans l'aperçu
            img_count = self.images_in_cumulative_stack # Compteur mis à jour dans _process_incremental_drizzle_batch
            total_imgs_est = self.files_in_queue       # Estimation globale
            current_batch = self.stacked_batches_count # Le lot qui vient d'être traité
            total_batches_est = self.total_batches_estimated

            # Créer un nom pour l'aperçu
            stack_name = f"Drizzle Incr ({img_count}/{total_imgs_est} Img | Lot {current_batch}/{total_batches_est if total_batches_est > 0 else '?'})"

            # Appeler le callback du GUI
            self.preview_callback(
                data_to_send,
                header_to_send,
                stack_name,
                img_count,
                total_imgs_est,
                current_batch,
                total_batches_est
            )
            # logger.debug(f"DEBUG: Preview updated with Incremental Drizzle data (Shape: {data_to_send.shape})") # Optionnel

        except AttributeError:
             # Cas où cumulative_drizzle_data ou current_stack_header pourrait être None entre-temps
             logger.debug("Warning: Attribut manquant pour l'aperçu Drizzle incrémental.")
        except Exception as e:
            logger.debug(f"Error in _update_preview_incremental_drizzle: {e}")
            traceback.print_exc(limit=2)


    def _update_preview_master(self):
        """Update preview when using incremental reprojection.

        This version dynamically crops the preview to the region that actually
        contains stacked data to avoid showing large empty borders.
        """
        if (
            self.preview_callback is None
            or self.master_sum is None
            or self.master_coverage is None
        ):
            return

        try:
            # Compute mean stack while protecting against divide by zero
            wht_safe = np.maximum(self.master_coverage, 1e-9)
            avg = self.master_sum / wht_safe[..., None]
            avg = np.nan_to_num(avg, nan=0.0, posinf=0.0, neginf=0.0)

            # --- Dynamic cropping to area with data ---
            rows, cols = np.where(self.master_coverage > 0)
            if rows.size > 0:
                top, bottom = np.min(rows), np.max(rows)
                left, right = np.min(cols), np.max(cols)
                if top < bottom and left < right:
                    avg_cropped = avg[top : bottom + 1, left : right + 1]
                else:
                    avg_cropped = avg
            else:
                avg_cropped = avg

            # Normalise for display
            mn, mx = np.nanmin(avg_cropped), np.nanmax(avg_cropped)
            if np.isfinite(mn) and np.isfinite(mx) and mx > mn:
                norm = (avg_cropped - mn) / (mx - mn)
            else:
                norm = np.zeros_like(avg_cropped, dtype=np.float32)

            self.current_stack_data = np.clip(norm, 0.0, 1.0).astype(np.float32)
            self.current_stack_header = self.current_stack_header or fits.Header()
            self._update_preview()
        except Exception as e:
            logger.debug(f"Error in _update_preview_master: {e}")



#########################################################################################################################################################




    def _create_drizzle_output_wcs(self, ref_wcs, ref_shape_2d, scale_factor):
        """
        Crée le WCS et la shape (H,W) pour l'image Drizzle de sortie.
        Inspiré de full_drizzle.py corrigé pour conserver le même centre ciel.

        Args
        ----
        ref_wcs : astropy.wcs.WCS
            WCS de référence (doit être céleste et avoir pixel_shape).
        ref_shape_2d : tuple(int, int)
            (H, W) de l'image de référence.
        scale_factor : float
            Facteur d'échantillonnage Drizzle (>1 = sur-échantillonner).

        Returns
        -------
        (output_wcs, output_shape_hw)  où output_shape_hw = (H, W)
        """
        # ------------------ 0. Vérifications ------------------
        if not ref_wcs or not ref_wcs.is_celestial:
            raise ValueError("Référence WCS invalide ou non céleste pour Drizzle.")
        if ref_wcs.pixel_shape is None:
            raise ValueError("Référence WCS n'a pas de pixel_shape défini.")
        if len(ref_shape_2d) != 2:
            raise ValueError(f"Référence shape 2D (H,W) attendu, reçu {ref_shape_2d}")

        if self.fixed_output_wcs is not None and self.fixed_output_shape is not None:
            return self.fixed_output_wcs, self.fixed_output_shape

        # ------------------ 1. Dimensions de sortie ------------------
        h_in, w_in = ref_shape_2d
        out_h = int(round(h_in * scale_factor))
        out_w = int(round(w_in * scale_factor))
        out_h = max(1, out_h)
        out_w = max(1, out_w)
        out_shape_hw = (out_h, out_w)

        logger.debug(f"[DrizzleWCS] Scale={scale_factor}  -->  shape in={ref_shape_2d}  ->  out={out_shape_hw}")

        # ------------------ 2. Construction d'un WCS sans rotation ------------------
        out_wcs = WCS(naxis=2)
        out_wcs.wcs.crval = list(ref_wcs.wcs.crval)
        out_wcs.wcs.crpix = (np.asarray(ref_wcs.wcs.crpix, dtype=float) * scale_factor).tolist()

        ref_scale_arcsec = self.reference_pixel_scale_arcsec
        if ref_scale_arcsec is None:
            try:
                ref_scale_deg = np.mean(np.abs(proj_plane_pixel_scales(ref_wcs)))
                ref_scale_arcsec = ref_scale_deg * 3600.0
            except Exception:
                ref_scale_arcsec = 1.0

        final_scale_deg = (ref_scale_arcsec / scale_factor) / 3600.0
        out_wcs.wcs.cd = np.array([[-final_scale_deg, 0.0], [0.0, final_scale_deg]])
        out_wcs.wcs.ctype = ["RA---TAN", "DEC--TAN"]
        out_wcs.pixel_shape = (out_w, out_h)
        try:
            out_wcs._naxis1 = out_w
            out_wcs._naxis2 = out_h
        except AttributeError:
            pass

        self.fixed_output_wcs = out_wcs
        self.fixed_output_shape = out_shape_hw
        logger.debug(f"[DrizzleWCS] Output WCS OK  (shape={out_shape_hw})")
        return out_wcs, out_shape_hw





###########################################################################################################################################################

    def _calculate_final_mosaic_grid_dynamic(self, all_input_wcs_list, all_input_headers_list=None, scale_factor: float = 1.0):
        """Compute a global WCS using a dynamic bounding box with optional rotation.

        Parameters
        ----------
        all_input_wcs_list : list
            List of input :class:`~astropy.wcs.WCS` objects.
        all_input_headers_list : list, optional
            Optional list of FITS headers matching ``all_input_wcs_list`` used to
            recover missing ``pixel_shape`` information.
        scale_factor : float, optional
            Drizzle scale factor to apply to the output grid. The final pixel
            scale of the mosaic is divided by this factor. Defaults to ``1.0``.
        """
        num_wcs = len(all_input_wcs_list)
        logger.debug(
            f"DEBUG (Backend _calculate_final_mosaic_grid - Dynamic Box): Appel avec {num_wcs} WCS (scale={scale_factor})."
        )
        self.update_progress(
            f"📐 Calcul de la grille de sortie dynamique ({num_wcs} WCS)..."
        )
        if num_wcs == 0:
            return None, None

        all_sky_corners_list = []
        for i, wcs_in in enumerate(all_input_wcs_list):
            if wcs_in is None or not wcs_in.is_celestial:
                continue
            if (
                wcs_in.pixel_shape is None
                and all_input_headers_list
                and i < len(all_input_headers_list)
            ):
                hdr = all_input_headers_list[i]
                n1 = hdr.get("NAXIS1")
                n2 = hdr.get("NAXIS2")
                if n1 and n2:
                    wcs_in.pixel_shape = (int(n1), int(n2))
            if wcs_in.pixel_shape is None:
                continue
            nx, ny = wcs_in.pixel_shape
            pixel_corners = np.array(
                [[0, 0], [nx - 1, 0], [nx - 1, ny - 1], [0, ny - 1]], dtype=np.float64
            )
            sky_corners = wcs_in.pixel_to_world(pixel_corners[:, 0], pixel_corners[:, 1])
            all_sky_corners_list.append(sky_corners)

        if not all_sky_corners_list:
            return None, None

        all_corners_flat_skycoord = skycoord_concatenate(all_sky_corners_list)

        center_ra = np.median([w.wcs.crval[0] for w in all_input_wcs_list])
        center_dec = np.median([w.wcs.crval[1] for w in all_input_wcs_list])

        local_tan = WCS(naxis=2)
        local_tan.wcs.ctype = ["RA---TAN", "DEC--TAN"]
        local_tan.wcs.crval = [center_ra, center_dec]
        local_tan.wcs.crpix = [0.0, 0.0]
        local_tan.wcs.cd = np.eye(2)

        xy = np.vstack(local_tan.world_to_pixel(all_corners_flat_skycoord)).T
        eigvals, eigvecs = np.linalg.eig(np.cov(xy, rowvar=False))
        theta = np.arctan2(eigvecs[1, 0], eigvecs[0, 0]) * 180 / np.pi

        rot = np.array([
            [np.cos(np.deg2rad(-theta)), -np.sin(np.deg2rad(-theta))],
            [np.sin(np.deg2rad(-theta)), np.cos(np.deg2rad(-theta))],
        ])
        xy_rot = xy @ rot.T
        minx, miny = xy_rot.min(axis=0)
        maxx, maxy = xy_rot.max(axis=0)

        scales_arcsec = []
        for w in all_input_wcs_list:
            try:
                scales_arcsec.append(np.mean(np.abs(proj_plane_pixel_scales(w))) * 3600.0)
            except Exception:
                pass
        final_pixel_scale_arcsec = float(np.median(scales_arcsec)) if scales_arcsec else 1.0
        final_pixel_scale_deg = final_pixel_scale_arcsec / 3600.0
        # Apply drizzle scale factor if requested
        if scale_factor and scale_factor != 1.0:
            final_pixel_scale_deg /= float(scale_factor)

        content_width_deg = maxx - minx
        content_height_deg = maxy - miny

        nw = int(np.ceil(content_width_deg / final_pixel_scale_deg)) + 4
        nh = int(np.ceil(content_height_deg / final_pixel_scale_deg)) + 4

        output_wcs = WCS(naxis=2)
        output_wcs.wcs.ctype = ["RA---TAN", "DEC--TAN"]
        output_wcs.wcs.crval = [center_ra, center_dec]
        # Center the mosaic so that the lower-left corner of the bounding box
        # maps to pixel (1, 1). This avoids negative pixel coordinates once
        # images are reprojected onto the final canvas.
        output_wcs.wcs.crpix = [-minx + 1.0, -miny + 1.0]
        cos_t = np.cos(np.deg2rad(theta))
        sin_t = np.sin(np.deg2rad(theta))
        output_wcs.wcs.cd = final_pixel_scale_deg * np.array([[-cos_t, sin_t], [sin_t, cos_t]])
        output_wcs.pixel_shape = (nw, nh)

        self.update_progress(
            f"🗺️ Global grid : dynamic box {(nh, nw)} px, theta={theta:.2f}°",
            "INFO",
        )
        logger.debug(
            f"DEBUG (Backend Grid Calc): dynamic grid {nw}x{nh}  scale={final_pixel_scale_arcsec:.3f} arcsec/pix  theta={theta:.2f}  factor={scale_factor}"
        )
        return output_wcs, (nh, nw)

    def _calculate_final_mosaic_grid(self, all_input_wcs_list, all_input_headers_list=None, scale_factor: float = 1.0):
        """Compute the final mosaic grid using ``find_optimal_celestial_wcs``.

        Parameters
        ----------
        all_input_wcs_list : list
            List of input :class:`~astropy.wcs.WCS` objects.
        all_input_headers_list : list, optional
            Optional list of FITS headers matching ``all_input_wcs_list`` used to
            recover missing ``pixel_shape`` information.
        scale_factor : float, optional
            Drizzle scale factor to apply to the output grid. The final pixel
            scale of the mosaic is divided by this factor. Defaults to ``1.0``.
        """

        num_wcs = len(all_input_wcs_list)
        logger.debug(
            f"DEBUG (Backend _calculate_final_mosaic_grid - Optimal): Appel avec {num_wcs} WCS (scale={scale_factor})."
        )
        self.update_progress(
            f"📐 Calcul de la grille de sortie ({num_wcs} WCS)..."
        )

        if num_wcs == 0:
            return None, None

        try:
            from reproject.mosaicking import find_optimal_celestial_wcs
        except Exception as e:
            logger.error("find_optimal_celestial_wcs unavailable: %s", e)
            find_optimal_celestial_wcs = None
        _fallback_grid = None

        valid_wcs = []
        valid_shapes_hw = []
        headers = all_input_headers_list or []

        for i, wcs_in in enumerate(all_input_wcs_list):
            if not isinstance(wcs_in, WCS) or not wcs_in.is_celestial:
                continue

            shape_hw = None

            if wcs_in.pixel_shape is not None:
                shape_hw = (wcs_in.pixel_shape[1], wcs_in.pixel_shape[0])
            elif i < len(headers):
                hdr = headers[i]
                n1 = hdr.get("NAXIS1")
                n2 = hdr.get("NAXIS2")
                if n1 and n2:
                    shape_hw = (int(n2), int(n1))
                    wcs_in.pixel_shape = (int(n1), int(n2))

            if shape_hw is None:
                continue

            valid_wcs.append(wcs_in)
            valid_shapes_hw.append(shape_hw)

        if not valid_wcs:
            return None, None

        inputs_for_optimal = []
        for wcs_obj, shape_hw in zip(valid_wcs, valid_shapes_hw):
            if wcs_obj.pixel_shape is None:
                wcs_obj.pixel_shape = (shape_hw[1], shape_hw[0])
            inputs_for_optimal.append((shape_hw, wcs_obj))

        sum_scales_deg = 0.0
        count_scales = 0
        for wcs_scale in valid_wcs:
            try:
                pixel_scales = proj_plane_pixel_scales(wcs_scale)
                scale_deg = np.mean(np.abs([s.to_value(u.deg) for s in pixel_scales]))
            except Exception:
                try:
                    scale_deg = np.sqrt(np.abs(np.linalg.det(wcs_scale.pixel_scale_matrix)))
                except Exception:
                    continue
            if np.isfinite(scale_deg) and scale_deg > 1e-10:
                sum_scales_deg += scale_deg
                count_scales += 1

        avg_scale_deg = 2.0 / 3600.0
        if count_scales > 0:
            avg_scale_deg = sum_scales_deg / count_scales

        target_res_deg_per_pix = avg_scale_deg / float(scale_factor or 1.0)

        try:
            if find_optimal_celestial_wcs:
                out_wcs, out_shape_hw = find_optimal_celestial_wcs(
                    inputs_for_optimal,
                    resolution=Angle(target_res_deg_per_pix, unit=u.deg),
                    auto_rotate=True,
                    projection="TAN",
                    reference=None,
                    frame="icrs",
                )
            else:
                raise ImportError("find_optimal_celestial_wcs unavailable")
        except Exception as e:
            logger.error("Error calling find_optimal_celestial_wcs: %s", e, exc_info=True)
            if _fallback_grid:
                out_wcs, out_shape_hw = _fallback_grid(valid_wcs, valid_shapes_hw, scale_factor)
            else:
                out_wcs, out_shape_hw = self._calculate_final_mosaic_grid_dynamic(valid_wcs, None, scale_factor)

        if out_wcs and out_shape_hw:
            expected_wh = (out_shape_hw[1], out_shape_hw[0])
            try:
                out_wcs.pixel_shape = expected_wh
                out_wcs.wcs.naxis1 = expected_wh[0]
                out_wcs.wcs.naxis2 = expected_wh[1]
            except Exception:
                pass

            self.update_progress(
                f"🗺️ Global grid : optimal {(out_shape_hw)} px",
                "INFO",
            )
            logger.debug(
                "DEBUG (Backend Grid Calc): optimal grid %dx%d scale=%.5f deg/pix",
                expected_wh[0], expected_wh[1], target_res_deg_per_pix,
            )

        return out_wcs, out_shape_hw


###########################################################################################################################################################

    def _prepare_global_reprojection_grid(self):
        """Solve all FITS files and compute the final mosaic grid."""
        self.update_progress("🔍 Pré-scan et résolution astrométrique de tous les fichiers...", 5)
        if not self.all_input_filepaths:
            try:
                self.all_input_filepaths = list(self.queue.queue)
            except Exception:
                self.all_input_filepaths = []

        wcs_list: list[WCS] = []
        header_list: list[fits.Header] = []

        solver_settings = {
            "local_solver_preference": self.local_solver_preference,
            "api_key": self.api_key,
            "astap_path": self.astap_path,
            "astap_data_dir": self.astap_data_dir,
            "astap_search_radius": self.astap_search_radius,
            "astap_downsample": self.astap_downsample,
            "astap_sensitivity": self.astap_sensitivity,
            "local_ansvr_path": self.local_ansvr_path,
            "scale_est_arcsec_per_pix": getattr(self, "reference_pixel_scale_arcsec", None),
            "use_radec_hints": False,
        }

        total = len(self.all_input_filepaths)

        def _solve_single(path):
            try:
                hdr_local = fits.getheader(path, memmap=False)
                if self.astrometry_solver:
                    wcs_obj_local = self.astrometry_solver.solve(
                        path, hdr_local, solver_settings, update_header_with_solution=False
                    )
                else:
                    wcs_obj_local = solve_image_wcs(
                        path, hdr_local, solver_settings, update_header_with_solution=False

                    )
                return path, hdr_local, wcs_obj_local, None
            except Exception as exc:
                return path, None, None, exc

        max_workers = max(1, (os.cpu_count() or 1) // 2)
        with concurrent.futures.ThreadPoolExecutor(max_workers=max_workers) as ex:
            futures = [ex.submit(_solve_single, fp) for fp in self.all_input_filepaths]
            for idx, fut in enumerate(concurrent.futures.as_completed(futures), 1):
                if self.stop_processing:
                    for f in futures:
                        f.cancel()
                    return False

                fpath, hdr, wcs_obj, err = fut.result()
                self.update_progress(
                    f"   Solving {idx}/{total}: {os.path.basename(fpath)}",
                    5 + int(35 * ((idx - 1) / max(total, 1))),
                )

                if err is not None:
                    self.update_progress(
                        f"⚠️ [Pré-scan] Erreur WCS sur {os.path.basename(fpath)}: {err}",
                        "WARN",
                    )

                elif wcs_obj and wcs_obj.is_celestial:
                    wcs_list.append(wcs_obj)
                    header_list.append(hdr)
                else:
                    self.update_progress(
                        f"⚠️ [Pré-scan] Échec résolution pour {os.path.basename(fpath)}",
                        "WARN",
                    )

        if not wcs_list:
            self.update_progress(
                "❌ Échec de la préparation de la grille : aucun WCS valide trouvé après résolution.",
                "ERROR",
            )
            return False

        if (
            len(wcs_list) == 1
            and self.reproject_between_batches
            and not self.is_mosaic_run
        ):
            # When doing classic stacking with reprojection of a single
            # file, use the dynamic bounding-box logic to avoid cropping.
            ref_wcs, ref_shape = self._calculate_final_mosaic_grid(
                wcs_list,
                header_list,
                scale_factor=self.drizzle_scale if self.drizzle_active_session else 1.0,
            )
        elif len(wcs_list) == 1:
            ref_wcs = wcs_list[0]
            ref_shape = ref_wcs.pixel_shape
        else:
            ref_wcs, ref_shape = self._calculate_final_mosaic_grid(
                wcs_list,
                header_list,
                scale_factor=self.drizzle_scale if self.drizzle_active_session else 1.0,
            )
            if ref_wcs is None:
                self.update_progress("❌ Échec du calcul de la grille de sortie globale.", "ERROR")
                return False

        self.reference_wcs_object = ref_wcs
        self.reference_shape = ref_shape
        self.reference_header_for_wcs = ref_wcs.to_header(relax=True)
        self.ref_wcs_header = self.reference_header_for_wcs
        try:
            self.reference_wcs_object.pixel_shape = (
                self.reference_shape[1],
                self.reference_shape[0],
            )
            self.reference_wcs_object._naxis1 = self.reference_shape[1]
            self.reference_wcs_object._naxis2 = self.reference_shape[0]
        except Exception:
            pass

        self.reproject_between_batches = True

        crval_str = ", ".join(f"{x:.5f}" for x in self.reference_wcs_object.wcs.crval)
        self.update_progress(
            f"🗺️ Grille globale finale prête – Centre={crval_str}, Shape={self.reference_shape}",
            "INFO",
        )

        self._ensure_memmaps_match_reference()

        return True



    def _recalculate_total_batches(self):
        """Estimates the total number of batches based on files_in_queue."""
        if self.batch_size > 0: self.total_batches_estimated = math.ceil(self.files_in_queue / self.batch_size)
        else: self.update_progress(f"⚠️ Taille de lot invalide ({self.batch_size}), impossible d'estimer le nombre total de lots."); self.total_batches_estimated = 0




################################################################################################################################################





    def _calculate_quality_metrics(self, image_data):
        """Calculates SNR and Star Count, WITH ADDED LOGGING.""" # Docstring updated
        scores = {'snr': 0.0, 'stars': 0.0}
        # --- Added: Get filename for logging ---
        # We need the filename here. Since it's not passed directly, we'll have to
        # rely on it being logged just before this function is called in _process_file.
        # This isn't ideal, but avoids major refactoring for diagnostics.
        # The log message in _process_file before calling this will provide context.
        # --- End Added ---

        if image_data is None: return scores # Should not happen if called correctly

        # --- Calculate SNR ---
        snr = 0.0
        try:
            if image_data.ndim == 3 and image_data.shape[2] == 3:
                # Use luminance for SNR calculation
                data_for_snr = 0.299 * image_data[..., 0] + 0.587 * image_data[..., 1] + 0.114 * image_data[..., 2]
            elif image_data.ndim == 2:
                data_for_snr = image_data
            else:
                # self.update_progress(f"⚠️ Format non supporté pour SNR (fichier ?)") # Logged before
                raise ValueError("Unsupported image format for SNR")

            finite_data = data_for_snr[np.isfinite(data_for_snr)]
            if finite_data.size < 50: # Need enough pixels
                 # self.update_progress(f"⚠️ Pas assez de pixels finis pour SNR (fichier ?)") # Logged before
                 raise ValueError("Not enough finite pixels for SNR")

            signal = np.median(finite_data)
            mad = np.median(np.abs(finite_data - signal)) # Median Absolute Deviation
            noise_std = max(mad * 1.4826, 1e-9) # Approx std dev from MAD, avoid zero
            snr = signal / noise_std
            scores['snr'] = np.clip(snr, 0.0, 1000.0) # Clip SNR to a reasonable range

        except Exception as e:
             # Error message will be logged before returning from _process_file
             # self.update_progress(f"⚠️ Erreur calcul SNR (fichier ?): {e}")
             scores['snr'] = 0.0

      
        # --- Calculate Star Count ---
        num_stars = 0
        try:
            transform, (source_list, _target_list) = aa.find_transform(image_data, image_data)
            num_stars = len(source_list)
            max_stars_for_score = 200.0
            scores['stars'] = np.clip(num_stars / max_stars_for_score, 0.0, 1.0)

        except (aa.MaxIterError, ValueError) as star_err: # Handles specific astroalign errors
            self.update_progress(f"      Quality Scores -> Warning: Failed finding stars ({type(star_err).__name__}). Stars score set to 0.")
            scores = {'snr': scores.get('snr', 0.0), 'stars': 0.0} # Explicitly set scores
            return scores # Return immediately

        except Exception as e: # Handles any other unexpected error
            self.update_progress(f"      Quality Scores -> Error calculating stars: {e}. Stars score set to 0.")
            scores = {'snr': scores.get('snr', 0.0), 'stars': 0.0} # Explicitly set scores
            return scores # Return immediately

        # --- This section is ONLY reached if the 'try' block succeeds ---
        self.update_progress(f"      Quality Scores -> SNR: {scores['snr']:.2f}, Stars: {scores['stars']:.3f} ({num_stars} raw)")
        return scores # Return the successfully calculated scores



##################################################################################################################


    def set_progress_callback(self, callback):
        """Définit la fonction de rappel pour les mises à jour de progression."""
        # logger.debug("DEBUG QM: Appel de set_progress_callback.") # Optionnel
        self.progress_callback = callback
        # Passer le callback à l'aligneur astroalign s'il existe
        if hasattr(self, 'aligner') and self.aligner is not None and hasattr(self.aligner, 'set_progress_callback') and callable(callback):
            try:
                # logger.debug("DEBUG QM: Tentative de configuration callback sur aligner (astroalign)...")
                self.aligner.set_progress_callback(callback)
                # logger.debug("DEBUG QM: Callback aligner (astroalign) configuré.")
            except Exception as e_align_cb: 
                logger.debug(f"Warning QM: Could not set progress callback on aligner (astroalign): {e_align_cb}")
        # Passer le callback à l'aligneur local s'il existe
        if hasattr(self, 'local_aligner_instance') and self.local_aligner_instance is not None and \
           hasattr(self.local_aligner_instance, 'set_progress_callback') and callable(callback):
            try:
                # logger.debug("DEBUG QM: Tentative de configuration callback sur local_aligner_instance...")
                self.local_aligner_instance.set_progress_callback(callback)
                # logger.debug("DEBUG QM: Callback local_aligner_instance configuré.")
            except Exception as e_local_cb:
                logger.debug(f"Warning QM: Could not set progress callback on local_aligner_instance: {e_local_cb}")

################################################################################################################################################




    def set_preview_callback(self, callback):
        """Définit la fonction de rappel pour les mises à jour de l'aperçu."""
        logger.debug("DEBUG QM: Appel de set_preview_callback (VERSION ULTRA PROPRE).") 
        self.preview_callback = callback
        
################################################################################################################################################







    def _worker(self):
        """
        Thread principal pour le traitement des images.
        """
        logger.debug("\n" + "=" * 10 + f" DEBUG QM [_worker V_NoDerotation]: Initialisation du worker " + "=" * 10)
        self.processing_active = True
        self.processing_error = None
        # start_time_session = time.monotonic() # Décommenter si besoin
        self._eta_start_time = time.monotonic()

        reference_image_data_for_global_alignment = None
        reference_header_for_global_alignment = None
        mosaic_ref_panel_image_data = None # Utilisé seulement si local_fast_fallback
        mosaic_ref_panel_header = None     # Utilisé seulement si local_fast_fallback

        current_batch_items_with_masks_for_stack_batch = []
        self._current_batch_paths = []
        self.intermediate_drizzle_batch_files = []
        solved_items_for_final_reprojection = []
        all_aligned_files_with_info_for_mosaic = []

        # --- 0.B Détermination du mode d'opération (basé sur self.xxx settés par start_processing) ---
        use_local_aligner_for_this_mosaic_run = (
            self.is_mosaic_run and
            self.mosaic_alignment_mode in ["local_fast_fallback", "local_fast_only"] and
            _LOCAL_ALIGNER_AVAILABLE and
            self.local_aligner_instance is not None
        )
        use_wcs_fallback_if_local_fails = ( # Utilisé seulement si use_local_aligner_for_this_mosaic_run est True
            use_local_aligner_for_this_mosaic_run and
            self.mosaic_alignment_mode == "local_fast_fallback"
        )
        use_astrometry_per_panel_mosaic = (
            self.is_mosaic_run and
            self.mosaic_alignment_mode == "astrometry_per_panel"
        )

        logger.debug(f"DEBUG QM [_worker V_NoDerotation]: Configuration de la session:")
        logger.debug(f"  - is_mosaic_run: {self.is_mosaic_run}")
        if self.is_mosaic_run:
            logger.debug(f"    - mosaic_alignment_mode: '{self.mosaic_alignment_mode}'")
            logger.debug(f"    - -> Utilisation Aligneur Local (FastAligner): {use_local_aligner_for_this_mosaic_run}")
            if use_local_aligner_for_this_mosaic_run:
                logger.debug(f"      - Fallback WCS si FastAligner échoue: {use_wcs_fallback_if_local_fails}")
            logger.debug(f"    - -> Utilisation Astrometry par Panneau: {use_astrometry_per_panel_mosaic}") # Crucial
        logger.debug(f"  - drizzle_active_session (pour stacking standard non-mosaïque): {self.drizzle_active_session}")
        if self.drizzle_active_session and not self.is_mosaic_run:
            logger.debug(f"    - drizzle_mode (standard): '{self.drizzle_mode}'")

        path_of_processed_ref_panel_basename = None # Pour skipper le panneau d'ancre si local_fast_fallback
        
        # Récupérer les paramètres Drizzle spécifiques à la mosaïque depuis mosaic_settings_dict
        mosaic_drizzle_kernel_effective = str(self.mosaic_settings_dict.get('kernel', "square"))
        mosaic_drizzle_pixfrac_effective = float(self.mosaic_settings_dict.get('pixfrac', 1.0))
        mosaic_drizzle_fillval_effective = str(self.mosaic_settings_dict.get('fillval', "0.0"))
        mosaic_drizzle_wht_threshold_effective = float(self.mosaic_settings_dict.get('wht_threshold', 0.01))

        # Les paramètres globaux de Drizzle (self.drizzle_kernel, self.drizzle_pixfrac, etc.)
        # sont déjà configurés par start_processing.
        # Ici, nous les *surchargons* avec les valeurs spécifiques à la mosaïque si le mode mosaïque est actif.
        if self.is_mosaic_run:
            self.drizzle_kernel = mosaic_drizzle_kernel_effective
            self.drizzle_pixfrac = mosaic_drizzle_pixfrac_effective
            self.drizzle_fillval = mosaic_drizzle_fillval_effective # <-- Assurez-vous que cet attribut existe sur self
            self.drizzle_wht_threshold = mosaic_drizzle_wht_threshold_effective # <-- Assurez-vous que cet attribut existe sur self

            logger.debug(f"DEBUG QM [_worker]: Mode Mosaïque ACTIF. Surcharge des paramètres Drizzle globaux:")
            logger.debug(f"  -> self.drizzle_kernel mis à '{self.drizzle_kernel}' (depuis mosaic_settings)")
            logger.debug(f"  -> self.drizzle_pixfrac mis à '{self.drizzle_pixfrac}' (depuis mosaic_settings)")
            logger.debug(f"  -> self.drizzle_fillval mis à '{self.drizzle_fillval}' (depuis mosaic_settings)")
            logger.debug(f"  -> self.drizzle_wht_threshold mis à '{self.drizzle_wht_threshold}' (depuis mosaic_settings)")
        else:
            # S'assurer que les attributs spécifiques à la mosaïque (qui ne sont pas self.drizzle_*)
            # ont une valeur par défaut, même si le mode mosaïque n'est pas actif.
            # Cela évite des erreurs si on les lit par erreur dans d'autres branches de code.
            # (Si vos attributs `mosaic_drizzle_kernel` etc. ne sont pas déjà initialisés dans `__init__`,
            # il faudrait les initialiser ici. Actuellement, ils le sont via `start_processing` ou `initialize`
            # donc ce bloc 'else' est pour la clarté mais pas strictement nécessaire ici si le flux est correct.)
            pass # Les attributs self.mosaic_drizzle_xyz sont déjà settés par start_processing et ne sont pas lus ici.
        

        try:

            # =====================================================================================
            # === SECTION 1: PRÉPARATION DE L'IMAGE DE RÉFÉRENCE ET DU/DES WCS DE RÉFÉRENCE ===
            # =====================================================================================
        
            self.update_progress("⭐ Préparation image(s) de référence...")
            
            # --- Détermination du dossier et des fichiers pour la référence ---
            files_for_ref_scan = [] 
            folder_for_ref_scan = None
            if self.current_folder and os.path.isdir(self.current_folder):
                files_for_ref_scan = sorted([f for f in os.listdir(self.current_folder) if f.lower().endswith((".fit", ".fits"))])
                if files_for_ref_scan: folder_for_ref_scan = self.current_folder
            
            if not files_for_ref_scan and hasattr(self, 'additional_folders') and self.additional_folders:
                first_additional = self.additional_folders[0]
                if os.path.isdir(first_additional):
                    files_for_ref_scan_add = sorted([f for f in os.listdir(first_additional) if f.lower().endswith((".fit", ".fits"))])
                    if files_for_ref_scan_add: 
                        files_for_ref_scan = files_for_ref_scan_add
                        folder_for_ref_scan = first_additional
                        logger.debug(f"DEBUG QM [_worker]: Dossier initial vide/invalide, utilisation du premier dossier additionnel '{os.path.basename(folder_for_ref_scan)}' pour la référence.")
            
            if not files_for_ref_scan or not folder_for_ref_scan: 
                raise RuntimeError("Aucun fichier FITS trouvé dans les dossiers d'entrée initiaux pour déterminer la référence.")
            # --- Fin logique dossier/fichiers référence ---

            # Configuration de self.aligner pour _get_reference_image
            self.aligner.correct_hot_pixels = self.correct_hot_pixels 
            self.aligner.hot_pixel_threshold = self.hot_pixel_threshold
            self.aligner.neighborhood_size = self.neighborhood_size
            self.aligner.bayer_pattern = self.bayer_pattern
            # self.aligner.reference_image_path est déjà setté dans start_processing

            logger.debug(f"DEBUG QM [_worker]: Appel à self.aligner._get_reference_image avec dossier '{os.path.basename(folder_for_ref_scan)}' pour la référence de base/globale...")
            # _get_reference_image DOIT s'assurer que s'il ajoute _SOURCE_PATH à son header interne
            # avant de sauvegarder reference_image.fit, il utilise os.path.basename().
            # C'est la source de l'erreur "keyword too long".
            reference_image_data_for_global_alignment, reference_header_for_global_alignment = self.aligner._get_reference_image(
                folder_for_ref_scan, 
                files_for_ref_scan,
                self.output_folder  
            )
            if reference_image_data_for_global_alignment is None or reference_header_for_global_alignment is None:
                raise RuntimeError("Échec critique obtention image/header de référence de base (globale/premier panneau).")

            # Préparation du header qui sera utilisé pour le WCS de référence global
            self.reference_header_for_wcs = reference_header_for_global_alignment.copy()
            self.ref_wcs_header = self.reference_header_for_wcs
            
            # La clé '_SOURCE_PATH' dans reference_header_for_global_alignment vient de
            # la logique interne de _get_reference_image. Si cette clé contient un chemin complet,
            # nous devons extraire le nom de base pour nos propres besoins.
            # Le fichier reference_image.fit lui-même (s'il contient _SOURCE_PATH) doit avoir été sauvegardé
            # par _get_reference_image en utilisant déjà un nom de base pour ce mot-clé.
            original_source_path_from_ref_fits = reference_header_for_global_alignment.get('_SOURCE_PATH')

            if original_source_path_from_ref_fits:
                source_basename_for_wcs_ref = os.path.basename(str(original_source_path_from_ref_fits))
                # Utiliser une clé claire pour indiquer que c'est le nom de base du fichier de référence
                self.reference_header_for_wcs['REF_FNAME'] = (source_basename_for_wcs_ref, "Basename of the source file for global WCS reference")
                
                # Pour la logique de mosaïque locale, path_of_processed_ref_panel_basename
                # doit aussi être juste le nom de base.
                if use_local_aligner_for_this_mosaic_run: 
                    path_of_processed_ref_panel_basename = source_basename_for_wcs_ref
                    logger.debug(f"DEBUG QM [_worker]: Panneau d'ancre identifié par basename: {path_of_processed_ref_panel_basename}")
            else:
                # Si _SOURCE_PATH n'est pas dans le header de reference_image.fit, on ne peut pas le définir
                # Cela pourrait arriver si _get_reference_image ne l'ajoute pas.
                logger.debug("WARN QM [_worker]: Mot-clé '_SOURCE_PATH' non trouvé dans le header de l'image de référence globale.")
                if use_local_aligner_for_this_mosaic_run:
                     path_of_processed_ref_panel_basename = "unknown_reference_panel.fits" # Fallback

            ref_temp_processing_dir = os.path.join(self.output_folder, "temp_processing")
            reference_image_path_for_solver = os.path.join(ref_temp_processing_dir, "reference_image.fit")
            
            # À ce stade, reference_image.fit doit exister, sinon l'erreur que tu as eue se produira.
            if not os.path.exists(reference_image_path_for_solver):
                # Cette erreur devrait être prévenue si _get_reference_image fonctionne correctement
                # ET si la correction pour _SOURCE_PATH trop long est appliquée DANS _get_reference_image.
                raise RuntimeError(f"CRITICAL: Fichier de référence '{reference_image_path_for_solver}' non trouvé après appel à _get_reference_image. Vérifier la logique de sauvegarde dans SeestarAligner._get_reference_image pour les headers longs.")

            logger.debug(f"DEBUG QM [_worker]: Image de référence de base (pour shape et solving) prête: {reference_image_path_for_solver}")



            # --- 1.A Plate-solving de la référence ---
            if self.drizzle_active_session or self.is_mosaic_run or self.reproject_between_batches:
                self.update_progress(
                    "DEBUG WORKER: Section 1.A - Plate-solving de la référence..."
                )
            else:
                logger.debug(
                    "DEBUG QM [_worker]: Plate-solving de la référence ignoré (mode Stacking Classique sans reprojection)."
                )
            self.reference_wcs_object = None
            temp_wcs_ancre = None  # Spécifique pour la logique mosaïque locale

            logger.debug(f"!!!! DEBUG _WORKER AVANT CRÉATION DICT SOLVEUR ANCRE !!!!")
            logger.debug(f"    self.is_mosaic_run = {self.is_mosaic_run}")
            logger.debug(f"    self.local_solver_preference = '{getattr(self, 'local_solver_preference', 'NON_DÉFINI')}'")
            logger.debug(f"    self.astap_search_radius = {getattr(self, 'astap_search_radius', 'NON_DÉFINI')}")
            logger.debug(f"    self.reference_pixel_scale_arcsec = {self.reference_pixel_scale_arcsec}")

            solver_settings_for_ref_anchor = {
                'local_solver_preference': self.local_solver_preference,
                'api_key': self.api_key,
                'astap_path': self.astap_path,
                'astap_data_dir': self.astap_data_dir,
                'astap_search_radius': self.astap_search_radius,
                'astap_downsample': self.astap_downsample,
                'astap_sensitivity': self.astap_sensitivity,
                'local_ansvr_path': self.local_ansvr_path,
                'scale_est_arcsec_per_pix': self.reference_pixel_scale_arcsec, # Peut être None au premier passage
                'scale_tolerance_percent': 20,
                'ansvr_timeout_sec': getattr(self, 'ansvr_timeout_sec', 120),
                'astap_timeout_sec': getattr(self, 'astap_timeout_sec', 120),
                'astrometry_net_timeout_sec': getattr(self, 'astrometry_net_timeout_sec', 300)
            }
            # (Vos logs pour le contenu de solver_settings_for_ref_anchor peuvent rester ici)
            logger.debug(f"DEBUG QM (_worker): Contenu de solver_settings_for_ref_anchor:") 
            for key_s, val_s in solver_settings_for_ref_anchor.items():               
                if key_s == 'api_key': logger.debug(f"    '{key_s}': '{'Présente' if val_s else 'Absente'}'")
                else: logger.debug(f"    '{key_s}': '{val_s}'")

            logger.debug(f"!!!! DEBUG _worker AVANT BLOC IF/ELIF POUR SOLVING ANCRE (SECTION 1.A) !!!! self.is_mosaic_run = {self.is_mosaic_run}")

            # --- CAS 1: Mosaïque Locale (FastAligner avec ou sans fallback WCS) ---
            if use_local_aligner_for_this_mosaic_run: # Flag défini au tout début de _worker
                self.update_progress("⭐ Mosaïque Locale: Traitement du panneau de référence (ancrage)...")
                mosaic_ref_panel_image_data = reference_image_data_for_global_alignment 
                mosaic_ref_panel_header = self.reference_header_for_wcs.copy()
                
                if reference_header_for_global_alignment.get('_SOURCE_PATH'):
                    # path_of_processed_ref_panel_basename est déjà défini plus haut
                    mosaic_ref_panel_header['_PANREF_FN'] = (path_of_processed_ref_panel_basename, "Base name of this mosaic ref panel source")

                if self.astrometry_solver and os.path.exists(reference_image_path_for_solver):
                    self.update_progress("   -> Mosaïque Locale: Tentative résolution astrométrique ancre via self.astrometry_solver.solve...")
                    temp_wcs_ancre = self.astrometry_solver.solve(
                        reference_image_path_for_solver,
                        mosaic_ref_panel_header, 
                        settings=solver_settings_for_ref_anchor,
                        update_header_with_solution=True
                    )
                    if temp_wcs_ancre: self.update_progress("   -> Mosaïque Locale: Astrometry (via solveur) ancre RÉUSSI.")
                    else: self.update_progress("   -> Mosaïque Locale: Astrometry (via solveur) ancre ÉCHOUÉ.")
                else:
                    self.update_progress("   -> Mosaïque Locale: AstrometrySolver non dispo ou fichier réf. manquant. Solving ancre impossible.", "ERROR")

                if temp_wcs_ancre is None: 
                    self.update_progress("   ⚠️ Échec de tous les solveurs pour panneau de référence. Tentative WCS approximatif (fallback)...")
                    _cwfh_func = None; from ..enhancement.drizzle_integration import _create_wcs_from_header as _cwfh; _cwfh_func = _cwfh
                    if _cwfh_func: temp_wcs_ancre = _cwfh_func(mosaic_ref_panel_header)
                    if temp_wcs_ancre and temp_wcs_ancre.is_celestial:
                         nx_hdr_a = mosaic_ref_panel_header.get('NAXIS1'); ny_hdr_a = mosaic_ref_panel_header.get('NAXIS2')
                         if nx_hdr_a and ny_hdr_a: temp_wcs_ancre.pixel_shape = (int(nx_hdr_a), int(ny_hdr_a))
                         elif hasattr(mosaic_ref_panel_image_data,'shape'): temp_wcs_ancre.pixel_shape=(mosaic_ref_panel_image_data.shape[1],mosaic_ref_panel_image_data.shape[0])
                
                if temp_wcs_ancre is None: raise RuntimeError("Mosaïque Locale: Échec critique obtention WCS pour panneau de référence.")
                self.reference_wcs_object = temp_wcs_ancre 
                
                if self.reference_wcs_object and hasattr(self.reference_wcs_object, 'pixel_scale_matrix'): # Mettre à jour l'échelle globale
                    try: self.reference_pixel_scale_arcsec = np.sqrt(np.abs(np.linalg.det(self.reference_wcs_object.pixel_scale_matrix))) * 3600.0
                    except: pass # Ignorer si erreur de calcul

                if self.reference_wcs_object: logger.debug(f"  DEBUG QM [_worker]: Infos WCS du Panneau d'Ancrage (self.reference_wcs_object): CRVAL={self.reference_wcs_object.wcs.crval if self.reference_wcs_object.wcs else 'N/A'} ...");
                
                mat_identite_ref_panel = np.array([[1.,0.,0.],[0.,1.,0.]], dtype=np.float32)
                valid_mask_ref_panel_pixels = np.ones(mosaic_ref_panel_image_data.shape[:2], dtype=bool)
                all_aligned_files_with_info_for_mosaic.append((mosaic_ref_panel_image_data.copy(), mosaic_ref_panel_header.copy(), self.reference_wcs_object, mat_identite_ref_panel, valid_mask_ref_panel_pixels))
                self.aligned_files_count += 1; self.processed_files_count += 1
                logger.debug(f"DEBUG QM [_worker]: Mosaïque Locale: Panneau de référence ajouté à all_aligned_files_with_info_for_mosaic.")

            # --- CAS 2: Mosaïque Astrometry.net par panneau, Drizzle Standard ou Reprojection entre lots ---
            elif self.drizzle_active_session or use_astrometry_per_panel_mosaic or self.reproject_between_batches:  # `use_astrometry_per_panel_mosaic` est True si mode mosaique="astrometry_per_panel"
                self.update_progress("DEBUG WORKER: Branche Drizzle Std / AstroMosaic / ReprojectBatches pour référence globale...")
                if self.astrometry_solver and os.path.exists(reference_image_path_for_solver):
                    self.update_progress("   -> Drizzle Std/AstroMosaic: Tentative résolution astrométrique réf. globale via self.astrometry_solver.solve...")
                    self.reference_wcs_object = self.astrometry_solver.solve(
                        reference_image_path_for_solver,
                        self.reference_header_for_wcs, 
                        settings=solver_settings_for_ref_anchor, # Utilise le même dict de settings que pour l'ancre
                        update_header_with_solution=True
                    )
                else:
                    self.update_progress("   -> Drizzle Std/AstroMosaic: AstrometrySolver non dispo ou fichier réf. manquant. Solving réf. globale impossible.", "ERROR")
                    self.reference_wcs_object = None
                
                if self.reference_wcs_object is None: # Si solving a échoué
                    self.update_progress("ERREUR WORKER: Échec plate-solving réf. principale (Drizzle Std / AstroMosaic). Tentative WCS approximatif...", "WARN")
                    # Fallback WCS approximatif pour Drizzle Standard / Mosaïque Astrometry.net per Panel
                    _cwfh_func_std_driz = None; from ..enhancement.drizzle_integration import _create_wcs_from_header as _cwfh_std; _cwfh_func_std_driz = _cwfh_std
                    if _cwfh_func_std_driz: self.reference_wcs_object = _cwfh_func_std_driz(self.reference_header_for_wcs)
                    if not (self.reference_wcs_object and self.reference_wcs_object.is_celestial):
                        raise RuntimeError("Échec critique obtention WCS pour Drizzle standard ou Mosaïque Astrometry (même après fallback).")
                    self.update_progress("   -> WCS approximatif pour réf. globale créé (pour Drizzle Std / AstroMosaic).", "INFO")

                # Si on a un WCS (résolu ou approximatif)
                self.update_progress("   -> Drizzle Std/AstroMosaic: WCS pour réf. globale obtenu (résolu ou approx).")
                if self.reference_wcs_object.pixel_shape is None:
                     nx_ref_hdr = self.reference_header_for_wcs.get('NAXIS1', reference_image_data_for_global_alignment.shape[1])
                     ny_ref_hdr = self.reference_header_for_wcs.get('NAXIS2', reference_image_data_for_global_alignment.shape[0])
                     self.reference_wcs_object.pixel_shape = (int(nx_ref_hdr), int(ny_ref_hdr))



                if hasattr(self.reference_wcs_object, 'pixel_scale_matrix'): # Mettre à jour l'échelle globale
                    try: self.reference_pixel_scale_arcsec = np.sqrt(np.abs(np.linalg.det(self.reference_wcs_object.pixel_scale_matrix))) * 3600.0
                    except: pass

                logger.debug(f"  DEBUG QM [_worker]: Infos WCS de Référence Globale: CRVAL={self.reference_wcs_object.wcs.crval if self.reference_wcs_object.wcs else 'N/A'} ...");
            
            logger.debug(f"!!!! DEBUG _worker APRÈS BLOC IF/ELIF POUR SOLVING ANCRE (SECTION 1.A) !!!! self.is_mosaic_run = {self.is_mosaic_run}")

            # --- Initialisation grille Drizzle Standard (si applicable pour un run NON-mosaïque) ---
            if self.drizzle_active_session and not self.is_mosaic_run:
                self.update_progress(
                    "DEBUG WORKER: Initialisation grille de sortie pour Drizzle Standard...",
                    "DEBUG_DETAIL",
                )
                if self.reference_wcs_object and hasattr(reference_image_data_for_global_alignment, 'shape'):
                    ref_shape_for_drizzle_grid_hw = reference_image_data_for_global_alignment.shape[:2]
                    try:
                        if self.drizzle_output_wcs is None or self.drizzle_output_shape_hw is None:
                            self.drizzle_output_wcs, self.drizzle_output_shape_hw = self._create_drizzle_output_wcs(
                                self.reference_wcs_object,
                                ref_shape_for_drizzle_grid_hw,
                                self.drizzle_scale,
                            )
                            if self.drizzle_output_wcs is None or self.drizzle_output_shape_hw is None:
                                raise RuntimeError(
                                    "Échec de _create_drizzle_output_wcs (retourne None) pour Drizzle Standard."
                                )
                        logger.debug(
                            f"DEBUG QM [_worker]: Grille de sortie Drizzle Standard initialisée: Shape={self.drizzle_output_shape_hw}"
                        )
                        self.update_progress(
                            f"   Grille Drizzle Standard prête: {self.drizzle_output_shape_hw}",
                            "INFO",
                        )
                    except Exception as e_grid_driz:
                        error_msg_grid = f"Échec critique création grille de sortie Drizzle Standard: {e_grid_driz}"
                        self.update_progress(error_msg_grid, "ERROR")
                        raise RuntimeError(error_msg_grid)
                else:
                    error_msg_ref_driz = "Référence WCS ou shape de l'image de référence globale manquante pour initialiser la grille Drizzle Standard."
                    self.update_progress(error_msg_ref_driz, "ERROR"); raise RuntimeError(error_msg_ref_driz)
            
            logger.debug(f"!!!! DEBUG _worker POST SECTION 1 (après init grille Drizzle si applicable) !!!! self.is_mosaic_run = {self.is_mosaic_run}")
            
            self.update_progress("DEBUG WORKER: Fin Section 1 (Préparation Référence).") # Message plus général
            self.update_progress("⭐ Référence(s) prête(s).", 5)
            self._recalculate_total_batches()

            self.update_progress(
                f"▶️ Démarrage boucle principale (En file: {self.files_in_queue} | Lots Estimés: {self.total_batches_estimated if self.total_batches_estimated > 0 else '?'})..."
            )

            # ============================================================
            # === SECTION 2 : BOUCLE PRINCIPALE DE TRAITEMENT DES IMAGES ===
            # ============================================================
            iteration_count = 0
            # self.update_progress("DEBUG WORKER: ENTRÉE IMMINENTE DANS LA BOUCLE while not self.stop_processing...") # Peut être un peu verbeux
            
            while not self.stop_processing:
                iteration_count += 1
                
                logger.debug(f"!!!! DEBUG _worker LOOP START iter {iteration_count}: self.is_mosaic_run = {self.is_mosaic_run}, "
                      f"self.mosaic_alignment_mode = '{self.mosaic_alignment_mode}', "
                      f"self.drizzle_active_session = {self.drizzle_active_session}, "
                      f"self.drizzle_mode = '{self.drizzle_mode}'")
                
                # Log existant (bon à garder)
                logger.debug(f"DEBUG QM [_worker V_LoopFocus - Loop Iter]: DÉBUT Itération #{iteration_count}. " 
                      f"Queue approx: {self.queue.qsize()}. "
                      f"Mosaic list AVANT GET: {len(all_aligned_files_with_info_for_mosaic)}")

                file_path = None 
                file_name_for_log = "FichierInconnu" 

                try:
                    file_path = self.queue.get(timeout=1.0) 
                    file_name_for_log = os.path.basename(file_path)
                    logger.debug(f"DEBUG QM [_worker V_LoopFocus / Boucle Principale]: Traitement fichier '{file_name_for_log}' depuis la queue.")

                    if path_of_processed_ref_panel_basename and file_name_for_log == path_of_processed_ref_panel_basename:
                        self.update_progress(f"   [WorkerLoop] Panneau d'ancre '{file_name_for_log}' déjà traité. Ignoré dans la boucle principale.")
                        logger.debug(f"DEBUG QM [_worker V_LoopFocus]: Panneau d'ancre '{file_name_for_log}' skippé car déjà traité (path_of_processed_ref_panel_basename='{path_of_processed_ref_panel_basename}').")
                        self.processed_files_count += 1 
                        self.queue.task_done()
                        continue 

                    item_result_tuple = None 

                    logger.debug(f"  DEBUG _worker (iter {iteration_count}): PRE-CALL _process_file pour '{file_name_for_log}'")
                    logger.debug(f"    - use_local_aligner_for_this_mosaic_run: {use_local_aligner_for_this_mosaic_run}")
                    logger.debug(f"    - use_astrometry_per_panel_mosaic: {use_astrometry_per_panel_mosaic}")
                    logger.debug(f"    - self.is_mosaic_run (juste avant if/elif): {self.is_mosaic_run}")

                    if use_local_aligner_for_this_mosaic_run: 
                        logger.debug(f"  DEBUG _worker (iter {iteration_count}): Entrée branche 'use_local_aligner_for_this_mosaic_run' pour _process_file.") # DEBUG
                        item_result_tuple = self._process_file(
                            file_path,
                            reference_image_data_for_global_alignment, 
                            solve_astrometry_for_this_file=False,      
                            fa_orb_features_config=self.fa_orb_features,
                            fa_min_abs_matches_config=self.fa_min_abs_matches,
                            fa_min_ransac_inliers_value_config=self.fa_min_ransac_raw,
                            fa_ransac_thresh_config=self.fa_ransac_thresh,
                            daofind_fwhm_config=self.fa_daofind_fwhm,
                            daofind_threshold_sigma_config=self.fa_daofind_thr_sig,
                            max_stars_to_describe_config=self.fa_max_stars_descr
                        )
                        
                        self.processed_files_count += 1 # Mis ici car _process_file est appelé
                        if item_result_tuple and isinstance(item_result_tuple, tuple) and len(item_result_tuple) == 6 and \
                           item_result_tuple[0] is not None and \
                           item_result_tuple[3] is not None and isinstance(item_result_tuple[3], WCS) and \
                           item_result_tuple[4] is not None: 
                            
                            panel_data, panel_header, _scores, panel_wcs, panel_matrix_m, panel_mask = item_result_tuple
                            all_aligned_files_with_info_for_mosaic.append(
                                (panel_data, panel_header, panel_wcs, panel_matrix_m, panel_mask)
                            )
                            self.aligned_files_count += 1
                            align_method_used_log = panel_header.get('_ALIGN_METHOD_LOG', ('Unknown',None))[0]
                            logger.debug(f"  DEBUG QM [_worker / Mosaïque Locale]: Panneau '{file_name_for_log}' traité ({align_method_used_log}) et ajouté à all_aligned_files_with_info_for_mosaic.")
                        else:
                            self.failed_align_count += 1
                            logger.debug(f"  DEBUG QM [_worker / Mosaïque Locale]: Échec traitement/alignement panneau '{file_name_for_log}'. _process_file a retourné: {item_result_tuple}")
                            if hasattr(self, '_move_to_unaligned'): self._move_to_unaligned(file_path)

                    elif use_astrometry_per_panel_mosaic: 
                        logger.debug(f"  DEBUG _worker (iter {iteration_count}): Entrée branche 'use_astrometry_per_panel_mosaic' pour _process_file.") # DEBUG
                        item_result_tuple = self._process_file(
                            file_path,
                            reference_image_data_for_global_alignment, # Passé mais pas utilisé pour l'alignement direct dans ce mode
                            solve_astrometry_for_this_file=True
                        )
                        self.processed_files_count += 1
                        if item_result_tuple and isinstance(item_result_tuple, tuple) and len(item_result_tuple) == 6 and \
                           item_result_tuple[0] is not None and \
                           item_result_tuple[3] is not None and isinstance(item_result_tuple[3], WCS):
                            
                            panel_data, panel_header, _scores, wcs_object_panel, M_returned, valid_mask_panel = item_result_tuple
                            M_to_store = M_returned if M_returned is not None else np.array([[1.,0.,0.],[0.,1.,0.]], dtype=np.float32)
                            all_aligned_files_with_info_for_mosaic.append(
                                (panel_data, panel_header, wcs_object_panel, M_to_store, valid_mask_panel)
                            )
                            self.aligned_files_count += 1
                            align_method_used_log = panel_header.get('_ALIGN_METHOD_LOG', ('Unknown',None))[0]
                            logger.debug(f"  DEBUG QM [_worker / Mosaïque AstroPanel]: Panneau '{file_name_for_log}' traité ({align_method_used_log}) et ajouté à all_aligned_files_with_info_for_mosaic.")
                        else:
                            self.failed_align_count += 1
                            logger.debug(f"  DEBUG QM [_worker / Mosaïque AstroPanel]: Échec traitement/alignement panneau '{file_name_for_log}'. _process_file a retourné: {item_result_tuple}")
                            if hasattr(self, '_move_to_unaligned'): self._move_to_unaligned(file_path)

                    else:  # Stacking Classique ou Drizzle Standard (non-mosaïque)
                        logger.debug(f"  DEBUG _worker (iter {iteration_count}): Entrée branche 'Stacking Classique/Drizzle Standard' pour _process_file.")
                        item_result_tuple = self._process_file(
                            file_path,
                            reference_image_data_for_global_alignment,
                            solve_astrometry_for_this_file=self.reproject_between_batches
                        )
                        self.processed_files_count += 1
                        if item_result_tuple and isinstance(item_result_tuple, tuple) and len(item_result_tuple) == 6 and item_result_tuple[0] is not None:

                            if self.reproject_between_batches:
                                # --- MODE REPROJECTION INCREMENTALE ---
                                self.aligned_files_count += 1
                                current_batch_items_with_masks_for_stack_batch.append(item_result_tuple)
                                self._current_batch_paths.append(file_path)

                                if len(current_batch_items_with_masks_for_stack_batch) >= self.batch_size:
                                    self.stacked_batches_count += 1
                                    self._send_eta_update()
                                    num_in_batch = len(current_batch_items_with_masks_for_stack_batch)
                                    progress_info_reproj = (
                                        f"(Lot Reproj. {self.stacked_batches_count}/"
                                        f"{self.total_batches_estimated if self.total_batches_estimated > 0 else '?'})"
                                    )
                                    self.update_progress(
                                        f"⚙️ Reprojection du lot {progress_info_reproj} ({num_in_batch} images)..."
                                    )

                                    imgs = [it[0] for it in current_batch_items_with_masks_for_stack_batch]
                                    hdrs = [it[1] for it in current_batch_items_with_masks_for_stack_batch]
                                    reproj_img, reproj_cov = reproject_and_coadd_batch(
                                        imgs,
                                        hdrs,
                                        self.fixed_output_wcs or self.reference_wcs_object,
                                        self.reference_shape,
                                        combine_function="mean",
                                    )

                                    if reproj_img is not None and reproj_cov is not None:
                                        tmp = tempfile.NamedTemporaryFile(suffix=".fits", delete=False)
                                        fits.PrimaryHDU(data=np.moveaxis(reproj_img, -1, 0)).writeto(
                                            tmp.name, overwrite=True
                                        )
                                        self.intermediate_classic_batch_files.append(tmp.name)
                                        self.update_progress(
                                            f"   -> {num_in_batch} images reprojetées, "
                                            f"résultat {reproj_img.shape} -> {os.path.basename(tmp.name)}"
                                        )
                                        header_tmp = fits.Header()
                                        header_tmp["NIMAGES"] = num_in_batch
                                        self._combine_batch_result(
                                            reproj_img,
                                            header_tmp,
                                            reproj_cov,
                                            batch_wcs=self.fixed_output_wcs or self.reference_wcs_object,
                                        )
                                        self._update_preview_sum_w()
                                    else:
                                        self.update_progress(
                                            "   -> Échec reproject_and_coadd_batch", "ERROR"
                                        )

                                    if self.move_stacked and self._current_batch_paths:
                                        move_to_stacked(self._current_batch_paths, self.update_progress, self.stacked_subdir_name)
                                        self._current_batch_paths = []
                                    self._update_batches_meta()
                                    self._save_partial_stack()
                                    current_batch_items_with_masks_for_stack_batch = []
                                    gc.collect()

                            else:
                                # --- MODE CLASSIQUE OU DRIZZLE ---
                                self.aligned_files_count += 1
                                aligned_data, header_orig, scores_val, wcs_gen_val, matrix_M_val, valid_mask_val = item_result_tuple

                                if self.drizzle_active_session:  # Drizzle Standard (non-mosaïque)
                                    logger.debug(f"    DEBUG _worker (iter {iteration_count}): Mode Drizzle Standard actif pour '{file_name_for_log}'.")
                                    temp_driz_file_path = self._save_drizzle_input_temp(aligned_data, header_orig)
                                    if temp_driz_file_path:
                                        current_batch_items_with_masks_for_stack_batch.append(temp_driz_file_path)
                                        self._current_batch_paths.append(file_path)
                                    else:
                                        self.failed_stack_count += 1
                                        logger.debug(f"    DEBUG _worker (iter {iteration_count}): Échec _save_drizzle_input_temp pour '{file_name_for_log}'.")
                                else:  # Stacking Classique (SUM/W)
                                    logger.debug(f"    DEBUG _worker (iter {iteration_count}): Mode Stacking Classique pour '{file_name_for_log}'.")
                                    classic_stack_item = (aligned_data, header_orig, scores_val, wcs_gen_val, valid_mask_val)
                                    current_batch_items_with_masks_for_stack_batch.append(classic_stack_item)
                                    self._current_batch_paths.append(file_path)

                                if len(current_batch_items_with_masks_for_stack_batch) >= self.batch_size:
                                    self.stacked_batches_count += 1
                                    self._send_eta_update()
                                    if self.drizzle_active_session:
                                        if self.drizzle_mode == "Incremental":
                                            self._process_incremental_drizzle_batch(
                                                current_batch_items_with_masks_for_stack_batch,
                                                self.stacked_batches_count,
                                                self.total_batches_estimated,
                                            )
                                        elif self.drizzle_mode == "Final":
                                            batch_sci_p, batch_wht_p_list = self._process_and_save_drizzle_batch(
                                                current_batch_items_with_masks_for_stack_batch,
                                                self.drizzle_output_wcs,
                                                self.drizzle_output_shape_hw,
                                                self.stacked_batches_count,
                                            )
                                            if batch_sci_p and batch_wht_p_list:
                                                self.intermediate_drizzle_batch_files.append((batch_sci_p, batch_wht_p_list))
                                            else:
                                                self.failed_stack_count += len(current_batch_items_with_masks_for_stack_batch)
                                    else:  # Stacking Classique SUM/W
                                        self._process_completed_batch(
                                            current_batch_items_with_masks_for_stack_batch,
                                            self.stacked_batches_count,
                                            self.total_batches_estimated,
                                            self.reference_wcs_object
                                        )
<<<<<<< HEAD
=======

>>>>>>> c0e220fc
                                    self._move_to_stacked(self._current_batch_paths)
                                    self._save_partial_stack()
                                    self._update_batch_count_file()
                                    self._current_batch_paths = []
<<<<<<< HEAD
=======

>>>>>>> c0e220fc
                                    current_batch_items_with_masks_for_stack_batch = []

                        else:  # _process_file a échoué
                            self.failed_align_count += 1
                            logger.debug(f"  DEBUG QM [_worker / Classique-DrizStd]: Échec _process_file pour '{file_name_for_log}'. Retour: {item_result_tuple}")
                            if hasattr(self, '_move_to_unaligned'):
                                self._move_to_unaligned(file_path)

                    self.queue.task_done()
                except Empty:
                    # --- NOUVELLE LOGIQUE POUR GÉRER LES DOSSIERS ADDITIONNELS (DÉBUT) ---
                    logger.debug(f"DEBUG QM [_worker / EmptyExcept]: Queue vide. Vérification des dossiers additionnels.")
                    new_files_added_from_additional_folder = 0
                    folder_to_process_from_additional = None

                    # Protéger l'accès à self.additional_folders avec le Lock
                    with self.folders_lock:
                        if self.additional_folders: # Si des dossiers additionnels sont en attente
                            folder_to_process_from_additional = self.additional_folders.pop(0) # Prendre le premier et le retirer
                            logger.debug(f"DEBUG QM [_worker / EmptyExcept]: Dossier additionnel trouvé et retiré: '{os.path.basename(folder_to_process_from_additional)}'.")
                            # Mettre à jour le statut dans l'UI immédiatement (même si pas de fichiers à l'intérieur)
                            self.update_progress(f"🔍 Scan du dossier additionnel: {os.path.basename(folder_to_process_from_additional)}...", None)
                        else:
                            logger.debug(f"DEBUG QM [_worker / EmptyExcept]: self.additional_folders est vide (pas de dossiers additionnels en attente).")

                    if folder_to_process_from_additional:
                        # Mettre à jour self.current_folder pour que les logs d'erreurs éventuelles soient pertinents
                        self.current_folder = folder_to_process_from_additional
                        new_files_added_from_additional_folder = self._add_files_to_queue(folder_to_process_from_additional)
                        logger.debug(f"DEBUG QM [_worker / EmptyExcept]: {new_files_added_from_additional_folder} nouveaux fichiers ajoutés de '{os.path.basename(folder_to_process_from_additional)}'.")
                        
                        # Notifier le GUI que le nombre de dossiers additionnels a diminué
                        # (La mise à jour de l'affichage du nombre de dossiers dans l'UI via le callback)
                        self.update_progress(f"folder_count_update:{len(self.additional_folders)}")

                        if new_files_added_from_additional_folder > 0:
                            # Si de nouveaux fichiers ont été ajoutés, on continue la boucle
                            # et la queue sera traitée à la prochaine itération.
                            logger.debug(f"DEBUG QM [_worker / EmptyExcept]: Nouveaux fichiers détectés, continuer la boucle.")
                            continue # <-- CRUCIAL: Retourne au début de la boucle while pour traiter les nouveaux fichiers
                        else:
                            # Si le dossier additionnel était vide de FITS, on log l'info.
                            self.update_progress(f"   ℹ️ Dossier '{os.path.basename(folder_to_process_from_additional)}' ne contient aucun fichier FITS à traiter. Passons au suivant ou finalisons.")
                            logger.debug(f"DEBUG QM [_worker / EmptyExcept]: Dossier additionnel vide, pas de nouveaux fichiers à traiter.")
                            # Si le dossier additionnel ne contenait pas de fichiers FITS, la queue reste vide.
                            # On laisse la logique de fin de traitement prendre le relais à la prochaine itération.
                            # Pas de 'continue' ici, pour permettre l'évaluation de la condition finale de sortie.
                            pass 

                    # Si aucun dossier additionnel n'a été trouvé OU si le dossier trouvé était vide de FITS
                    # (et qu'on est arrivé ici sans 'continue' précédent)
                    if not self.additional_folders and self.queue.empty(): 
                        self.update_progress("INFO: Plus aucun fichier ni dossier supplémentaire. Fin de la boucle de traitement.", None)
                        logger.debug(f"DEBUG QM [_worker / EmptyExcept]: Condition de sortie (self.additional_folders et queue vides) remplie. BREAK.")
                        break # <-- CRUCIAL: Sortie normale de la boucle while
                    else:
                        # Si self.additional_folders n'est PAS vide (même après le pop d'un élément, d'autres ont pu être ajoutés à la volée),
                        # ou si la queue n'est pas vide (si _add_files_to_queue a réussi),
                        # alors on devrait continuer. Si on est ici, la queue est vide.
                        # Cela signifie que self.additional_folders doit avoir des éléments pour que la boucle continue.
                        # Sinon, c'est une boucle infinie si on arrive ici sans `break` ou `continue` et que la queue est vide.
                        # Un `time.sleep` est alors nécessaire pour éviter le CPU à 100%.
                        self.update_progress("INFO: File d'attente vide, en attente de nouveaux ...", None)
                        logger.debug(f"DEBUG QM [_worker / EmptyExcept]: Queue vide. self.additional_folders n'est PAS vide (il reste des dossiers à traiter), OU un 'continue' a été manqué. Sleep et revérification...")
                        time.sleep(0.5) # Attendre un peu avant de refaire un `get` (pour éviter boucle serrée)
                        continue # <-- CRUCIAL: Retourne au début de la boucle `while` pour re-tenter de prendre un item ou un autre dossier additionnel
                    # --- NOUVELLE LOGIQUE POUR GÉRER LES DOSSIERS ADDITIONNELS (FIN) ---

            # ==============================================================
            # === SECTION 3 : TRAITEMENT FINAL APRÈS LA BOUCLE PRINCIPALE ===
            # ==============================================================
            logger.debug(f"DEBUG QM [_worker V_DrizIncrTrue_Fix1 / FIN DE BOUCLE WHILE]:") # Version Log
            logger.debug(f"  >> self.stop_processing est: {self.stop_processing}")
            logger.debug(f"  >> Taille de all_aligned_files_with_info_for_mosaic IMMÉDIATEMENT APRÈS LA BOUCLE WHILE: {len(all_aligned_files_with_info_for_mosaic)}")
            if all_aligned_files_with_info_for_mosaic: 
                logger.debug(f"  >> Premier item (pour vérif type): {type(all_aligned_files_with_info_for_mosaic[0])}, len: {len(all_aligned_files_with_info_for_mosaic[0]) if isinstance(all_aligned_files_with_info_for_mosaic[0], tuple) else 'N/A'}")

            logger.debug(f"DEBUG QM [_worker V_DrizIncrTrue_Fix1]: Sortie de la boucle principale. Début de la phase de finalisation...")
            logger.debug(f"  ÉTAT FINAL AVANT BLOC if/elif/else de finalisation:")
            logger.debug(f"    - self.stop_processing: {self.stop_processing}")
            logger.debug(f"    - self.is_mosaic_run: {self.is_mosaic_run}")
            if self.is_mosaic_run: logger.debug(f"      - Mode align.: '{self.mosaic_alignment_mode}', Nb items mosaïque: {len(all_aligned_files_with_info_for_mosaic)}")
            logger.debug(f"    - self.drizzle_active_session (std): {self.drizzle_active_session}")
            if self.drizzle_active_session and not self.is_mosaic_run: logger.debug(f"      - Mode Drizzle (std): '{self.drizzle_mode}', Nb lots Drizzle interm.: {len(self.intermediate_drizzle_batch_files)}")
            logger.debug(f"    - self.images_in_cumulative_stack (classique/DrizIncrVRAI): {self.images_in_cumulative_stack}") 
            logger.debug(f"    - current_batch_items_with_masks_for_stack_batch (non traité si dernier lot partiel): {len(current_batch_items_with_masks_for_stack_batch)}")

            logger.debug("DEBUG QM [_worker V_DrizIncrTrue_Fix1]: *** JUSTE AVANT LE PREMIER 'if self.stop_processing:' ***")

            if self.stop_processing:
                logger.debug("DEBUG QM [_worker V_DrizIncrTrue_Fix1]: *** ENTRÉE DANS 'if self.stop_processing:' ***")
                self.update_progress("⛔ Traitement interrompu par l'utilisateur ou erreur.")
                if self.processing_error:
                    self.update_progress(f"   Cause: {self.processing_error}")
                
                # Logique de sauvegarde partielle
                if self.drizzle_active_session and self.drizzle_mode == "Incremental" and \
                   hasattr(self, 'incremental_drizzle_objects') and self.incremental_drizzle_objects and \
                   self.images_in_cumulative_stack > 0: # Vérifier si Drizzle Incr. VRAI a des données
                    self.update_progress("   Sauvegarde du stack Drizzle Incrémental VRAI partiel...")
                    self._save_final_stack(output_filename_suffix="_drizzle_incr_true_stopped", stopped_early=True)
                elif not self.is_mosaic_run and not self.drizzle_active_session and \
                     hasattr(self, 'cumulative_sum_memmap') and self.cumulative_sum_memmap is not None and \
                     self.images_in_cumulative_stack > 0: # Stacking Classique SUM/W
                    self.update_progress("   Sauvegarde du stack classique partiel (SUM/W)...")
                    self._save_final_stack(output_filename_suffix="_classic_stopped", stopped_early=True)
                else:
                    self.update_progress("   Aucun stack partiel significatif à sauvegarder.")

            # --- MODE MOSAÏQUE ---
            elif self.is_mosaic_run:
                logger.debug("DEBUG QM [_worker V_DrizIncrTrue_Fix1]: *** ENTRÉE DANS 'elif self.is_mosaic_run:' ***")
                # ... (logique mosaïque inchangée, elle appelle _finalize_mosaic_processing qui appelle _save_final_stack
                #      en passant drizzle_final_sci_data, donc c'est géré par la branche correspondante dans _save_final_stack)
                self.update_progress("🏁 Finalisation Mosaïque...")
                if not all_aligned_files_with_info_for_mosaic: 
                    self.update_progress("   ❌ Mosaïque: Aucun panneau aligné pour l'assemblage.", "ERROR")
                    self.processing_error = "Mosaïque: Aucun panneau aligné"; self.final_stacked_path = None
                else:
                    try:
                        self._finalize_mosaic_processing(all_aligned_files_with_info_for_mosaic)
                    except Exception as e_finalize_mosaic:
                        # ... (gestion erreur identique)
                        error_msg = f"Erreur CRITIQUE durant finalisation mosaïque: {e_finalize_mosaic}"
                        logger.debug(f"ERREUR QM [_worker V_DrizIncrTrue_Fix1]: {error_msg}"); traceback.print_exc(limit=3)
                        self.update_progress(f"   ❌ {error_msg}", "ERROR")
                        self.processing_error = error_msg; self.final_stacked_path = None
            
            # --- MODE DRIZZLE STANDARD (NON-MOSAÏQUE) ---
            elif self.drizzle_active_session: 
                logger.debug("DEBUG QM [_worker V_DrizIncrTrue_Fix1]: *** ENTRÉE DANS 'elif self.drizzle_active_session:' (NON-MOSAÏQUE) ***")
                logger.debug(f"DEBUG QM [_worker/Finalize DrizzleStd]: Mode Drizzle Standard: {self.drizzle_mode}")

                if current_batch_items_with_masks_for_stack_batch:
                    self.stacked_batches_count += 1
                    self._send_eta_update()
                    num_in_partial_batch = len(current_batch_items_with_masks_for_stack_batch)
                    progress_info_partial_log = f"(Lot PARTIEL {self.stacked_batches_count}/{self.total_batches_estimated if self.total_batches_estimated > 0 else '?'})"
                    
                    if self.drizzle_mode == "Final":
                        self.update_progress(f"💧 Traitement Drizzle (mode Final) du dernier lot partiel {progress_info_partial_log}...")
                        batch_sci_path, batch_wht_paths = self._process_and_save_drizzle_batch(
                            current_batch_items_with_masks_for_stack_batch, # Liste de CHEMINS
                            self.drizzle_output_wcs, self.drizzle_output_shape_hw, self.stacked_batches_count
                        )
                        if batch_sci_path and batch_wht_paths: 
                            self.intermediate_drizzle_batch_files.append((batch_sci_path, batch_wht_paths))
                        else: self.failed_stack_count += len(current_batch_items_with_masks_for_stack_batch)
                    
                    elif self.drizzle_mode == "Incremental": # VRAI Drizzle Incrémental
                        self.update_progress(f"💧 Traitement Drizzle Incr. VRAI du dernier lot partiel {progress_info_partial_log}...")
                        self._process_incremental_drizzle_batch( # Utilise la version V_True_Incremental_Driz
                            current_batch_items_with_masks_for_stack_batch, # Liste de CHEMINS
                            self.stacked_batches_count, self.total_batches_estimated
                        )
<<<<<<< HEAD
=======

>>>>>>> c0e220fc
                    self._move_to_stacked(self._current_batch_paths)
                    self._save_partial_stack()
                    self._update_batch_count_file()
                    self._current_batch_paths = []
<<<<<<< HEAD
=======

>>>>>>> c0e220fc
                    current_batch_items_with_masks_for_stack_batch = []
                
                # --- Sauvegarde finale spécifique au mode Drizzle ---
                if self.drizzle_mode == "Incremental":
                    self.update_progress("🏁 Finalisation Drizzle Incrémental VRAI (depuis objets Drizzle)...")
                    # Pour le VRAI Drizzle Incrémental, _save_final_stack doit lire depuis
                    # self.incremental_drizzle_objects/arrays. Ne pas passer drizzle_final_sci_data.
                    self._save_final_stack(output_filename_suffix="_drizzle_incr_true") # MODIFIÉ ICI
                
                elif self.drizzle_mode == "Final":
                    self.update_progress("🏁 Combinaison finale des lots Drizzle (Mode Final)...")
                    if not self.intermediate_drizzle_batch_files:
                        self.update_progress("   ❌ Drizzle Final: Aucun lot intermédiaire à combiner.", None)
                        self.processing_error = "Drizzle Final: Aucun lot intermédiaire"; self.final_stacked_path = None
                    else:
                        final_drizzle_sci_hxwxc, final_drizzle_wht_hxwxc = self._combine_intermediate_drizzle_batches(
                            self.intermediate_drizzle_batch_files,
                            self.drizzle_output_wcs, self.drizzle_output_shape_hw  
                        )
                        if final_drizzle_sci_hxwxc is not None:
                            self.update_progress("   Drizzle Final combiné. Préparation sauvegarde...")
                            self._save_final_stack(output_filename_suffix="_drizzle_final", # Suffixe correct
                                                   drizzle_final_sci_data=final_drizzle_sci_hxwxc,
                                                   drizzle_final_wht_data=final_drizzle_wht_hxwxc)
                        else:
                            self.update_progress("   ❌ Échec combinaison finale des lots Drizzle (résultat vide).", None)
                            self.processing_error = "Échec combinaison Drizzle Final"; self.final_stacked_path = None
            
            # --- MODE STACKING CLASSIQUE (NON-MOSAÏQUE, NON-DRIZZLE) ---
            elif not self.is_mosaic_run and not self.drizzle_active_session:
                logger.debug("DEBUG QM [_worker Finalize]: Finalisation Stacking Classique (ou Reprojection).")

                if self.reproject_between_batches and current_batch_items_with_masks_for_stack_batch:
                    self.stacked_batches_count += 1
                    self._send_eta_update()
                    num_in_batch = len(current_batch_items_with_masks_for_stack_batch)
                    self.update_progress(f"⚙️ Reprojection du dernier lot partiel ({num_in_batch} images)...")

                    imgs = [it[0] for it in current_batch_items_with_masks_for_stack_batch]
                    hdrs = [it[1] for it in current_batch_items_with_masks_for_stack_batch]
                    reproj_img, reproj_cov = reproject_and_coadd_batch(
                        imgs,
                        hdrs,
                        self.fixed_output_wcs or self.reference_wcs_object,
                        self.reference_shape,
                        combine_function="mean",
                    )

                    if reproj_img is not None and reproj_cov is not None:
                        tmp = tempfile.NamedTemporaryFile(suffix=".fits", delete=False)
                        fits.PrimaryHDU(data=np.moveaxis(reproj_img, -1, 0)).writeto(
                            tmp.name, overwrite=True
                        )
                        self.intermediate_classic_batch_files.append(tmp.name)
                        self.update_progress(
                            f"   -> {num_in_batch} images reprojetées, résultat {reproj_img.shape} -> {os.path.basename(tmp.name)}"
                        )
                        hdr_tmp = fits.Header()
                        hdr_tmp["NIMAGES"] = num_in_batch
                        self._combine_batch_result(
                            reproj_img,
                            hdr_tmp,
                            reproj_cov,
                            batch_wcs=self.fixed_output_wcs or self.reference_wcs_object,
                        )
                        self._update_preview_sum_w()
                        self._move_to_stacked(self._current_batch_paths)
                        self._save_partial_stack()
                        self._update_batch_count_file()
                        self._current_batch_paths = []
                    else:
                        self.update_progress("   -> Échec reproject_and_coadd_batch", "ERROR")

                    if self.move_stacked and self._current_batch_paths:
                        move_to_stacked(self._current_batch_paths, self.update_progress, self.stacked_subdir_name)
                        self._current_batch_paths = []
                    self._update_batches_meta()
                    self._save_partial_stack()
                    current_batch_items_with_masks_for_stack_batch = []
                    gc.collect()

                elif not self.reproject_between_batches and current_batch_items_with_masks_for_stack_batch:
                    self.stacked_batches_count += 1
                    self._send_eta_update()
                    self.update_progress(f"⚙️ Traitement classique du dernier lot partiel ({len(current_batch_items_with_masks_for_stack_batch)} images)...")
                    self._process_completed_batch(
                        current_batch_items_with_masks_for_stack_batch,
                        self.stacked_batches_count, self.total_batches_estimated, self.reference_wcs_object
                    )
                    self._move_to_stacked(self._current_batch_paths)
                    self._save_partial_stack()
                    self._update_batch_count_file()
                    self._current_batch_paths = []
<<<<<<< HEAD
=======

>>>>>>> c0e220fc
                    current_batch_items_with_masks_for_stack_batch = []

                if self.reproject_between_batches:
                    self.update_progress("🏁 Finalisation Stacking (Reprojection)...")
                    if self.images_in_cumulative_stack > 0 or (
                        hasattr(self, 'cumulative_sum_memmap') and self.cumulative_sum_memmap is not None
                    ):
                        self._save_final_stack(output_filename_suffix="_classic_reproject")
                    else:
                        self.update_progress("   Aucune image accumulée pour sauvegarde.")
                        self.final_stacked_path = None
                else:
                    self.update_progress("🏁 Finalisation Stacking Classique (SUM/W)...")
                    if self.images_in_cumulative_stack > 0 or (hasattr(self, 'cumulative_sum_memmap') and self.cumulative_sum_memmap is not None):
                        self._save_final_stack(output_filename_suffix="_classic_sumw")
                    else:
                        self.update_progress("   Aucune image accumulée dans le stack classique. Sauvegarde ignorée.")
                        self.final_stacked_path = None
            else: # Cas imprévu
                logger.debug("DEBUG QM [_worker V_DrizIncrTrue_Fix1]: *** ENTRÉE DANS LE 'else' FINAL (ÉTAT NON GÉRÉ) ***")
                self.update_progress("⚠️ État de finalisation non géré. Aucune action de sauvegarde principale.")
                self.processing_error = "État de finalisation non géré."; self.final_stacked_path = None

            logger.debug("DEBUG QM [_worker V_DrizIncrTrue_Fix1]: *** APRÈS LE BLOC if/elif/else DE FINALISATION ***")




        # --- FIN DU BLOC TRY PRINCIPAL DU WORKER ---
        except RuntimeError as rte: 
            self.update_progress(f"❌ ERREUR CRITIQUE (RuntimeError) dans le worker: {rte}", "ERROR") # S'assurer que "ERROR" est passé pour le log GUI
            logger.debug(f"ERREUR QM [_worker V_NoDerotation]: RuntimeError: {rte}"); traceback.print_exc(limit=3)
            self.processing_error = f"RuntimeError: {rte}"
            self.stop_processing = True # Provoquer l'arrêt propre du thread
        except Exception as e_global_worker: 
            self.update_progress(f"❌ ERREUR INATTENDUE GLOBALE dans le worker: {e_global_worker}", "ERROR")
            logger.debug(f"ERREUR QM [_worker V_NoDerotation]: Exception Globale: {e_global_worker}"); traceback.print_exc(limit=3)
            self.processing_error = f"Erreur Globale: {e_global_worker}"
            self.stop_processing = True # Provoquer l'arrêt propre du thread
        finally:
            logger.debug(f"DEBUG QM [_worker V_NoDerotation]: Entrée dans le bloc FINALLY principal du worker.")
            if hasattr(self, 'cumulative_sum_memmap') and self.cumulative_sum_memmap is not None \
               or hasattr(self, 'cumulative_wht_memmap') and self.cumulative_wht_memmap is not None:
                self._close_memmaps()
            
            if self.perform_cleanup:
                self.update_progress("🧹 Nettoyage final des fichiers temporaires...")
                self._cleanup_drizzle_temp_files()        # Dossier des inputs Drizzle (aligned_input_*.fits)
                self._cleanup_drizzle_batch_outputs()   # Dossier des sorties Drizzle par lot (batch_*_sci.fits, batch_*_wht_*.fits)
                self._cleanup_mosaic_panel_stacks_temp()# Dossier des stacks de panneaux (si ancienne logique ou tests)
                self.cleanup_temp_reference()           # Fichiers reference_image.fit/png
            
            self.processing_active = False
            self.stop_processing_flag_for_gui = self.stop_processing # Transmettre l'état d'arrêt à l'UI
            gc.collect()
            logger.debug(f"DEBUG QM [_worker V_NoDerotation]: Fin du bloc FINALLY principal. Flag processing_active mis à False.")
            self.update_progress("🚪 Thread de traitement principal terminé.")







############################################################################################################################








# --- DANS LA CLASSE SeestarQueuedStacker DANS seestar/queuep/queue_manager.py ---

    def _generate_and_save_mosaic_alignment_log(self, 
                                                all_aligned_panel_info_list: list, 
                                                anchor_wcs_details: dict,        
                                                final_output_grid_details: dict
                                                ):
        """
        Génère un log détaillé sur l'alignement de la mosaïque et le sauvegarde.
        MODIFIED V2: Gestion plus robuste de la lecture de _ALIGN_METHOD_LOG depuis le header.
        """
        if not self.output_folder:
            logger.debug("WARN QM [_generate_mosaic_log V2]: Output folder non défini, log non sauvegardé.")
            return

        log_lines = []
        separator = "=" * 70
        
        log_lines.append(f"{separator}\nRAPPORT D'ALIGNEMENT DE MOSAÏQUE (V2)\n{separator}")
        log_lines.append(f"Date du rapport: {time.strftime('%Y-%m-%d %H:%M:%S')}")
        log_lines.append(f"Dossier de sortie: {self.output_folder}")

        # --- 1. Paramètres Clés de la Mosaïque ---
        log_lines.append(f"\n--- Paramètres de la Mosaïque Utilisés ---")
        log_lines.append(f"  Mode d'alignement: {getattr(self, 'mosaic_alignment_mode', 'N/A')}")
        log_lines.append(f"  Fallback WCS activé: {getattr(self, 'use_wcs_fallback_for_mosaic', 'N/A')}")
        log_lines.append(f"  FastAligner - Seuil RANSAC: {getattr(self, 'fa_ransac_thresh', 'N/A')}")
        log_lines.append(f"  FastAligner - Min Abs Matches: {getattr(self, 'fa_min_abs_matches', 'N/A')}")
        log_lines.append(f"  FastAligner - Min RANSAC Raw (valeur config): {getattr(self, 'fa_min_ransac_raw', 'N/A')}")
        log_lines.append(f"  FastAligner - ORB Features (cible): {getattr(self, 'fa_orb_features', 'N/A')}")
        log_lines.append(f"  FastAligner DAO - FWHM: {getattr(self, 'fa_daofind_fwhm', 'N/A')}")
        log_lines.append(f"  FastAligner DAO - Seuil Sigma Factor: {getattr(self, 'fa_daofind_thr_sig', 'N/A')}")
        log_lines.append(f"  FastAligner DAO - Max Étoiles Desc.: {getattr(self, 'fa_max_stars_descr', 'N/A')}")
        log_lines.append(f"  Drizzle Mosaïque - Kernel: {getattr(self, 'mosaic_drizzle_kernel', 'N/A')}")
        log_lines.append(f"  Drizzle Mosaïque - Pixfrac: {getattr(self, 'mosaic_drizzle_pixfrac', 'N/A')}")
        log_lines.append(f"  Drizzle Mosaïque - WHT Threshold: {getattr(self, 'mosaic_drizzle_wht_threshold', 'N/A')}")
        log_lines.append(f"  Drizzle Mosaïque - Échelle Globale Appliquée: {getattr(self, 'drizzle_scale', 'N/A')}x")

        # --- 2. Informations sur le WCS du Panneau d'Ancrage ---
        log_lines.append(f"\n--- WCS du Panneau d'Ancrage ---")
        if anchor_wcs_details:
            log_lines.append(f"  Fichier Source Ancre: {anchor_wcs_details.get('source_file', 'N/A')}")
            log_lines.append(f"  Type de WCS: {anchor_wcs_details.get('type', 'N/A')}")
            log_lines.append(f"  CRVAL (RA, Dec): {anchor_wcs_details.get('crval', 'N/A')}")
            log_lines.append(f"  CRPIX (X, Y): {anchor_wcs_details.get('crpix', 'N/A')}")
            log_lines.append(f"  Échelle (arcsec/pix): {anchor_wcs_details.get('scale_arcsec_pix', 'N/A')}")
            log_lines.append(f"  Shape Pixel WCS (W,H): {anchor_wcs_details.get('pixel_shape_wh', 'N/A')}")
            log_lines.append(f"  Distorsion SIP présente: {anchor_wcs_details.get('sip', 'N/A')}")
            log_lines.append(f"  Info Solveur AN_SOLVED: {anchor_wcs_details.get('AN_SOLVED', 'N/A')}")
            log_lines.append(f"  Info Solveur AN_FIELD_SCALE_ASEC: {anchor_wcs_details.get('AN_FIELD_SCALE_ASEC', 'N/A')}")
        else:
            log_lines.append("  Informations sur le WCS de l'ancre non disponibles.")

        # --- 3. Résumé de l'Alignement pour Chaque Panneau ---
        log_lines.append(f"\n--- Détails de l'Alignement des Panneaux (par rapport à l'ancre) ---")
        num_panneaux_pour_alignement_relatif = 0 # Panneaux autres que l'ancre
        num_fastalign_succes = 0
        num_fallback_wcs_tentatives = 0 # Combien de fois le fallback a été tenté
        num_fallback_wcs_succes = 0
        num_align_echecs_complets = 0

        if not all_aligned_panel_info_list:
             log_lines.append("  Aucun panneau (même pas l'ancre) n'a été collecté pour la mosaïque.")
        else:
            for idx, panel_info in enumerate(all_aligned_panel_info_list):
                if not isinstance(panel_info, tuple) or len(panel_info) < 4: 
                    log_lines.append(f"  Panneau {idx}: Format d'information invalide. Ignoré.")
                    continue 
                
                # panel_info = (image_data_orig, header, wcs_ANCRE_POUR_M, matrix_M, valid_mask)
                panel_header = panel_info[1]
                panel_filename_tuple = panel_header.get('_SRCFILE', (f"Panneau_{idx}_NomInconnu", ""))
                panel_filename = panel_filename_tuple[0] if isinstance(panel_filename_tuple, tuple) else str(panel_filename_tuple)
                
                matrix_m = panel_info[3]
                
                log_lines.append(f"  Panneau {idx+1}/{len(all_aligned_panel_info_list)}: {panel_filename}") # Afficher 1-based
                
                if idx == 0 and panel_filename == anchor_wcs_details.get('source_file', ''): # Identification plus robuste de l'ancre
                    log_lines.append(f"    -> Rôle: Ancre de la mosaïque.")
                    log_lines.append(f"    -> Matrice M (normalement identité pour ancre): \n{matrix_m}")
                else: # Panneaux non-ancre
                    num_panneaux_pour_alignement_relatif +=1
                    # Lire la méthode d'alignement depuis le header du panneau
                    align_method_from_header_raw = panel_header.get('_ALIGN_METHOD_LOG', 'Non_Loggué')
                    align_method_from_header = align_method_from_header_raw[0] if isinstance(align_method_from_header_raw, tuple) else str(align_method_from_header_raw)

                    log_lines.append(f"    -> Méthode d'alignement (logguée): {align_method_from_header}")
                    log_lines.append(f"    -> Matrice M calculée vers l'ancre: \n{matrix_m}")

                    if align_method_from_header == 'FastAligner_Success':
                        num_fastalign_succes +=1
                    elif align_method_from_header == 'WCS_Fallback_Success':
                        num_fallback_wcs_succes +=1
                        num_fallback_wcs_tentatives +=1 
                    elif align_method_from_header == 'FastAligner_Fail_Then_Fallback_Fail':
                        num_fallback_wcs_tentatives +=1
                        num_align_echecs_complets +=1
                    elif align_method_from_header == 'FastAligner_Fail_No_Fallback':
                        num_align_echecs_complets +=1
                    elif align_method_from_header == 'Alignment_Failed_Fully': # Cas générique d'échec
                        num_align_echecs_complets +=1
            
        log_lines.append(f"\n  Résumé Alignement des Panneaux (pour {num_panneaux_pour_alignement_relatif} panneaux relatifs à l'ancre):")
        log_lines.append(f"    - Succès FastAligner: {num_fastalign_succes}")
        log_lines.append(f"    - Tentatives de Fallback WCS (après échec FastAligner): {num_fallback_wcs_tentatives}")
        log_lines.append(f"    - Succès Fallback WCS: {num_fallback_wcs_succes}")
        log_lines.append(f"    - Échecs Complets d'Alignement (ni FastAligner, ni Fallback): {num_align_echecs_complets}")
        total_aligned_relatifs = num_fastalign_succes + num_fallback_wcs_succes
        log_lines.append(f"    - Total Panneaux Relatifs Alignés (FastAligner ou Fallback): {total_aligned_relatifs}")


        # --- 4. Informations sur la Grille de Sortie Finale ---
        log_lines.append(f"\n--- Grille de Sortie Finale de la Mosaïque ---")
        if final_output_grid_details:
            log_lines.append(f"  Shape (Hauteur, Largeur): {final_output_grid_details.get('shape_hw', 'N/A')}")
            log_lines.append(f"  WCS CRVAL (RA, Dec): {final_output_grid_details.get('crval', 'N/A')}")
            log_lines.append(f"  WCS CRPIX (X, Y): {final_output_grid_details.get('crpix', 'N/A')}")
            log_lines.append(f"  WCS Échelle (arcsec/pix): {final_output_grid_details.get('scale_arcsec_pix', 'N/A')}")
        else:
            log_lines.append("  Informations sur la grille de sortie non disponibles (probablement car assemblage annulé).")

        # --- 5. Résumé de l'Assemblage Drizzle ---
        log_lines.append(f"\n--- Assemblage Drizzle ---")
        log_lines.append(f"  Nombre total de panneaux (ancre + alignés) fournis à DrizzleProcessor: {len(all_aligned_panel_info_list)}")
        # On pourrait ajouter plus d'infos si DrizzleProcessor retournait des stats d'assemblage

        # --- 6. Compteurs Généraux du Traitement (depuis l'instance QueuedStacker) ---
        log_lines.append(f"\n--- Compteurs Généraux du Traitement (depuis QueuedStacker) ---")
        log_lines.append(f"  Fichiers traités au total par le worker (tentatives): {getattr(self, 'processed_files_count', 0)}")
        log_lines.append(f"  Panneaux retenus pour la mosaïque (attribut 'aligned_files_count'): {getattr(self, 'aligned_files_count', 0)}")
        log_lines.append(f"  Échecs d'alignement comptabilisés par QueuedStacker: {getattr(self, 'failed_align_count', 0)}")
        log_lines.append(f"  Fichiers skippés (autres raisons, ex: faible variance ref): {getattr(self, 'skipped_files_count', 0)}")
        
        log_lines.append(f"\n{separator}\nFIN DU RAPPORT\n{separator}")

        log_filename = "rapport_alignement_mosaique.txt"
        log_filepath = os.path.join(self.output_folder, log_filename)
        try:
            with open(log_filepath, 'w', encoding='utf-8') as f_log:
                for line in log_lines:
                    f_log.write(line + "\n")
            self.update_progress(f"📄 Rapport d'alignement mosaïque sauvegardé: {log_filename}", None)
            logger.debug(f"DEBUG QM: Rapport d'alignement mosaïque V2 sauvegardé dans '{log_filepath}'")
        except Exception as e_save_log:
            self.update_progress(f"⚠️ Erreur sauvegarde rapport d'alignement mosaïque V2: {e_save_log}", None)
            logger.debug(f"ERREUR QM: Échec sauvegarde rapport alignement mosaïque V2: {e_save_log}")







#####################################################################################################################################################


    @staticmethod
    def _project_to_tangent_plane(sky_coords_obj: SkyCoord, tangent_point_sky: SkyCoord):
        """
        Projete des coordonnées célestes sur un plan tangent.

        Args:
            sky_coords_obj (SkyCoord): Coordonnées célestes à projeter.
            tangent_point_sky (SkyCoord): Point de tangence (centre de la projection).

        Returns:
            np.ndarray: Array de points (x, y) projetés en arcsecondes sur le plan tangent.
                        L'origine (0,0) du plan tangent correspond à tangent_point_sky.
        """
        # Créer un frame de projection centré sur le point de tangence
        # SkyOffsetFrame représente les offsets angulaires par rapport à un point central.
        # Ces offsets (lon, lat) sont essentiellement des coordonnées sur le plan tangent.
        skyoffset_frame = tangent_point_sky.skyoffset_frame()
        coords_in_offset_frame = sky_coords_obj.transform_to(skyoffset_frame)

        # Extraire les longitudes et latitudes dans ce frame (en arcsecondes)
        # .lon et .lat dans SkyOffsetFrame sont les coordonnées tangentielles.
        projected_x_arcsec = coords_in_offset_frame.lon.to(u.arcsec).value
        projected_y_arcsec = coords_in_offset_frame.lat.to(u.arcsec).value
        
        # logger.debug(f"DEBUG _project_to_tangent_plane: SkyCoords (premier): {sky_coords_obj[0].ra.deg:.3f}, {sky_coords_obj[0].dec.deg:.3f}")
        # logger.debug(f"DEBUG _project_to_tangent_plane: Tangent Point: {tangent_point_sky.ra.deg:.3f}, {tangent_point_sky.dec.deg:.3f}")
        # logger.debug(f"DEBUG _project_to_tangent_plane: Projected (premier): x={projected_x_arcsec[0]:.2f}\", y={projected_y_arcsec[0]:.2f}\"")
        
        return np.column_stack((projected_x_arcsec, projected_y_arcsec))

    @staticmethod
    def _deproject_from_tangent_plane(xy_arcsec_array: np.ndarray, tangent_point_sky: SkyCoord):
        """
        Dé-projete des coordonnées d'un plan tangent vers des coordonnées célestes.

        Args:
            xy_arcsec_array (np.ndarray): Array de points (x, y) en arcsecondes sur le plan tangent.
            tangent_point_sky (SkyCoord): Point de tangence utilisé pour la projection initiale.

        Returns:
            SkyCoord: Objet SkyCoord contenant les coordonnées célestes dé-projetées.
        """
        skyoffset_frame = tangent_point_sky.skyoffset_frame()
        
        # Créer des SkyCoord à partir des coordonnées du plan tangent, dans le SkyOffsetFrame
        # lon et lat dans SkyOffsetFrame correspondent à nos x et y projetés.
        coords_on_tangent_plane = SkyCoord(
            lon=xy_arcsec_array[:, 0] * u.arcsec,
            lat=xy_arcsec_array[:, 1] * u.arcsec,
            frame=skyoffset_frame
        )
        
        # Transformer ces coordonnées retour vers le système céleste de base (ex: ICRS)
        deprojected_sky_coords = coords_on_tangent_plane.transform_to(tangent_point_sky.frame) # Utiliser le frame du point de tangence
        
        # logger.debug(f"DEBUG _deproject_from_tangent_plane: Input XY (premier): {xy_arcsec_array[0,0]:.2f}\", {xy_arcsec_array[0,1]:.2f}\"")
        # logger.debug(f"DEBUG _deproject_from_tangent_plane: Deprojected (premier): RA={deprojected_sky_coords[0].ra.deg:.3f}, Dec={deprojected_sky_coords[0].dec.deg:.3f}")

        return deprojected_sky_coords

##########################################################################################################################





# --- DANS LA CLASSE SeestarQueuedStacker DANS seestar/queuep/queue_manager.py ---

    def _calculate_local_mosaic_output_grid(self, 
                                            panel_info_list_for_grid: list, 
                                            anchor_wcs: WCS):
        """
        Version: V_OMBB_SnapToAxes
        OMBB pour dimensions et centre, puis orientation "snappée" aux axes cardinaux.
        """
        num_panels = len(panel_info_list_for_grid)
        logger.debug(f"DEBUG QM [_calculate_local_mosaic_output_grid V_OMBB_SnapToAxes]: Début pour {num_panels} panneaux...")
        # ... (calcul de all_corners_flat_skycoord, tangent_point_sky, tangent_plane_points_arcsec, hull_points_arcsec comme avant)
        # ... jusqu'à obtenir rect de cv2.minAreaRect
        # Les premières parties sont identiques à V_OMBB_Fix5
        all_sky_corners_list = [] 
        anchor_frame_name = 'icrs' 
        if hasattr(anchor_wcs, 'wcs') and hasattr(anchor_wcs.wcs, 'radesys') and anchor_wcs.wcs.radesys:
            radesys_val = str(anchor_wcs.wcs.radesys).strip().lower()
            if radesys_val in ['icrs', 'fk5', 'fk4', 'galactic']: anchor_frame_name = radesys_val
        for i, panel_info in enumerate(panel_info_list_for_grid):
            try:
                img_data_orig = panel_info[0]; transform_M = panel_info[3] 
                if img_data_orig is None or transform_M is None: continue
                original_h, original_w = img_data_orig.shape[:2]
                pixel_corners_orig = np.array([[0.,0.],[original_w-1.,0.],[original_w-1.,original_h-1.],[0.,original_h-1.]], dtype=np.float32).reshape(-1,1,2) 
                corners_in_anchor_pixels = cv2.transform(pixel_corners_orig, transform_M).reshape(-1,2)
                ra_coords_deg, dec_coords_deg = anchor_wcs.all_pix2world(corners_in_anchor_pixels[:,0], corners_in_anchor_pixels[:,1],0)
                sky_corners_panel_obj = SkyCoord(ra=ra_coords_deg,dec=dec_coords_deg,unit='deg',frame=anchor_frame_name) 
                all_sky_corners_list.append(sky_corners_panel_obj)
            except Exception: continue # Simplifié pour la longueur
        if not all_sky_corners_list: return None, None
        
        try:
            if len(all_sky_corners_list) == 1: all_corners_flat_skycoord = all_sky_corners_list[0]
            else: all_corners_flat_skycoord = skycoord_concatenate(all_sky_corners_list) 
            
            median_ra_deg=np.median(all_corners_flat_skycoord.ra.wrap_at(180*u.deg).deg); median_dec_deg=np.median(all_corners_flat_skycoord.dec.deg)
            tangent_point_sky=SkyCoord(ra=median_ra_deg*u.deg,dec=median_dec_deg*u.deg,frame=all_corners_flat_skycoord.frame.name.lower()) 
            tangent_plane_points_arcsec = SeestarQueuedStacker._project_to_tangent_plane(all_corners_flat_skycoord, tangent_point_sky)
            if tangent_plane_points_arcsec is None or len(tangent_plane_points_arcsec) < 3: return None, None
            
            unique_tangent_points = np.unique(tangent_plane_points_arcsec, axis=0)
            if len(unique_tangent_points) < 3 : hull_points_arcsec = np.ascontiguousarray(unique_tangent_points)
            else:
                try: hull = ConvexHull(np.ascontiguousarray(unique_tangent_points)); hull_points_arcsec = unique_tangent_points[hull.vertices]
                except Exception: hull_points_arcsec = np.ascontiguousarray(unique_tangent_points)
            if len(hull_points_arcsec) < 2 : return None, None

            rect = cv2.minAreaRect(hull_points_arcsec.astype(np.float32)) 
            (center_x_tan_arcsec, center_y_tan_arcsec), (dim1_arcsec, dim2_arcsec), angle_cv_deg = rect
            logger.debug(f"DEBUG QM: OMBB brut: centre_tan=({center_x_tan_arcsec:.1f}, {center_y_tan_arcsec:.1f}), dims_tan=({dim1_arcsec:.1f}, {dim2_arcsec:.1f}), angle_cv={angle_cv_deg:.1f}°")

            # --- NOUVELLE LOGIQUE D'ORIENTATION ET DE DIMENSION ---
            # angle_cv_deg est l'angle du côté dim1_arcsec par rapport à l'axe X du plan tangent.
            # On veut que l'image finale soit "droite" (horizontale ou verticale).
            # On teste deux orientations principales pour l'OMBB : son orientation naturelle, et tournée de 90 deg.
            # Puis on choisit celle qui est la plus proche d'être alignée aux axes.

            angle_option1 = angle_cv_deg         # dim1 est la largeur, dim2 est la hauteur
            angle_option2 = angle_cv_deg + 90.0  # dim2 est la largeur, dim1 est la hauteur

            # Normaliser les angles à [-90, 90] pour faciliter la comparaison avec 0 (horizontal)
            # Un angle de 0 ou ~180 devient 0. Un angle de ~90 ou ~-90 devient ~90.
            def normalize_angle_for_straightness(angle):
                angle = angle % 180 # Met dans [0, 180) ou (-180, 0]
                if angle > 90: angle -= 180  # Met dans (-90, 90]
                elif angle < -90: angle += 180 # Met dans [-90, 90)
                return angle

            norm_angle1 = normalize_angle_for_straightness(angle_option1)
            norm_angle2 = normalize_angle_for_straightness(angle_option2)

            # Choisir l'orientation qui est la plus "droite" (plus proche de 0 ou 90, donc |angle| plus petit ou |angle-90| plus petit)
            # On veut minimiser l'angle absolu par rapport à l'axe le plus proche (0 ou 90)
            # Un angle normalisé de 0 est horizontal, un angle de +/-90 est vertical.
            # On préfère celui dont l'angle normalisé est le plus proche de 0.
            # (Si |norm_angle1| est plus petit, dim1 est plus "horizontal")
            # (Si |norm_angle2| est plus petit, dim2 est plus "horizontal")

            final_wcs_rotation_deg = 0.0
            # On veut que le côté le plus long de l'OMBB soit la largeur de l'image SI CETTE ORIENTATION EST PLUS "DROITE"
            # OU que le côté le plus long de l'OMBB soit la hauteur de l'image SI CETTE ORIENTATION EST PLUS "DROITE"

            # Si l'angle de dim1 (angle_cv_deg) est plus proche de 0 (ou 180) que de 90 (ou -90),
            # alors on préfère aligner dim1 horizontalement.
            # Si l'angle de dim1 est plus proche de 90 (ou -90) que de 0,
            # alors on préfère aligner dim1 verticalement (donc dim2 horizontalement).

            # `angle_cv_deg` est dans [-90, 0).
            # Si angle_cv_deg est entre -45 et 0, dim1 est "plutôt horizontal". Rotation WCS = angle_cv_deg.
            # Si angle_cv_deg est entre -90 et -45, dim1 est "plutôt vertical". Rotation WCS = angle_cv_deg + 90 (pour rendre dim2 horizontal).
            
            if abs(angle_cv_deg) <= 45.0: # dim1 est plus horizontal que vertical
                final_wcs_rotation_deg = angle_cv_deg
                # Les dimensions de l'OMBB SONT déjà celles-ci par rapport à cette rotation
                # Mais pour le calcul de la SHAPE finale, on utilisera la reprojection de tous les coins
            else: # dim1 est plus vertical, donc on tourne de 90 deg pour que dim2 devienne "horizontal"
                final_wcs_rotation_deg = angle_cv_deg + 90.0
            
            # Maintenant, on "snappe" cet angle à 0 ou 90 pour que ce soit vraiment droit
            # Mais attention, si on snappe l'angle WCS, les dimensions de l'OMBB ne correspondent plus.
            # L'objectif de l'OMBB était de minimiser l'aire. Si on force l'angle WCS à 0 ou 90,
            # alors on devrait utiliser les dimensions de l'AABB (Axis Aligned Bounding Box) sur le plan tangent.
            
            # REVENONS À L'IDÉE SIMPLE : PAS DE ROTATION PAR RAPPORT AUX AXES RA/DEC
            # L'OMBB sert uniquement à trouver le CRVAL.
            # La SHAPE est ensuite calculée pour englober tout.

            final_wcs_rotation_deg = 0.0 # Forcer l'alignement avec les axes RA/Dec
            self.update_progress(f"   -> Orientation WCS forcée à 0° (alignée RA/Dec).")
            logger.debug(f"DEBUG QM: Angle de rotation WCS final forcé à: {final_wcs_rotation_deg:.1f}°")
            
            # CRVAL vient du centre de l'OMBB (calculé avant)
            crval_skycoord_list = SeestarQueuedStacker._deproject_from_tangent_plane(np.array([[center_x_tan_arcsec, center_y_tan_arcsec]]), tangent_point_sky)
            crval_skycoord = crval_skycoord_list[0]
            output_crval = [crval_skycoord.ra.deg, crval_skycoord.dec.deg]
            logger.debug(f"DEBUG QM: CRVAL utilisé (centre OMBB): RA={output_crval[0]:.4f}, Dec={output_crval[1]:.4f}")
            # --- FIN NOUVELLE LOGIQUE D'ORIENTATION ---
            
            # ... (Calcul de anchor_pix_scale_deg et output_pixel_scale_deg comme dans V_OMBB_Fix4)
            # ... (Utiliser le code de calcul d'échelle de V_OMBB_Fix4 ici)
            anchor_pix_scale_deg = 0.0 
            try:
                if hasattr(anchor_wcs.wcs, 'cd') and anchor_wcs.wcs.cd is not None and anchor_wcs.wcs.cd.shape == (2,2) and np.all(np.isfinite(anchor_wcs.wcs.cd)):
                    det_cd = np.abs(np.linalg.det(anchor_wcs.wcs.cd));
                    if det_cd > 1e-20: anchor_pix_scale_deg = np.sqrt(det_cd)
                    else: raise ValueError("Det CD trop faible")
                elif hasattr(anchor_wcs.wcs, 'pc') and hasattr(anchor_wcs.wcs, 'cdelt') and anchor_wcs.wcs.pc is not None and anchor_wcs.wcs.cdelt is not None:
                    scale_m = np.diag(anchor_wcs.wcs.cdelt); cd_m_reco = np.dot(scale_m, anchor_wcs.wcs.pc); det_cd_reco = np.abs(np.linalg.det(cd_m_reco))
                    if det_cd_reco > 1e-20: anchor_pix_scale_deg = np.sqrt(det_cd_reco)
                    else: raise ValueError("Det CD reconstruit trop faible")
                else:
                    if anchor_wcs.is_celestial and hasattr(anchor_wcs,'array_shape') and anchor_wcs.array_shape and anchor_wcs.array_shape[0]>0:
                        scales_dpp = proj_plane_pixel_scales(anchor_wcs); anchor_pix_scale_deg = np.mean(np.abs(scales_dpp))
                    else: raise ValueError("Fallback échelle")
            except Exception:
                fov_e = getattr(self,'estimated_fov_degrees',1.); iw_e = anchor_wcs.pixel_shape[0] if hasattr(anchor_wcs,'pixel_shape') and anchor_wcs.pixel_shape and anchor_wcs.pixel_shape[0]>0 else 1000
                anchor_pix_scale_deg = fov_e / (iw_e if iw_e > 0 else 1000)
            if anchor_pix_scale_deg <= 1e-15: return None, None
            output_pixel_scale_deg = anchor_pix_scale_deg / self.drizzle_scale 


            # --- Construction du WCS de sortie avec CRVAL et CD (maintenant avec rotation snappée) ---
            output_wcs = WCS(naxis=2)
            output_wcs.wcs.ctype = [str(getattr(anchor_wcs.wcs, 'ctype', ["RA---TAN", "DEC--TAN"])[0]), 
                                    str(getattr(anchor_wcs.wcs, 'ctype', ["RA---TAN", "DEC--TAN"])[1])]
            output_wcs.wcs.crval = output_crval
            output_wcs.wcs.cunit = [str(getattr(anchor_wcs.wcs, 'cunit', ['deg', 'deg'])[0]),
                                    str(getattr(anchor_wcs.wcs, 'cunit', ['deg', 'deg'])[1])]
            output_wcs.wcs.radesys = str(getattr(anchor_wcs.wcs,'radesys', 'ICRS')).upper()
            
            angle_pc_rad = np.deg2rad(final_wcs_rotation_deg) # UTILISER L'ANGLE SNAPPÉ
            cos_rot = np.cos(angle_pc_rad); sin_rot = np.sin(angle_pc_rad)
            pc_matrix = np.array([[cos_rot, -sin_rot], [sin_rot,  cos_rot]])
            cdelt_matrix = np.array([[-output_pixel_scale_deg, 0.0], [0.0, output_pixel_scale_deg]])
            output_wcs.wcs.cd = np.dot(cdelt_matrix, pc_matrix)
            logger.debug(f"DEBUG QM: WCS orienté (snappé) créé. CRVAL={output_wcs.wcs.crval}, CD=\n{output_wcs.wcs.cd}")

            # --- Reprojection des coins, calcul shape et CRPIX final (comme dans V_OMBB_Fix5) ---
            all_ra_deg = all_corners_flat_skycoord.ra.deg
            all_dec_deg = all_corners_flat_skycoord.dec.deg
            projected_x_pixels, projected_y_pixels = output_wcs.all_world2pix(all_ra_deg, all_dec_deg, 0)
            
            valid_projection_mask = np.isfinite(projected_x_pixels) & np.isfinite(projected_y_pixels)
            if not np.any(valid_projection_mask): return None, None # Erreur si aucun point valide
            projected_x_pixels = projected_x_pixels[valid_projection_mask]
            projected_y_pixels = projected_y_pixels[valid_projection_mask]

            x_min_final = np.min(projected_x_pixels); x_max_final = np.max(projected_x_pixels)
            y_min_final = np.min(projected_y_pixels); y_max_final = np.max(projected_y_pixels)

            final_output_width_px = int(np.ceil(x_max_final - x_min_final))
            final_output_height_px = int(np.ceil(y_max_final - y_min_final))
            final_output_width_px = max(10, final_output_width_px)
            final_output_height_px = max(10, final_output_height_px)
            output_shape_final_hw = (final_output_height_px, final_output_width_px)

            crval_x_abs_pix, crval_y_abs_pix = output_wcs.all_world2pix(
                output_wcs.wcs.crval[0], output_wcs.wcs.crval[1], 0
            )
            final_crpix1 = crval_x_abs_pix - x_min_final
            final_crpix2 = crval_y_abs_pix - y_min_final

            output_wcs.wcs.crpix = [final_crpix1, final_crpix2]
            output_wcs.pixel_shape = (final_output_width_px, final_output_height_px)
            try:
                output_wcs._naxis1 = final_output_width_px
                output_wcs._naxis2 = final_output_height_px
            except AttributeError: pass

            logger.debug(f"DEBUG QM: WCS Mosaïque Finale (SnapToAxes) OK: CRPIX={output_wcs.wcs.crpix}, PixelShape={output_wcs.pixel_shape}")
            return output_wcs, output_shape_final_hw

        except Exception as e_grid:
            logger.debug(f"ERREUR QM [_calculate_local_mosaic_output_grid V_OMBB_SnapToAxes]: Échec calcul final grille/WCS: {e_grid}")
            traceback.print_exc(limit=2)
            return None, None

    # ... (reste de la classe) ...






##############################################################################################################################


    def _update_header_for_drizzle_final(self):
        """
        Crée et retourne un header FITS pour le stack final en mode Drizzle "Final".
        """
        logger.debug("DEBUG QM [_update_header_for_drizzle_final]: Création du header pour Drizzle Final...")
        
        final_header = fits.Header()

        # 1. Copier les informations de base du header de référence (si disponible)
        if self.reference_header_for_wcs:
            logger.debug("DEBUG QM [_update_header_for_drizzle_final]: Copie des clés depuis reference_header_for_wcs...")
            # Liste des clés FITS standard et utiles à copier depuis une brute/référence
            keys_to_copy_from_ref = [
                'INSTRUME', 'TELESCOP', 'OBSERVER', 'OBJECT', 
                'DATE-OBS', 'TIME-OBS', # Ou juste DATE-OBS si TIME-OBS n'est pas toujours là
                'EXPTIME',  # L'exposition d'une brute individuelle
                'FILTER', 'BAYERPAT', 'XBAYROFF', 'YBAYROFF',
                'GAIN', 'OFFSET', 'CCD-TEMP', 'READMODE',
                'FOCALLEN', 'APERTURE', 'PIXSIZE', 'XPIXSZ', 'YPIXSZ', # Infos optiques
                'SITELAT', 'SITELONG', 'SITEELEV' # Infos site
            ]
            for key in keys_to_copy_from_ref:
                if key in self.reference_header_for_wcs:
                    try:
                        # Essayer de copier avec le commentaire
                        final_header[key] = (self.reference_header_for_wcs[key], 
                                             self.reference_header_for_wcs.comments[key])
                    except KeyError: # Si pas de commentaire, copier juste la valeur
                        final_header[key] = self.reference_header_for_wcs[key]
                    except Exception as e_copy:
                        logger.debug(f"DEBUG QM [_update_header_for_drizzle_final]: Erreur copie clé '{key}': {e_copy}")
        else:
            logger.debug("DEBUG QM [_update_header_for_drizzle_final]: reference_header_for_wcs non disponible.")

        # 2. Ajouter/Mettre à jour les informations spécifiques au Drizzle Final
        final_header['STACKTYP'] = (f'Drizzle Final ({self.drizzle_scale:.0f}x)', 'Stacking method with Drizzle')
        final_header['DRZSCALE'] = (self.drizzle_scale, 'Drizzle final scale factor')
        final_header['DRZKERNEL'] = (self.drizzle_kernel, 'Drizzle kernel used')
        final_header['DRZPIXFR'] = (self.drizzle_pixfrac, 'Drizzle pixfrac used')
        final_header['DRZMODE'] = ('Final', 'Drizzle combination mode') # Spécifique pour ce header

        # NIMAGES et TOTEXP seront mis à jour dans _save_final_stack avec les valeurs finales
        # mais on peut mettre une estimation ici si self.aligned_files_count est déjà pertinent
        if hasattr(self, 'aligned_files_count') and self.aligned_files_count > 0:
            final_header['NINPUTS'] = (self.aligned_files_count, 'Number of aligned images input to Drizzle')
            # Pour TOTEXP, il faudrait multiplier aligned_files_count par l'EXPTIME moyen
            # Laissons _save_final_stack gérer le TOTEXP final pour plus de précision.

        # 3. Informations générales
        final_header['CREATOR'] = ('SeestarStacker (Queued)', 'Processing Software')
        final_header['HISTORY'] = 'Final Drizzle image created by SeestarStacker'
        if self.correct_hot_pixels:
            final_header['HISTORY'] = 'Hot pixel correction applied to input frames'
        if self.use_quality_weighting: # Le Drizzle actuel ne prend pas en compte ces poids directement
            final_header['HISTORY'] = 'Quality weighting parameters were set, but Drizzle uses its own weighting.'
        
        # Le WCS sera ajouté par _save_final_stack à partir du self.drizzle_output_wcs

        logger.debug("DEBUG QM [_update_header_for_drizzle_final]: Header pour Drizzle Final créé.")
        return final_header





############################################################################################################################




# --- DANS LA CLASSE SeestarQueuedStacker DANS seestar/queuep/queue_manager.py ---

    def _cleanup_mosaic_panel_stacks_temp(self):
        """
        Supprime le dossier contenant les stacks de panneaux temporaires
        (utilisé par l'ancienne logique de mosaïque ou si des fichiers y sont créés).
        """
        # --- VÉRIFICATION AJOUTÉE ---
        if self.output_folder is None: 
            logger.debug("WARN QM [_cleanup_mosaic_panel_stacks_temp]: self.output_folder non défini, nettoyage annulé.")
            return
        # --- FIN VÉRIFICATION ---

        panel_stacks_dir = os.path.join(self.output_folder, "mosaic_panel_stacks_temp")
        
        # Vérifier si le dossier existe avant d'essayer de le supprimer
        if os.path.isdir(panel_stacks_dir): # Utiliser os.path.isdir pour vérifier
            try:
                shutil.rmtree(panel_stacks_dir)
                self.update_progress(f"🧹 Dossier stacks panneaux temp. supprimé: {os.path.basename(panel_stacks_dir)}")
                logger.debug(f"DEBUG QM [_cleanup_mosaic_panel_stacks_temp]: Dossier {panel_stacks_dir} supprimé.")
            except FileNotFoundError:
                # Devrait être attrapé par isdir, mais sécurité
                logger.debug(f"DEBUG QM [_cleanup_mosaic_panel_stacks_temp]: Dossier {panel_stacks_dir} non trouvé (déjà supprimé ou jamais créé).")
                pass # Le dossier n'existe pas, rien à faire
            except OSError as e: # Capturer les erreurs d'OS (permissions, etc.)
                self.update_progress(f"⚠️ Erreur suppression dossier stacks panneaux temp. ({os.path.basename(panel_stacks_dir)}): {e}")
                logger.debug(f"ERREUR QM [_cleanup_mosaic_panel_stacks_temp]: Erreur OSError lors de la suppression de {panel_stacks_dir}: {e}")
            except Exception as e_generic: # Capturer toute autre exception
                self.update_progress(f"⚠️ Erreur inattendue suppression dossier stacks panneaux temp.: {e_generic}")
                logger.debug(f"ERREUR QM [_cleanup_mosaic_panel_stacks_temp]: Erreur Exception lors de la suppression de {panel_stacks_dir}: {e_generic}")
        else:
            # Log optionnel si le dossier n'existait pas
            # logger.debug(f"DEBUG QM [_cleanup_mosaic_panel_stacks_temp]: Dossier {panel_stacks_dir} non trouvé, aucun nettoyage nécessaire.")
            pass





###################################################################################################################




    def _finalize_mosaic_processing(self, aligned_files_info_list):
        """Effectue la combinaison finale pour le mode mosaïque en utilisant reproject."""
        num_panels = len(aligned_files_info_list)
        logger.debug(
            f"DEBUG (Backend _finalize_mosaic_processing): Début finalisation pour {num_panels} panneaux."
        )
        self.update_progress(
            f"🖼️ Préparation assemblage mosaïque final ({num_panels} images) avec reproject..."
        )

        if num_panels < 1:
            self.update_progress(
                "⚠️ Moins de 1 panneau aligné disponible pour la mosaïque. Traitement annulé."
            )
            self.final_stacked_path = None
            self.processing_error = "Mosaïque: Moins de 1 panneau aligné"
            return

        try:
            from seestar.enhancement.reproject_utils import reproject_and_coadd, reproject_interp
        except ImportError:
            self.update_progress(
                "❌ Bibliothèque reproject non disponible pour l'assemblage mosaïque.",
                "ERROR",
            )
            self.processing_error = "reproject non disponible"
            self.final_stacked_path = None
            return

        input_data_for_reproject = []
        input_footprints_for_reproject = []
        all_wcs_for_grid_calc = []
        all_headers_for_grid_calc = []

        for panel_info_tuple in aligned_files_info_list:
            try:
                panel_image_data, panel_header, wcs_for_panel, _, pixel_mask = panel_info_tuple
                if panel_image_data is None or wcs_for_panel is None:
                    continue
                input_data_for_reproject.append((panel_image_data, wcs_for_panel))
                if pixel_mask is not None:
                    input_footprints_for_reproject.append(pixel_mask.astype(np.float32))
                else:
                    input_footprints_for_reproject.append(
                        np.ones(panel_image_data.shape[:2], dtype=np.float32)
                    )
                all_wcs_for_grid_calc.append(wcs_for_panel)
                all_headers_for_grid_calc.append(panel_header)
            except Exception as e_unpack:
                self.update_progress(
                    f"    -> ERREUR déballage tuple panneau: {e_unpack}. Ignoré.",
                    "ERROR",
                )

        if not input_data_for_reproject:
            self.update_progress(
                "❌ Mosaïque: Aucun panneau valide à traiter. Traitement annulé.",
                "ERROR",
            )
            return

        if self.reference_wcs_object is not None and self.reference_shape is not None:
            output_wcs = self.reference_wcs_object
            output_shape_hw = self.reference_shape
        else:
            output_wcs, output_shape_hw = self._calculate_final_mosaic_grid(
                all_wcs_for_grid_calc,
                all_headers_for_grid_calc,
                scale_factor=self.drizzle_scale if self.drizzle_active_session else 1.0,
            )

        if output_wcs is None or output_shape_hw is None:
            self.update_progress(
                "❌ Échec calcul grille de sortie pour la mosaïque.",
                "ERROR",
            )
            return

        final_mosaic_sci_channels = []
        final_mosaic_coverage_channels = []
        for i_ch in range(3):
            self.update_progress(
                f"   Reprojection et combinaison du canal {i_ch+1}/3..."
            )
            channel_arrays_wcs_list = [
                (panel_data[..., i_ch], wcs) for panel_data, wcs in input_data_for_reproject
            ]
            try:
                sci, cov = reproject_and_coadd(
                    channel_arrays_wcs_list,
                    output_projection=output_wcs,
                    shape_out=output_shape_hw,
                    input_weights=input_footprints_for_reproject,
                    reproject_function=reproject_interp,
                    combine_function="mean",
                    match_background=True,
                )
                final_mosaic_sci_channels.append(sci.astype(np.float32))
                final_mosaic_coverage_channels.append(cov.astype(np.float32))
            except Exception as e_reproject:
                self.update_progress(
                    f"❌ Erreur durant reproject_and_coadd pour canal {i_ch+1}: {e_reproject}",
                    "ERROR",
                )
                return

        try:
            final_sci_image_HWC = np.stack(final_mosaic_sci_channels, axis=-1)
            final_coverage_map_2D = final_mosaic_coverage_channels[0]
            self.current_stack_header = fits.Header()
            self.current_stack_header.update(output_wcs.to_header(relax=True))
            self._save_final_stack(
                output_filename_suffix="_mosaic_reproject",
                drizzle_final_sci_data=final_sci_image_HWC,
                drizzle_final_wht_data=final_coverage_map_2D,
            )
        except Exception as e_stack_final:
            self.update_progress(
                f"❌ Erreur finalisation/sauvegarde mosaïque: {e_stack_final}",
                "ERROR",
            )
        finally:
            gc.collect()



##################################################################################################################

    def _cleanup_drizzle_batch_outputs(self):
        """Supprime le dossier contenant les fichiers Drizzle intermédiaires par lot."""
        # AJOUT D'UNE VÉRIFICATION : Ne rien faire si self.output_folder n'est pas encore défini.
        if self.output_folder is None:
            logger.debug("WARN QM [_cleanup_drizzle_batch_outputs]: self.output_folder non défini, nettoyage annulé.")
            return

        batch_output_dir = os.path.join(self.output_folder, "drizzle_batch_outputs")
        if batch_output_dir and os.path.isdir(batch_output_dir): # Vérifier aussi si le chemin construit est valide
            try:
                shutil.rmtree(batch_output_dir)
                self.update_progress(f"🧹 Dossier Drizzle intermédiaires par lot supprimé: {os.path.basename(batch_output_dir)}")
            except Exception as e:
                self.update_progress(f"⚠️ Erreur suppression dossier Drizzle intermédiaires ({os.path.basename(batch_output_dir)}): {e}")
        # else: # Log optionnel si le dossier n'existait pas ou chemin invalide
            # if self.output_folder: # Pour éviter de logguer si c'est juste output_folder qui est None
            #    logger.debug(f"DEBUG QM [_cleanup_drizzle_batch_outputs]: Dossier {batch_output_dir} non trouvé ou invalide pour nettoyage.")



####################################################################################################################



    def _calculate_weights(self, batch_scores):
        num_images = len(batch_scores); 
        if num_images == 0: return np.array([])
        raw_weights = np.ones(num_images, dtype=np.float32)
        for i, scores in enumerate(batch_scores):
            weight = 1.0
            if self.weight_by_snr: weight *= max(scores.get('snr', 0.0), 0.0) ** self.snr_exponent
            if self.weight_by_stars: weight *= max(scores.get('stars', 0.0), 0.0) ** self.stars_exponent
            raw_weights[i] = max(weight, 1e-9)
        sum_weights = np.sum(raw_weights)
        if sum_weights > 1e-9: normalized_weights = raw_weights * (num_images / sum_weights)
        else: normalized_weights = np.ones(num_images, dtype=np.float32)
        normalized_weights = np.maximum(normalized_weights, self.min_weight)
        sum_weights_final = np.sum(normalized_weights)
        if sum_weights_final > 1e-9: normalized_weights = normalized_weights * (num_images / sum_weights_final)
        else: normalized_weights = np.ones(num_images, dtype=np.float32)
        return normalized_weights

    def _reproject_to_reference(self, image_array, input_wcs):
        """Reproject ``image_array`` from ``input_wcs`` to the reference WCS.

        Parameters
        ----------
        image_array : np.ndarray
            Array ``HxW`` or ``HxWx3`` to reproject.
        input_wcs : astropy.wcs.WCS
            WCS describing ``image_array``.

        Returns
        -------
        tuple
            ``(reprojected_image, footprint)`` both ``float32``.
        """
        from seestar.enhancement.reproject_utils import reproject_interp

        target_shape = self.memmap_shape[:2]
        if image_array.ndim == 3:
            channels = []
            footprint = None
            for ch in range(image_array.shape[2]):
                reproj_ch, footprint = reproject_interp(
                    (image_array[..., ch], input_wcs),
                    self.reference_wcs_object,
                    shape_out=target_shape,
                )
                channels.append(reproj_ch)
            result = np.stack(channels, axis=2)
        else:
            result, footprint = reproject_interp(
                (image_array, input_wcs),
                self.reference_wcs_object,
                shape_out=target_shape,
            )
        return result.astype(np.float32), footprint.astype(np.float32)

    def _reproject_batch_to_reference(self, batch_image, batch_wht, batch_wcs):
        """Reproject batch data and weight map to the reference WCS."""
        if self.reference_wcs_object is None or batch_wcs is None:
            return batch_image, batch_wht

        from seestar.enhancement.reproject_utils import reproject_interp

        target_shape = self.memmap_shape[:2]

        if batch_image.ndim == 3:
            channels = []
            for ch in range(batch_image.shape[2]):
                reproj_ch, _ = reproject_interp(
                    (batch_image[:, :, ch], batch_wcs),
                    self.reference_wcs_object,
                    shape_out=target_shape,
                )
                channels.append(reproj_ch)
            batch_image = np.stack(channels, axis=2)
        else:
            batch_image, _ = reproject_interp(
                (batch_image, batch_wcs),
                self.reference_wcs_object,
                shape_out=target_shape,
            )

        batch_wht, _ = reproject_interp(
            (batch_wht, batch_wcs),
            self.reference_wcs_object,
            shape_out=target_shape,
        )

        return batch_image.astype(np.float32), batch_wht.astype(np.float32)




############################################################################################################################







# --- DANS LA CLASSE SeestarQueuedStacker DANS seestar/queuep/queue_manager.py ---

    def _process_file(self, file_path,
                      reference_image_data_for_alignment, # Image de l'ANCRE pour FastAligner ou réf. pour Astroalign std
                      solve_astrometry_for_this_file=False,
                      fa_orb_features_config=5000,
                      fa_min_abs_matches_config=10,
                      fa_min_ransac_inliers_value_config=4, 
                      fa_ransac_thresh_config=3.0,
                      daofind_fwhm_config=3.5,
                      daofind_threshold_sigma_config=6.0,
                      max_stars_to_describe_config=750):
        """
        Traite un seul fichier image.
        Version: V_ProcessFile_M81_Debug_UltimateLog_1
        """
        file_name = os.path.basename(file_path)
        quality_scores = {'snr': 0.0, 'stars': 0.0}
        logger.debug(f"\nDEBUG QM [_process_file V_ProcessFile_M81_Debug_UltimateLog_1]:") # Modifié le nom de version pour le log
        logger.debug(f"  >> Fichier: '{file_name}'")
        logger.debug(f"  >> Solve Astrometry Directly: {solve_astrometry_for_this_file}")
        logger.debug(f"  >> is_mosaic_run: {self.is_mosaic_run}, mosaic_alignment_mode: {getattr(self, 'mosaic_alignment_mode', 'N/A')}")
        logger.debug(f"  >> drizzle_active_session: {self.drizzle_active_session}")

        header_final_pour_retour = None
        img_data_array_loaded = None
        prepared_img_after_initial_proc = None
        image_for_alignment_or_drizzle_input = None
        wcs_final_pour_retour = None
        data_final_pour_retour = None
        valid_pixel_mask_2d = None
        matrice_M_calculee = None
        align_method_log_msg = "Unknown"

        try:
            logger.debug(f"  -> [1/7] Chargement/Validation FITS pour '{file_name}'...")
            loaded_data_tuple = load_and_validate_fits(file_path)
            if loaded_data_tuple and loaded_data_tuple[0] is not None:
                img_data_array_loaded, header_from_load = loaded_data_tuple
                header_final_pour_retour = header_from_load.copy() if header_from_load else fits.Header()
            else:
                header_temp_fallback = None
                if loaded_data_tuple and loaded_data_tuple[1] is not None: header_temp_fallback = loaded_data_tuple[1].copy()
                else:
                    try: header_temp_fallback = fits.getheader(file_path)
                    except: header_temp_fallback = fits.Header()
                header_final_pour_retour = header_temp_fallback
                raise ValueError("Échec chargement/validation FITS (données non retournées).")
            header_final_pour_retour['_SRCFILE'] = (file_name, "Original source filename")
            logger.debug(f"     - FITS original (après load_and_validate): Range: [{np.min(img_data_array_loaded):.4g}, {np.max(img_data_array_loaded):.4g}], Shape: {img_data_array_loaded.shape}, Dtype: {img_data_array_loaded.dtype}")

            logger.debug(f"  -> [2/7] Vérification variance pour '{file_name}'...")
            std_dev = np.std(img_data_array_loaded)
            variance_threshold = 1e-4  # anciennement 0.0015
            if std_dev < variance_threshold:
                raise ValueError(
                    f"Faible variance: {std_dev:.4f} (seuil: {variance_threshold})."
                )
            logger.debug(f"     - Variance OK (std: {std_dev:.4f}).")

            logger.debug(f"  -> [3/7] Pré-traitement pour '{file_name}'...")
            prepared_img_after_initial_proc = img_data_array_loaded.astype(np.float32)
            logger.debug(f"     - (a) Après conversion float32: Range: [{np.min(prepared_img_after_initial_proc):.4g}, {np.max(prepared_img_after_initial_proc):.4g}]")

            is_color_after_preprocessing = False
            if prepared_img_after_initial_proc.ndim == 2:
                bayer_pattern_from_header = header_final_pour_retour.get('BAYERPAT', self.bayer_pattern)
                pattern_upper = bayer_pattern_from_header.upper() if isinstance(bayer_pattern_from_header, str) else self.bayer_pattern.upper()
                if pattern_upper in ["GRBG", "RGGB", "GBRG", "BGGR"]:
                    prepared_img_after_initial_proc = debayer_image(prepared_img_after_initial_proc, pattern_upper)
                    is_color_after_preprocessing = True
                    logger.debug(f"     - (b) Image débayerisée. Range: [{np.min(prepared_img_after_initial_proc):.4g}, {np.max(prepared_img_after_initial_proc):.4g}]")
            elif prepared_img_after_initial_proc.ndim == 3 and prepared_img_after_initial_proc.shape[2] == 3:
                is_color_after_preprocessing = True
            else:
                raise ValueError(f"Shape image {prepared_img_after_initial_proc.shape} non supportée post-chargement.")

            if is_color_after_preprocessing:
                try:
                    r_ch, g_ch, b_ch = prepared_img_after_initial_proc[...,0], prepared_img_after_initial_proc[...,1], prepared_img_after_initial_proc[...,2]
                    med_r, med_g, med_b = np.median(r_ch), np.median(g_ch), np.median(b_ch)
                    if med_g > 1e-6:
                        gain_r = np.clip(med_g / max(med_r, 1e-6), 0.5, 2.0); gain_b = np.clip(med_g / max(med_b, 1e-6), 0.5, 2.0)
                        prepared_img_after_initial_proc[...,0] *= gain_r; prepared_img_after_initial_proc[...,2] *= gain_b
                    logger.debug(f"     - (c) WB basique appliquée. Range: [{np.min(prepared_img_after_initial_proc):.4g}, {np.max(prepared_img_after_initial_proc):.4g}]")
                except Exception as e_wb: logger.debug(f"WARN QM [_process_file]: Erreur WB basique: {e_wb}")

            if self.correct_hot_pixels:
                prepared_img_after_initial_proc = detect_and_correct_hot_pixels(
                    prepared_img_after_initial_proc, self.hot_pixel_threshold, self.neighborhood_size)
                logger.debug(f"     - (d) Correction HP. Range: [{np.min(prepared_img_after_initial_proc):.4g}, {np.max(prepared_img_after_initial_proc):.4g}]")
            
            is_drizzle_or_mosaic_mode = (self.drizzle_active_session or self.is_mosaic_run)
            logger.debug(f"     - (e) is_drizzle_or_mosaic_mode: {is_drizzle_or_mosaic_mode}")
            
            image_for_alignment_or_drizzle_input = prepared_img_after_initial_proc.copy()
            logger.debug(f"     - (f) image_for_alignment_or_drizzle_input (copie de (d)) - Range: [{np.min(image_for_alignment_or_drizzle_input):.4g}, {np.max(image_for_alignment_or_drizzle_input):.4g}]")

            current_max_val = np.nanmax(image_for_alignment_or_drizzle_input)
            if is_drizzle_or_mosaic_mode:
                if current_max_val <= 1.0 + 1e-5 and current_max_val > -1e-5: 
                    logger.debug(f"       - (g) DRIZZLE/MOSAIQUE: Détection plage [0,1] (max_val={current_max_val:.4g}). Rescale vers ADU 0-65535.")
                    image_for_alignment_or_drizzle_input = image_for_alignment_or_drizzle_input * 65535.0
                    logger.debug(f"         Nouveau range image_for_alignment_or_drizzle_input: [{np.min(image_for_alignment_or_drizzle_input):.4g}, {np.max(image_for_alignment_or_drizzle_input):.4g}]")
                image_for_alignment_or_drizzle_input = np.clip(image_for_alignment_or_drizzle_input, 0.0, None) 
                logger.debug(f"     - (h) Pré-traitement final POUR DRIZZLE/MOSAIQUE: image_for_alignment_or_drizzle_input - Range: [{np.min(image_for_alignment_or_drizzle_input):.4g}, {np.max(image_for_alignment_or_drizzle_input):.4g}]")
                data_final_pour_retour = image_for_alignment_or_drizzle_input.astype(np.float32)
            else: 
                logger.debug(f"     - (g) STACKING CLASSIQUE: image_for_alignment_or_drizzle_input (pour alignement) - Range: [{np.min(image_for_alignment_or_drizzle_input):.4g}, {np.max(image_for_alignment_or_drizzle_input):.4g}]")
            
            logger.debug(f"  -> [4/7] Alignement/Résolution WCS pour '{file_name}'...")
            logger.debug(f"     - AVANT ALIGNEMENT: image_for_alignment_or_drizzle_input - Range: [{np.min(image_for_alignment_or_drizzle_input):.4g}, {np.max(image_for_alignment_or_drizzle_input):.4g}], Shape: {image_for_alignment_or_drizzle_input.shape}")

            if not solve_astrometry_for_this_file and self.is_mosaic_run and \
               self.mosaic_alignment_mode in ["local_fast_fallback", "local_fast_only"]:
                align_method_log_msg = "FastAligner_Attempted"; fa_success = False 
                if self.local_aligner_instance and reference_image_data_for_alignment is not None:
                    _, M_par_fa, fa_success = self.local_aligner_instance._align_image(image_for_alignment_or_drizzle_input, reference_image_data_for_alignment, file_name, fa_min_abs_matches_config, fa_min_ransac_inliers_value_config, fa_ransac_thresh_config, 0.15, daofind_fwhm_config, daofind_threshold_sigma_config, max_stars_to_describe_config)
                    if fa_success and M_par_fa is not None: align_method_log_msg = "FastAligner_Success"; matrice_M_calculee = M_par_fa; wcs_final_pour_retour = self.reference_wcs_object
                    else: fa_success = False; align_method_log_msg = "FastAligner_Fail"
                else: align_method_log_msg = "LocalAlign_Not_Attempted"
                if not fa_success and self.use_wcs_fallback_for_mosaic: 
                    align_method_log_msg += "_Fallback_Attempted" 
                    if self.astrometry_solver:
                        solver_settings_for_panel_fallback = {
                            'local_solver_preference': self.local_solver_preference,
                            'api_key': self.api_key,
                            'astap_path': self.astap_path,
                            'astap_data_dir': self.astap_data_dir,
                            'astap_search_radius': self.astap_search_radius,
                            'astap_downsample': self.astap_downsample,
                            'astap_sensitivity': self.astap_sensitivity,
                            'local_ansvr_path': self.local_ansvr_path,
                            'scale_est_arcsec_per_pix': self.reference_pixel_scale_arcsec,
                            'scale_tolerance_percent': 20,
                            'ansvr_timeout_sec': getattr(self, 'ansvr_timeout_sec', 120),
                            'astap_timeout_sec': getattr(self, 'astap_timeout_sec', 120),
                            'astrometry_net_timeout_sec': getattr(self, 'astrometry_net_timeout_sec', 300)
                        }
                        wcs_panel_solved_by_solver = None
                        try: wcs_panel_solved_by_solver = self.astrometry_solver.solve(file_path, header_final_pour_retour, solver_settings_for_panel_fallback,True)
                        except Exception as e_s: align_method_log_msg += f"_SolveError_{type(e_s).__name__}"
                        if wcs_panel_solved_by_solver and wcs_panel_solved_by_solver.is_celestial:
                            align_method_log_msg = "FastAligner_Fail_Fallback_WCS_Success"; wcs_final_pour_retour = wcs_panel_solved_by_solver 
                            matrice_M_calculee = self._calculate_M_from_wcs(wcs_panel_solved_by_solver, self.reference_wcs_object, image_for_alignment_or_drizzle_input.shape[:2] )
                            if matrice_M_calculee is None: align_method_log_msg = "FastAligner_Fail_Fallback_WCS_Matrix_Fail"; wcs_final_pour_retour = None 
                        else: 
                            if "_SolveError_" not in align_method_log_msg: align_method_log_msg = "FastAligner_Fail_Fallback_WCS_Fail"
                            wcs_final_pour_retour = None; matrice_M_calculee = None
                    else: align_method_log_msg = "FastAligner_Fail_Fallback_NoSolver"; wcs_final_pour_retour = None; matrice_M_calculee = None
                elif not fa_success and not self.use_wcs_fallback_for_mosaic: align_method_log_msg = "FastAligner_Fail_No_Fallback"; wcs_final_pour_retour = None; matrice_M_calculee = None
                # data_final_pour_retour a déjà été mis à image_for_alignment_or_drizzle_input (ADU) si mode drizzle/mosaic
            
            elif solve_astrometry_for_this_file and self.is_mosaic_run and self.mosaic_alignment_mode == "astrometry_per_panel":
                align_method_log_msg = "Astrometry_Per_Panel_Attempted"
                if self.astrometry_solver:
                    solver_settings_for_this_panel = {
                        'local_solver_preference': self.local_solver_preference,
                        'api_key': self.api_key,
                        'astap_path': self.astap_path,
                        'astap_data_dir': self.astap_data_dir,
                        'astap_search_radius': self.astap_search_radius,
                        'astap_downsample': self.astap_downsample,
                        'astap_sensitivity': self.astap_sensitivity,
                        'local_ansvr_path': self.local_ansvr_path,
                        'scale_est_arcsec_per_pix': self.reference_pixel_scale_arcsec,
                        'scale_tolerance_percent': 20,
                        'ansvr_timeout_sec': getattr(self, 'ansvr_timeout_sec', 120),
                        'astap_timeout_sec': getattr(self, 'astap_timeout_sec', 120),
                        'astrometry_net_timeout_sec': getattr(self, 'astrometry_net_timeout_sec', 300)
                    }
                    wcs_final_pour_retour = self.astrometry_solver.solve(file_path, header_final_pour_retour, solver_settings_for_this_panel, True)
                    if wcs_final_pour_retour and wcs_final_pour_retour.is_celestial: align_method_log_msg = "Astrometry_Per_Panel_Success"; matrice_M_calculee = np.array([[1.,0.,0.],[0.,1.,0.]], dtype=np.float32) 
                    else: align_method_log_msg = "Astrometry_Per_Panel_Fail"; wcs_final_pour_retour = None; matrice_M_calculee = None
                else: align_method_log_msg = "Astrometry_Per_Panel_NoSolver"; wcs_final_pour_retour = None; matrice_M_calculee = None
                # data_final_pour_retour a déjà été mis à image_for_alignment_or_drizzle_input (ADU)
            elif solve_astrometry_for_this_file and not self.is_mosaic_run:
                align_method_log_msg = "Astrometry_Single_Attempted"
                if self.astrometry_solver:
                    solver_settings_for_file = {
                        'local_solver_preference': self.local_solver_preference,
                        'api_key': self.api_key,
                        'astap_path': self.astap_path,
                        'astap_data_dir': self.astap_data_dir,
                        'astap_search_radius': self.astap_search_radius,
                        'astap_downsample': self.astap_downsample,
                        'astap_sensitivity': self.astap_sensitivity,
                        'local_ansvr_path': self.local_ansvr_path,
                        'scale_est_arcsec_per_pix': self.reference_pixel_scale_arcsec,
                        'scale_tolerance_percent': 20,
                        'ansvr_timeout_sec': getattr(self, 'ansvr_timeout_sec', 120),
                        'astap_timeout_sec': getattr(self, 'astap_timeout_sec', 120),
                        'astrometry_net_timeout_sec': getattr(self, 'astrometry_net_timeout_sec', 300)
                    }
                    wcs_final_pour_retour = self.astrometry_solver.solve(
                        file_path,
                        header_final_pour_retour,
                        solver_settings_for_file,
                        True,
                    )
                    if wcs_final_pour_retour and wcs_final_pour_retour.is_celestial:
                        align_method_log_msg = "Astrometry_Single_Success"
                    else:
                        align_method_log_msg = "Astrometry_Fail_And_Rejected"
                        self.update_progress(
                            f"   -> Échec WCS pour '{file_name}'. Image rejetée (mode haute précision).",
                            "WARN",
                        )
                        raise RuntimeError(
                            f"Échec astrométrie pour '{file_name}' et aucun fallback autorisé en mode reprojection."
                        )
                else:
                    align_method_log_msg = "Astrometry_Single_NoSolver"
                    wcs_final_pour_retour = None
                matrice_M_calculee = None
                if data_final_pour_retour is None:
                    data_final_pour_retour = image_for_alignment_or_drizzle_input.astype(np.float32)
            else:
                align_method_log_msg = "Astroalign_Standard_Attempted"
                if reference_image_data_for_alignment is None: raise RuntimeError("Image de référence Astroalign manquante.")
                
                aligned_img_astroalign, align_success_astroalign = self.aligner._align_image(
                    image_for_alignment_or_drizzle_input,
                    reference_image_data_for_alignment,
                    file_name,
                    force_same_shape_as_ref=True,
                )
                
                if align_success_astroalign and aligned_img_astroalign is not None:
                    align_method_log_msg = "Astroalign_Standard_Success"
                    logger.debug(f"     - APRÈS ALIGNEMENT (Astroalign): aligned_img_astroalign - Range: [{np.min(aligned_img_astroalign):.4g}, {np.max(aligned_img_astroalign):.4g}], Shape: {aligned_img_astroalign.shape}, Dtype: {aligned_img_astroalign.dtype}")
                    data_final_pour_retour = aligned_img_astroalign.astype(np.float32)
                    
                    if not is_drizzle_or_mosaic_mode:
                        # In classic stacking mode, keep the aligned image as-is
                        pass
                    else: 
                        # Pour Drizzle Standard, data_final_pour_retour est déjà aligned_img_astroalign.
                        # _align_image est censé avoir préservé la plage ADU si l'entrée était ADU.
                        logger.debug(f"       - DRIZZLE STANDARD: data_final_pour_retour (venant de aligned_img_astroalign) gardé en ADU. Range: [{np.min(data_final_pour_retour):.4g}, {np.max(data_final_pour_retour):.4g}]")
                else:
                    align_method_log_msg = "Astroalign_Standard_Fail"; raise RuntimeError(f"Échec Alignement Astroalign standard pour {file_name}.")
                matrice_M_calculee = None 
            
            header_final_pour_retour['_ALIGN_METHOD_LOG'] = (align_method_log_msg, "Alignment method used")

            logger.debug(f"  -> [5/7] Création du masque de pixels valides pour '{file_name}'...")
            if data_final_pour_retour is None: raise ValueError("Données finales pour masque sont None.")
            if data_final_pour_retour.ndim == 3: luminance_mask_src = 0.299 * data_final_pour_retour[..., 0] + 0.587 * data_final_pour_retour[..., 1] + 0.114 * data_final_pour_retour[..., 2]
            elif data_final_pour_retour.ndim == 2: luminance_mask_src = data_final_pour_retour
            else: valid_pixel_mask_2d = np.ones(data_final_pour_retour.shape[:2], dtype=bool); logger.debug(f"     - Masque (tous valides, shape inattendue).")
            
            if 'valid_pixel_mask_2d' not in locals() or valid_pixel_mask_2d is None :
                logger.debug(f"     - Création masque depuis luminance_mask_src. Range luminance: [{np.min(luminance_mask_src):.4g}, {np.max(luminance_mask_src):.4g}]")
                max_lum_val = np.nanmax(luminance_mask_src)
                if max_lum_val <= 1e-5:
                    valid_pixel_mask_2d = np.ones(luminance_mask_src.shape, dtype=bool)
                    logger.debug("     - Luminance très faible, masque par défaut tout True.")
                else:
                    mask_threshold = 1.0 if (is_drizzle_or_mosaic_mode and max_lum_val > 1.5 + 1e-5) else 1e-5  # +1e-5 pour float
                    valid_pixel_mask_2d = (luminance_mask_src > mask_threshold).astype(bool)
                    logger.debug(f"     - Masque créé (seuil: {mask_threshold:.4g}). Shape: {valid_pixel_mask_2d.shape}, Dtype: {valid_pixel_mask_2d.dtype}, Sum (True): {np.sum(valid_pixel_mask_2d)}")

            logger.debug(f"  -> [6/7] Calcul des scores qualité pour '{file_name}'...")
            if self.use_quality_weighting: quality_scores = self._calculate_quality_metrics(prepared_img_after_initial_proc)
            else: logger.debug(f"     - Pondération qualité désactivée.")

            if data_final_pour_retour is None: raise RuntimeError("data_final_pour_retour est None à la fin de _process_file.")
            if valid_pixel_mask_2d is None: raise RuntimeError("valid_pixel_mask_2d est None à la fin de _process_file.")

            if self.is_mosaic_run and self.mosaic_alignment_mode in ["local_fast_fallback", "local_fast_only"]:
                if wcs_final_pour_retour is None or matrice_M_calculee is None: raise RuntimeError(f"Mosaïque locale '{file_name}', WCS ou M manquant. AlignMethod: {align_method_log_msg}")
            elif self.is_mosaic_run and self.mosaic_alignment_mode == "astrometry_per_panel":
                if wcs_final_pour_retour is None: raise RuntimeError(f"Mosaïque AstroPanel '{file_name}', WCS résolu manquant. AlignMethod: {align_method_log_msg}")

            # ---- ULTIMATE DEBUG LOG ----
            logger.debug(f"ULTIMATE DEBUG QM [_process_file V_ProcessFile_M81_Debug_UltimateLog_1]: AVANT RETURN pour '{file_name}'.")
            if data_final_pour_retour is not None:
                logger.debug(f"  >>> data_final_pour_retour - Shape: {data_final_pour_retour.shape}, Dtype: {data_final_pour_retour.dtype}, Range: [{np.min(data_final_pour_retour):.6g}, {np.max(data_final_pour_retour):.6g}], Mean: {np.mean(data_final_pour_retour):.6g}")
            else:
                logger.debug(f"  >>> data_final_pour_retour est None.")
            if valid_pixel_mask_2d is not None:
                logger.debug(f"  >>> valid_pixel_mask_2d - Shape: {valid_pixel_mask_2d.shape}, Dtype: {valid_pixel_mask_2d.dtype}, Sum (True): {np.sum(valid_pixel_mask_2d)}")
            else:
                logger.debug(f"  >>> valid_pixel_mask_2d est None.")
            logger.debug(f"  >>> quality_scores: {quality_scores}")
            if wcs_final_pour_retour is not None: logger.debug(f"  >>> wcs_final_pour_retour: Présent")
            else: logger.debug(f"  >>> wcs_final_pour_retour: None")
            if matrice_M_calculee is not None: logger.debug(f"  >>> matrice_M_calculee: Présente")
            else: logger.debug(f"  >>> matrice_M_calculee: None")
            # ---- FIN ULTIMATE DEBUG LOG ----

            return (data_final_pour_retour, header_final_pour_retour, quality_scores, 
                    wcs_final_pour_retour, matrice_M_calculee, valid_pixel_mask_2d)

        except (ValueError, RuntimeError) as proc_err:
            self.update_progress(f"   ⚠️ Fichier '{file_name}' ignoré dans _process_file: {proc_err}", "WARN")
            logger.debug(f"ERREUR QM [_process_file V_ProcessFile_M81_Debug_UltimateLog_1]: (ValueError/RuntimeError) pour '{file_name}': {proc_err}")
            header_final_pour_retour = header_final_pour_retour if header_final_pour_retour is not None else fits.Header()
            header_final_pour_retour['_ALIGN_METHOD_LOG'] = (f"Error_{type(proc_err).__name__}", "Processing file error")
            if hasattr(self, '_move_to_unaligned'): self._move_to_unaligned(file_path) 
            return None, header_final_pour_retour, quality_scores, None, None, None 
        except Exception as e:
            self.update_progress(f"❌ Erreur critique traitement fichier {file_name} dans _process_file: {e}", "ERROR")
            logger.debug(f"ERREUR QM [_process_file V_ProcessFile_M81_Debug_UltimateLog_1]: Exception générale pour '{file_name}': {e}"); traceback.print_exc(limit=3)
            header_final_pour_retour = header_final_pour_retour if header_final_pour_retour is not None else fits.Header()
            header_final_pour_retour['_ALIGN_METHOD_LOG'] = (f"CritError_{type(e).__name__}", "Critical processing error")
            if hasattr(self, '_move_to_unaligned'): self._move_to_unaligned(file_path) 
            return None, header_final_pour_retour, quality_scores, None, None, None 
        finally:
            if img_data_array_loaded is not None: del img_data_array_loaded
            if prepared_img_after_initial_proc is not None: del prepared_img_after_initial_proc
            if image_for_alignment_or_drizzle_input is not None: del image_for_alignment_or_drizzle_input
            gc.collect() 












#############################################################################################################################





    def _process_completed_batch(self, batch_items_to_stack, current_batch_num, total_batches_est, reference_wcs_for_reprojection):
        """Traite un lot d'images complété en mode classique SUM/W.

        La logique de reprojection est maintenant gérée directement dans
        ``_worker`` et n'est plus traitée ici.
        """

        num_items_in_this_batch = len(batch_items_to_stack) if batch_items_to_stack else 0
        logger.debug(
            f"DEBUG QM [_process_completed_batch (Classic SUM/W only)]: Début pour lot #{current_batch_num} "
            f"avec {num_items_in_this_batch} items."
        )

        if not batch_items_to_stack:
            self.update_progress(f"⚠️ Tentative de traiter un lot vide (Lot #{current_batch_num}). Ignoré.", None)
            return

        progress_info_log = (f"(Lot {current_batch_num}/{total_batches_est if total_batches_est > 0 else '?'})")


        # --- LOGIQUE EXISTANTE POUR LE MODE CLASSIQUE (NON-REPROJECTION) ---
        self.update_progress(
            f"⚙️ Traitement classique du batch {progress_info_log} ({num_items_in_this_batch} images)..."
        )
        stacked_batch_data_np, stack_info_header, batch_coverage_map_2d = self._stack_batch(
            batch_items_to_stack, current_batch_num, total_batches_est
        )

        if stacked_batch_data_np is not None and batch_coverage_map_2d is not None:
            batch_wcs = None
            try:
                batch_wcs = WCS(stack_info_header, naxis=2) if stack_info_header else None
            except Exception:
                pass

            self._combine_batch_result(
                stacked_batch_data_np, stack_info_header, batch_coverage_map_2d, batch_wcs
            )
            if not self.drizzle_active_session:
                self._update_preview_sum_w()
        else:
            num_failed_in_stack_batch = len(batch_items_to_stack)
            self.failed_stack_count += num_failed_in_stack_batch
            self.update_progress(
                f"❌ Échec combinaison du lot {progress_info_log}. {num_failed_in_stack_batch} images ignorées.",
                None,
            )

        gc.collect()
        logger.debug(f"DEBUG QM [_process_completed_batch]: Fin pour lot #{current_batch_num}.")







##############################################################################################################################################



# --- DANS LA CLASSE SeestarQueuedStacker DANS seestar/queuep/queue_manager.py ---

    def _save_drizzle_input_temp(self, aligned_data, header):
        """
        Sauvegarde une image alignée (HxWx3 float32) dans le dossier temp Drizzle,
        en transposant en CxHxW et en INJECTANT l'OBJET WCS DE RÉFÉRENCE stocké
        dans le header sauvegardé.
        Les données `aligned_data` doivent être dans la plage ADU finale souhaitée.
        """
        if self.drizzle_temp_dir is None: 
            self.update_progress("❌ Erreur interne: Dossier temp Drizzle non défini."); return None
        os.makedirs(self.drizzle_temp_dir, exist_ok=True)
        if aligned_data.ndim != 3 or aligned_data.shape[2] != 3: 
            self.update_progress(f"❌ Erreur interne: _save_drizzle_input_temp attend HxWx3, reçu {aligned_data.shape}"); return None
        if self.reference_wcs_object is None:
             self.update_progress("❌ Erreur interne: Objet WCS de référence non disponible pour sauvegarde temp.")
             return None

        try:
            # Utiliser un nom de fichier qui inclut le nom original pour le débogage du header EXPTIME
            original_filename_stem = "unknown_orig"
            if header and '_SRCFILE' in header:
                original_filename_stem = os.path.splitext(header['_SRCFILE'][0])[0]
            
            temp_filename = f"aligned_input_{self.aligned_files_count:05d}_{original_filename_stem}.fits"
            temp_filepath = os.path.join(self.drizzle_temp_dir, temp_filename)

            data_to_save = np.moveaxis(aligned_data, -1, 0).astype(np.float32) # Doit être ADU ici

            # ---- DEBUG: Vérifier le range de ce qui est sauvegardé ----
            logger.debug(f"    DEBUG QM [_save_drizzle_input_temp]: Sauvegarde FITS temp '{temp_filename}'. data_to_save (CxHxW) Range Ch0: [{np.min(data_to_save[0]):.4g}, {np.max(data_to_save[0]):.4g}]")
            # ---- FIN DEBUG ----

            header_to_save = header.copy() if header else fits.Header()
            
            # Effacer WCS potentiellement incorrect du header original
            keys_to_remove = ['PC1_1', 'PC1_2', 'PC2_1', 'PC2_2', 'CD1_1', 'CD1_2', 'CD2_1', 'CD2_2',
                              'CRPIX1', 'CRPIX2', 'CRVAL1', 'CRVAL2', 'CTYPE1', 'CTYPE2', 'CUNIT1', 'CUNIT2',
                              'CDELT1', 'CDELT2', 'CROTA2', 'EQUINOX', 'RADESYS'] # RADESYS aussi car WCS ref l'aura
            for key in keys_to_remove:
                if key in header_to_save:
                    try: del header_to_save[key]
                    except KeyError: pass

            ref_wcs_header = self.reference_wcs_object.to_header(relax=True)
            header_to_save.update(ref_wcs_header)

            header_to_save['NAXIS'] = 3
            header_to_save['NAXIS1'] = aligned_data.shape[1] 
            header_to_save['NAXIS2'] = aligned_data.shape[0] 
            header_to_save['NAXIS3'] = 3                   
            if 'CTYPE3' not in header_to_save: header_to_save['CTYPE3'] = 'CHANNEL'
            
            # Assurer BITPIX = -32 pour float32
            header_to_save['BITPIX'] = -32
            if 'BSCALE' in header_to_save: del header_to_save['BSCALE']
            if 'BZERO' in header_to_save: del header_to_save['BZERO']


            hdu = fits.PrimaryHDU(data=data_to_save, header=header_to_save)
            hdul = fits.HDUList([hdu])
            hdul.writeto(temp_filepath, overwrite=True, checksum=False, output_verify='ignore')
            hdul.close()
            return temp_filepath

        except Exception as e:
            temp_filename_for_error = f"aligned_input_{self.aligned_files_count:05d}.fits" # Générique
            self.update_progress(f"❌ Erreur sauvegarde fichier temp Drizzle {temp_filename_for_error}: {e}")
            traceback.print_exc(limit=2)
            return None
        

###########################################################################################################################



    def _process_incremental_drizzle_batch(
        self,
        batch_temp_filepaths_list,
        current_batch_num=0,
        total_batches_est=0,
        weight_map_override=None, # Not used in this version but kept for signature compatibility
    ):
        """
        [VRAI DRIZZLE INCRÉMENTAL] Traite un lot de fichiers temporaires en les ajoutant
        aux objets Drizzle persistants. Met à jour l'aperçu après chaque image (ou lot).
        Version: V_True_Incremental_Driz_DebugM81_Scale_2_Full_EXTENDED_DEBUG_ULTRA
        """
        # --- LIGNE DE PRINT ULTRA-CRITIQUE ET UNIQUE ---
        print(f"\n======== DÉBUT MÉTHODE: _process_incremental_drizzle_batch (VERSION: {GLOBAL_DRZ_BATCH_VERSION_STRING_ULTRA_DEBUG}) - Lot #{current_batch_num} - Fichiers: {len(batch_temp_filepaths_list)} ========")
        # --- FIN LIGNE DE PRINT ULTRA-CRITIQUE ---

        num_files_in_batch = len(batch_temp_filepaths_list)
        logger.debug(f"DEBUG QM [_process_incremental_drizzle_batch {GLOBAL_DRZ_BATCH_VERSION_STRING_ULTRA_DEBUG}]: Début Lot Drizzle Incr. VRAI #{current_batch_num} ({num_files_in_batch} fichiers).")

        if not batch_temp_filepaths_list:
            self.update_progress(f"⚠️ Lot Drizzle Incrémental VRAI #{current_batch_num} vide. Ignoré.")
            logger.debug(f"  Sortie: Lot #{current_batch_num} est vide.")
            return

        progress_info = f"(Lot {current_batch_num}/{total_batches_est if total_batches_est > 0 else '?'})"
        self.update_progress(f"💧 Traitement Drizzle Incrémental VRAI du lot {progress_info}...")

        # --- VÉRIFICATIONS CRITIQUES ---
        if not self.incremental_drizzle_objects or len(self.incremental_drizzle_objects) != 3:
            self.update_progress("❌ Erreur critique: Objets Drizzle persistants non initialisés pour mode Incrémental.", "ERROR")
            self.processing_error = "Objets Drizzle Incr. non initialisés"; self.stop_processing = True
            logger.debug(f"  Sortie ERREUR: Objets Drizzle non initialisés.")
            return
        if self.drizzle_output_wcs is None or self.drizzle_output_shape_hw is None:
            self.update_progress("❌ Erreur critique: Grille de sortie Drizzle (WCS/Shape) non définie pour mode Incrémental VRAI.", "ERROR")
            self.processing_error = "Grille Drizzle non définie (Incr VRAI)"; self.stop_processing = True
            logger.debug(f"  Sortie ERREUR: Grille de sortie Drizzle (WCS/Shape) non définie.")
            return
        logger.debug(f"  WCS de sortie cible (self.drizzle_output_wcs) : {self.drizzle_output_wcs.wcs.crval if self.drizzle_output_wcs and self.drizzle_output_wcs.wcs else 'Non défini'}")
        logger.debug(f"  Shape de sortie cible (self.drizzle_output_shape_hw) : {self.drizzle_output_shape_hw}")
        logger.debug(f"  Paramètres Drizzle : Kernel='{self.drizzle_kernel}', Pixfrac={self.drizzle_pixfrac}, Fillval='{self.drizzle_fillval}'")
        logger.debug(f"  Reprojection entre lots (self.reproject_between_batches) : {self.reproject_between_batches}")
        logger.debug(f"  WCS de référence (self.reference_wcs_object) : {'Défini' if self.reference_wcs_object else 'Non défini'} (utilisé si reproject_between_batches)")


        num_output_channels = 3
        files_added_to_drizzle_this_batch = 0

        for i_file, temp_fits_filepath in enumerate(batch_temp_filepaths_list):
            if self.stop_processing:
                logger.debug(f"  Arrêt demandé. Interruption du traitement du lot #{current_batch_num}.")
                break
            
            current_filename_for_log = os.path.basename(temp_fits_filepath)
            self.update_progress(f"   -> DrizIncrVrai: Ajout fichier {i_file+1}/{num_files_in_batch} ('{current_filename_for_log}') au Drizzle cumulatif...", None)
            logger.debug(f"\n    === TRAITEMENT FICHIER: '{current_filename_for_log}' (Fichier {i_file+1}/{num_files_in_batch}) ===")

            input_image_cxhxw = None 
            input_header = None      
            wcs_input_from_file = None 
            pixmap_for_this_file = None # Initialisation pour chaque fichier

            try:
                # --- ÉTAPE 1: Chargement et validation du fichier temporaire ---
                logger.debug(f"      [Step  1] Chargement FITS temporaire: '{current_filename_for_log}'")
                with fits.open(temp_fits_filepath, memmap=False) as hdul:
                    if not hdul or len(hdul) == 0 or hdul[0].data is None: 
                        raise IOError(f"FITS temp invalide/vide: {temp_fits_filepath}")
                    
                    data_loaded = hdul[0].data
                    input_header = hdul[0].header
                    logger.debug(f"        Données brutes chargées: Range [{np.min(data_loaded):.4g}, {np.max(data_loaded):.4g}], Shape: {data_loaded.shape}, Dtype: {data_loaded.dtype}")

                    if data_loaded.ndim == 3 and data_loaded.shape[0] == num_output_channels:
                        input_image_cxhxw = data_loaded.astype(np.float32)
                        logger.debug(f"        input_image_cxhxw (après astype float32): Range [{np.min(input_image_cxhxw):.4g}, {np.max(input_image_cxhxw):.4g}]")
                    else:
                        raise ValueError(f"Shape FITS temp {data_loaded.shape} non CxHxW comme attendu (attendu {num_output_channels}xHxW).")

                    with warnings.catch_warnings():
                        warnings.simplefilter("ignore") # Ignore FITSFixedWarning
                        wcs_input_from_file = WCS(input_header, naxis=2)
                    if not wcs_input_from_file or not wcs_input_from_file.is_celestial:
                        raise ValueError("WCS non céleste ou invalide dans le fichier FITS temporaire.")
                    logger.debug(f"        WCS du fichier temp (Input WCS): CRVAL={wcs_input_from_file.wcs.crval if wcs_input_from_file.wcs else 'N/A'}, CDELT={wcs_input_from_file.wcs.cdelt if wcs_input_from_file.wcs else 'N/A'}")

                image_hwc = np.moveaxis(input_image_cxhxw, 0, -1) # Convertir CxHxW en HxWxC
                
                # --- ÉTAPE 2: GESTION DE LA REPROJECTION INTER-BATCH ---
                target_shape_hw = self.drizzle_output_shape_hw # La forme finale de la sortie Drizzle
                wcs_for_pixmap = wcs_input_from_file
                input_shape_hw_current_file = image_hwc.shape[:2] # La forme HxW de l'image ALIGNÉE (ou reprojetée)

                # Assuming reproject_to_reference_wcs is correctly implemented and imported
                if hasattr(self, 'reproject_between_batches') and self.reproject_between_batches and hasattr(self, 'reference_wcs_object') and self.reference_wcs_object:
                    # Added a check if reproject_to_reference_wcs is actually callable
                    from seestar.core.reprojection import reproject_to_reference_wcs as _reproject_func
                    if _reproject_func:
                        logger.debug(f"      [Step 2] Reprojection active. Reprojection de l'image vers WCS de référence...")
                        try:
                            self.update_progress(
                                f"➡️ [Reproject] Entrée dans reproject pour le batch {current_batch_num}/{total_batches_est}",
                                "INFO_DETAIL",
                            )
                            # Reprojeter l'image HWC vers le WCS de référence
                            reprojected_image_hwc = _reproject_func( # Use the imported function
                                image_hwc,
                                wcs_input_from_file,
                                self.reference_wcs_object,
                                target_shape_hw, # La forme de sortie de la reprojection est la forme cible de Drizzle
                            )
                            if reprojected_image_hwc is None:
                                raise RuntimeError("reproject_to_reference_wcs a retourné None.")

                            image_hwc = reprojected_image_hwc # L'image à traiter par Drizzle est maintenant reprojetée
                            wcs_for_pixmap = self.reference_wcs_object # Le WCS à utiliser pour le pixmap est celui de la référence
                            input_shape_hw_current_file = image_hwc.shape[:2] # La forme de l'image (maintenant reprojetée)

                            self.update_progress(
                                f"✅ [Reproject] Batch {current_batch_num}/{total_batches_est} reprojecté vers référence (shape {target_shape_hw})",
                                "INFO_DETAIL",
                            )
                            logger.debug(f"        Image après reprojection: Shape={image_hwc.shape}, Range=[{np.nanmin(image_hwc):.4g}, {np.nanmax(image_hwc):.4g}]")
                            logger.debug(f"        WCS utilisé pour pixmap (après reproj.): CRVAL={wcs_for_pixmap.wcs.crval if wcs_for_pixmap.wcs else 'N/A'}")
                        except Exception as e:
                            self.update_progress(
                                f"⚠️ [Reproject] Batch {current_batch_num} ignoré : {type(e).__name__}: {e}",
                                "WARN",
                            )
                            logger.error(f"ERREUR REPROJECTION: {e}", exc_info=True)
                            continue # Passe au fichier suivant si reprojection échoue
                    else:
                        logger.warning(f"        AVERTISSEMENT: reproject_to_reference_wcs n'est pas importé/disponible. Reprojection ignorée.")


                # --- ÉTAPE 3: Calcul du Pixmap (mapping des pixels d'entrée vers la grille de sortie Drizzle) ---
                logger.debug(f"      [Step 3] Calcul du Pixmap pour mapping WCS...")
                y_in_coords_flat, x_in_coords_flat = np.indices(input_shape_hw_current_file).reshape(2, -1)
                
                # Convertir les coordonnées pixels de l'image d'entrée en coordonnées célestes
                sky_ra_deg, sky_dec_deg = wcs_for_pixmap.all_pix2world(x_in_coords_flat, y_in_coords_flat, 0)
                logger.debug(f"        Coordonnées célestes calculées: RA_range=[{np.nanmin(sky_ra_deg):.4g}, {np.nanmax(sky_ra_deg):.4g}], Dec_range=[{np.nanmin(sky_dec_deg):.4g}, {np.nanmax(sky_dec_deg):.4g}]")

                if not (np.all(np.isfinite(sky_ra_deg)) and np.all(np.isfinite(sky_dec_deg))):
                    raise ValueError("Coordonnées célestes non finies obtenues depuis le WCS du fichier temporaire. Pixmap impossible.")

                # Convertir les coordonnées célestes en coordonnées pixels de la grille de sortie Drizzle (initialement avec origin=0)
                final_x_output_pixels, final_y_output_pixels = self.drizzle_output_wcs.all_world2pix(sky_ra_deg, sky_dec_deg, 0)
                
                # Dimensions de la grille de sortie Drizzle
                height_out, width_out = self.drizzle_output_shape_hw
                
                # Diagnostic des bornes du pixmap initial (origin=0)
                min_x_initial, max_x_initial = np.nanmin(final_x_output_pixels), np.nanmax(final_x_output_pixels)
                min_y_initial, max_y_initial = np.nanmin(final_y_output_pixels), np.nanmax(final_y_output_pixels)
                logger.debug(f"        Pixmap initial (origin=0) X range [{min_x_initial:.2f}, {max_x_initial:.2f}] vs [0,{width_out-1}]; Y range [{min_y_initial:.2f}, {max_y_initial:.2f}] vs [0,{height_out-1})")
                print(f"ULTRA-DEBUG: Pixmap initial (origin=0) X range [{min_x_initial:.2f}, {max_x_initial:.2f}] vs [0,{width_out-1}]; Y range [{min_y_initial:.2f}, {max_y_initial:.2f}] vs [0,{height_out-1})")


                # RECALCUL AVEC origin=1 SI HORS BORNES (et correction en 0-based)
                # Cette condition est essentielle pour savoir si l'ajustement -1.0 doit être appliqué.
                needs_origin1_recalc = (min_x_initial < 0 or max_x_initial >= width_out or min_y_initial < 0 or max_y_initial >= height_out)

                if needs_origin1_recalc:
                    logger.debug("      WARN [ProcIncrDrizLoop]: Pixmap initial (origin=0) en dehors de la plage attendue. Recalcul avec origin=1.")
                    print("ULTRA-DEBUG: Pixmap initial (origin=0) is OUT OF BOUNDS. Recalculating with origin=1...")
                    final_x_output_pixels, final_y_output_pixels = self.drizzle_output_wcs.all_world2pix(
                        sky_ra_deg, sky_dec_deg, 1 # Recalcul avec origin=1
                    )
                    # --- FIX CRITIQUE : CONVERSION DE 1-BASED À 0-BASED ---
                    final_x_output_pixels -= 1.0  # Convertir 1-based en 0-based
                    final_y_output_pixels -= 1.0  # Convertir 1-based en 0-based
                    logger.debug(f"      DEBUG QM [ProcIncrDrizLoop]: Pixmap ajusté (1-based vers 0-based) après recalcul avec origin=1.")
                    print(f"ULTRA-DEBUG: Pixmap ADJUSTED (1-based to 0-based). New min_x={np.nanmin(final_x_output_pixels):.2f}, min_y={np.nanmin(final_y_output_pixels):.2f}")
                    # --- FIN FIX CRITIQUE ---
                
                # --- Vérification et nettoyage des NaN/Inf après tous les calculs ---
                if not (np.all(np.isfinite(final_x_output_pixels)) and np.all(np.isfinite(final_y_output_pixels))):
                    logger.debug(f"      WARN [ProcIncrDrizLoop]: Pixmap pour '{current_filename_for_log}' contient NaN/Inf après projection (post-correction). Nettoyage...")
                    print(f"ULTRA-DEBUG: Pixmap contains NaN/Inf. Cleaning...")
                    final_x_output_pixels = np.nan_to_num(final_x_output_pixels, nan=0.0, posinf=0.0, neginf=0.0) # Utilisez 0.0 pour les valeurs numériques
                    final_y_output_pixels = np.nan_to_num(final_y_output_pixels, nan=0.0, posinf=0.0, neginf=0.0)
                
                # Création du pixmap final après tous les ajustements
                pixmap_for_this_file = np.dstack((
                    np.clip(final_x_output_pixels.reshape(input_shape_hw_current_file), 0, width_out - 1),
                    np.clip(final_y_output_pixels.reshape(input_shape_hw_current_file), 0, height_out - 1)
                )).astype(np.float32)

                # Diagnostic final du pixmap après clipping
                pix_x_final = pixmap_for_this_file[..., 0]
                pix_y_final = pixmap_for_this_file[..., 1]
                min_x_final, max_x_final = np.nanmin(pix_x_final), np.nanmax(pix_x_final)
                min_y_final, max_y_final = np.nanmin(pix_y_final), np.nanmax(pix_y_final)
                logger.debug(f"      Final Pixmap X stats (post-clip): min={min_x_final:.2f}, max={max_x_final:.2f}, mean={np.nanmean(pix_x_final):.2f}, std={np.nanstd(pix_x_final):.2f}")
                logger.debug(f"      Final Pixmap Y stats (post-clip): min={min_y_final:.2f}, max={max_y_final:.2f}, mean={np.nanmean(pix_y_final):.2f}, std={np.nanstd(pix_y_final):.2f}")
                logger.debug(f"      Output Grid (width, height) for comparison: ({width_out}, {height_out})")
                print(f"ULTRA-DEBUG: Final Pixmap X stats (post-clip): min={min_x_final:.2f}, max={max_x_final:.2f}, mean={np.nanmean(pix_x_final):.2f}, std={np.nanstd(pix_x_final):.2f}")
                print(f"ULTRA-DEBUG: Final Pixmap Y stats (post-clip): min={min_y_final:.2f}, max={max_y_final:.2f}, mean={np.nanmean(pix_y_final):.2f}, std={np.nanstd(pix_y_final):.2f}")


                # Vérification critique des bornes du pixmap final
                assert (min_x_final >= 0 and max_x_final < width_out and min_y_final >= 0 and max_y_final < height_out), \
                       "ERREUR PIXMAP: Pixmap final (post-clipping) hors bornes attendues!"
                
                # Détection d'un pixmap "plat" (tous les points mappent au même endroit)
                if np.allclose(pixmap_for_this_file[...,0], pixmap_for_this_file[0,0,0], atol=1e-3) and \
                   np.allclose(pixmap_for_this_file[...,1], pixmap_for_this_file[0,0,1], atol=1e-3):
                    logger.warning("        WARN: All pixmap points map to (or very close to) a single output pixel! This indicates a severe WCS issue or extreme input image data where all points are projected to the same output pixel. No significant image will be drizzled.")
                    print("ULTRA-DEBUG: WARNING: Pixmap is 'flat' - all points map to a single output pixel!")


                logger.debug(f"      [Step 3] Pixmap calculé et validé pour '{current_filename_for_log}'.")

                # --- ÉTAPE 4: Préparation des paramètres pour add_image ---
                logger.debug(f"      [Step 4] Préparation des paramètres pour add_image...")
                exptime_for_drizzle_add = 1.0 
                in_units_for_drizzle_add = 'cps' # Par défaut
                
                if input_header and 'EXPTIME' in input_header:
                    try:
                        original_exptime = float(input_header['EXPTIME'])
                        if original_exptime > 1e-6:
                            exptime_for_drizzle_add = original_exptime
                            in_units_for_drizzle_add = 'counts' # Si EXPTIME valide, on traite en counts
                            logger.debug(f"        Utilisation EXPTIME={exptime_for_drizzle_add:.2f}s du header original ('{input_header.get('_SRCFILE', 'N/A_SRC')}'), in_units='counts'")
                        else:
                             logger.debug(f"        EXPTIME du header original ({original_exptime:.2f}) trop faible. Utilisation exptime=1.0, in_units='cps'.")
                    except (ValueError, TypeError):
                        logger.debug(f"        AVERTISSEMENT: EXPTIME invalide dans header temp ('{input_header.get('EXPTIME')}' pour '{input_header.get('_SRCFILE', 'N/A_SRC')}'). Utilisation exptime=1.0, in_units='cps'.")
                else:
                    logger.debug(f"        AVERTISSEMENT: EXPTIME non trouvé dans header temp pour '{input_header.get('_SRCFILE', 'N/A_SRC')}'. Utilisation exptime=1.0, in_units='cps'.")
                
                if exptime_for_drizzle_add <= 0: # Double-vérification de l'exptime
                    logger.warning(f"        AVERTISSEMENT: EXPTIME={exptime_for_drizzle_add} non valide. Remplacement par 1.0.")
                    exptime_for_drizzle_add = 1.0

                # Préparation du weight_map pour add_image. Utilise weight_map_override si fourni
                if weight_map_override is not None:
                    weight_map_param_for_add = np.asarray(weight_map_override, dtype=np.float32)
                    if weight_map_param_for_add.shape != input_shape_hw_current_file:
                        logger.debug(
                            "        WARN: weight_map_override shape mismatch; using ones"
                        )
                        weight_map_param_for_add = np.ones(
                            input_shape_hw_current_file, dtype=np.float32
                        )
                else:
                    weight_map_param_for_add = np.ones(
                        input_shape_hw_current_file, dtype=np.float32
                    )
                logger.debug(
                    f"        Weight_map pour add_image: Shape={weight_map_param_for_add.shape}, Range=[{np.min(weight_map_param_for_add):.3f}, {np.max(weight_map_param_for_add):.3f}], Sum={np.sum(weight_map_param_for_add):.3f}"
                )

                # Pré-traitement de l'image (nettoyage NaN/Inf et clip > 0) AVANT de la passer à add_image
                image_hwc_cleaned = np.nan_to_num(np.clip(image_hwc, 0.0, None), nan=0.0, posinf=0.0, neginf=0.0).astype(np.float32)
                logger.debug(f"        Image HWC nettoyée (pour add_image): Range=[{np.min(image_hwc_cleaned):.4g}, {np.max(image_hwc_cleaned):.4g}], Mean={np.mean(image_hwc_cleaned):.4g}")


                # --- ÉTAPE 5: Appel à add_image pour chaque canal ---
                logger.debug(f"      [Step 5] Appel driz_obj.add_image pour chaque canal...")
                for ch_idx in range(num_output_channels):
                    channel_data_2d = image_hwc_cleaned[..., ch_idx]
                    
                    # Log des stats spécifiques à ce canal avant add_image
                    logger.debug(f"        Ch{ch_idx} AVANT add_image: data range [{np.min(channel_data_2d):.3g}, {np.max(channel_data_2d):.3g}], mean={np.mean(channel_data_2d):.3g}")
                    logger.debug(f"                          exptime={exptime_for_drizzle_add}, in_units='{in_units_for_drizzle_add}', pixfrac={self.drizzle_pixfrac}")
                    print(f"ULTRA-DEBUG: Ch{ch_idx} CALLING add_image - data range [{np.min(channel_data_2d):.3g}, {np.max(channel_data_2d):.3g}], exptime={exptime_for_drizzle_add}, pixfrac={self.drizzle_pixfrac}, input_shape_hw={input_shape_hw_current_file}")


                    driz_obj = self.incremental_drizzle_objects[ch_idx]
                    wht_sum_before = float(np.sum(driz_obj.out_wht))
                    sci_sum_before = float(np.sum(driz_obj.out_img))
                    logger.debug(f"        Ch{ch_idx} WHT_SUM BEFORE add_image: {wht_sum_before:.3f}")
                    logger.debug(f"        Ch{ch_idx} SCI_SUM BEFORE add_image: {sci_sum_before:.3f}")
                    print(f"ULTRA-DEBUG: Ch{ch_idx} Drizzle Obj state BEFORE add_image: out_wht_sum={wht_sum_before:.3f}, out_img_sum={sci_sum_before:.3f}")


                    # L'appel CRITIQUE à add_image
                    nskip, nmiss = driz_obj.add_image(
                        data=channel_data_2d,
                        pixmap=pixmap_for_this_file,
                        exptime=exptime_for_drizzle_add,
                        in_units=in_units_for_drizzle_add,
                        pixfrac=self.drizzle_pixfrac,
                        weight_map=weight_map_param_for_add,
                    )
                    logger.debug(f"        Ch{ch_idx} RETURNED from add_image: nskip={nskip}, nmiss={nmiss}") # Log des retours de add_image
                    print(f"ULTRA-DEBUG: Ch{ch_idx} add_image RETURNED: nskip={nskip}, nmiss={nmiss}") # Print direct pour nskip/nmiss


                    wht_sum_after = float(np.sum(driz_obj.out_wht))
                    sci_sum_after = float(np.sum(driz_obj.out_img))
                    logger.debug(f"        Ch{ch_idx} WHT_SUM AFTER add_image: {wht_sum_after:.3f} (Change: {wht_sum_after - wht_sum_before:.3f})")
                    logger.debug(f"        Ch{ch_idx} SCI_SUM AFTER add_image: {sci_sum_after:.3f} (Change: {sci_sum_after - sci_sum_before:.3f})")
                    print(f"ULTRA-DEBUG: Ch{ch_idx} Drizzle Obj state AFTER add_image: out_wht_sum={wht_sum_after:.3f}, out_img_sum={sci_sum_after:.3f}")

                    # Vérification des assertions (maintenues)
                    assert wht_sum_after >= wht_sum_before - 1e-6, f"WHT sum decreased for Ch{ch_idx}!"
                    logger.debug(f"        Ch{ch_idx} AFTER add_image: out_img range [{np.min(driz_obj.out_img):.3g}, {np.max(driz_obj.out_img):.3g}]")
                    logger.debug(f"                             out_wht range [{np.min(driz_obj.out_wht):.3g}, {np.max(driz_obj.out_wht):.3g}]")

                files_added_to_drizzle_this_batch += 1
                self.images_in_cumulative_stack += 1 
                logger.debug(f"    === FIN TRAITEMENT FICHIER: '{current_filename_for_log}' (Ajouté. Total files added: {self.images_in_cumulative_stack}) ===")

            except Exception as e_file:
                self.update_progress(f"      -> ERREUR Drizzle Incr. VRAI sur fichier '{current_filename_for_log}': {e_file}", "WARN")
                logger.error(f"ERREUR QM [ProcIncrDrizLoop {GLOBAL_DRZ_BATCH_VERSION_STRING_ULTRA_DEBUG}]: Échec fichier '{current_filename_for_log}': {e_file}", exc_info=True)
                print(f"ULTRA-DEBUG: ERREUR NON-FATALE sur fichier '{current_filename_for_log}': {e_file}")


            finally:
                # Nettoyage des variables locales (essentiel pour la mémoire)
                del input_image_cxhxw, input_header, wcs_input_from_file, pixmap_for_this_file
                if 'image_hwc_cleaned' in locals(): del image_hwc_cleaned
                if 'image_hwc' in locals(): del image_hwc # original HxWxC
                if 'reprojected_image_hwc' in locals(): del reprojected_image_hwc
                
                # Forcer un garbage collect de temps en temps, surtout si les images sont grandes
                if (i_file + 1) % 10 == 0: gc.collect()
        
        # --- FIN DE LA BOUCLE DE TRAITEMENT DES FICHIERS ---
        if files_added_to_drizzle_this_batch == 0 and num_files_in_batch > 0:
            self.update_progress(f"   -> ERREUR: Aucun fichier du lot Drizzle Incr. VRAI #{current_batch_num} n'a pu être ajouté.", "ERROR")
            self.failed_stack_count += num_files_in_batch 
            logger.debug(f"  Sortie: Aucun fichier ajouté au Drizzle cumulatif pour le lot #{current_batch_num}.")
        else:
            self.update_progress(f"   -> {files_added_to_drizzle_this_batch}/{num_files_in_batch} fichiers du lot Drizzle Incr. VRAI #{current_batch_num} ajoutés aux objets Drizzle.")
            logger.debug(f"  Total fichiers ajoutés au Drizzle cumulatif jusqu'à présent: {self.images_in_cumulative_stack}.")

        # --- MISE À JOUR DU HEADER DU STACK CUMULATIF ---
        if self.current_stack_header is None: 
            self.current_stack_header = fits.Header()
            if self.drizzle_output_wcs:
                 try: self.current_stack_header.update(self.drizzle_output_wcs.to_header(relax=True))
                 except Exception as e_hdr_wcs: logger.warning(f"WARN: Erreur copie WCS au header (DrizIncrVrai init): {e_hdr_wcs}")
            self.current_stack_header['STACKTYP'] = (f'Drizzle_Incremental_True_{self.drizzle_scale:.0f}x', 'True Incremental Drizzle')
            self.current_stack_header['DRZSCALE'] = (self.drizzle_scale, 'Drizzle scale factor')
            self.current_stack_header['DRZKERNEL'] = (self.drizzle_kernel, 'Drizzle kernel used')
            self.current_stack_header['DRZPIXFR'] = (self.drizzle_pixfrac, 'Drizzle pixfrac used')
            self.current_stack_header['CREATOR'] = ('SeestarStacker_QM', 'Processing Software')
        
        self.current_stack_header['NIMAGES'] = (self.images_in_cumulative_stack, 'Total images drizzled incrementally')

        # --- MISE À JOUR DE L'APERÇU ---
        self.update_progress(f"   -> Préparation aperçu Drizzle Incrémental VRAI (Lot #{current_batch_num})...")
        try:
            if self.preview_callback and self.incremental_drizzle_objects:
                avg_img_channels_preview = []
                # IMPORTANT: driz_obj.out_img contient SCI*WHT, driz_obj.out_wht contient WHT
                # Pour obtenir l'image moyenne, il faut diviser SCI*WHT par WHT.
                for c in range(num_output_channels):
                    driz_obj = self.incremental_drizzle_objects[c]
                    
                    # Obtenir les données et poids cumulatifs
                    sci_accum = driz_obj.out_img.astype(np.float32)
                    wht_accum = driz_obj.out_wht.astype(np.float32)

                    # Éviter la division par zéro
                    wht_safe = np.maximum(wht_accum, 1e-9)
                    
                    # Calculer l'image moyenne pour l'aperçu
                    preview_channel_data = np.zeros_like(sci_accum)
                    valid_pixels = wht_safe > 1e-8 # Masque pour les pixels où il y a eu contribution
                    with np.errstate(divide='ignore', invalid='ignore'):
                        preview_channel_data[valid_pixels] = sci_accum[valid_pixels] / wht_safe[valid_pixels]
                    
                    avg_img_channels_preview.append(
                        np.nan_to_num(preview_channel_data, nan=0.0, posinf=0.0, neginf=0.0)
                    )
                
                preview_data_HWC_raw = np.stack(avg_img_channels_preview, axis=-1)
                
                # Normalisation de l'aperçu à [0,1] pour l'affichage (cosmétique)
                min_p, max_p = np.nanmin(preview_data_HWC_raw), np.nanmax(preview_data_HWC_raw)
                preview_data_HWC_norm = preview_data_HWC_raw
                if np.isfinite(min_p) and np.isfinite(max_p) and max_p > min_p + 1e-7: 
                    preview_data_HWC_norm = (preview_data_HWC_raw - min_p) / (max_p - min_p)
                elif np.any(np.isfinite(preview_data_HWC_raw)): # Image constante non nulle
                    preview_data_HWC_norm = np.full_like(preview_data_HWC_raw, 0.5)
                else: # Image vide ou tout NaN/Inf
                    preview_data_HWC_norm = np.zeros_like(preview_data_HWC_raw)
                
                preview_data_HWC_final = np.clip(preview_data_HWC_norm, 0.0, 1.0).astype(np.float32)
                
                # Stocker l'image de prévisualisation (potentiellement pour usage UI)
                self.current_stack_data = preview_data_HWC_final
                self.cumulative_drizzle_data = preview_data_HWC_final # Pour l'aperçu
                self._update_preview_incremental_drizzle() # Appelle le callback GUI
                logger.debug(f"    DEBUG QM [ProcIncrDrizLoop {GLOBAL_DRZ_BATCH_VERSION_STRING_ULTRA_DEBUG}]: Aperçu Driz Incr VRAI mis à jour. Range (0-1): [{np.min(preview_data_HWC_final):.3f}, {np.max(preview_data_HWC_final):.3f}]")
                print(f"ULTRA-DEBUG: Aperçu Driz Incr VRAI mis à jour. Range (0-1): [{np.min(preview_data_HWC_final):.3f}, {np.max(preview_data_HWC_final):.3f}]")
            else:
                logger.debug(f"    WARN QM [ProcIncrDrizLoop {GLOBAL_DRZ_BATCH_VERSION_STRING_ULTRA_DEBUG}]: Impossible de mettre à jour l'aperçu Driz Incr VRAI (callback ou objets Drizzle manquants).")
                print(f"ULTRA-DEBUG: WARN: Impossible de mettre à jour l'aperçu Driz Incr VRAI.")
        except Exception as e_prev:
            logger.error(f"    ERREUR QM [ProcIncrDrizLoop {GLOBAL_DRZ_BATCH_VERSION_STRING_ULTRA_DEBUG}]: Erreur mise à jour aperçu Driz Incr VRAI: {e_prev}", exc_info=True)
            print(f"ULTRA-DEBUG: ERREUR FATALE à l'aperçu Driz Incr VRAI: {e_prev}")


        # --- NETTOYAGE DES FICHIERS TEMPORAIRES DU LOT ---
        if self.perform_cleanup:
             logger.debug(f"DEBUG QM [_process_incremental_drizzle_batch {GLOBAL_DRZ_BATCH_VERSION_STRING_ULTRA_DEBUG}]: Nettoyage fichiers temp lot #{current_batch_num}...")
             print(f"ULTRA-DEBUG: Nettoyage fichiers temp lot #{current_batch_num}...")
             self._cleanup_batch_temp_files(batch_temp_filepaths_list)
        
        logger.debug(f"======== FIN MÉTHODE: _process_incremental_drizzle_batch (Lot #{current_batch_num} - {GLOBAL_DRZ_BATCH_VERSION_STRING_ULTRA_DEBUG}) ========\n")
        print(f"======== FIN MÉTHODE: _process_incremental_drizzle_batch (Lot #{current_batch_num} - {GLOBAL_DRZ_BATCH_VERSION_STRING_ULTRA_DEBUG}) ========\n")





#################################################################################################################################################



    def _combine_drizzle_chunks(self, chunk_sci_files, chunk_wht_files):
        """
        Combine les fichiers chunks Drizzle (science et poids) sauvegardés sur disque.
        Lit les fichiers et effectue une moyenne pondérée.

        Args:
            chunk_sci_files (list): Liste des chemins vers les fichiers FITS science des chunks.
            chunk_wht_files (list): Liste des chemins vers les fichiers FITS poids des chunks.

        Returns:
            tuple: (final_sci_image, final_wht_map) ou (None, None) si échec.
                   Les tableaux retournés sont au format HxWxC, float32.
        """
        if not chunk_sci_files or not chunk_wht_files or len(chunk_sci_files) != len(chunk_wht_files):
            self.update_progress("❌ Erreur interne: Listes de fichiers chunks invalides ou incohérentes.")
            return None, None
        num_chunks = len(chunk_sci_files)
        if num_chunks == 0: self.update_progress("ⓘ Aucun chunk Drizzle à combiner."); return None, None

        self.update_progress(f"⚙️ Combinaison finale de {num_chunks} chunks Drizzle...")
        start_time = time.time()

        numerator_sum = None; denominator_sum = None
        output_shape = None; output_header = None
        first_chunk_processed_successfully = False

        try:
            # --- Boucle sur les chunks pour lire et accumuler ---
            for i, (sci_path, wht_path) in enumerate(zip(chunk_sci_files, chunk_wht_files)):
                if self.stop_processing: self.update_progress("🛑 Arrêt demandé pendant combinaison chunks."); return None, None
                self.update_progress(f"   -> Lecture et accumulation chunk {i+1}/{num_chunks}...")
                sci_chunk, wht_chunk = None, None
                sci_chunk_cxhxw, wht_chunk_cxhxw = None, None

                try:
                    # Lire Science Chunk
                    with fits.open(sci_path, memmap=False) as hdul_sci:
                        if not hdul_sci or hdul_sci[0].data is None: raise IOError(f"Chunk science invalide: {sci_path}")
                        sci_chunk_cxhxw = hdul_sci[0].data
                        if sci_chunk_cxhxw.ndim != 3 or sci_chunk_cxhxw.shape[0] != 3: raise ValueError(f"Chunk science {sci_path} non CxHxW.")
                        sci_chunk = np.moveaxis(sci_chunk_cxhxw, 0, -1).astype(np.float32)
                        if i == 0: output_header = hdul_sci[0].header # Garder header

                    # Lire Poids Chunk
                    with fits.open(wht_path, memmap=False) as hdul_wht:
                        if not hdul_wht or hdul_wht[0].data is None: raise IOError(f"Chunk poids invalide: {wht_path}")
                        wht_chunk_cxhxw = hdul_wht[0].data
                        if wht_chunk_cxhxw.ndim != 3 or wht_chunk_cxhxw.shape[0] != 3: raise ValueError(f"Chunk poids {wht_path} non CxHxW.")
                        wht_chunk = np.moveaxis(wht_chunk_cxhxw, 0, -1).astype(np.float32)

                    # Initialiser les accumulateurs
                    if numerator_sum is None:
                        output_shape = sci_chunk.shape
                        if output_shape is None: raise ValueError("Shape du premier chunk est None.")
                        numerator_sum = np.zeros(output_shape, dtype=np.float64) # float64 pour somme
                        denominator_sum = np.zeros(output_shape, dtype=np.float64)
                        logger.debug(f"      - Initialisation accumulateurs (Shape: {output_shape})")
                        first_chunk_processed_successfully = True

                    # Vérifier Shapes
                    if sci_chunk.shape != output_shape or wht_chunk.shape != output_shape:
                        self.update_progress(f"      -> ⚠️ Shape incohérente chunk {i+1}. Ignoré.")
                        continue

                    # --- Accumulation ---
                    sci_chunk_clean = np.nan_to_num(sci_chunk, nan=0.0)
                    wht_chunk_clean = np.nan_to_num(wht_chunk, nan=0.0)
                    wht_chunk_clean = np.maximum(wht_chunk_clean, 0.0)
                    numerator_sum += sci_chunk_clean * wht_chunk_clean
                    denominator_sum += wht_chunk_clean
                    # --- Fin Accumulation ---

                except (FileNotFoundError, IOError, ValueError) as read_err:
                     self.update_progress(f"      -> ❌ ERREUR lecture/validation chunk {i+1}: {read_err}. Ignoré.")
                     if i == 0: first_chunk_processed_successfully = False; continue
                finally:
                     del sci_chunk, wht_chunk, sci_chunk_cxhxw, wht_chunk_cxhxw
                     if (i + 1) % 5 == 0: gc.collect()
            # --- Fin Boucle Chunks ---

            if not first_chunk_processed_successfully or numerator_sum is None:
                raise RuntimeError("Aucun chunk valide n'a pu être lu pour initialiser la combinaison.")

            # --- Calcul final ---
            self.update_progress("   -> Calcul de l'image finale combinée...")
            epsilon = 1e-12
            final_sci_combined = np.zeros_like(numerator_sum, dtype=np.float32)
            valid_mask = denominator_sum > epsilon
            with np.errstate(divide='ignore', invalid='ignore'):
                final_sci_combined[valid_mask] = (numerator_sum[valid_mask] / denominator_sum[valid_mask])
            final_sci_combined = np.nan_to_num(final_sci_combined, nan=0.0, posinf=0.0, neginf=0.0).astype(np.float32)
            final_wht_combined = denominator_sum.astype(np.float32)
            # --- Fin Calcul ---

        except MemoryError: self.update_progress("❌ ERREUR MÉMOIRE pendant combinaison chunks."); traceback.print_exc(limit=1); return None, None
        except Exception as e: self.update_progress(f"❌ Erreur inattendue pendant combinaison chunks: {e}"); traceback.print_exc(limit=2); return None, None

        if final_sci_combined is None or final_wht_combined is None: self.update_progress("❌ Combinaison chunks n'a produit aucun résultat."); return None, None

        end_time = time.time()
        self.update_progress(f"✅ Combinaison chunks terminée en {end_time - start_time:.2f}s.")
        return final_sci_combined, final_wht_combined


###############################################################################################################################################






    def _combine_batch_result(self, stacked_batch_data_np, stack_info_header, batch_coverage_map_2d, batch_wcs=None):

        """
        [MODE SUM/W - CLASSIQUE] Accumule le résultat d'un batch classique
        (image moyenne du lot et sa carte de couverture/poids 2D)
        dans les accumulateurs memmap globaux SUM et WHT.

        Args:
            stacked_batch_data_np (np.ndarray): Image MOYENNE du lot (HWC ou HW, float32, même échelle que les entrées).
            stack_info_header (fits.Header): En-tête info du lot (contient NIMAGES physiques).
            batch_coverage_map_2d (np.ndarray): Carte de poids/couverture 2D (HW, float32)
                                                pour ce lot spécifique.
        """
        logger.debug(f"DEBUG QM [_combine_batch_result SUM/W]: Début accumulation lot classique avec carte de couverture 2D.")
        current_batch_num = self.stacked_batches_count
        if batch_coverage_map_2d is not None:
            logger.debug(
                f"  -> Reçu de _stack_batch -> batch_coverage_map_2d - Shape: {batch_coverage_map_2d.shape}, "
                f"Range: [{np.min(batch_coverage_map_2d):.2f}-{np.max(batch_coverage_map_2d):.2f}], "
                f"Mean: {np.mean(batch_coverage_map_2d):.2f}"
            )
        else:
            logger.debug(f"  -> Reçu de _stack_batch -> batch_coverage_map_2d est None.")


        # --- Vérifications initiales ---

        if stacked_batch_data_np is None or stack_info_header is None or batch_coverage_map_2d is None:
            self.update_progress(
                f"⚠️ Accumulation lot #{current_batch_num} ignorée: données ou couverture manquantes.",
                "WARN",
            )
            logger.debug(
                "DEBUG QM [_combine_batch_result SUM/W]: Sortie précoce (données batch/couverture invalides) "
                f"stacked_batch_data_np is None? {stacked_batch_data_np is None}, "
                f"header is None? {stack_info_header is None}, "
                f"coverage is None? {batch_coverage_map_2d is None}"
            )
            return

        if (
            self.cumulative_sum_memmap is None
            or self.cumulative_wht_memmap is None
            or self.memmap_shape is None
        ):
             self.update_progress(
                 f"❌ Accumulation lot #{current_batch_num} impossible: memmap SUM/WHT non initialisés.",
                 "ERROR",
             )
             logger.debug(
                 f"ERREUR QM [_combine_batch_result SUM/W]: Memmap non initialisé. "
                 f"cumulative_sum_memmap is None? {self.cumulative_sum_memmap is None}, "
                 f"cumulative_wht_memmap is None? {self.cumulative_wht_memmap is None}, "
                 f"memmap_shape is None? {self.memmap_shape is None}"
             )
             self.processing_error = "Memmap non initialisé"; self.stop_processing = True
             return


        # --- Ajustement dynamique de la taille des memmaps si nécessaire ---
        incoming_shape_hw = (
            stacked_batch_data_np.shape[:2]
            if stacked_batch_data_np.ndim >= 2
            else self.memmap_shape[:2]
        )
        current_shape_hw = self.memmap_shape[:2]
        if (
            incoming_shape_hw[0] > current_shape_hw[0]
            or incoming_shape_hw[1] > current_shape_hw[1]
        ):
            logger.debug(
                "DEBUG QM [_combine_batch_result]: incoming image larger than memmap, reallocating"
            )
            self._close_memmaps()
            self._create_sum_wht_memmaps(incoming_shape_hw)

        # Vérifier la cohérence des shapes
        # stacked_batch_data_np peut être HWC ou HW. memmap_shape est HWC.
        # batch_coverage_map_2d doit être HW.

        expected_shape_hw = self.memmap_shape[:2]

        try:
            logger.debug(
                f"DEBUG QM [_combine_batch_result]: stacked_batch_data_np shape={stacked_batch_data_np.shape}, "
                f"min={np.min(stacked_batch_data_np):.3f}, max={np.max(stacked_batch_data_np):.3f}"
            )
            logger.debug(
                f"DEBUG QM [_combine_batch_result]: batch_coverage_map_2d shape={batch_coverage_map_2d.shape}, "
                f"min={np.min(batch_coverage_map_2d):.3f}, max={np.max(batch_coverage_map_2d):.3f}"
            )
        except Exception as dbg_err:
            logger.debug(f"DEBUG QM [_combine_batch_result]: erreur stats initiales: {dbg_err}")


        
        if not self.reproject_between_batches:
            input_wcs = batch_wcs
            if input_wcs is None and self.reference_wcs_object:
                try:
                    input_wcs = WCS(stack_info_header, naxis=2)
                except Exception:
                    input_wcs = None

            if self.reference_wcs_object and input_wcs is not None:
                try:
                    self.update_progress(
                        f"➡️ [Reproject] Entrée dans reproject pour le batch {self.stacked_batches_count}/{self.total_batches_estimated}",
                        "INFO_DETAIL",
                    )
                    stacked_batch_data_np, _ = self._reproject_to_reference(
                        stacked_batch_data_np, input_wcs
                    )
                    batch_coverage_map_2d, _ = self._reproject_to_reference(
                        batch_coverage_map_2d, input_wcs
                    )
                    self.update_progress(
                        f"✅ [Reproject] Batch {self.stacked_batches_count}/{self.total_batches_estimated} reprojecté vers référence (shape {expected_shape_hw})",
                        "INFO_DETAIL",
                    )
                except Exception as e:
                    self.update_progress(
                        f"⚠️ [Reproject] Batch {self.stacked_batches_count} ignoré : {type(e).__name__}: {e}",
                        "WARN",
                    )
            else:
                self.update_progress(
                    f"ℹ️ [Reproject] Ignoré pour le lot {self.stacked_batches_count} (enable={self.reproject_between_batches}, ref={bool(self.reference_wcs_object)}, wcs={'ok' if input_wcs is not None else 'none'})",
                    "INFO_DETAIL",
                )



        if batch_coverage_map_2d.shape != expected_shape_hw:
            handled_cov = False
            if batch_coverage_map_2d.shape == expected_shape_hw[::-1]:
                batch_coverage_map_2d = batch_coverage_map_2d.T
                handled_cov = True
                logger.debug("DEBUG QM [_combine_batch_result]: transposed coverage map to match memmap_shape")
            if not handled_cov:
                self.update_progress(
                    f"❌ Batch #{current_batch_num} ignoré: shape carte couverture {batch_coverage_map_2d.shape} au lieu de {expected_shape_hw}.",
                    "ERROR",
                )
                logger.debug(
                    f"ERREUR QM [_combine_batch_result SUM/W]: Incompatibilité shape carte couverture lot. "
                    f"expected={expected_shape_hw}, got={batch_coverage_map_2d.shape}"
                )
                try: batch_n_error = int(stack_info_header.get('NIMAGES', 1)); self.failed_stack_count += batch_n_error
                except: self.failed_stack_count += 1 # Au moins une image
                return

        # S'assurer que stacked_batch_data_np a la bonne dimension pour la multiplication (HWC ou HW)
        is_color_batch_data = (stacked_batch_data_np.ndim == 3 and stacked_batch_data_np.shape[2] == 3)
        if is_color_batch_data and stacked_batch_data_np.shape != self.memmap_shape:
            handled_img = False
            if stacked_batch_data_np.shape[:2] == self.memmap_shape[:2][::-1]:
                stacked_batch_data_np = stacked_batch_data_np.transpose(1, 0, 2)
                handled_img = True
                logger.debug("DEBUG QM [_combine_batch_result]: transposed stacked_batch_data_np from WHC to HWC")
            elif stacked_batch_data_np.shape[0] == 3 and stacked_batch_data_np.shape[1:] == self.memmap_shape[:2]:
                stacked_batch_data_np = stacked_batch_data_np.transpose(1, 2, 0)
                handled_img = True
                logger.debug("DEBUG QM [_combine_batch_result]: rearranged stacked_batch_data_np from CHW to HWC")
            if not handled_img:
                self.update_progress(
                    f"❌ Batch #{current_batch_num} ignoré: image couleur shape {stacked_batch_data_np.shape} au lieu de {self.memmap_shape}.",
                    "ERROR",
                )
                logger.debug(
                    f"ERREUR QM [_combine_batch_result SUM/W]: Incompatibilité shape image lot (couleur). "
                    f"expected={self.memmap_shape}, got={stacked_batch_data_np.shape}"
                )
                try: batch_n_error = int(stack_info_header.get('NIMAGES', 1)); self.failed_stack_count += batch_n_error
                except: self.failed_stack_count += 1
                return
        elif not is_color_batch_data and stacked_batch_data_np.ndim == 2 and stacked_batch_data_np.shape != expected_shape_hw:
            handled_gray = False
            if stacked_batch_data_np.shape == expected_shape_hw[::-1]:
                stacked_batch_data_np = stacked_batch_data_np.T
                handled_gray = True
                logger.debug("DEBUG QM [_combine_batch_result]: transposed gray image to match memmap_shape")
            if not handled_gray:
                self.update_progress(
                    f"❌ Batch #{current_batch_num} ignoré: image N&B shape {stacked_batch_data_np.shape} au lieu de {expected_shape_hw}.",
                    "ERROR",
                )
                logger.debug(
                    f"ERREUR QM [_combine_batch_result SUM/W]: Incompatibilité shape image lot (N&B). "
                    f"expected={expected_shape_hw}, got={stacked_batch_data_np.shape}"
                )
                try: batch_n_error = int(stack_info_header.get('NIMAGES', 1)); self.failed_stack_count += batch_n_error
                except: self.failed_stack_count += 1
                return
        elif not is_color_batch_data and stacked_batch_data_np.ndim != 2 : # Cas N&B mais pas 2D
             self.update_progress(
                 f"❌ Batch #{current_batch_num} ignoré: dimensions image N&B inattendues {stacked_batch_data_np.shape}.",
                 "ERROR",
             )
             logger.debug(
                 f"ERREUR QM [_combine_batch_result SUM/W]: Shape image lot N&B inattendue - got {stacked_batch_data_np.shape}"
             )
             try: batch_n_error = int(stack_info_header.get('NIMAGES', 1)); self.failed_stack_count += batch_n_error
             except: self.failed_stack_count += 1
             return



        try:
            num_physical_images_in_batch = int(stack_info_header.get('NIMAGES', 1))
            batch_exposure = float(stack_info_header.get('TOTEXP', 0.0))

            # Vérifier si la carte de couverture a des poids significatifs

            if np.sum(batch_coverage_map_2d) < 1e-6 and num_physical_images_in_batch > 0:
                self.update_progress(
                    f"⚠️ Batch #{current_batch_num} ignoré: somme de couverture quasi nulle ({np.sum(batch_coverage_map_2d):.3e}).",
                    "WARN",
                )
                logger.debug(
                    f"DEBUG QM [_combine_batch_result SUM/W]: Sortie précoce (somme couverture quasi nulle). "
                    f"sum={np.sum(batch_coverage_map_2d):.3e}"
                )
                self.failed_stack_count += num_physical_images_in_batch # Compter ces images comme échec d'empilement
                return


            # Préparer les données pour l'accumulation (types et shapes)
            # stacked_batch_data_np est déjà en float32
            # batch_coverage_map_2d est déjà float32
            
            # Calculer le signal total à ajouter à SUM: ImageMoyenneDuLot * SaCarteDeCouverturePondérée
            # Si stacked_batch_data_np est HWC et batch_coverage_map_2d est HW, il faut broadcaster.
            signal_to_add_to_sum_float64 = None # Utiliser float64 pour la multiplication et l'accumulation
            if is_color_batch_data: # Image couleur HWC
                signal_to_add_to_sum_float64 = stacked_batch_data_np.astype(np.float64) * batch_coverage_map_2d.astype(np.float64)[:, :, np.newaxis]
            else: # Image N&B HW
                # Si SUM memmap est HWC (ce qui est le cas avec memmap_shape), il faut adapter
                if self.memmap_shape[2] == 3: # Si l'accumulateur global est couleur
                    # On met l'image N&B dans les 3 canaux de l'accumulateur
                    temp_hwc = np.stack([stacked_batch_data_np]*3, axis=-1)
                    signal_to_add_to_sum_float64 = temp_hwc.astype(np.float64) * batch_coverage_map_2d.astype(np.float64)[:, :, np.newaxis]
                else: # Si l'accumulateur global est N&B (ne devrait pas arriver avec memmap_shape HWC)
                    signal_to_add_to_sum_float64 = stacked_batch_data_np.astype(np.float64) * batch_coverage_map_2d.astype(np.float64)

            logger.debug(f"DEBUG QM [_combine_batch_result SUM/W]: Accumulation pour {num_physical_images_in_batch} images physiques.")
            logger.debug(
                f"  -> signal_to_add_to_sum_float64 - Shape: {signal_to_add_to_sum_float64.shape}, "
                f"Range: [{np.min(signal_to_add_to_sum_float64):.2f} - {np.max(signal_to_add_to_sum_float64):.2f}], "
                f"Mean: {np.mean(signal_to_add_to_sum_float64):.2f}"
            )


            batch_sum = signal_to_add_to_sum_float64.astype(np.float32)
            batch_wht = batch_coverage_map_2d.astype(np.float32)

            pre_sum_min = float(np.min(self.cumulative_sum_memmap))
            pre_sum_max = float(np.max(self.cumulative_sum_memmap))
            pre_wht_min = float(np.min(self.cumulative_wht_memmap))
            pre_wht_max = float(np.max(self.cumulative_wht_memmap))

            # Ensure shapes match exactly to avoid silent broadcasting
            if batch_sum.shape != tuple(self.memmap_shape):
                self.update_progress(
                    f"⚠️ Batch #{current_batch_num} shape {batch_sum.shape} incompatible with memmap {self.memmap_shape}.",
                    "WARN",
                )
                batch_sum = batch_sum.reshape(self.memmap_shape)
            if batch_wht.shape != tuple(self.memmap_shape[:2]):
                self.update_progress(
                    f"⚠️ Batch #{current_batch_num} coverage shape {batch_wht.shape} incompatible with memmap {self.memmap_shape[:2]}",
                    "WARN",
                )
                batch_wht = batch_wht.reshape(self.memmap_shape[:2])

            self.cumulative_sum_memmap[:] += batch_sum.astype(self.memmap_dtype_sum)
            self.cumulative_wht_memmap[:] += batch_wht.astype(self.memmap_dtype_wht)
            if hasattr(self.cumulative_sum_memmap, 'flush'):
                self.cumulative_sum_memmap.flush()
            if hasattr(self.cumulative_wht_memmap, 'flush'):
                self.cumulative_wht_memmap.flush()
            try:
                post_sum_min = float(np.min(self.cumulative_sum_memmap))
                post_sum_max = float(np.max(self.cumulative_sum_memmap))
                post_wht_min = float(np.min(self.cumulative_wht_memmap))
                post_wht_max = float(np.max(self.cumulative_wht_memmap))
                logger.debug(
                    f"DEBUG QM [_combine_batch_result SUM/W]: after += flush -> SUM min={post_sum_min:.3f}, max={post_sum_max:.3f}; "
                    f"WHT min={post_wht_min:.3f}, max={post_wht_max:.3f}"
                )
                logger.debug(
                    f"DEBUG QM [_combine_batch_result]: memmap change SUM {pre_sum_min:.3f}->{post_sum_min:.3f}, {pre_sum_max:.3f}->{post_sum_max:.3f}; "
                    f"WHT {pre_wht_min:.3f}->{post_wht_min:.3f}, {pre_wht_max:.3f}->{post_wht_max:.3f}"
                )
                if np.isclose(pre_sum_min, post_sum_min) and np.isclose(pre_sum_max, post_sum_max):
                    warn_msg = (
                        f"⚠️ Batch #{current_batch_num} addition produced no change to cumulative SUM. "
                        "Possible dtype/broadcast issue."
                    )
                    logger.debug(
                        "WARNING QM [_combine_batch_result]: cumulative SUM memmap unchanged after +=, possible dtype/broadcasting issue"
                    )
                    self.update_progress(warn_msg, "WARN")
            except Exception as dbg_e:
                logger.debug(f"DEBUG QM [_combine_batch_result SUM/W]: erreur stats apres += : {dbg_e}")
            logger.debug("DEBUG QM [_combine_batch_result SUM/W]: Addition SUM/WHT terminée.")

            try:
                sum_min = float(np.min(self.cumulative_sum_memmap))
                sum_max = float(np.max(self.cumulative_sum_memmap))
                wht_min = float(np.min(self.cumulative_wht_memmap))
                wht_max = float(np.max(self.cumulative_wht_memmap))
                self.update_progress(
                    f"ℹ️ SUM min={sum_min:.2f}, max={sum_max:.2f}",
                    "INFO_DETAIL",
                )
                self.update_progress(
                    f"ℹ️ WHT min={wht_min:.2f}, max={wht_max:.2f}",
                    "INFO_DETAIL",
                )
                if np.allclose(self.cumulative_wht_memmap, 0.0):
                    self.update_progress(
                        "⚠️ Carte de poids cumulée entièrement nulle", "WARN"
                    )
                    warnings.warn(
                        "Cumulative weight map sums to zero", UserWarning
                    )
            except Exception as e:
                self.update_progress(f"⚠️ Erreur calcul stats stack: {e}", "WARN")


            # Mise à jour des compteurs globaux

            self.images_in_cumulative_stack += num_physical_images_in_batch # Compte les images physiques
            self.total_exposure_seconds += batch_exposure
            logger.debug(
                f"DEBUG QM [_combine_batch_result SUM/W]: {num_physical_images_in_batch} images ajoutées -> "
                f"images_in_cumulative_stack={self.images_in_cumulative_stack}"
            )
            logger.debug(f"DEBUG QM [_combine_batch_result SUM/W]: Compteurs mis à jour: images_in_cumulative_stack={self.images_in_cumulative_stack}, total_exposure_seconds={self.total_exposure_seconds:.1f}")
            self.update_progress(
                f"📊 images_in_cumulative_stack={self.images_in_cumulative_stack}",
                "INFO_DETAIL",
            )


            # --- Mise à jour Header Cumulatif (comme avant) ---
            if self.current_stack_header is None:
                self.current_stack_header = fits.Header()
                first_header_from_batch = stack_info_header
                keys_to_copy = ['INSTRUME', 'TELESCOP', 'OBJECT', 'FILTER', 'DATE-OBS', 'GAIN', 'OFFSET', 'CCD-TEMP', 'RA', 'DEC', 'SITELAT', 'SITELONG', 'FOCALLEN', 'BAYERPAT']
                for key_iter in keys_to_copy:
                    if first_header_from_batch and key_iter in first_header_from_batch:
                        try: self.current_stack_header[key_iter] = (first_header_from_batch[key_iter], first_header_from_batch.comments[key_iter] if key_iter in first_header_from_batch.comments else '')
                        except Exception: self.current_stack_header[key_iter] = first_header_from_batch[key_iter]
                self.current_stack_header['STACKTYP'] = (f'Classic SUM/W ({self.stacking_mode})', 'Stacking method')
                self.current_stack_header['CREATOR'] = ('SeestarStacker (SUM/W)', 'Processing Software')
                if self.correct_hot_pixels: self.current_stack_header['HISTORY'] = 'Hot pixel correction applied'
                if self.use_quality_weighting: self.current_stack_header['HISTORY'] = 'Quality weighting (SNR/Stars) with per-pixel coverage for SUM/W'
                else: self.current_stack_header['HISTORY'] = 'Uniform weighting (by image count) with per-pixel coverage for SUM/W'
                self.current_stack_header['HISTORY'] = 'SUM/W Accumulation Initialized'

            self.current_stack_header['NIMAGES'] = (self.images_in_cumulative_stack, 'Physical images processed for stack')
            self.current_stack_header['TOTEXP'] = (round(self.total_exposure_seconds, 2), '[s] Approx total exposure time')
            
            # Mettre à jour SUMWGHTS avec la somme des poids max de WHT (approximation de l'exposition pondérée)
            # self.cumulative_wht_memmap est HW, float32
            current_total_wht_center = np.max(self.cumulative_wht_memmap) if self.cumulative_wht_memmap.size > 0 else 0.0
            self.current_stack_header['SUMWGHTS'] = (float(current_total_wht_center), 'Approx. max sum of weights in WHT map')

            logger.debug("DEBUG QM [_combine_batch_result SUM/W]: Accumulation batch classique terminée.")

        except MemoryError as mem_err:
             logger.debug(f"ERREUR QM [_combine_batch_result SUM/W]: ERREUR MÉMOIRE - {mem_err}")
             self.update_progress(f"❌ ERREUR MÉMOIRE lors de l'accumulation du batch classique.")
             traceback.print_exc(limit=1); self.processing_error = "Erreur Mémoire Accumulation"; self.stop_processing = True
        except Exception as e:
            logger.debug(f"ERREUR QM [_combine_batch_result SUM/W]: Exception inattendue - {e}")
            self.update_progress(f"❌ Erreur pendant l'accumulation du résultat du batch: {e}")
            traceback.print_exc(limit=3)
            try: batch_n_error_acc = int(stack_info_header.get('NIMAGES', 1)) # Nombre d'images du lot qui a échoué
            except: batch_n_error_acc = 1
            self.failed_stack_count += batch_n_error_acc





################################################################################################################################################
    def _save_intermediate_stack(self):
        if self.current_stack_data is None or self.output_folder is None: return
        stack_path = os.path.join(self.output_folder, "stack_cumulative.fit"); preview_path = os.path.join(self.output_folder, "stack_cumulative.png")
        try:
            header_to_save = self.current_stack_header.copy() if self.current_stack_header else fits.Header()
            try:
                if 'HISTORY' in header_to_save:
                    history_entries = list(header_to_save['HISTORY']); filtered_history = [h for h in history_entries if 'Intermediate save' not in str(h)]
                    while 'HISTORY' in header_to_save: del header_to_save['HISTORY']
                    for entry in filtered_history: header_to_save.add_history(entry)
            except Exception: pass
            header_to_save.add_history(f'Intermediate save after combining {self.images_in_cumulative_stack} images')
            save_fits_image(self.current_stack_data, stack_path, header_to_save, overwrite=True)
            save_preview_image(self.current_stack_data, preview_path, apply_stretch=False)
        except Exception as e: logger.debug(f"⚠️ Erreur sauvegarde stack intermédiaire: {e}")

    def _move_to_stacked(self, paths: list[str]):
        """Déplace chaque fichier vers un sous-dossier 'stacked'."""
        for p in paths:
            if not p or not os.path.exists(p):
                continue
            src_dir = os.path.dirname(os.path.abspath(p))
            dst_dir = os.path.join(src_dir, self.stacked_subdir_name)
            os.makedirs(dst_dir, exist_ok=True)
            base = os.path.basename(p)
            dest = os.path.join(dst_dir, base)
            if os.path.exists(dest):
                stem, ext = os.path.splitext(base)
                dest = os.path.join(dst_dir, f"{stem}_dup_{int(time.time())}{ext}")
            try:
                if os.stat(src_dir).st_dev == os.stat(dst_dir).st_dev:
                    os.rename(p, dest)
                else:
                    shutil.copy2(p, dest)
                    os.remove(p)
                self.update_progress(f"📦 Moved to stacked: {base}", "INFO_DETAIL")
            except Exception as e:
                self.update_progress(f"⚠️ Move failed for {base}: {e}", "WARN")

    def _save_partial_stack(self):
        if (
            self.partial_save_interval <= 0
            or self.stacked_batches_count % self.partial_save_interval != 0
        ):
            return
        if (
            self.cumulative_sum_memmap is None
            or self.cumulative_wht_memmap is None
            or self.output_folder is None
        ):
            return
        sum_arr = np.array(self.cumulative_sum_memmap, dtype=np.float32)
        wht_arr = np.array(self.cumulative_wht_memmap, dtype=np.float32)
        with np.errstate(divide="ignore", invalid="ignore"):
            stack = np.nan_to_num(sum_arr / np.maximum(wht_arr, 1e-6))
        base = Path(self.output_folder) / f"{self.output_filename}_partial_batch_{self.stacked_batches_count:03d}.fits"
        tmp = base.with_suffix(".fits.tmp")
        try:
            fits.PrimaryHDU(data=np.moveaxis(stack, -1, 0)).writeto(tmp, overwrite=True)
            os.replace(tmp, base)
            self.update_progress(f"💾 Saved {base.name}", "INFO_DETAIL")
        except Exception as e:
            self.update_progress(f"⚠️ Erreur sauvegarde partielle: {e}", "WARN")

    def _update_batch_count_file(self):
        if not self.batch_count_path:
            return
        try:
            with open(self.batch_count_path, "w") as f:
                f.write(str(self.stacked_batches_count))
        except Exception as e:
            self.update_progress(f"⚠️ Erreur écriture compteur batch: {e}", "WARN")

    def _stack_winsorized_sigma(self, images, weights, kappa=3.0, winsor_limits=(0.05, 0.05), apply_rewinsor=True):
        from scipy.stats.mstats import winsorize
        from astropy.stats import sigma_clipped_stats
        arr = np.stack([im for im in images], axis=0).astype(np.float32)
        arr_w = winsorize(arr, limits=winsor_limits, axis=0)
        try:
            _, med, std = sigma_clipped_stats(arr_w, sigma=3.0, axis=0, maxiters=5)
        except TypeError:
            _, med, std = sigma_clipped_stats(arr_w, sigma_lower=3.0, sigma_upper=3.0, axis=0, maxiters=5)
        low = med - kappa * std
        high = med + kappa * std
        mask = (arr >= low) & (arr <= high)
        if apply_rewinsor:
            arr_clip = np.where(mask, arr, arr_w)
        else:
            arr_clip = np.where(mask, arr, np.nan)
        if weights is not None:
            w = np.asarray(weights)[:, None, None]
            if arr.ndim == 4:
                w = w[..., None]
            sum_w = np.nansum(w * mask, axis=0)
            sum_d = np.nansum(arr_clip * w, axis=0)
            result = np.divide(sum_d, sum_w, out=np.zeros_like(sum_d), where=sum_w > 1e-6)
        else:
            result = np.nanmean(arr_clip, axis=0)
        rejected_pct = 100.0 * (mask.size - np.count_nonzero(mask)) / float(mask.size)
        return result.astype(np.float32), rejected_pct

################################################################################################################################################






    def _stack_batch(self, batch_items_with_masks, current_batch_num=0, total_batches_est=0):
        """
        Combine un lot d'images alignées en utilisant ZeMosaic.
        La mosaïque finale est produite par la fonction create_master_tile
        de ZeMosaic plutôt que par ccdproc.combine.
        Calcule et applique les poids qualité scalaires si activé.
        NOUVEAU: Calcule et retourne une carte de couverture/poids 2D pour le lot.

        Args:
            batch_items_with_masks (list): Liste de tuples:
                [(aligned_data, header, scores, wcs_obj, valid_pixel_mask_2d), ...].
                - aligned_data: HWC ou HW, float32, dans une échelle cohérente (ADU ou 0-1).
                - valid_pixel_mask_2d: HW bool, True où aligned_data a des pixels valides.
            current_batch_num (int): Numéro du lot pour les logs.
            total_batches_est (int): Estimation totale des lots pour les logs.

        Returns:
            tuple: (stacked_image_np, stack_info_header, batch_coverage_map_2d)
                   ou (None, None, None) en cas d'échec.
                   batch_coverage_map_2d: Carte HxW float32 des poids/couverture pour ce lot.
        """
        if not batch_items_with_masks:
            self.update_progress(f"❌ Erreur interne: _stack_batch reçu un lot vide (batch_items_with_masks).")
            return None, None, None

        num_physical_images_in_batch_initial = len(batch_items_with_masks)
        progress_info = f"(Lot {current_batch_num}/{total_batches_est if total_batches_est > 0 else '?'})"
        self.update_progress(f"✨ Combinaison ccdproc du batch {progress_info} ({num_physical_images_in_batch_initial} images physiques initiales)...")
        logger.debug(f"DEBUG QM [_stack_batch]: Début pour lot #{current_batch_num} avec {num_physical_images_in_batch_initial} items.")

        # --- 1. Filtrer les items valides et extraire les composants ---
        # Un item est valide si image, header, scores, et valid_pixel_mask sont non None
        # et si la shape de l'image est cohérente.
        
        valid_images_for_ccdproc = []  # Liste des arrays image (HWC ou HW)
        valid_headers_for_ccdproc = []
        valid_scores_for_quality_weights = []
        valid_pixel_masks_for_coverage = []  # Liste des masques 2D (HW bool)
        valid_wcs_objs_for_ccdproc = []

        ref_shape_check = None # Shape de la première image valide (HWC ou HW)
        is_color_batch = False # Sera déterminé par la première image valide

        for idx, item_tuple in enumerate(batch_items_with_masks):
            if len(item_tuple) != 5: # S'assurer qu'on a bien les 5 éléments
                self.update_progress(f"   -> Item {idx+1} du lot {current_batch_num} ignoré (format de tuple incorrect).")
                continue

            img_np, hdr, score, _wcs_obj, mask_2d = item_tuple  # Déballer

            if img_np is None or hdr is None or score is None or mask_2d is None:
                self.update_progress(f"   -> Item {idx+1} (img/hdr/score/mask None) du lot {current_batch_num} ignoré.")
                continue

            # Déterminer la shape de référence et si le lot est couleur avec le premier item valide
            if ref_shape_check is None:
                ref_shape_check = img_np.shape
                is_color_batch = (img_np.ndim == 3 and img_np.shape[2] == 3)
                logger.debug(f"     - Référence shape pour lot: {ref_shape_check}, Couleur: {is_color_batch}")

            # Vérifier la cohérence des dimensions avec la référence
            is_current_item_valid_shape = False
            if is_color_batch:
                if img_np.ndim == 3 and img_np.shape == ref_shape_check and mask_2d.shape == ref_shape_check[:2]:
                    is_current_item_valid_shape = True
            else: # N&B
                if img_np.ndim == 2 and img_np.shape == ref_shape_check and mask_2d.shape == ref_shape_check:
                    is_current_item_valid_shape = True
            
            if is_current_item_valid_shape:
                valid_images_for_ccdproc.append(img_np)
                valid_headers_for_ccdproc.append(hdr)
                valid_scores_for_quality_weights.append(score)
                valid_pixel_masks_for_coverage.append(mask_2d)
                valid_wcs_objs_for_ccdproc.append(_wcs_obj)
            else:
                self.update_progress(f"   -> Item {idx+1} du lot {current_batch_num} ignoré (shape image {img_np.shape} ou masque {mask_2d.shape} incompatible avec réf {ref_shape_check}).")

        num_valid_images_for_processing = len(valid_images_for_ccdproc)
        logger.debug(f"DEBUG QM [_stack_batch]: {num_valid_images_for_processing}/{num_physical_images_in_batch_initial} images valides pour traitement dans ce lot.")

        if num_valid_images_for_processing == 0:
            self.update_progress(f"❌ Aucune image valide trouvée dans le lot {current_batch_num} après filtrage. Lot ignoré.")
            return None, None, None

        # --- NOUVELLE VÉRIFICATION STRICTE POUR LA REPROJECTION ---
        if self.reproject_between_batches:
            all_have_wcs = all(
                wcs is not None and getattr(wcs, "is_celestial", False)
                for wcs in valid_wcs_objs_for_ccdproc
            )
            if not all_have_wcs:
                self.update_progress(
                    f"❌ Lot #{current_batch_num} annulé : WCS manquant sur au moins une image (requis pour reprojection).",
                    "ERROR",
                )
                logger.error(
                    f"Stacking Batch (Reproject Mode): Lot #{current_batch_num} a des images sans WCS valide. Annulation du lot."
                )
                return None, None, None
        
        # La shape 2D pour la carte de couverture (H, W)
        shape_2d_for_coverage_map = ref_shape_check[:2] if is_color_batch else ref_shape_check

        # --- 2. Calculer les poids scalaires qualité pour les images VALIDES ---
        weight_scalars_for_ccdproc = None # Sera un array NumPy ou None
        sum_of_quality_weights_applied = float(num_valid_images_for_processing) # Défaut si pas de pondération
        quality_weighting_was_effectively_applied = False

        if self.use_quality_weighting:
            self.update_progress(f"   -> Calcul des poids qualité pour {num_valid_images_for_processing} images valides...")
            try:
                calculated_weights = self._calculate_weights(valid_scores_for_quality_weights) # Renvoie déjà un array NumPy
                if calculated_weights is not None and calculated_weights.size == num_valid_images_for_processing:
                    weight_scalars_for_ccdproc = calculated_weights
                    sum_of_quality_weights_applied = np.sum(weight_scalars_for_ccdproc)
                    quality_weighting_was_effectively_applied = True
                    self.update_progress(f"   -> Poids qualité (scalaires) calculés. Somme: {sum_of_quality_weights_applied:.2f}. Range: [{np.min(weight_scalars_for_ccdproc):.2f}-{np.max(weight_scalars_for_ccdproc):.2f}]")
                else:
                    self.update_progress(f"   ⚠️ Erreur calcul poids scalaires. Utilisation poids uniformes (1.0).")
                    # sum_of_quality_weights_applied reste num_valid_images_for_processing
            except Exception as w_err:
                self.update_progress(f"   ⚠️ Erreur pendant calcul poids scalaires: {w_err}. Utilisation poids uniformes (1.0).")
                # sum_of_quality_weights_applied reste num_valid_images_for_processing
        else:
            self.update_progress(f"   -> Pondération Qualité (scalaire) désactivée. Poids uniformes (1.0) seront utilisés par ccdproc.")
            # sum_of_quality_weights_applied reste num_valid_images_for_processing

        try:
            self.update_progress(
                f"✨ Combinaison NumPy du batch (Lot {current_batch_num}/{total_batches_est}) ({num_valid_images_for_processing} images)..."
            )

            image_data_list = valid_images_for_ccdproc
            coverage_maps_list = valid_pixel_masks_for_coverage
            coverage_stack_for_numpy = np.stack(coverage_maps_list, axis=0)

            quality_weights = weight_scalars_for_ccdproc
            if quality_weights is None:
                quality_weights = np.ones(num_valid_images_for_processing, dtype=np.float32)

            if (
                getattr(self, "stacking_mode", "") == "winsorized-sigma"
                or getattr(self, "stack_reject_algo", "") == "winsorized_sigma_clip"
            ):
                images_for_winsor = [
                    img * (mask[..., None] if img.ndim == 3 else mask)
                    for img, mask in zip(image_data_list, coverage_maps_list)
                ]
                stacked_batch_data_np, _ = self._stack_winsorized_sigma(
                    images_for_winsor,
                    quality_weights,
                    kappa=max(self.stack_kappa_low, self.stack_kappa_high),
                    winsor_limits=self.winsor_limits,
                )
                batch_coverage_map_2d = np.sum(coverage_stack_for_numpy, axis=0).astype(np.float32)
                stack_info_header = fits.Header()
                stack_info_header["NIMAGES"] = (
                    num_valid_images_for_processing,
                    "Images in this batch stack",
                )
                stack_info_header["STK_NOTE"] = "Stacked with winsorized sigma clip"
            else:
                data_stack_for_numpy = np.stack(image_data_list, axis=0)
                weight_shape = (-1,) + (1,) * (data_stack_for_numpy.ndim - 1)
                quality_weights = quality_weights.reshape(weight_shape)

                coverage_mult = (
                    coverage_stack_for_numpy[..., np.newaxis]
                    if data_stack_for_numpy.ndim == 4
                    else coverage_stack_for_numpy
                )

                weighted_signal = data_stack_for_numpy * coverage_mult * quality_weights
                total_weights = coverage_mult * quality_weights

                sum_weighted_signal = np.sum(weighted_signal, axis=0)
                sum_total_weights = np.sum(total_weights, axis=0)
                sum_total_weights_safe = np.maximum(sum_total_weights, 1e-9)

                stacked_batch_data_np = (
                    sum_weighted_signal / sum_total_weights_safe
                ).astype(np.float32)
                batch_coverage_map_2d = np.sum(coverage_stack_for_numpy, axis=0).astype(np.float32)

                stack_info_header = fits.Header()
                stack_info_header["NIMAGES"] = (
                    num_valid_images_for_processing,
                    "Images in this batch stack",
                )
                stack_info_header["STK_NOTE"] = "Stacked with NumPy weighted average"

            self.update_progress(
                f"✅ Combinaison lot (Lot {current_batch_num}/{total_batches_est}) terminée (Shape: {stacked_batch_data_np.shape})"
            )

        except Exception as e:
            self.update_progress(
                f"❌ Erreur lors de la combinaison NumPy du lot #{current_batch_num}: {e}",
                "ERROR"
            )
            logger.error(f"Erreur stacking NumPy batch #{current_batch_num}: {e}")
            traceback.print_exc(limit=2)
            return None, None, None
        return stacked_batch_data_np, stack_info_header, batch_coverage_map_2d








#########################################################################################################################################


# --- DANS LA CLASSE SeestarQueuedStacker DANS seestar/queuep/queue_manager.py ---

    def _combine_intermediate_drizzle_batches(self, intermediate_files_list, output_wcs_final_target, output_shape_final_target_hw):
        """
        Combine les résultats Drizzle intermédiaires (par lot) sauvegardés sur disque.
        MODIFIED V4_CombineFixAPI: Correction initialisation Drizzle et utilisation pixfrac.
        MODIFIED DebugDrizzleFinal_1: Commenté le clipping Lanczos agressif, ajout logs.
        """
        final_sci_image_HWC = None
        final_wht_map_HWC = None # Sera HWC aussi, car les poids sont par canal pour Drizzle

        num_batches_to_combine = len(intermediate_files_list)
        if num_batches_to_combine == 0:
            self.update_progress("ⓘ Aucun lot Drizzle intermédiaire à combiner.")
            return final_sci_image_HWC, final_wht_map_HWC

        # --- DEBUG DRIZZLE FINAL 1: Log d'entrée ---
        logger.debug("\n" + "="*70)
        logger.debug(f"DEBUG QM [_combine_intermediate_drizzle_batches V4_CombineFixAPI_DebugDrizzleFinal_1]:")
        logger.debug(f"  Début pour {num_batches_to_combine} lots.")
        logger.debug(f"  Shape Sortie CIBLE: {output_shape_final_target_hw}, Drizzle Kernel: {self.drizzle_kernel}, Pixfrac: {self.drizzle_pixfrac}")
        # --- FIN DEBUG ---
        self.update_progress(f"💧 [CombineBatches V4] Début combinaison {num_batches_to_combine} lots Drizzle...")

        if output_wcs_final_target is None or output_shape_final_target_hw is None:
            self.update_progress("   [CombineBatches V4] ERREUR: WCS ou Shape de sortie final manquant.", "ERROR")
            return None, None

        num_output_channels = 3
        final_drizzlers = []
        final_output_images_list = [] # Liste des arrays SCI (H,W) par canal
        final_output_weights_list = []# Liste des arrays WHT (H,W) par canal

        try:
            self.update_progress(f"   [CombineBatches V4] Initialisation Drizzle final (Shape: {output_shape_final_target_hw})...")
            for _ in range(num_output_channels):
                final_output_images_list.append(np.zeros(output_shape_final_target_hw, dtype=np.float32))
                final_output_weights_list.append(np.zeros(output_shape_final_target_hw, dtype=np.float32))

            for i in range(num_output_channels):
                driz_ch = Drizzle(
                    kernel=self.drizzle_kernel,
                    fillval=str(getattr(self, "drizzle_fillval", "0.0")), # Utiliser l'attribut si existe
                    out_img=final_output_images_list[i],
                    out_wht=final_output_weights_list[i],
                    out_shape=output_shape_final_target_hw
                )
                final_drizzlers.append(driz_ch)
            self.update_progress(f"   [CombineBatches V4] Objets Drizzle finaux initialisés.")
        except Exception as init_err:
            self.update_progress(f"   [CombineBatches V4] ERREUR: Échec init Drizzle final: {init_err}", "ERROR")
            logger.debug(f"ERREUR QM [_combine_intermediate_drizzle_batches]: Échec init Drizzle: {init_err}"); traceback.print_exc(limit=1)
            return None, None

        total_contributing_ninputs_for_final_header = 0
        batches_successfully_added_to_final_drizzle = 0

        for i_batch_loop, (sci_fpath, wht_fpaths_list_for_batch) in enumerate(intermediate_files_list):
            if self.stop_processing:
                self.update_progress("🛑 Arrêt demandé pendant combinaison lots Drizzle.")
                break

            self.update_progress(f"   [CombineBatches V4] Ajout lot intermédiaire {i_batch_loop+1}/{num_batches_to_combine}: {os.path.basename(sci_fpath)}...")
            # --- DEBUG DRIZZLE FINAL 1: Log chemin lot ---
            logger.debug(f"  Processing batch {i_batch_loop+1}: SCI='{sci_fpath}', WHT0='{wht_fpaths_list_for_batch[0] if wht_fpaths_list_for_batch else 'N/A'}'")
            # --- FIN DEBUG ---

            if len(wht_fpaths_list_for_batch) != num_output_channels:
                self.update_progress(f"      -> ERREUR: Nb incorrect de cartes poids ({len(wht_fpaths_list_for_batch)}) pour lot {i_batch_loop+1}. Ignoré.", "WARN")
                continue

            sci_data_cxhxw_lot = None; wcs_lot_intermediaire = None
            wht_maps_2d_list_for_lot = None; header_sci_lot = None
            pixmap_batch_to_final_grid = None

            try:
                with fits.open(sci_fpath, memmap=False) as hdul_sci:
                    sci_data_cxhxw_lot = hdul_sci[0].data.astype(np.float32); header_sci_lot = hdul_sci[0].header
                    with warnings.catch_warnings(): warnings.simplefilter("ignore"); wcs_lot_intermediaire = WCS(header_sci_lot, naxis=2)
                if not wcs_lot_intermediaire.is_celestial: raise ValueError("WCS lot intermédiaire non céleste.")
                wht_maps_2d_list_for_lot = []
                for ch_idx_w, wht_fpath_ch in enumerate(wht_fpaths_list_for_batch):
                    with fits.open(wht_fpath_ch, memmap=False) as hdul_wht: wht_map_2d_ch = hdul_wht[0].data.astype(np.float32)
                    wht_maps_2d_list_for_lot.append(np.nan_to_num(np.maximum(wht_map_2d_ch, 0.0)))
                # --- DEBUG DRIZZLE FINAL 1: Log données lot chargées ---
                logger.debug(f"    Lot {i_batch_loop+1} SCI chargé - Shape CxHxW: {sci_data_cxhxw_lot.shape}, Range Ch0: [{np.min(sci_data_cxhxw_lot[0]):.3g}, {np.max(sci_data_cxhxw_lot[0]):.3g}]")
                logger.debug(f"    Lot {i_batch_loop+1} WHT0 chargé - Shape HW: {wht_maps_2d_list_for_lot[0].shape}, Range: [{np.min(wht_maps_2d_list_for_lot[0]):.3g}, {np.max(wht_maps_2d_list_for_lot[0]):.3g}]")
                # --- FIN DEBUG ---

                shape_lot_intermediaire_hw = sci_data_cxhxw_lot.shape[1:]
                y_lot_intermed, x_lot_intermed = np.indices(shape_lot_intermediaire_hw)
                sky_coords_lot_ra, sky_coords_lot_dec = wcs_lot_intermediaire.all_pix2world(x_lot_intermed.ravel(), y_lot_intermed.ravel(), 0)
                x_final_output_pix, y_final_output_pix = output_wcs_final_target.all_world2pix(
                    sky_coords_lot_ra, sky_coords_lot_dec, 0
                )
                x_final_output_pix = np.nan_to_num(x_final_output_pix, nan=-1e9, posinf=-1e9, neginf=-1e9)
                y_final_output_pix = np.nan_to_num(y_final_output_pix, nan=-1e9, posinf=-1e9, neginf=-1e9)
                x_final_output_pix = np.clip(
                    x_final_output_pix,
                    0,
                    output_shape_final_target_hw[1] - 1,
                )
                y_final_output_pix = np.clip(
                    y_final_output_pix,
                    0,
                    output_shape_final_target_hw[0] - 1,
                )
                pixmap_batch_to_final_grid = np.dstack(
                    (
                        x_final_output_pix.reshape(shape_lot_intermediaire_hw),
                        y_final_output_pix.reshape(shape_lot_intermediaire_hw),
                    )
                ).astype(np.float32)

                if pixmap_batch_to_final_grid is not None:
                    ninputs_this_batch = int(header_sci_lot.get('NINPUTS', 0))
                    for ch_idx_add in range(num_output_channels):
                        data_ch_sci_2d_lot = np.nan_to_num(sci_data_cxhxw_lot[ch_idx_add, :, :])
                        data_ch_wht_2d_lot = wht_maps_2d_list_for_lot[ch_idx_add]
                        # --- DEBUG DRIZZLE FINAL 1: Log avant add_image ---
                        logger.debug(f"      Ch{ch_idx_add} add_image: data SCI min/max [{np.min(data_ch_sci_2d_lot):.3g}, {np.max(data_ch_sci_2d_lot):.3g}], data WHT min/max [{np.min(data_ch_wht_2d_lot):.3g}, {np.max(data_ch_wht_2d_lot):.3g}], pixfrac={self.drizzle_pixfrac}")
                        # --- FIN DEBUG ---
                        final_drizzlers[ch_idx_add].add_image(
                            data=data_ch_sci_2d_lot,
                            pixmap=pixmap_batch_to_final_grid,
                            weight_map=data_ch_wht_2d_lot,
                            exptime=1.0, # Les lots sont déjà en counts/sec
                            pixfrac=self.drizzle_pixfrac,
                            in_units='cps' # Confirmé par BUNIT='Counts/s' dans les fichiers de lot
                        )
                    batches_successfully_added_to_final_drizzle += 1
                    total_contributing_ninputs_for_final_header += ninputs_this_batch

            except Exception as e_lot_proc:
                self.update_progress(f"   [CombineBatches V4] ERREUR traitement lot {i_batch_loop+1}: {e_lot_proc}", "ERROR"); continue
            finally:
                del sci_data_cxhxw_lot, wcs_lot_intermediaire, wht_maps_2d_list_for_lot, header_sci_lot, pixmap_batch_to_final_grid; gc.collect()

        if batches_successfully_added_to_final_drizzle == 0:
             self.update_progress("   [CombineBatches V4] ERREUR: Aucun lot Drizzle intermédiaire n'a pu être ajouté à la combinaison finale.", "ERROR")
             return None, None

        # --- DEBUG DRIZZLE FINAL 1: Log des données brutes accumulées PAR CANAL ---
        for ch_log_idx in range(num_output_channels):
            temp_ch_data = final_output_images_list[ch_log_idx]
            temp_ch_wht = final_output_weights_list[ch_log_idx]
            logger.debug(f"  DEBUG [CombineBatches V4]: DONNÉES ACCUMULÉES BRUTES (avant division/clipping) - Canal {ch_log_idx}:")
            if temp_ch_data is not None and temp_ch_data.size > 0:
                logger.debug(f"    SCI_ACCUM (out_img): Min={np.min(temp_ch_data):.4g}, Max={np.max(temp_ch_data):.4g}, Mean={np.mean(temp_ch_data):.4g}, Std={np.std(temp_ch_data):.4g}")
                logger.debug(f"      Négatifs SCI_ACCUM: {np.sum(temp_ch_data < 0)}")
            else: logger.debug("    SCI_ACCUM: Données vides ou invalides.")
            if temp_ch_wht is not None and temp_ch_wht.size > 0:
                logger.debug(f"    WHT_ACCUM (out_wht): Min={np.min(temp_ch_wht):.4g}, Max={np.max(temp_ch_wht):.4g}, Mean={np.mean(temp_ch_wht):.4g}")
            else: logger.debug("    WHT_ACCUM: Données vides ou invalides.")
        # --- FIN DEBUG ---

        try:
            # Les `final_output_images_list` contiennent la somme(data*wht) et `final_output_weights_list` contient la somme(wht)
            # La division se fera dans _save_final_stack. Ici, on stack juste pour retourner.
            final_sci_image_HWC = np.stack(final_output_images_list, axis=-1).astype(np.float32)
            final_wht_map_HWC = np.stack(final_output_weights_list, axis=-1).astype(np.float32) # Maintenant HWC

            # --- SECTION CLIPPING CONDITIONNEL POUR LANCZOS COMMENTÉE ---
            # if self.drizzle_kernel.lower() in ["lanczos2", "lanczos3"]:
            #     logger.debug(f"DEBUG [CombineBatches V4]: CLIPPING LANCZOS TEMPORAIREMENT DÉSACTIVÉ.")
            #     # logger.debug(f"DEBUG [CombineBatches V4]: Application du clipping spécifique pour kernel {self.drizzle_kernel}.")
            #     # self.update_progress(f"   Appli. clipping spécifique pour Lanczos...", "DEBUG_DETAIL")
            #     # clip_min_lanczos = 0.0
            #     # clip_max_lanczos = 2.0 # Exemple, à ajuster.
            #     # logger.debug(f"  [CombineBatches V4]: Clipping Lanczos: Min={clip_min_lanczos}, Max={clip_max_lanczos}")
            #     # logger.debug(f"    Avant clip (Ch0): Min={np.min(final_sci_image_HWC[...,0]):.4g}, Max={np.max(final_sci_image_HWC[...,0]):.4g}")
            #     # final_sci_image_HWC = np.clip(final_sci_image_HWC, clip_min_lanczos, clip_max_lanczos)
            #     # logger.debug(f"    Après clip (Ch0): Min={np.min(final_sci_image_HWC[...,0]):.4g}, Max={np.max(final_sci_image_HWC[...,0]):.4g}")
            # --- FIN SECTION CLIPPING COMMENTÉE ---

            # Nettoyage NaN/Inf et s'assurer que les poids sont non-négatifs
            final_sci_image_HWC = np.nan_to_num(final_sci_image_HWC, nan=0.0, posinf=0.0, neginf=0.0)
            final_wht_map_HWC = np.nan_to_num(final_wht_map_HWC, nan=0.0, posinf=0.0, neginf=0.0)
            final_wht_map_HWC = np.maximum(final_wht_map_HWC, 0.0) # Poids doivent être >= 0

            self.update_progress(f"   -> Assemblage final Drizzle terminé (Shape Sci HWC: {final_sci_image_HWC.shape}, Wht HWC: {final_wht_map_HWC.shape})")
            self.images_in_cumulative_stack = total_contributing_ninputs_for_final_header
        except Exception as e_final_asm:
            self.update_progress(f"   - ERREUR pendant assemblage final Drizzle: {e_final_asm}", "ERROR")
            final_sci_image_HWC = None
            final_wht_map_HWC = None
        finally:
            del final_drizzlers, final_output_images_list, final_output_weights_list
            gc.collect()
        
        logger.debug("="*70 + "\n")
        return final_sci_image_HWC, final_wht_map_HWC


    def _run_astap_and_update_header(self, fits_path: str) -> bool:
        """Solve the provided FITS with ASTAP and update its header in place."""
        try:
            header = fits.getheader(fits_path)
        except Exception as e:
            self.update_progress(f"   [ASTAP] Échec lecture header: {e}", "ERROR")
            return False

        solver_settings = {
            "local_solver_preference": self.local_solver_preference,
            "api_key": self.api_key,
            "astap_path": self.astap_path,
            "astap_data_dir": self.astap_data_dir,
            "astap_search_radius": self.astap_search_radius,
            "astap_downsample": self.astap_downsample,
            "astap_sensitivity": self.astap_sensitivity,
            "local_ansvr_path": self.local_ansvr_path,
            "scale_est_arcsec_per_pix": getattr(self, "reference_pixel_scale_arcsec", None),
            "scale_tolerance_percent": 20,
            "ansvr_timeout_sec": getattr(self, "ansvr_timeout_sec", 120),
            "astap_timeout_sec": getattr(self, "astap_timeout_sec", 120),
            "astrometry_net_timeout_sec": getattr(self, "astrometry_net_timeout_sec", 300),
            "use_radec_hints": getattr(self, "use_radec_hints", False),
        }

        self.update_progress(f"   [ASTAP] Solve {os.path.basename(fits_path)}…")
        wcs = solve_image_wcs(fits_path, header, solver_settings, update_header_with_solution=True)
        if wcs is None:
            self.update_progress("   [ASTAP] Échec résolution", "WARN")
            return False
        try:
            with fits.open(fits_path, mode="update") as hdul:
                hdul[0].header = header
                hdul.flush()
        except Exception as e:
            self.update_progress(f"   [ASTAP] Erreur écriture header: {e}", "WARN")
        return True

    def _cache_solved_image(self, data, header, wcs_obj, idx):
        """Cache solved image data to a temporary FITS and return the path."""
        cache_dir = os.path.join(self.output_folder, "reproj_cache")
        os.makedirs(cache_dir, exist_ok=True)
        cache_path = os.path.join(cache_dir, f"solved_{idx:05d}.fits")
        hdr = header.copy()
        if wcs_obj is not None:
            try:
                hdr.update(wcs_obj.to_header())
            except Exception:
                pass
        data_to_save = np.moveaxis(data, -1, 0) if data.ndim == 3 else data
        fits.PrimaryHDU(data=data_to_save.astype(np.float32), header=hdr).writeto(
            cache_path, overwrite=True
        )
        return cache_path

    def _create_sum_wht_memmaps(self, shape_hw):
        """(Re)create SUM/WHT memmaps for the given output shape."""
        memmap_dir = os.path.join(self.output_folder, "memmap_accumulators")
        os.makedirs(memmap_dir, exist_ok=True)
        self.sum_memmap_path = os.path.join(memmap_dir, "cumulative_SUM.npy")
        self.wht_memmap_path = os.path.join(memmap_dir, "cumulative_WHT.npy")
        self.memmap_shape = (shape_hw[0], shape_hw[1], 3)
        self.batch_count_path = os.path.join(memmap_dir, "batch_count.txt")
        mode = "w+"
        if os.path.exists(self.sum_memmap_path) and os.path.exists(self.wht_memmap_path):
            mode = "r+"
        self.cumulative_sum_memmap = np.lib.format.open_memmap(
            self.sum_memmap_path,
            mode=mode,
            dtype=self.memmap_dtype_sum,
            shape=self.memmap_shape,
        )
        self.cumulative_wht_memmap = np.lib.format.open_memmap(
            self.wht_memmap_path,
            mode=mode,
            dtype=self.memmap_dtype_wht,
            shape=shape_hw,
        )
        if mode == "w+":
            self.cumulative_sum_memmap[:] = 0.0
            self.cumulative_wht_memmap[:] = 0.0
            self.stacked_batches_count = 0
            self._update_batch_count_file()
        else:
            if os.path.exists(self.batch_count_path):
                try:
                    with open(self.batch_count_path, "r") as f:
                        self.stacked_batches_count = int(f.read().strip())
                except Exception:
                    self.stacked_batches_count = 0

    def _ensure_memmaps_match_reference(self) -> None:
        """Ensure SUM/WHT memmaps match ``self.reference_shape``."""
        if self.reference_shape is None:
            return

        expected_sum_shape = (self.reference_shape[0], self.reference_shape[1], 3)
        expected_wht_shape = (self.reference_shape[0], self.reference_shape[1])

        need_recreate = (
            self.cumulative_sum_memmap is None
            or self.cumulative_wht_memmap is None
            or self.cumulative_sum_memmap.shape != expected_sum_shape
            or self.cumulative_wht_memmap.shape != expected_wht_shape
        )

        if need_recreate:
            self._close_memmaps()
            memmap_dir = os.path.join(self.output_folder, "memmap_accumulators")
            os.makedirs(memmap_dir, exist_ok=True)
            self.sum_memmap_path = os.path.join(memmap_dir, "cumulative_SUM.npy")
            self.wht_memmap_path = os.path.join(memmap_dir, "cumulative_WHT.npy")
            self.cumulative_sum_memmap = np.lib.format.open_memmap(
                self.sum_memmap_path,
                mode="w+",
                dtype=self.memmap_dtype_sum,
                shape=expected_sum_shape,
            )
            self.cumulative_sum_memmap[:] = 0.0
            self.cumulative_wht_memmap = np.lib.format.open_memmap(
                self.wht_memmap_path,
                mode="w+",
                dtype=self.memmap_dtype_wht,
                shape=expected_wht_shape,
            )
            self.cumulative_wht_memmap[:] = 0.0
            self.memmap_shape = expected_sum_shape
            self.update_progress(
                f"Re-init memmaps → new shape {self.memmap_shape[:2]}"
            )

    def _final_reproject_cached_files(self, cache_list):
        """Reproject cached solved images and accumulate them."""
        if not cache_list:
            self.update_progress("⚠️ Aucun fichier résolu pour reprojection finale.", "WARN")
            return

        wcs_list = [w for _, w, _ in cache_list if w is not None]
        headers = [h for _, _, h in cache_list]
        out_wcs, out_shape = self._calculate_final_mosaic_grid(
            wcs_list,
            headers,
            scale_factor=self.drizzle_scale if self.drizzle_active_session else 1.0,
        )
        if out_wcs is None or out_shape is None:
            self.update_progress("⚠️ Échec du calcul de la grille finale.", "WARN")
            return

        self.reference_wcs_object = out_wcs
        self._close_memmaps()
        self._create_sum_wht_memmaps(out_shape)

        for path, wcs_obj, hdr in cache_list:
            try:
                with fits.open(path, memmap=False) as hdul:
                    dat = hdul[0].data.astype(np.float32)
                if dat.ndim == 3 and dat.shape[0] in (3, 4):
                    dat = np.moveaxis(dat, 0, -1)
                cov = np.ones(dat.shape[:2], dtype=np.float32)
                reproj_img, cov = self._reproject_to_reference(dat, wcs_obj)
                self._combine_batch_result(reproj_img, hdr, cov, batch_wcs=None)
            except Exception as e:
                self.update_progress(
                    f"⚠️ Reprojection finale ignorée pour {os.path.basename(path)}: {e}",
                    "WARN",
                )

        self._save_final_stack(output_filename_suffix="_classic_sumw")

    def _save_and_solve_classic_batch(self, stacked_np, wht_2d, header, batch_idx):

        """Save a classic batch and optionally solve/reproject it."""
        out_dir = os.path.join(self.output_folder, "classic_batch_outputs")
        os.makedirs(out_dir, exist_ok=True)

        sci_fits = os.path.join(out_dir, f"classic_batch_{batch_idx:03d}.fits")
        wht_paths: list[str] = []


        final_stacked = stacked_np
        final_wht = wht_2d
        np.nan_to_num(final_wht, copy=False)

        # Always attempt to solve the intermediate batch with ASTAP so that a
        # valid WCS is present on each file. This is required for the optional
        # inter-batch reprojection step. When solving fails we fall back to the
        # reference header WCS if available.
        luminance = (
            stacked_np[..., 0] * 0.299
            + stacked_np[..., 1] * 0.587
            + stacked_np[..., 2] * 0.114
        ).astype(np.float32)
        tmp = tempfile.NamedTemporaryFile(suffix=".fits", delete=False)
        tmp.close()
        fits.PrimaryHDU(data=luminance, header=header).writeto(
            tmp.name, overwrite=True
        )
        solved_ok = self._run_astap_and_update_header(tmp.name)
        if solved_ok:
            solved_hdr = fits.getheader(tmp.name)
            header.update(solved_hdr)
        else:
            if self.reference_header_for_wcs is not None:
                header.update({
                    k: self.reference_header_for_wcs[k]
                    for k in [
                        "CRPIX1",
                        "CRPIX2",
                        "CDELT1",
                        "CDELT2",
                        "CD1_1",
                        "CD1_2",
                        "CD2_1",
                        "CD2_2",
                        "CTYPE1",
                        "CTYPE2",
                        "CRVAL1",
                        "CRVAL2",
                    ]
                    if k in self.reference_header_for_wcs
                })
                header["NAXIS1"] = stacked_np.shape[1]
                header["NAXIS2"] = stacked_np.shape[0]
            else:
                os.remove(tmp.name)
                return None, None
        os.remove(tmp.name)

        final_stacked = stacked_np
        final_wht = wht_2d
        np.nan_to_num(final_wht, copy=False)

        fits.PrimaryHDU(data=np.moveaxis(final_stacked, -1, 0), header=header).writeto(
            sci_fits, overwrite=True
        )
        for ch_i in range(final_stacked.shape[2]):
            wht_path = os.path.join(
                out_dir, f"classic_batch_{batch_idx:03d}_wht_{ch_i}.fits"
            )
            fits.PrimaryHDU(data=final_wht.astype(np.float32)).writeto(
                wht_path, overwrite=True
            )
            wht_paths.append(wht_path)

        return sci_fits, wht_paths


    def _reproject_classic_batches(self, batch_files):

        """Reproject saved classic batches to a common grid using reproject_and_coadd."""

        from seestar.enhancement.reproject_utils import (
            reproject_and_coadd,
            reproject_interp,
        )

        channel_arrays_wcs = [[] for _ in range(3)]
        channel_footprints = [[] for _ in range(3)]
        wcs_for_grid = []
        headers_for_grid = []

        for sci_path, wht_paths in batch_files:
            try:
                with fits.open(sci_path, memmap=False) as hdul:
                    data_cxhxw = hdul[0].data.astype(np.float32)
                    hdr = hdul[0].header
                batch_wcs = WCS(hdr, naxis=2)
                h, w = data_cxhxw.shape[-2:]
                batch_wcs.pixel_shape = (w, h)
            except Exception:
                continue

            try:
                coverage = fits.getdata(wht_paths[0]).astype(np.float32)
                np.nan_to_num(coverage, copy=False)
            except Exception:
                coverage = np.ones((h, w), dtype=np.float32)

            img_hwc = np.moveaxis(data_cxhxw, 0, -1)
            wcs_for_grid.append(batch_wcs)
            headers_for_grid.append(hdr)
            for ch in range(img_hwc.shape[2]):
                channel_arrays_wcs[ch].append((img_hwc[:, :, ch], batch_wcs))
                channel_footprints[ch].append(coverage)

        if len(wcs_for_grid) < 2:
            self.update_progress(
                f"⚠️ Reprojection ignorée: seulement {len(wcs_for_grid)} WCS valides.",
                "WARN",
            )
            return

        out_wcs, out_shape = self._calculate_final_mosaic_grid(
            wcs_for_grid,
            headers_for_grid,
            scale_factor=self.drizzle_scale if self.drizzle_active_session else 1.0,
        )
        if out_wcs is None or out_shape is None:
            self.update_progress(
                "⚠️ Reprojection ignorée: échec du calcul de la grille finale.",
                "WARN",
            )
            return

        final_channels = []
        final_cov = None
        for ch in range(3):
            sci, cov = reproject_and_coadd(
                channel_arrays_wcs[ch],
                output_projection=out_wcs,
                shape_out=out_shape,
                input_weights=channel_footprints[ch],
                reproject_function=reproject_interp,
                combine_function="mean",
                match_background=True,
            )
            final_channels.append(sci.astype(np.float32))
            if final_cov is None:
                final_cov = cov.astype(np.float32)

        final_img_hwc = np.stack(final_channels, axis=-1)
        self._save_final_stack(
            "_classic_reproject",
            drizzle_final_sci_data=final_img_hwc,
            drizzle_final_wht_data=final_cov,
        )



############################################################################################################################################





    def _save_final_stack(self, output_filename_suffix: str = "", stopped_early: bool = False,
                          drizzle_final_sci_data=None, drizzle_final_wht_data=None,
                          preserve_linear_output: bool = False):
        """
        Calcule l'image finale, applique les post-traitements et sauvegarde.
        MODIFIED:
        - self.last_saved_data_for_preview (pour GUI) est maintenant l'image normalisée [0,1] SANS stretch cosmétique du backend.
        - save_preview_image (pour PNG) est appelé avec apply_stretch=True sur ces données [0,1].
        - La sauvegarde FITS reste basée sur self.raw_adu_data_for_ui_histogram (si float32) ou les données cosmétiques [0,1] (si uint16).
        Parameters
        ----------
        output_filename_suffix : str, optional
            Suffixe ajouté au nom du fichier de sortie.
        stopped_early : bool, optional
            Indique si le traitement s'est arrêté prématurément.
        drizzle_final_sci_data : ndarray, optional
            Données science fournies pour les modes Drizzle/Mosaïque.
        drizzle_final_wht_data : ndarray, optional
            Carte de poids correspondante.
        preserve_linear_output : bool, optional
            Si ``True``, saute la normalisation par percentiles et conserve la
            dynamique linéaire de ``final_image_initial_raw``.

        Version: V_SaveFinal_CorrectedDataFlow_1
        """
        logger.debug("\n" + "=" * 80)
        self.update_progress(f"DEBUG QM [_save_final_stack V_SaveFinal_CorrectedDataFlow_1]: Début. Suffixe: '{output_filename_suffix}', Arrêt précoce: {stopped_early}")
        logger.debug(f"DEBUG QM [_save_final_stack V_SaveFinal_CorrectedDataFlow_1]: Début. Suffixe: '{output_filename_suffix}', Arrêt précoce: {stopped_early}")

        save_as_float32_setting = getattr(self, 'save_final_as_float32', False)
        preserve_linear_output_setting = getattr(self, 'preserve_linear_output', False)
        # Retro-compatibilité : certaines versions utilisaient le nom
        # `preserve_linear_output_flag`. On crée un alias pour éviter
        # un NameError si d'anciens appels ou du code externe s'y réfèrent.
        preserve_linear_output_flag = preserve_linear_output_setting
        self.update_progress(f"  DEBUG QM: Option de sauvegarde FITS effective (self.save_final_as_float32): {save_as_float32_setting}")
        logger.debug(f"  DEBUG QM: Option de sauvegarde FITS effective (self.save_final_as_float32): {save_as_float32_setting}")
        logger.debug(f"  DEBUG QM: preserve_linear_output active?: {preserve_linear_output_setting}")
        
        is_reproject_mosaic_mode = (
            output_filename_suffix == "_mosaic_reproject"
            and drizzle_final_sci_data is not None
            and drizzle_final_wht_data is not None
        )
        is_drizzle_final_mode_with_data = (
            self.drizzle_active_session
            and self.drizzle_mode == "Final"
            and not self.is_mosaic_run
            and drizzle_final_sci_data is not None
            and drizzle_final_wht_data is not None
            and not is_reproject_mosaic_mode
        )
        is_true_incremental_drizzle_from_objects = (
            self.drizzle_active_session
            and self.drizzle_mode == "Incremental"
            and not self.is_mosaic_run
            and drizzle_final_sci_data is None
        )
        is_classic_reproject_mode = (
            self.reproject_between_batches
            and drizzle_final_sci_data is not None
            and drizzle_final_wht_data is not None
        )
        is_classic_stacking_mode = (
            self.cumulative_sum_memmap is not None
            and self.cumulative_wht_memmap is not None
            and not (
                is_reproject_mosaic_mode
                or is_drizzle_final_mode_with_data
                or is_true_incremental_drizzle_from_objects
                or is_classic_reproject_mode
            )
        )

        current_operation_mode_log_desc = "Unknown" 
        current_operation_mode_log_fits = "Unknown" 

        if is_reproject_mosaic_mode: 
            current_operation_mode_log_desc = "Mosaïque (reproject_and_coadd)"
            current_operation_mode_log_fits = "Mosaic (reproject_and_coadd)"
        elif is_true_incremental_drizzle_from_objects: 
            current_operation_mode_log_desc = "Drizzle Incrémental VRAI (objets Drizzle)"
            current_operation_mode_log_fits = "True Incremental Drizzle (Drizzle objects)"
        elif is_drizzle_final_mode_with_data:
            current_operation_mode_log_desc = (
                f"Drizzle Standard Final (données lot fournies)"
            )
            current_operation_mode_log_fits = "Drizzle Standard Final (from batch data)"
        elif is_classic_reproject_mode:
            current_operation_mode_log_desc = "Stacking Classique Reproject"
            current_operation_mode_log_fits = "Classic Stacking Reproject"
        elif is_classic_stacking_mode:
            current_operation_mode_log_desc = "Stacking Classique SUM/W (memmaps)"
            current_operation_mode_log_fits = "Classic Stacking SUM/W (memmaps)"
        else: 
            if not self.drizzle_active_session and not self.is_mosaic_run:
                 current_operation_mode_log_desc = "Stacking Classique SUM/W (memmaps) - Fallback"
                 current_operation_mode_log_fits = "Classic Stacking SUM/W (memmaps) - Fallback"
                 is_classic_stacking_mode = True 

        self.update_progress(f"  DEBUG QM: Mode d'opération détecté pour sauvegarde: {current_operation_mode_log_desc}")
        logger.debug(f"  DEBUG QM: Mode d'opération détecté pour sauvegarde: {current_operation_mode_log_desc}")
        logger.debug("=" * 80 + "\n")
        self.update_progress(f"💾 Préparation sauvegarde finale (Mode: {current_operation_mode_log_desc})...")

        final_image_initial_raw = None    # Données "brutes" après combinaison (ADU ou [0,1] si classique déjà normalisé)
        final_wht_map_for_postproc = None # Carte de poids 2D pour certains post-traitements
        background_model_photutils = None # Modèle de fond si Photutils BN est appliqué

        self.raw_adu_data_for_ui_histogram = None # Sera les données ADU-like pour l'histogramme de l'UI
        # self.last_saved_data_for_preview est celui qui sera envoyé à l'UI pour son affichage
        # Il doit être normalisé [0,1] MAIS NON STRETCHÉ COSMÉTIQUEMENT par le backend.
        
        try:
            # --- ÉTAPE 1: Obtenir final_image_initial_raw et final_wht_map_for_postproc ---
            # (La logique pour obtenir ces données reste la même que votre version précédente)
            # ... (Bloc if/elif/else pour les modes reproject, drizzle, classique) ...
            # (Je reprends la logique de votre dernier log `taraceback.txt` pour cette partie)
            if is_reproject_mosaic_mode:
                self.update_progress("  DEBUG QM [SaveFinalStack] Mode: Mosaïque Reproject")
                logger.debug("  DEBUG QM [SaveFinalStack] Mode: Mosaïque Reproject")
                final_image_initial_raw = drizzle_final_sci_data.astype(np.float32) 
                if drizzle_final_wht_data.ndim == 3:
                    final_wht_map_for_postproc = np.mean(drizzle_final_wht_data, axis=2).astype(np.float32)
                else:
                    final_wht_map_for_postproc = drizzle_final_wht_data.astype(np.float32)
                final_wht_map_for_postproc = np.maximum(final_wht_map_for_postproc, 0.0) 
                self._close_memmaps()
                self.update_progress(f"    DEBUG QM: Mosaic Reproject - final_image_initial_raw - Range: [{np.nanmin(final_image_initial_raw):.4g} - {np.nanmax(final_image_initial_raw):.4g}]")
                logger.debug(f"    DEBUG QM: Mosaic Reproject - final_image_initial_raw - Range: [{np.nanmin(final_image_initial_raw):.4g} - {np.nanmax(final_image_initial_raw):.4g}]")

            elif is_true_incremental_drizzle_from_objects:
                self.update_progress("  DEBUG QM [SaveFinalStack] Mode: Drizzle Incrémental VRAI")
                logger.debug("  DEBUG QM [SaveFinalStack] Mode: Drizzle Incrémental VRAI")
                if not self.incremental_drizzle_objects or len(self.incremental_drizzle_objects) != 3:
                    raise ValueError("Objets Drizzle incremental invalides ou manquants.")
                sci_arrays_hw_list = [d.out_img for d in self.incremental_drizzle_objects]
                wht_arrays_hw_list = [d.out_wht for d in self.incremental_drizzle_objects]

                if not any(np.any(np.asarray(w, dtype=float) != 0) for w in wht_arrays_hw_list):
                    self.update_progress(
                        "❌ Drizzle Incremental: all weight maps are zero. Aborting final stack.",
                        "ERROR",
                    )
                    logger.error("ERROR QM [_save_final_stack]: All drizzle weights are zero.")
                    self.final_stacked_path = None
                    return

                avg_img_channels_list = []
                processed_wht_channels_list_for_mean = []
                for c in range(3): 
                    sci_ch_accum_float64 = sci_arrays_hw_list[c].astype(np.float64)
                    wht_ch_accum_raw_float64 = wht_arrays_hw_list[c].astype(np.float64)
                    wht_ch_clipped_positive = np.maximum(wht_ch_accum_raw_float64, 0.0)
                    processed_wht_channels_list_for_mean.append(wht_ch_clipped_positive.astype(np.float32))
                    wht_ch_for_division = np.maximum(wht_ch_clipped_positive, 1e-9)                     
                    channel_mean_image_adu = np.zeros_like(sci_ch_accum_float64, dtype=np.float32)
                    valid_pixels_mask = wht_ch_for_division > 1e-8                     
                    with np.errstate(divide='ignore', invalid='ignore'):
                        channel_mean_image_adu[valid_pixels_mask] = sci_ch_accum_float64[valid_pixels_mask] / wht_ch_for_division[valid_pixels_mask]
                    avg_img_channels_list.append(np.nan_to_num(channel_mean_image_adu, nan=0.0, posinf=0.0, neginf=0.0).astype(np.float32))
                final_image_initial_raw = np.stack(avg_img_channels_list, axis=-1) 
                final_wht_map_for_postproc = np.mean(np.stack(processed_wht_channels_list_for_mean, axis=-1), axis=2).astype(np.float32)
                final_wht_map_for_postproc = np.maximum(final_wht_map_for_postproc, 0.0)
                self.update_progress(f"    DEBUG QM: Drizzle Incr VRAI - final_image_initial_raw - Range: [{np.nanmin(final_image_initial_raw):.4g} - {np.nanmax(final_image_initial_raw):.4g}]")
                logger.debug(f"    DEBUG QM: Drizzle Incr VRAI - final_image_initial_raw - Range: [{np.nanmin(final_image_initial_raw):.4g} - {np.nanmax(final_image_initial_raw):.4g}]")

            elif is_drizzle_final_mode_with_data:
                self.update_progress("  DEBUG QM [SaveFinalStack] Mode: Drizzle Standard Final (depuis données de lot)")
                logger.debug("  DEBUG QM [SaveFinalStack] Mode: Drizzle Standard Final (depuis données de lot)")
                if drizzle_final_sci_data is None or drizzle_final_wht_data is None: raise ValueError("Donnees de lot Drizzle final (sci/wht) manquantes.")
                sci_data_float64 = drizzle_final_sci_data.astype(np.float64); wht_data_float64 = drizzle_final_wht_data.astype(np.float64)
                wht_data_clipped_positive = np.maximum(wht_data_float64, 0.0)
                final_wht_map_for_postproc = np.mean(wht_data_clipped_positive, axis=2).astype(np.float32)
                wht_for_div = np.maximum(wht_data_clipped_positive, 1e-9)
                with np.errstate(divide='ignore', invalid='ignore'): final_image_initial_raw = sci_data_float64 / wht_for_div
                final_image_initial_raw = np.nan_to_num(final_image_initial_raw, nan=0.0, posinf=0.0, neginf=0.0).astype(np.float32)
                self._close_memmaps()
                self.update_progress(f"    DEBUG QM: Drizzle Std Final - final_image_initial_raw - Range: [{np.nanmin(final_image_initial_raw):.4g} - {np.nanmax(final_image_initial_raw):.4g}]")
                logger.debug(f"    DEBUG QM: Drizzle Std Final - final_image_initial_raw - Range: [{np.nanmin(final_image_initial_raw):.4g} - {np.nanmax(final_image_initial_raw):.4g}]")

            elif is_classic_reproject_mode:
                self.update_progress("  DEBUG QM [SaveFinalStack] Mode: Stacking Classique Reproject")
                logger.debug("  DEBUG QM [SaveFinalStack] Mode: Stacking Classique Reproject")
                final_image_initial_raw = drizzle_final_sci_data.astype(np.float32)
                if drizzle_final_wht_data.ndim == 3:
                    final_wht_map_for_postproc = np.mean(drizzle_final_wht_data, axis=2).astype(np.float32)
                else:
                    final_wht_map_for_postproc = drizzle_final_wht_data.astype(np.float32)
                final_wht_map_for_postproc = np.maximum(final_wht_map_for_postproc, 0.0)
                self._close_memmaps()
                self.update_progress(
                    f"    DEBUG QM: Classic Reproject - final_image_initial_raw - Range: [{np.nanmin(final_image_initial_raw):.4g} - {np.nanmax(final_image_initial_raw):.4g}]"
                )
                logger.debug(
                    f"    DEBUG QM: Classic Reproject - final_image_initial_raw - Range: [{np.nanmin(final_image_initial_raw):.4g} - {np.nanmax(final_image_initial_raw):.4g}]"
                )
            
            else: # SUM/W Classique
                self.update_progress("  DEBUG QM [SaveFinalStack] Mode: Stacking Classique SUM/W")
                logger.debug("  DEBUG QM [SaveFinalStack] Mode: Stacking Classique SUM/W")
                if self.cumulative_sum_memmap is None or self.cumulative_wht_memmap is None: raise ValueError("Accumulateurs memmap SUM/WHT non disponibles pour stacking classique.")
                
                final_sum = np.array(self.cumulative_sum_memmap, dtype=np.float64)
                self.update_progress(f"    DEBUG QM: Classic Mode - final_sum (HWC, from memmap) - Shape: {final_sum.shape}, Range: [{np.nanmin(final_sum):.4g} - {np.nanmax(final_sum):.4g}]")
                logger.debug(f"    DEBUG QM: Classic Mode - final_sum (HWC, from memmap) - Shape: {final_sum.shape}, Range: [{np.nanmin(final_sum):.4g} - {np.nanmax(final_sum):.4g}]")
                
                final_wht_map_2d_from_memmap = np.array(self.cumulative_wht_memmap, dtype=np.float32) 
                self.update_progress(f"    DEBUG QM: Classic Mode - final_wht_map_2d_from_memmap (HW) - Shape: {final_wht_map_2d_from_memmap.shape}, Range: [{np.nanmin(final_wht_map_2d_from_memmap):.4g} - {np.nanmax(final_wht_map_2d_from_memmap):.4g}]")
                logger.debug(f"    DEBUG QM: Classic Mode - final_wht_map_2d_from_memmap (HW) - Shape: {final_wht_map_2d_from_memmap.shape}, Range: [{np.nanmin(final_wht_map_2d_from_memmap):.4g} - {np.nanmax(final_wht_map_2d_from_memmap):.4g}]")
                
                self._close_memmaps() 
                
                eps = 1e-9
                final_wht_map_for_postproc = np.maximum(final_wht_map_2d_from_memmap, 0.0)
                wht_safe = np.maximum(final_wht_map_2d_from_memmap, eps)[..., np.newaxis]

                with np.errstate(divide='ignore', invalid='ignore'):
                    final_image_initial_raw = final_sum / wht_safe
                final_image_initial_raw = np.nan_to_num(final_image_initial_raw,
                                                      nan=0.0, posinf=0.0, neginf=0.0)
                final_image_initial_raw = final_image_initial_raw.astype(np.float32)
                self.update_progress(
                    f"    DEBUG QM: Classic Mode - final_image_initial_raw (HWC, après SUM/WHT et nan_to_num) - Range: [{np.nanmin(final_image_initial_raw):.4g} - {np.nanmax(final_image_initial_raw):.4g}]")
                logger.debug(
                    f"    DEBUG QM: Classic Mode - final_image_initial_raw (HWC, après SUM/WHT et nan_to_num) - Range: [{np.nanmin(final_image_initial_raw):.4g} - {np.nanmax(final_image_initial_raw):.4g}]")

        except Exception as e_get_raw:
            self.processing_error = f"Erreur obtention donnees brutes finales: {e_get_raw}"
            self.update_progress(f"❌ {self.processing_error}", "ERROR"); traceback.print_exc(limit=2)
            self.final_stacked_path = None; return

        if final_image_initial_raw is None:
            self.final_stacked_path = None; self.update_progress("ⓘ Aucun stack final (donnees brutes sont None)."); return
        
        # À ce stade, final_image_initial_raw contient les données "ADU-like"
        self.update_progress(f"  DEBUG QM [SaveFinalStack] final_image_initial_raw (AVANT post-traitements) - Range: [{np.nanmin(final_image_initial_raw):.4g}, {np.nanmax(final_image_initial_raw):.4g}], Shape: {final_image_initial_raw.shape}, Dtype: {final_image_initial_raw.dtype}")
        logger.debug(f"  DEBUG QM [SaveFinalStack] final_image_initial_raw (AVANT post-traitements) - Range: [{np.nanmin(final_image_initial_raw):.4g}, {np.nanmax(final_image_initial_raw):.4g}], Shape: {final_image_initial_raw.shape}, Dtype: {final_image_initial_raw.dtype}")

        if (
            final_wht_map_for_postproc is not None
            and (
                is_classic_reproject_mode
                or is_reproject_mosaic_mode
                or is_true_incremental_drizzle_from_objects
                or is_drizzle_final_mode_with_data
            )
        ):
            rows, cols = np.where(final_wht_map_for_postproc > 0)
            if rows.size and cols.size:
                y0, y1 = rows.min(), rows.max() + 1
                x0, x1 = cols.min(), cols.max() + 1
                if final_image_initial_raw.ndim == 3:
                    final_image_initial_raw = final_image_initial_raw[y0:y1, x0:x1, :]
                else:
                    final_image_initial_raw = final_image_initial_raw[y0:y1, x0:x1]
                final_wht_map_for_postproc = final_wht_map_for_postproc[y0:y1, x0:x1]
                if self.current_stack_header:
                    if "CRPIX1" in self.current_stack_header:
                        self.current_stack_header["CRPIX1"] -= x0
                    if "CRPIX2" in self.current_stack_header:
                        self.current_stack_header["CRPIX2"] -= y0
                if self.drizzle_output_wcs is not None:
                    try:
                        self.drizzle_output_wcs.wcs.crpix = [
                            self.drizzle_output_wcs.wcs.crpix[0] - x0,
                            self.drizzle_output_wcs.wcs.crpix[1] - y0,
                        ]
                        new_w = x1 - x0
                        new_h = y1 - y0
                        self.drizzle_output_wcs.pixel_shape = (new_w, new_h)
                        self.drizzle_output_wcs._naxis1 = new_w
                        self.drizzle_output_wcs._naxis2 = new_h
                    except Exception:
                        pass


        final_image_initial_raw = np.clip(final_image_initial_raw, 0.0, None)
        self.update_progress(
            f"    DEBUG QM: Après clip >=0 des valeurs négatives, final_image_initial_raw - Range: [{np.nanmin(final_image_initial_raw):.4g}, {np.nanmax(final_image_initial_raw):.4g}]")
        logger.debug(
            f"    DEBUG QM: Après clip >=0 des valeurs négatives, final_image_initial_raw - Range: [{np.nanmin(final_image_initial_raw):.4g}, {np.nanmax(final_image_initial_raw):.4g}]")

        # Appliquer le seuil WHT (si activé) aux données "ADU-like"
        if self.drizzle_wht_threshold > 0 and final_wht_map_for_postproc is not None:
            self.update_progress(
                f"  DEBUG QM [SaveFinalStack] Application du seuil WHT ({self.drizzle_wht_threshold}) sur final_wht_map_for_postproc à final_image_initial_raw.")
            logger.debug(
                f"  DEBUG QM [SaveFinalStack] Application du seuil WHT ({self.drizzle_wht_threshold}) sur final_wht_map_for_postproc à final_image_initial_raw.")
            invalid_wht_pixels = final_wht_map_for_postproc < self.drizzle_wht_threshold
            if final_image_initial_raw.ndim == 3:
                final_image_initial_raw = np.where(
                    invalid_wht_pixels[..., np.newaxis], np.nan, final_image_initial_raw
                )
            else:
                final_image_initial_raw = np.where(invalid_wht_pixels, np.nan, final_image_initial_raw)

        # Stocker les données ADU pour histogramme UI uniquement si nécessaire
        self.raw_adu_data_for_ui_histogram = (
            np.nan_to_num(final_image_initial_raw, nan=0.0).astype(np.float32).copy()
        )
        logger.debug(
            f"  DEBUG QM [_save_final_stack]: self.raw_adu_data_for_ui_histogram STOCKE (ADU). Range: [{np.min(self.raw_adu_data_for_ui_histogram):.3f}, {np.max(self.raw_adu_data_for_ui_histogram):.3f}]"
        )

        # --- Normalisation par percentiles pour obtenir final_image_normalized_for_cosmetics (0-1) ---
        if preserve_linear_output_setting:
            logger.debug(
                "  DEBUG QM [_save_final_stack]: preserve_linear_output actif - saut de la normalisation par percentiles."
            )
            final_image_normalized_for_cosmetics = np.nan_to_num(
                final_image_initial_raw, nan=0.0
            ).astype(np.float32)
        else:
            logger.debug(
                f"  DEBUG QM [_save_final_stack]: Normalisation (0-1) par percentiles de final_image_initial_raw..."
            )
            data_for_percentile_norm = np.nan_to_num(final_image_initial_raw, nan=0.0).astype(np.float32)
            if data_for_percentile_norm.ndim == 3:
                luminance = (
                    0.299 * data_for_percentile_norm[..., 0]
                    + 0.587 * data_for_percentile_norm[..., 1]
                    + 0.114 * data_for_percentile_norm[..., 2]
                )
            else:
                luminance = data_for_percentile_norm
            finite_luminance = luminance[np.isfinite(luminance) & (luminance > 1e-9)]

            if finite_luminance.size > 20:
                bp_val = np.percentile(finite_luminance, 0.1)
                wp_val = np.percentile(finite_luminance, 99.9)
                if wp_val <= bp_val + 1e-7:
                    min_finite, max_finite = np.min(finite_luminance), np.max(finite_luminance)
                    if max_finite > min_finite + 1e-7:
                        bp_val, wp_val = min_finite, max_finite
                    else:
                        bp_val, wp_val = 0.0, max(1e-7, max_finite)
                if wp_val <= bp_val:
                    wp_val = bp_val + 1e-7
                final_image_normalized_for_cosmetics = (data_for_percentile_norm - bp_val) / (
                    wp_val - bp_val
                )
                logger.debug(
                    f"  DEBUG QM [_save_final_stack]: Normalisation (0-1) basée sur percentiles. BP={bp_val:.4g}, WP={wp_val:.4g}."
                )
            else:
                max_overall = np.nanmax(data_for_percentile_norm)
                if max_overall > 1e-9:
                    final_image_normalized_for_cosmetics = data_for_percentile_norm / max_overall
                else:
                    final_image_normalized_for_cosmetics = np.zeros_like(data_for_percentile_norm)
                logger.debug(
                    "  DEBUG QM [_save_final_stack]: Normalisation (0-1) par max (peu de données/dynamique pour percentiles)."
                )

            final_image_normalized_for_cosmetics = np.clip(
                final_image_normalized_for_cosmetics, 0.0, 1.0
            )

        final_image_normalized_for_cosmetics = final_image_normalized_for_cosmetics.astype(np.float32)
        logger.debug(
            f"    Range après normalisation (0-1): [{np.nanmin(final_image_normalized_for_cosmetics):.3f}, {np.nanmax(final_image_normalized_for_cosmetics):.3f}]"
        )

        effective_image_count = self.images_in_cumulative_stack

        # data_after_postproc est la version 0-1 qui subira les post-traitements cosmétiques.
        data_after_postproc = final_image_normalized_for_cosmetics.copy()

        self.update_progress(f"  DEBUG QM [SaveFinalStack] data_after_postproc (AVANT post-traitements) - Range: [{np.nanmin(data_after_postproc):.4f}, {np.nanmax(data_after_postproc):.4f}]")
        logger.debug(f"  DEBUG QM [SaveFinalStack] data_after_postproc (AVANT post-traitements) - Range: [{np.nanmin(data_after_postproc):.4f}, {np.nanmax(data_after_postproc):.4f}]")
        
        # --- Début du Pipeline de Post-Traitement (identique à votre version précédente) ---
        # ... (BN Globale, Photutils BN, CB, Feathering, Low WHT Mask, SCNR, Crop) ...
        # (Le code pour appliquer ces post-traitements à data_after_postproc reste ici)
        # --- Fin du Pipeline de Post-Traitement ---
        self.update_progress(f"  DEBUG QM [SaveFinalStack] data_after_postproc (APRES post-traitements, si activés) - Range: [{np.nanmin(data_after_postproc):.4f}, {np.nanmax(data_after_postproc):.4f}], Dtype: {data_after_postproc.dtype}")
        logger.debug(f"  DEBUG QM [SaveFinalStack] data_after_postproc (APRES post-traitements, si activés) - Range: [{np.nanmin(data_after_postproc):.4f}, {np.nanmax(data_after_postproc):.4f}], Dtype: {data_after_postproc.dtype}")

        # Les données post-traitées 0-1 seront utilisées pour l'aperçu UI
        self.last_saved_data_for_preview = data_after_postproc.copy()
        logger.debug("DEBUG QM [_save_final_stack]: self.last_saved_data_for_preview = DONNÉES 0-1 POST-TRAITÉES (pour l'aperçu UI).")
        
        # --- ÉTAPE 4: Préparation du header FITS final et du nom de fichier ---
        # (Logique identique)
        effective_image_count = self.images_in_cumulative_stack if self.images_in_cumulative_stack > 0 else (getattr(self, 'aligned_files_count', 1) if (is_drizzle_final_mode_with_data or is_reproject_mosaic_mode) else 1)
        final_header = self.current_stack_header.copy() if self.current_stack_header else fits.Header()
        if is_true_incremental_drizzle_from_objects or is_drizzle_final_mode_with_data or is_reproject_mosaic_mode: 
            if self.drizzle_output_wcs and not is_reproject_mosaic_mode : final_header.update(self.drizzle_output_wcs.to_header(relax=True))
            elif is_reproject_mosaic_mode and self.current_stack_header and self.current_stack_header.get('CTYPE1'): pass 
        final_header['NIMAGES'] = (effective_image_count, 'Effective images/Total Weight for final stack'); final_header['TOTEXP']  = (round(self.total_exposure_seconds, 2), '[s] Approx total exposure')
        final_header['HISTORY'] = f"Final stack type: {current_operation_mode_log_fits}"
        if getattr(self, 'output_filename', ""):
            base_name = self.output_filename.strip()
            if not base_name.lower().endswith('.fit'):
                base_name += '.fit'
            fits_path = os.path.join(self.output_folder, base_name)
            preview_path = os.path.splitext(fits_path)[0] + '.png'
        else:
            base_name = "stack_final"
            run_type_suffix = output_filename_suffix if output_filename_suffix else "_unknown_mode"
            if stopped_early: run_type_suffix += "_stopped"
            elif self.processing_error: run_type_suffix += "_error"
            fits_path = os.path.join(self.output_folder, f"{base_name}{run_type_suffix}.fit")
            preview_path  = os.path.splitext(fits_path)[0] + ".png"
        self.final_stacked_path = fits_path; self.update_progress(f"Chemin FITS final: {os.path.basename(fits_path)}")

        # --- ÉTAPE 5: Préparation des données pour la SAUVEGARDE FITS ---
        data_for_primary_hdu_save = None
        if save_as_float32_setting:
            self.update_progress("   DEBUG QM: Preparation sauvegarde FITS en float32 (brut ADU-like)...") 
            logger.debug("   DEBUG QM: Preparation sauvegarde FITS en float32 (brut ADU-like)...")
            data_for_primary_hdu_save = self.raw_adu_data_for_ui_histogram # Utilise les données "ADU-like" (non-normalisées 0-1 cosmétiquement)
            self.update_progress(f"     DEBUG QM: -> FITS float32: Utilisation self.raw_adu_data_for_ui_histogram. Shape: {data_for_primary_hdu_save.shape}, Range: [{np.min(data_for_primary_hdu_save):.4f}, {np.max(data_for_primary_hdu_save):.4f}]")
            logger.debug(f"     DEBUG QM: -> FITS float32: Utilisation self.raw_adu_data_for_ui_histogram. Shape: {data_for_primary_hdu_save.shape}, Range: [{np.min(data_for_primary_hdu_save):.4f}, {np.max(data_for_primary_hdu_save):.4f}]")
            final_header['BITPIX'] = -32 
            if 'BSCALE' in final_header: del final_header['BSCALE']; 
            if 'BZERO' in final_header: del final_header['BZERO']
        else: # Sauvegarde en int16 décalé (représentation FITS "unsigned")
            self.update_progress("   DEBUG QM: Preparation sauvegarde FITS en int16 (depuis données ADU -> 0-65535)...")
            logger.debug("   DEBUG QM: Preparation sauvegarde FITS en int16 (depuis données ADU -> 0-65535)...")
            raw_data = self.raw_adu_data_for_ui_histogram
            if np.nanmax(raw_data) <= 1.0 + 1e-5:
                data_scaled_uint16 = (np.clip(raw_data, 0.0, 1.0) * 65535.0).astype(np.uint16)
            else:
                data_scaled_uint16 = np.clip(raw_data, 0.0, 65535.0).astype(np.uint16)
            # Convertir en int16 décalé pour conformité FITS
            data_for_primary_hdu_save = (data_scaled_uint16.astype(np.int32) - 32768).astype(np.int16)
            self.update_progress(
                f"     DEBUG QM: -> FITS int16: Utilisation données ADU. Shape: {data_for_primary_hdu_save.shape}, Range: [{np.min(data_for_primary_hdu_save)}, {np.max(data_for_primary_hdu_save)}]"
            )
            logger.debug(
                f"     DEBUG QM: -> FITS int16: Utilisation données ADU. Shape: {data_for_primary_hdu_save.shape}, Range: [{np.min(data_for_primary_hdu_save)}, {np.max(data_for_primary_hdu_save)}]"
            )
            final_header['BITPIX'] = 16
            final_header['BSCALE'] = 1
            final_header['BZERO'] = 32768
        
        if data_for_primary_hdu_save.ndim == 3 and data_for_primary_hdu_save.shape[2] == 3 : 
            data_for_primary_hdu_save_cxhxw = np.moveaxis(data_for_primary_hdu_save, -1, 0) 
        else: 
            data_for_primary_hdu_save_cxhxw = data_for_primary_hdu_save
        self.update_progress(f"     DEBUG QM: Données FITS prêtes (Shape HDU: {data_for_primary_hdu_save_cxhxw.shape}, Dtype: {data_for_primary_hdu_save_cxhxw.dtype})")
        logger.debug(f"     DEBUG QM: Données FITS prêtes (Shape HDU: {data_for_primary_hdu_save_cxhxw.shape}, Dtype: {data_for_primary_hdu_save_cxhxw.dtype})")

        # --- ÉTAPE 6: Sauvegarde FITS effective ---
        try:
            primary_hdu = fits.PrimaryHDU(data=data_for_primary_hdu_save_cxhxw, header=final_header)
            hdus_list = [primary_hdu]
            # ... (logique HDU background_model si besoin) ...
            fits.HDUList(hdus_list).writeto(fits_path, overwrite=True, checksum=True, output_verify='ignore')
            # Astropy peut retirer BSCALE/BZERO lorsque des données int16 sont
            # fournies. Les rétablir uniquement dans ce cas.
            if not save_as_float32_setting:
                with fits.open(fits_path, mode="update", memmap=False) as hdul_fix:
                    hd0 = hdul_fix[0]
                    hd0.header["BSCALE"] = 1
                    hd0.header["BZERO"] = 32768
                    hdul_fix.flush()
            self.update_progress(f"   ✅ Sauvegarde FITS ({'float32' if save_as_float32_setting else 'uint16'}) terminee.");
            try:
                renormalize_fits(
                    fits_path,
                    getattr(self, 'drizzle_renorm_method', 'none'),
                    getattr(self, 'images_in_cumulative_stack', 0),
                )
            except Exception as ren_err:
                self.update_progress(f"   ⚠️ Renormalisation échouée: {ren_err}", "WARN")
        except Exception as save_err:
            self.update_progress(f"   ❌ Erreur Sauvegarde FITS: {save_err}"); self.final_stacked_path = None

        # --- ÉTAPE 7: Sauvegarde preview PNG ---
        # Utiliser data_after_postproc (qui est l'image [0,1] après tous les post-traitements)
        # et laisser save_preview_image appliquer son propre stretch par défaut.
        if data_after_postproc is not None: 
            self.update_progress(f"  DEBUG QM (_save_final_stack): Données pour save_preview_image (data_after_postproc) - Range: [{np.nanmin(data_after_postproc):.4f}, {np.nanmax(data_after_postproc):.4f}], Shape: {data_after_postproc.shape}, Dtype: {data_after_postproc.dtype}")
            logger.debug(f"  DEBUG QM (_save_final_stack): Données pour save_preview_image (data_after_postproc) - Range: [{np.nanmin(data_after_postproc):.4f}, {np.nanmax(data_after_postproc):.4f}], Shape: {data_after_postproc.shape}, Dtype: {data_after_postproc.dtype}")
            try:
                save_preview_image(data_after_postproc, preview_path, 
                                   enhanced_stretch=False) # ou True si vous préférez le stretch "enhanced" pour le PNG
                self.update_progress("     ✅ Sauvegarde Preview PNG terminee.") 
            except Exception as prev_err: self.update_progress(f"     ❌ Erreur Sauvegarde Preview PNG: {prev_err}.") 
        else: self.update_progress("ⓘ Aucune image a sauvegarder pour preview PNG (data_after_postproc est None)."); 
            
        self.update_progress(f"DEBUG QM [_save_final_stack V_SaveFinal_CorrectedDataFlow_1]: Fin methode (mode: {current_operation_mode_log_desc}).")
        logger.debug("\n" + "=" * 80); logger.debug(f"DEBUG QM [_save_final_stack V_SaveFinal_CorrectedDataFlow_1]: Fin methode (mode: {current_operation_mode_log_desc})."); logger.debug("=" * 80 + "\n")








#############################################################################################################################################################


#Le message de Pylance "is not accessed" concerne uniquement les variables locales closed_sum et closed_wht à l'intérieur 
# de la méthode _close_memmaps() elle-même. Ces variables sont définies, mais leur valeur n'est jamais lue par le code de cette méthode 
# après leur assignation. Elles sont donc inutiles et peuvent être supprimées.
#Mais cela ne remet absolument pas en question :
#Le fait que la méthode _close_memmaps() est appelée.
#Le fait que le code à l'intérieur de cette méthode (fermeture et suppression des références self.cumulative_sum_memmap 
# et self.cumulative_wht_memmap) s'exécute quand la méthode est appelée.
#L'utilité de cette méthode pour libérer les ressources liées aux fichiers memmap.

    def _close_memmaps(self):
        """Ferme proprement les objets memmap s'ils existent."""
        logger.debug("DEBUG QM [_close_memmaps]: Tentative de fermeture des memmaps...")
        closed_sum = False
        if hasattr(self, 'cumulative_sum_memmap') and self.cumulative_sum_memmap is not None:
            try:
                # La documentation suggère que la suppression de la référence devrait suffire
                # mais un appel explicite à close() existe sur certaines versions/objets
                if hasattr(self.cumulative_sum_memmap, '_mmap') and self.cumulative_sum_memmap._mmap is not None:
                    self.cumulative_sum_memmap._mmap.close()
                # Supprimer la référence pour permettre la libération des ressources
                del self.cumulative_sum_memmap
                self.cumulative_sum_memmap = None
                closed_sum = True
                logger.debug("DEBUG QM [_close_memmaps]: Référence memmap SUM supprimée.")
            except Exception as e_close_sum:
                logger.debug(f"WARN QM [_close_memmaps]: Erreur fermeture/suppression memmap SUM: {e_close_sum}")
        
        closed_wht = False
        if hasattr(self, 'cumulative_wht_memmap') and self.cumulative_wht_memmap is not None:
            try:
                if hasattr(self.cumulative_wht_memmap, '_mmap') and self.cumulative_wht_memmap._mmap is not None:
                    self.cumulative_wht_memmap._mmap.close()
                del self.cumulative_wht_memmap
                self.cumulative_wht_memmap = None
                closed_wht = True
                logger.debug("DEBUG QM [_close_memmaps]: Référence memmap WHT supprimée.")
            except Exception as e_close_wht:
                logger.debug(f"WARN QM [_close_memmaps]: Erreur fermeture/suppression memmap WHT: {e_close_wht}")
        
        # Optionnel: Essayer de supprimer les fichiers .npy si le nettoyage est activé
        # Cela devrait être fait dans le bloc finally de _worker après l'appel à _save_final_stack
        # if self.perform_cleanup:
        #      if self.sum_memmap_path and os.path.exists(self.sum_memmap_path):
        #          try: os.remove(self.sum_memmap_path); logger.debug("DEBUG: Fichier SUM.npy supprimé.")
        #          except Exception as e: logger.debug(f"WARN: Erreur suppression SUM.npy: {e}")
        #      if self.wht_memmap_path and os.path.exists(self.wht_memmap_path):
        #          try: os.remove(self.wht_memmap_path); logger.debug("DEBUG: Fichier WHT.npy supprimé.")
        #          except Exception as e: logger.debug(f"WARN: Erreur suppression WHT.npy: {e}")

# --- FIN de _save_final_stack et ajout de _close_memmaps ---






#########################################################################################################################################




    def _cleanup_batch_temp_files(self, batch_filepaths):
        """Supprime les fichiers FITS temporaires d'un lot Drizzle incrémental."""
        if not batch_filepaths:
            return

        deleted_count = 0
        self.update_progress(f"   -> Nettoyage {len(batch_filepaths)} fichier(s) temp du lot...")
        for fpath in batch_filepaths:
            try:
                if os.path.isfile(fpath):
                    os.remove(fpath)
                    deleted_count += 1
            except OSError as e:
                # Log l'erreur mais continue le nettoyage des autres fichiers
                self.update_progress(f"      ⚠️ Erreur suppression fichier temp {os.path.basename(fpath)}: {e}")
            except Exception as e_gen:
                self.update_progress(f"      ⚠️ Erreur inattendue suppression {os.path.basename(fpath)}: {e_gen}")

        if deleted_count > 0:
            self.update_progress(f"   -> {deleted_count}/{len(batch_filepaths)} fichier(s) temp nettoyé(s).")
        elif len(batch_filepaths) > 0:
            self.update_progress(f"   -> Aucun fichier temp du lot n'a pu être nettoyé (déjà supprimés ou erreur).")





##########################################################################################################################################






    def cleanup_unaligned_files(self):
        """
        NOTE: Cette méthode ne supprime PLUS le contenu du dossier unaligned_files.
        Les fichiers non alignés sont intentionnellement conservés pour l'utilisateur.
        Le dossier lui-même est créé s'il n'existe pas, mais son contenu n'est pas purgé ici.
        """
        if self.unaligned_folder: # Vérifier si le chemin est défini
            if not os.path.isdir(self.unaligned_folder):
                try:
                    os.makedirs(self.unaligned_folder, exist_ok=True)
                    # Optionnel: loguer la création si elle a lieu ici
                    # self.update_progress(f"ⓘ Dossier pour fichiers non alignés créé: {self.unaligned_folder}")
                except OSError as e:
                    self.update_progress(f"⚠️ Erreur création dossier pour non-alignés '{self.unaligned_folder}': {e}")
            # else:
                # Optionnel: loguer que le dossier existe déjà
                # self.update_progress(f"ⓘ Dossier pour fichiers non alignés existe déjà: {self.unaligned_folder}")

    def _update_batches_meta(self):
        if not self.meta_batches_path:
            return
        try:
            tmp = self.meta_batches_path + ".tmp"
            with open(tmp, "w") as f:
                f.write(str(self.stacked_batches_count))
            os.replace(tmp, self.meta_batches_path)
        except Exception as e:
            self.update_progress(f"⚠️ Meta update failed: {e}", "WARN")

    def _save_partial_stack(self):
        if (
            self.partial_save_interval <= 0
            or self.stacked_batches_count % self.partial_save_interval != 0
        ):
            return
        if self.cumulative_sum_memmap is None or self.cumulative_wht_memmap is None:
            return

        base_name = self.output_filename or "stack"
        out_path = os.path.join(
            self.output_folder,
            f"{base_name}_partial_batch_{self.stacked_batches_count:03d}.fits",
        )
        tmp = out_path + ".tmp"
        sum_data = np.array(self.cumulative_sum_memmap, dtype=np.float32)
        wht_data = np.array(self.cumulative_wht_memmap, dtype=np.float32)
        eps = 1e-9
        with np.errstate(divide="ignore", invalid="ignore"):
            avg = sum_data / np.maximum(wht_data[..., None], eps)
        avg = np.nan_to_num(avg, nan=0.0, posinf=0.0, neginf=0.0)
        fits.PrimaryHDU(data=np.moveaxis(avg, -1, 0)).writeto(tmp, overwrite=True)
        os.replace(tmp, out_path)
        self.update_progress(f"💾 Saved {os.path.basename(out_path)}", "INFO_DETAIL")





################################################################################################################################################



    def cleanup_temp_reference(self):
        if self.output_folder is None: # <--- AJOUTER CETTE VÉRIFICATION
            logger.debug("WARN QM [cleanup_temp_reference]: self.output_folder non défini, nettoyage référence annulé.")
            return
        try:
            aligner_temp_folder = os.path.join(self.output_folder, "temp_processing")
            if os.path.isdir(aligner_temp_folder):
                ref_fit = os.path.join(aligner_temp_folder, "reference_image.fit")
                ref_png = os.path.join(aligner_temp_folder, "reference_image.png")
                deleted_ref = 0
                if os.path.exists(ref_fit):
                    try:
                        os.remove(ref_fit)
                        deleted_ref += 1
                    except Exception:
                        pass
                if os.path.exists(ref_png):
                    try:
                        os.remove(ref_png)
                        deleted_ref += 1
                    except Exception:
                        pass
                if deleted_ref > 0:
                    self.update_progress(f"🧹 Fichier(s) référence temporaire(s) supprimé(s).")
                try:
                    os.rmdir(aligner_temp_folder)
                except OSError:
                    pass
        except Exception as e:
            self.update_progress(f"⚠️ Erreur nettoyage référence temp: {e}")


################################################################################################################################################

    def add_folder(self, folder_path):
        if not self.processing_active:
            self.update_progress("ⓘ Impossible d'ajouter un dossier, traitement non actif.")
            return False
        if self.reproject_between_batches:
            self.update_progress("⚠️ Reprojection active : ajout de dossier désactivé")
            return False
        abs_path = os.path.abspath(folder_path)
        if not os.path.isdir(abs_path): self.update_progress(f"❌ Dossier non trouvé: {folder_path}"); return False
        output_abs = os.path.abspath(self.output_folder) if self.output_folder else None
        if output_abs:
             norm_abs_path = os.path.normcase(abs_path); norm_output_path = os.path.normcase(output_abs)
             if norm_abs_path == norm_output_path or norm_abs_path.startswith(norm_output_path + os.sep): self.update_progress(f"⚠️ Impossible d'ajouter le dossier de sortie: {os.path.basename(folder_path)}"); return False
        with self.folders_lock:
            current_abs = os.path.abspath(self.current_folder) if self.current_folder else None
            existing_abs = [os.path.abspath(p) for p in self.additional_folders]
            if (current_abs and abs_path == current_abs) or abs_path in existing_abs: self.update_progress(f"ⓘ Dossier déjà en cours ou ajouté: {os.path.basename(folder_path)}"); return False
            self.additional_folders.append(abs_path); folder_count = len(self.additional_folders)
        self.update_progress(f"✅ Dossier ajouté à la file d'attente : {os.path.basename(folder_path)}")
        self.update_progress(f"folder_count_update:{folder_count}")
        return True



################################################################################################################################################




    def _add_files_to_queue(self, folder_path):
        count_added = 0
        try:
            abs_folder_path = os.path.abspath(folder_path)
            # ---> AJOUTER CETTE LIGNE <---
            logger.debug(f"DEBUG [_add_files_to_queue]: Scanning absolute path: '{abs_folder_path}'")
            # ------------------------------
            self.update_progress(f"🔍 Scan du dossier: {os.path.basename(folder_path)}...")
            files_in_folder = sorted(os.listdir(abs_folder_path))
            # ---> AJOUTER CETTE LIGNE <---
            logger.debug(f"DEBUG [_add_files_to_queue]: os.listdir found: {files_in_folder}")
            # ------------------------------
            new_files_found_in_folder = []
            for fname in files_in_folder:
                # ---> AJOUTER CETTE LIGNE (optionnel mais peut aider) <---
                logger.debug(f"DEBUG [_add_files_to_queue]: Checking file: '{fname}'")
                # ---------------------------------------------------------
                if self.stop_processing: self.update_progress("⛔ Scan interrompu."); break
                if fname.lower().endswith(('.fit', '.fits')):
                    fpath = os.path.join(abs_folder_path, fname)
                    if self.stacked_subdir_name in os.path.relpath(fpath, abs_folder_path).split(os.sep):
                        continue
                    abs_fpath = os.path.abspath(fpath)
                    if self.stacked_subdir_name in Path(abs_fpath).parts:
                        continue
                    if abs_fpath not in self.processed_files:
                        # ---> AJOUTER CETTE LIGNE <---
                        logger.debug(f"DEBUG [_add_files_to_queue]: ADDING to queue and processed_files: '{fpath}'")
                        # ------------------------------
                        self.queue.put(fpath)
                        self.processed_files.add(abs_fpath)
                        count_added += 1
            if count_added > 0: self.files_in_queue += count_added; self._recalculate_total_batches()
            return count_added
        except FileNotFoundError: self.update_progress(f"❌ Erreur scan: Dossier introuvable {os.path.basename(folder_path)}"); return 0
        except PermissionError: self.update_progress(f"❌ Erreur scan: Permission refusée {os.path.basename(folder_path)}"); return 0
        except Exception as e: self.update_progress(f"❌ Erreur scan dossier {os.path.basename(folder_path)}: {e}"); return 0

################################################################################################################################################




# --- DANS LA CLASSE SeestarQueuedStacker DANS seestar/queuep/queue_manager.py ---

    def start_processing(
        self,
        input_dir,
        output_dir,
        reference_path_ui=None,
        output_filename="",
        initial_additional_folders=None,
        stacking_mode="kappa-sigma",
        kappa=2.5,
        stack_kappa_low=2.5,
        stack_kappa_high=2.5,
        winsor_limits=(0.05, 0.05),
        batch_size=10,
        correct_hot_pixels=True,
        hot_pixel_threshold=3.0,
        neighborhood_size=5,
        bayer_pattern="GRBG",
        perform_cleanup=True,
        use_weighting=False,
        weight_by_snr=True,
        weight_by_stars=True,
        snr_exp=1.0,
        stars_exp=0.5,
        min_w=0.1,
        use_drizzle=False,
        drizzle_scale=2.0,
        drizzle_wht_threshold=0.7,
        drizzle_mode="Final",
        drizzle_kernel="square",
        drizzle_pixfrac=1.0,
        apply_chroma_correction=True,
        apply_final_scnr=False,
        final_scnr_target_channel='green',
        final_scnr_amount=0.8,
        final_scnr_preserve_luminosity=True,
        bn_grid_size_str="16x16",
        bn_perc_low=5,
        bn_perc_high=30,
        bn_std_factor=1.0,
        bn_min_gain=0.2,
        bn_max_gain=7.0,
        cb_border_size=25,
        cb_blur_radius=8,
        cb_min_b_factor=0.4,
        cb_max_b_factor=1.5,
        final_edge_crop_percent=2.0,
        apply_photutils_bn=False,
        photutils_bn_box_size=128,
        photutils_bn_filter_size=5,
        photutils_bn_sigma_clip=3.0,
        photutils_bn_exclude_percentile=98.0,
        apply_feathering=False,
        feather_blur_px=256,
        apply_low_wht_mask=False,
        low_wht_percentile=5,
        low_wht_soften_px=128,
        is_mosaic_run=False,
        api_key=None,
        mosaic_settings=None,
        use_local_solver_priority=False,  # DEPRECATED - kept for signature compat
        astap_path="",
        astap_data_dir="",
        local_ansvr_path="",
        astap_search_radius=3.0,
        astap_downsample=1,
        astap_sensitivity=100,
        local_solver_preference="none",
<<<<<<< HEAD
        *,
=======
>>>>>>> c0e220fc
        move_stacked=False,
        partial_save_interval=10,
        save_as_float32=False,
        preserve_linear_output=False,
        reproject_between_batches=False,
        move_stacked=False,
        partial_save_interval=10,
    ):
        logger.debug(f"!!!!!!!!!! VALEUR BRUTE ARGUMENT astap_search_radius REÇU : {astap_search_radius} !!!!!!!!!!")
        logger.debug(f"!!!!!!!!!! VALEUR BRUTE ARGUMENT save_as_float32 REÇU : {save_as_float32} !!!!!!!!!!") # DEBUG
                         
        """
        Démarre le thread de traitement principal avec la configuration spécifiée.
        MODIFIED: Ajout arguments save_as_float32 et reproject_between_batches.
        Version: V_StartProcessing_SaveDtypeOption_1
        """

        logger.debug("DEBUG QM (start_processing V_StartProcessing_SaveDtypeOption_1): Début tentative démarrage...") # Version Log
        
        logger.debug("  --- BACKEND ARGS REÇUS (depuis GUI/SettingsManager) ---")
        logger.debug(f"    input_dir='{input_dir}', output_dir='{output_dir}'")
        logger.debug(f"    is_mosaic_run (arg de func): {is_mosaic_run}")
        logger.debug(f"    use_drizzle (global arg de func): {use_drizzle}")

        logger.debug(f"    drizzle_mode (global arg de func): {drizzle_mode}")
        logger.debug(f"    mosaic_settings (dict brut): {mosaic_settings}")
        logger.debug(f"    save_as_float32 (arg de func): {save_as_float32}") # Log du nouvel argument
        logger.debug(f"    reproject_between_batches (arg de func): {reproject_between_batches}")
        logger.debug(f"    output_filename (arg de func): {output_filename}")
        logger.debug("  --- FIN BACKEND ARGS REÇUS ---")


        if self.processing_active:
            self.update_progress("⚠️ Tentative de démarrer un traitement déjà en cours.")
            return False

        self.stop_processing = False 
        if hasattr(self, 'aligner') and self.aligner is not None:
            self.aligner.stop_processing = False
        else: 
            self.update_progress("❌ Erreur interne critique: Aligner principal non initialisé. Démarrage annulé.")
            logger.debug("ERREUR QM (start_processing): self.aligner non initialisé.")
            return False
        
        self.current_folder = os.path.abspath(input_dir) if input_dir else None
        self.output_folder = os.path.abspath(output_dir) if output_dir else None
        

        # =========================================================================================
        # === ÉTAPE 1 : CONFIGURATION DES PARAMÈTRES DE SESSION SUR L'INSTANCE (AVANT TOUT LE RESTE) ===
        # =========================================================================================
        logger.debug("DEBUG QM (start_processing): Étape 1 - Configuration des paramètres de session sur l'instance...")
          
        if not self.current_folder or not os.path.isdir(self.current_folder):
            self.update_progress(f"❌ Dossier d'entrée principal '{input_dir}' invalide ou non défini.", "ERROR")
            return False
        if not self.output_folder: 
            self.update_progress(f"❌ Dossier de sortie '{output_dir}' non défini.", "ERROR")
            return False
        try:
            os.makedirs(self.output_folder, exist_ok=True) 
        except OSError as e_mkdir:
            self.update_progress(f"❌ Erreur création dossier de sortie '{self.output_folder}': {e_mkdir}", "ERROR")
            return False
        logger.debug(f"    [Paths] Input: '{self.current_folder}', Output: '{self.output_folder}'")

        self.output_filename = str(output_filename).strip()
        
        self.local_solver_preference = str(local_solver_preference) 
        self.astap_path = str(astap_path)
        self.astap_data_dir = str(astap_data_dir)
        self.astap_search_radius = float(astap_search_radius)
        self.astap_downsample = int(astap_downsample)
        self.astap_sensitivity = int(astap_sensitivity)
        self.local_ansvr_path = str(local_ansvr_path)
        
        logger.debug(f"    [Solver Settings sur self via start_processing args] Pref: '{self.local_solver_preference}'")
        logger.debug(f"    [Solver Settings sur self via start_processing args] ASTAP Path: '{self.astap_path}'")
        logger.debug(f"    [Solver Settings sur self via start_processing args] ASTAP Data Dir: '{self.astap_data_dir}'")
        logger.debug(f"    [Solver Settings sur self via start_processing args] ASTAP Search Radius: {self.astap_search_radius}")
        logger.debug(f"    [Solver Settings sur self via start_processing args] ASTAP Downsample: {self.astap_downsample}")
        logger.debug(f"    [Solver Settings sur self via start_processing args] ASTAP Sensitivity: {self.astap_sensitivity}")
        logger.debug(f"    [Solver Settings sur self via start_processing args] Ansvr Path: '{self.local_ansvr_path}'")
        
        try:
            self.astap_search_radius_config = float(astap_search_radius)
        except (ValueError, TypeError):
            logger.debug(f"  WARN QM (start_processing): Valeur astap_search_radius ('{astap_search_radius}') invalide. Utilisation de 5.0° par défaut.")
            self.astap_search_radius_config = 5.0 
        
        # self.use_local_solver_priority (attribut de self) n'est plus utilisé, la variable locale de la fonction l'est.
        # logger.debug(f"    [Solver Settings sur self] Priorité Locale: {self.use_local_solver_priority}") 
        logger.debug(f"    [Solver Settings sur self] ASTAP Exe: '{self.astap_path}'")
        logger.debug(f"    [Solver Settings sur self] ASTAP Data: '{self.astap_data_dir}'")
        logger.debug(f"    [Solver Settings sur self] Ansvr Local: '{self.local_ansvr_path}'")
        logger.debug(f"    [Solver Settings sur self] ASTAP Search Radius Config: {self.astap_search_radius_config}°")

        self.is_mosaic_run = is_mosaic_run                     
        self.drizzle_active_session = use_drizzle or self.is_mosaic_run   
        self.drizzle_mode = str(drizzle_mode) 
        
        self.api_key = api_key if isinstance(api_key, str) else ""
        if getattr(self, 'reference_pixel_scale_arcsec', None) is None:
            self.reference_pixel_scale_arcsec = None 
        
        self.stacking_mode = str(stacking_mode)
        self.kappa = float(kappa)
        self.stack_kappa_low = float(stack_kappa_low)
        self.stack_kappa_high = float(stack_kappa_high)
        try:
            self.winsor_limits = (
                float(winsor_limits[0]),
                float(winsor_limits[1]),
            )
        except Exception:
            self.winsor_limits = (0.05, 0.05)
        self.correct_hot_pixels = bool(correct_hot_pixels); self.hot_pixel_threshold = float(hot_pixel_threshold)
        self.neighborhood_size = int(neighborhood_size); self.bayer_pattern = str(bayer_pattern) if bayer_pattern else "GRBG"
        self.perform_cleanup = bool(perform_cleanup)
        self.use_quality_weighting = bool(use_weighting); self.weight_by_snr = bool(weight_by_snr)
        self.weight_by_stars = bool(weight_by_stars); self.snr_exponent = float(snr_exp)
        self.stars_exponent = float(stars_exp); self.min_weight = float(max(0.01, min(1.0, min_w)))
        
        self.drizzle_scale = float(drizzle_scale) if drizzle_scale else 2.0 
        self.drizzle_wht_threshold = float(drizzle_wht_threshold) 

        self.apply_chroma_correction = bool(apply_chroma_correction); self.apply_final_scnr = bool(apply_final_scnr)
        self.final_scnr_target_channel = str(final_scnr_target_channel).lower(); self.final_scnr_amount = float(final_scnr_amount)
        self.final_scnr_preserve_luminosity = bool(final_scnr_preserve_luminosity)
        self.bn_grid_size_str = str(bn_grid_size_str); self.bn_perc_low = int(bn_perc_low); self.bn_perc_high = int(bn_perc_high)
        self.bn_std_factor = float(bn_std_factor); self.bn_min_gain = float(bn_min_gain); self.bn_max_gain = float(bn_max_gain)
        self.cb_border_size = int(cb_border_size); self.cb_blur_radius = int(cb_blur_radius)
        self.cb_min_b_factor = float(cb_min_b_factor); self.cb_max_b_factor = float(cb_max_b_factor)
        self.final_edge_crop_percent_decimal = float(final_edge_crop_percent) / 100.0
        self.apply_photutils_bn = bool(apply_photutils_bn); self.photutils_bn_box_size = int(photutils_bn_box_size)
        self.photutils_bn_filter_size = int(photutils_bn_filter_size); self.photutils_bn_sigma_clip = float(photutils_bn_sigma_clip)
        self.photutils_bn_exclude_percentile = float(photutils_bn_exclude_percentile)
        self.apply_feathering = bool(apply_feathering); self.feather_blur_px = int(feather_blur_px)
        self.apply_low_wht_mask = bool(apply_low_wht_mask); self.low_wht_percentile = int(low_wht_percentile); self.low_wht_soften_px = int(low_wht_soften_px)

        self.move_stacked = bool(move_stacked)
        self.partial_save_interval = int(partial_save_interval)

        # --- NOUVEAU : Assignation du paramètre de sauvegarde à l'attribut de l'instance ---

        self.save_final_as_float32 = bool(save_as_float32)
        logger.debug(f"    [OutputFormat] self.save_final_as_float32 (attribut d'instance) mis à : {self.save_final_as_float32} (depuis argument {save_as_float32})")
        self.preserve_linear_output = bool(preserve_linear_output)
        logger.debug(
            f"    [OutputFormat] self.preserve_linear_output (attribut d'instance) mis à : {self.preserve_linear_output} (depuis argument {preserve_linear_output})"
        )
        self.reproject_between_batches = bool(reproject_between_batches)
        self.move_stacked = bool(move_stacked)
        self.partial_save_interval = max(1, int(partial_save_interval))


        # --- FIN NOUVEAU ---

        self.mosaic_settings_dict = mosaic_settings if isinstance(mosaic_settings, dict) else {}
        if self.is_mosaic_run:
            logger.debug(f"DEBUG QM (start_processing): Application des paramètres de Mosaïque depuis mosaic_settings_dict: {self.mosaic_settings_dict}")
            self.mosaic_alignment_mode = self.mosaic_settings_dict.get('alignment_mode', "local_fast_fallback")
            self.fa_orb_features = int(self.mosaic_settings_dict.get('fastalign_orb_features', 5000))
            self.fa_min_abs_matches = int(self.mosaic_settings_dict.get('fastalign_min_abs_matches', 10))
            self.fa_min_ransac_raw = int(self.mosaic_settings_dict.get('fastalign_min_ransac', 4)) 
            self.fa_ransac_thresh = float(self.mosaic_settings_dict.get('fastalign_ransac_thresh', 3.0))
            self.fa_daofind_fwhm = float(self.mosaic_settings_dict.get('fastalign_dao_fwhm', 3.5))
            self.fa_daofind_thr_sig = float(self.mosaic_settings_dict.get('fastalign_dao_thr_sig', 4.0))
            self.fa_max_stars_descr = int(self.mosaic_settings_dict.get('fastalign_dao_max_stars', 750))
            self.use_wcs_fallback_for_mosaic = (self.mosaic_alignment_mode == "local_fast_fallback")
            self.mosaic_drizzle_kernel = str(self.mosaic_settings_dict.get('kernel', "square"))
            self.mosaic_drizzle_pixfrac = float(self.mosaic_settings_dict.get('pixfrac', 1.0))
            self.mosaic_drizzle_fillval = str(self.mosaic_settings_dict.get('fillval', "0.0"))
            self.drizzle_fillval = self.mosaic_drizzle_fillval  # override global drizzle fill value
            self.mosaic_drizzle_wht_threshold = float(self.mosaic_settings_dict.get('wht_threshold', 0.01))
            # Surcharge du facteur d'échelle global pour la mosaïque
            self.drizzle_scale = float(self.mosaic_settings_dict.get('mosaic_scale_factor', self.drizzle_scale)) 
            logger.debug(f"  -> Mode Mosaïque ACTIF. Align Mode: '{self.mosaic_alignment_mode}', Fallback WCS: {self.use_wcs_fallback_for_mosaic}")
            logger.debug(f"     Mosaic Drizzle: Kernel='{self.mosaic_drizzle_kernel}', Pixfrac={self.mosaic_drizzle_pixfrac:.2f}, Scale(global)={self.drizzle_scale}x")
        
        if self.drizzle_active_session and not self.is_mosaic_run:
            self.drizzle_kernel = str(drizzle_kernel)      
            self.drizzle_pixfrac = float(drizzle_pixfrac)  
            logger.debug(f"   -> Drizzle ACTIF (Standard). Mode: '{self.drizzle_mode}', Scale: {self.drizzle_scale:.1f}, Kernel: {self.drizzle_kernel}, Pixfrac: {self.drizzle_pixfrac:.2f}, WHT Thresh: {self.drizzle_wht_threshold:.3f}")
        
        requested_batch_size = batch_size 
        if requested_batch_size <= 0:
            sample_img_path_for_bsize = None
            if input_dir and os.path.isdir(input_dir): 
                fits_files_bsize = [f for f in os.listdir(input_dir) if f.lower().endswith(('.fit', '.fits'))]
                sample_img_path_for_bsize = os.path.join(input_dir, fits_files_bsize[0]) if fits_files_bsize else None
            try: 
                estimated_size = estimate_batch_size(sample_image_path=sample_img_path_for_bsize)
                self.batch_size = max(3, estimated_size) 
                self.update_progress(f"✅ Taille lot auto estimée et appliquée: {self.batch_size}", None)
            except Exception as est_err: 
                self.update_progress(f"⚠️ Erreur estimation taille lot: {est_err}. Utilisation défaut (10).", None)
                self.batch_size = 10
        else: 
            self.batch_size = max(3, int(requested_batch_size)) 
        self.update_progress(f"ⓘ Taille de lot effective pour le traitement : {self.batch_size}")
        logger.debug("DEBUG QM (start_processing): Fin Étape 1 - Configuration des paramètres de session.")

        # --- ÉTAPE 2 : PRÉPARATION DE L'IMAGE DE RÉFÉRENCE (shape ET WCS global si nécessaire) ---
        # ... (le reste de la méthode est inchangé) ...
        logger.debug("DEBUG QM (start_processing): Étape 2 - Préparation référence (shape ET WCS global si Drizzle/Mosaïque)...")
        reference_image_data_for_shape_determination = None 
        reference_header_for_shape_determination = None     
        ref_shape_hwc = None 
        
        try:
            potential_folders_for_shape = []
            if self.current_folder and os.path.isdir(self.current_folder): 
                potential_folders_for_shape.append(self.current_folder)
            if initial_additional_folders: 
                for add_f in initial_additional_folders:
                    abs_add_f = os.path.abspath(str(add_f)) 
                    if abs_add_f and os.path.isdir(abs_add_f) and abs_add_f not in potential_folders_for_shape:
                        potential_folders_for_shape.append(abs_add_f)
            if not potential_folders_for_shape: 
                raise RuntimeError("Aucun dossier d'entrée valide pour trouver une image de référence.")
            
            current_folder_to_scan_for_shape = None
            files_in_folder_for_shape = []
            for folder_path_iter in potential_folders_for_shape:
                try:
                    temp_files = sorted([f for f in os.listdir(folder_path_iter) if f.lower().endswith(('.fit', '.fits'))])
                    if temp_files: 
                        files_in_folder_for_shape = temp_files
                        current_folder_to_scan_for_shape = folder_path_iter
                        break 
                except Exception as e_listdir:
                    self.update_progress(f"Avertissement: Erreur lecture dossier '{folder_path_iter}' pour réf: {e_listdir}", "WARN")
            if not current_folder_to_scan_for_shape or not files_in_folder_for_shape:
                raise RuntimeError("Aucun fichier FITS trouvé dans les dossiers pour servir de référence.")

            self.aligner.correct_hot_pixels = self.correct_hot_pixels
            self.aligner.hot_pixel_threshold = self.hot_pixel_threshold
            self.aligner.neighborhood_size = self.neighborhood_size
            self.aligner.bayer_pattern = self.bayer_pattern
            self.aligner.reference_image_path = reference_path_ui or None 

            reference_image_data_for_shape_determination, reference_header_for_shape_determination = \
                self.aligner._get_reference_image(
                    current_folder_to_scan_for_shape, 
                    files_in_folder_for_shape,
                    self.output_folder 
                )


            if reference_image_data_for_shape_determination is None or reference_header_for_shape_determination is None:
                raise RuntimeError("Échec obtention de l'image de référence par self.aligner._get_reference_image.")
            
            ref_shape_initial = reference_image_data_for_shape_determination.shape
            if len(ref_shape_initial) == 2: 
                ref_shape_hwc = (ref_shape_initial[0], ref_shape_initial[1], 3)
            elif len(ref_shape_initial) == 3 and ref_shape_initial[2] == 3:
                ref_shape_hwc = ref_shape_initial
            else:
                raise RuntimeError(f"Shape de l'image de référence ({ref_shape_initial}) non supportée.")
            
            self.reference_header_for_wcs = reference_header_for_shape_determination.copy()
            self.ref_wcs_header = self.reference_header_for_wcs
            logger.debug(f"DEBUG QM (start_processing): Shape de référence HWC déterminée: {ref_shape_hwc}")

            ref_temp_processing_dir = os.path.join(self.output_folder, "temp_processing")
            reference_image_path_for_solving = os.path.join(ref_temp_processing_dir, "reference_image.fit")

            self.reference_wcs_object = None 
            
            if self.drizzle_active_session or self.is_mosaic_run or self.reproject_between_batches:
                logger.debug("DEBUG QM (start_processing): Plate-solving de la référence principale requis...")
                
                if not os.path.exists(reference_image_path_for_solving):
                    raise RuntimeError(f"Fichier de référence '{reference_image_path_for_solving}' non trouvé pour le solving.")

                if self.astrometry_solver is None: 
                    self.update_progress("❌ ERREUR CRITIQUE: AstrometrySolver non initialisé.", "ERROR")
                    return False 

                solver_settings_for_ref = {
                    "local_solver_preference": self.local_solver_preference,
                    "api_key": self.api_key,
                    "astap_path": self.astap_path,
                    "astap_data_dir": self.astap_data_dir,
                    "astap_search_radius": self.astap_search_radius,
                    "astap_downsample": self.astap_downsample,
                    "astap_sensitivity": self.astap_sensitivity,
                    "local_ansvr_path": self.local_ansvr_path,
                    "scale_est_arcsec_per_pix": self.reference_pixel_scale_arcsec, 
                    "scale_tolerance_percent": 20, 
                    "ansvr_timeout_sec": getattr(self, 'ansvr_timeout_sec', 120), 
                    "astap_timeout_sec": getattr(self, 'astap_timeout_sec', 120),
                    "astrometry_net_timeout_sec": getattr(self, 'astrometry_net_timeout_sec', 300)
                }
                
                self.update_progress("   [StartProcRefSolve] Tentative résolution astrométrique pour référence globale...")
                self.reference_wcs_object = self.astrometry_solver.solve(
                    image_path=reference_image_path_for_solving, 
                    fits_header=self.reference_header_for_wcs, 
                    settings=solver_settings_for_ref,
                    update_header_with_solution=True 
                )
                
                if self.reference_wcs_object and self.reference_wcs_object.is_celestial:
                    self.update_progress("   [StartProcRefSolve] Référence globale plate-solvée avec succès.")
                    if self.reference_wcs_object.pixel_shape is None:
                         nx_ref_hdr = self.reference_header_for_wcs.get('NAXIS1', ref_shape_hwc[1])
                         ny_ref_hdr = self.reference_header_for_wcs.get('NAXIS2', ref_shape_hwc[0])
                         self.reference_wcs_object.pixel_shape = (int(nx_ref_hdr), int(ny_ref_hdr))
                         logger.debug(f"    [StartProcRefSolve] pixel_shape ajouté/vérifié sur WCS réf: {self.reference_wcs_object.pixel_shape}")


                    try:
                        scales_deg_per_pix = proj_plane_pixel_scales(self.reference_wcs_object)
                        avg_scale_deg_per_pix = np.mean(np.abs(scales_deg_per_pix))
                        
                        if avg_scale_deg_per_pix > 1e-9: 
                            self.reference_pixel_scale_arcsec = avg_scale_deg_per_pix * 3600.0
                            self.update_progress(f"   [StartProcRefSolve] Échelle image de référence estimée à: {self.reference_pixel_scale_arcsec:.2f} arcsec/pix.", "INFO")
                            logger.debug(f"DEBUG QM: self.reference_pixel_scale_arcsec mis à jour à {self.reference_pixel_scale_arcsec:.3f} depuis le WCS de référence.")
                        else:
                            self.update_progress("   [StartProcRefSolve] Avertissement: Échelle calculée depuis WCS de référence trop faible ou invalide.", "WARN")
                    except Exception as e_scale_extract:
                        self.update_progress(f"   [StartProcRefSolve] Avertissement: Impossible d'extraire l'échelle du WCS de référence: {e_scale_extract}", "WARN")
                                         
                else: 
                    self.update_progress("   [StartProcRefSolve] ÉCHEC plate-solving réf. globale. Tentative WCS approximatif...", "WARN")
                    _cwfh_func_startup = None
                    try: from ..enhancement.drizzle_integration import _create_wcs_from_header as _cwfh_s; _cwfh_func_startup = _cwfh_s
                    except ImportError: self.update_progress("     -> Import _create_wcs_from_header échoué pour fallback.", "ERROR")
                    
                    if _cwfh_func_startup: 
                        self.reference_wcs_object = _cwfh_func_startup(self.reference_header_for_wcs) 
                    
                    if self.reference_wcs_object and self.reference_wcs_object.is_celestial:
                        nx_ref_hdr = self.reference_header_for_wcs.get('NAXIS1', ref_shape_hwc[1])
                        ny_ref_hdr = self.reference_header_for_wcs.get('NAXIS2', ref_shape_hwc[0])
                        self.reference_wcs_object.pixel_shape = (int(nx_ref_hdr), int(ny_ref_hdr))
                        self.update_progress("   [StartProcRefSolve] WCS approximatif pour référence globale créé.")
                    else: 
                        self.update_progress("❌ ERREUR CRITIQUE: Impossible d'obtenir un WCS pour la référence globale. Drizzle/Mosaïque ne peut continuer.", "ERROR")
                        return False 
            else:
                logger.debug(
                    "DEBUG QM (start_processing): Plate-solving de la référence globale ignoré (mode Stacking Classique sans reprojection)."
                )
                self.reference_wcs_object = None
            
            if reference_image_data_for_shape_determination is not None:
                del reference_image_data_for_shape_determination
            gc.collect() 
            logger.debug("DEBUG QM (start_processing): Fin Étape 2 - Préparation référence et WCS global.")

        except Exception as e_ref_prep: 
            self.update_progress(f"❌ Erreur préparation référence/WCS: {e_ref_prep}", "ERROR")
            logger.debug(f"ERREUR QM (start_processing): Échec préparation référence/WCS : {e_ref_prep}"); traceback.print_exc(limit=2)
            return False
        
        logger.debug(f"DEBUG QM (start_processing): AVANT APPEL initialize():")
        logger.debug(f"  -> self.is_mosaic_run: {self.is_mosaic_run}")
        logger.debug(f"  -> self.drizzle_active_session: {self.drizzle_active_session}")
        logger.debug(f"  -> self.drizzle_mode: {self.drizzle_mode}")
        logger.debug(f"  -> self.reference_wcs_object IS None: {self.reference_wcs_object is None}")
        if self.reference_wcs_object and hasattr(self.reference_wcs_object, 'is_celestial') and self.reference_wcs_object.is_celestial:
            logger.debug(f"     WCS Ref CTYPE: {self.reference_wcs_object.wcs.ctype if hasattr(self.reference_wcs_object, 'wcs') else 'N/A'}, PixelShape: {self.reference_wcs_object.pixel_shape}")
        else:
            logger.debug(f"     WCS Ref non disponible ou non céleste.")

        if self.reference_wcs_object and self.fixed_output_wcs is None:
            try:
                ref_hw = ref_shape_hwc[:2]
                self.fixed_output_wcs, self.fixed_output_shape = self._create_drizzle_output_wcs(
                    self.reference_wcs_object, ref_hw, self.drizzle_scale
                )
                self.drizzle_output_wcs = self.fixed_output_wcs
                self.drizzle_output_shape_hw = self.fixed_output_shape
                self.reference_shape = self.fixed_output_shape
            except Exception as e_fix:
                logger.debug(f"WARN start_processing: erreur creation grille fixe: {e_fix}")

        init_shape_hwc = ref_shape_hwc
        if self.reproject_between_batches and self.fixed_output_shape is not None:
            init_shape_hwc = (
                self.fixed_output_shape[0],
                self.fixed_output_shape[1],
                3,
            )

        logger.debug(
            f"DEBUG QM (start_processing): Étape 3 - Appel à self.initialize() avec output_dir='{output_dir}', shape_ref_HWC={init_shape_hwc}..."
        )
        if not self.initialize(output_dir, init_shape_hwc):
            self.processing_active = False 
            logger.debug("ERREUR QM (start_processing): Échec de self.initialize().")
            return False
        logger.debug("DEBUG QM (start_processing): self.initialize() terminé avec succès.")

        logger.debug("DEBUG QM (start_processing): Étape 4 - Remplissage de la file d'attente...")
        initial_folders_to_add_count = 0
        with self.folders_lock:
            self.additional_folders = [] 
            if initial_additional_folders and isinstance(initial_additional_folders, list): 
                for folder_iter in initial_additional_folders:
                    abs_folder = os.path.abspath(str(folder_iter)) 
                    if os.path.isdir(abs_folder) and abs_folder not in self.additional_folders:
                        self.additional_folders.append(abs_folder); initial_folders_to_add_count += 1
        if initial_folders_to_add_count > 0:
            self.update_progress(f"ⓘ {initial_folders_to_add_count} dossier(s) pré-ajouté(s) en attente.")
        self.update_progress(f"folder_count_update:{len(self.additional_folders)}")

        # Build the list of all FITS filepaths for global reprojection grid
        self.all_input_filepaths = []
        folders_for_scan = []
        if self.current_folder:
            folders_for_scan.append(self.current_folder)
        folders_for_scan.extend(self.additional_folders)
        for folder_iter in folders_for_scan:
            if folder_iter and os.path.isdir(folder_iter):
                try:
                    for fname in sorted(os.listdir(folder_iter)):
                        if fname.lower().endswith((".fit", ".fits")):
                            self.all_input_filepaths.append(os.path.join(folder_iter, fname))
                except Exception as e_scan:
                    self.update_progress(
                        f"⚠️ Scan skip {os.path.basename(folder_iter)}: {e_scan}", "WARN"
                    )



        initial_files_added = self._add_files_to_queue(self.current_folder)
        if initial_files_added > 0:
            self._recalculate_total_batches()
            self.update_progress(f"📋 {initial_files_added} fichiers initiaux ajoutés. Total lots estimé: {self.total_batches_estimated if self.total_batches_estimated > 0 else '?'}")
        elif not self.additional_folders:
            self.update_progress("⚠️ Aucun fichier initial trouvé dans le dossier principal et aucun dossier supplémentaire en attente.")


        if self.reproject_between_batches:
            ok_grid = self._prepare_global_reprojection_grid()
            if not ok_grid:
                return False
            self.fixed_output_wcs = self.reference_wcs_object
            self.fixed_output_shape = self.reference_shape
            if self.drizzle_active_session:
                self.drizzle_output_wcs = self.reference_wcs_object
                self.drizzle_output_shape_hw = self.reference_shape

        self.aligner.reference_image_path = reference_path_ui or None

        logger.debug("DEBUG QM (start_processing V_StartProcessing_SaveDtypeOption_1): Démarrage du thread worker...") # Version Log
        self.processing_thread = threading.Thread(target=self._worker, name="StackerWorker")
        self.processing_thread.daemon = True 
        self.processing_thread.start()
        self.processing_active = True 
        
        self.update_progress("🚀 Thread de traitement démarré.")
        logger.debug("DEBUG QM (start_processing V_StartProcessing_SaveDtypeOption_1): Fin.") # Version Log
        return True



###############################################################################################################################################






    def _save_drizzle_input_temp(self, aligned_data, header):
        """
        Sauvegarde une image alignée (HxWx3 float32) dans le dossier temp Drizzle,
        en transposant en CxHxW et en INJECTANT l'OBJET WCS DE RÉFÉRENCE stocké
        dans le header sauvegardé.

        Args:
            aligned_data (np.ndarray): Données alignées (HxWx3 float32, 0-1).
            header (fits.Header): Header FITS ORIGINAL (pour métadonnées non-WCS).

        Returns:
            str or None: Chemin complet du fichier sauvegardé, ou None en cas d'erreur.
        """
        # Vérifications initiales
        if self.drizzle_temp_dir is None: self.update_progress("❌ Erreur interne: Dossier temp Drizzle non défini."); return None
        os.makedirs(self.drizzle_temp_dir, exist_ok=True)
        if aligned_data.ndim != 3 or aligned_data.shape[2] != 3: self.update_progress(f"❌ Erreur interne: _save_drizzle_input_temp attend HxWx3, reçu {aligned_data.shape}"); return None
        # --- VÉRIFIER SI L'OBJET WCS DE RÉFÉRENCE EST DISPONIBLE ---
        if self.reference_wcs_object is None:
             self.update_progress("❌ Erreur interne: Objet WCS de référence non disponible pour sauvegarde temp.")
             return None
        # --- FIN VÉRIFICATION ---

        try:
            temp_filename = f"aligned_input_{self.aligned_files_count:05d}.fits"
            temp_filepath = os.path.join(self.drizzle_temp_dir, temp_filename)

            # --- Préparer les données : Transposer HxWxC -> CxHxW ---
            data_to_save = np.moveaxis(aligned_data, -1, 0).astype(np.float32)

            # --- Préparer le header ---
            header_to_save = header.copy() if header else fits.Header()

            # --- EFFACER l'ancien WCS potentiellement invalide ---
            keys_to_remove = ['PC1_1', 'PC1_2', 'PC2_1', 'PC2_2', 'CD1_1', 'CD1_2', 'CD2_1', 'CD2_2',
                              'CRPIX1', 'CRPIX2', 'CRVAL1', 'CRVAL2', 'CTYPE1', 'CTYPE2', 'CUNIT1', 'CUNIT2',
                              'CDELT1', 'CDELT2', 'CROTA2']
            for key in keys_to_remove:
                if key in header_to_save:
                    del header_to_save[key]

            # --- INJECTER le WCS de l'OBJET WCS de référence ---
            ref_wcs_header = self.reference_wcs_object.to_header(relax=True)
            header_to_save.update(ref_wcs_header)

            # --- Mettre à jour NAXIS pour CxHxW ---
            header_to_save['NAXIS'] = 3
            header_to_save['NAXIS1'] = aligned_data.shape[1] # Width
            header_to_save['NAXIS2'] = aligned_data.shape[0] # Height
            header_to_save['NAXIS3'] = 3                   # Channels
            if 'CTYPE3' not in header_to_save: header_to_save['CTYPE3'] = 'CHANNEL'

            # --- Sauvegarde ---
            hdu = fits.PrimaryHDU(data=data_to_save, header=header_to_save)
            hdul = fits.HDUList([hdu])
            hdul.writeto(temp_filepath, overwrite=True, checksum=False, output_verify='ignore')
            hdul.close()

            # logger.debug(f"   -> Temp Drizzle sauvegardé ({os.path.basename(temp_filepath)}) avec WCS Ref Obj.") # DEBUG
            return temp_filepath

        except Exception as e:
            temp_filename_for_error = f"aligned_input_{self.aligned_files_count:05d}.fits"
            self.update_progress(f"❌ Erreur sauvegarde fichier temp Drizzle {temp_filename_for_error}: {e}")
            traceback.print_exc(limit=2)
            return None






################################################################################################################################################


    def _list_drizzle_temp_files(self):
        """
        Retourne la liste triée des chemins complets des fichiers FITS
        présents dans le dossier temporaire Drizzle.
        """
        # Vérifier si le dossier est défini et existe
        if self.drizzle_temp_dir is None or not os.path.isdir(self.drizzle_temp_dir):
            self.update_progress("⚠️ Dossier temp Drizzle non trouvé pour listage.")
            return [] # Retourner liste vide

        try:
            # Lister les fichiers correspondant au pattern attendu
            files = [
                os.path.join(self.drizzle_temp_dir, f)
                for f in os.listdir(self.drizzle_temp_dir)
                if f.lower().endswith('.fits') and f.startswith('aligned_input_')
            ]
            # Trier la liste pour un ordre cohérent
            files.sort()
            return files

        except Exception as e:
            # Gérer les erreurs de listage (permissions, etc.)
            self.update_progress(f"❌ Erreur listage fichiers temp Drizzle: {e}")
            return [] # Retourner liste vide en cas d'erreur

###################################################################################################################################################


    def _cleanup_drizzle_temp_files(self):
        """Supprime le dossier temporaire Drizzle et tout son contenu."""
        if self.drizzle_temp_dir is None: # self.drizzle_temp_dir dépend de self.output_folder
            if self.output_folder is None:
                logger.debug("WARN QM [_cleanup_drizzle_temp_files]: self.output_folder non défini, nettoyage Drizzle temp annulé.")
                return
        else:
            self.drizzle_temp_dir = os.path.join(self.output_folder, "drizzle_temp_inputs")
        # Vérifier si le dossier est défini et existe
        if self.drizzle_temp_dir and os.path.isdir(self.drizzle_temp_dir):
            try:
                # Utiliser shutil.rmtree pour supprimer le dossier et son contenu
                shutil.rmtree(self.drizzle_temp_dir)
                self.update_progress(f"🧹 Dossier temporaire Drizzle supprimé: {os.path.basename(self.drizzle_temp_dir)}")
            except Exception as e:
                # Log l'erreur si la suppression échoue
                self.update_progress(f"⚠️ Erreur suppression dossier temp Drizzle ({os.path.basename(self.drizzle_temp_dir)}): {e}")
        # else: # Log optionnel si le dossier n'existait pas
            # self.update_progress("ⓘ Dossier temp Drizzle non trouvé pour nettoyage (normal si Drizzle inactif ou déjà nettoyé).")     


################################################################################################################################################


    def stop(self):
        if not self.processing_active: return
        self.update_progress("⛔ Arrêt demandé..."); self.stop_processing = True; self.aligner.stop_processing = True


################################################################################################################################################


    def is_running(self):
        """Vérifie si le thread de traitement est actif et en cours d'exécution."""
        # Vérifier si l'attribut processing_active existe et est True
        is_processing_flag_active = getattr(self, 'processing_active', False)
        
        # Vérifier si l'attribut processing_thread existe
        thread_exists = hasattr(self, 'processing_thread')
        
        # Si les deux existent, vérifier si le thread est non None et vivant
        is_thread_alive_and_valid = False
        if thread_exists:
            thread_obj = getattr(self, 'processing_thread', None)
            if thread_obj is not None and thread_obj.is_alive():
                is_thread_alive_and_valid = True
        
        # logger.debug(f"DEBUG QM [is_running]: processing_active={is_processing_flag_active}, thread_exists={thread_exists}, thread_alive={is_thread_alive_and_valid}") # Debug
        return is_processing_flag_active and thread_exists and is_thread_alive_and_valid



######################################################################################################################################################



    def _process_and_save_drizzle_batch(self, batch_temp_filepaths_list, output_wcs_target, output_shape_target_hw, batch_num):
        """
        Traite un lot de fichiers FITS temporaires (contenant des images alignées et leur WCS de référence)
        en utilisant Drizzle et sauvegarde les fichiers science (CxHxW) et poids (HxW x3)
        intermédiaires pour ce lot.
        MODIFIED CRITICAL: Force ALL input data to be in [0, 65535] ADU range BEFORE Drizzle.add_image.
        Robustify weight_map handling.
        Version: V_ProcessAndSaveDrizzleBatch_DrizzleInputFix_5_ForceADUAllChannels
        """
        num_files_in_batch = len(batch_temp_filepaths_list)
        self.update_progress(f"💧 Traitement Drizzle du lot #{batch_num} ({num_files_in_batch} images)...")
        batch_start_time = time.time()
        logger.debug(f"DEBUG QM [_process_and_save_drizzle_batch V_ProcessAndSaveDrizzleBatch_DrizzleInputFix_5_ForceADUAllChannels]: Lot #{batch_num} avec {num_files_in_batch} images.")
        logger.debug(f"  -> WCS de sortie cible fourni: {'Oui' if output_wcs_target else 'Non'}, Shape de sortie cible: {output_shape_target_hw}")

        if not batch_temp_filepaths_list:
            self.update_progress(f"   - Warning: Lot Drizzle #{batch_num} vide.")
            return None, []
        if output_wcs_target is None or output_shape_target_hw is None:
            self.update_progress(f"   - ERREUR: WCS ou Shape de sortie manquant pour lot Drizzle #{batch_num}. Traitement annulé.", "ERROR")
            logger.debug(f"ERREUR QM [_process_and_save_drizzle_batch V_ProcessAndSaveDrizzleBatch_DrizzleInputFix_5_ForceADUAllChannels]: output_wcs_target ou output_shape_target_hw est None.")
            return None, []
        if not isinstance(output_wcs_target, WCS) or not output_wcs_target.is_celestial:
            self.update_progress(f"   - ERREUR: output_wcs_target invalide pour lot Drizzle #{batch_num}.", "ERROR")
            return None, []
        if not isinstance(output_shape_target_hw, tuple) or len(output_shape_target_hw) != 2 or \
           not all(isinstance(dim, int) and dim > 0 for dim in output_shape_target_hw):
            self.update_progress(f"   - ERREUR: output_shape_target_hw invalide pour lot Drizzle #{batch_num}.", "ERROR")
            return None, []

        num_output_channels = 3; channel_names = ['R', 'G', 'B']
        drizzlers_batch = []; output_images_batch = []; output_weights_batch = []
        try:
            logger.debug(f"DEBUG QM [_process_and_save_drizzle_batch V_ProcessAndSaveDrizzleBatch_DrizzleInputFix_5_ForceADUAllChannels]: Initialisation Drizzle pour lot #{batch_num}. Shape Sortie CIBLE: {output_shape_target_hw}.")
            for _ in range(num_output_channels):
                output_images_batch.append(np.zeros(output_shape_target_hw, dtype=np.float32))
                output_weights_batch.append(np.zeros(output_shape_target_hw, dtype=np.float32))
            for i in range(num_output_channels):
                driz_ch = Drizzle(out_img=output_images_batch[i], out_wht=output_weights_batch[i],
                                  out_shape=output_shape_target_hw, kernel=self.drizzle_kernel, fillval="0.0")
                drizzlers_batch.append(driz_ch)
            self.update_progress(f"   - Objets Drizzle initialisés pour lot #{batch_num}.")
        except Exception as init_err:
            self.update_progress(f"   - ERREUR: Échec init Drizzle pour lot #{batch_num}: {init_err}", "ERROR")
            logger.debug(f"ERREUR QM [_process_and_save_drizzle_batch V_ProcessAndSaveDrizzleBatch_DrizzleInputFix_5_ForceADUAllChannels]: Échec init Drizzle: {init_err}"); traceback.print_exc(limit=1)
            return None, []

        processed_in_batch_count = 0
        for i_file, temp_fits_filepath_item in enumerate(batch_temp_filepaths_list): 
            if self.stop_processing: break
            current_filename_for_log = os.path.basename(temp_fits_filepath_item)
            logger.debug(f"DEBUG QM [P&SDB_Loop]: Lot #{batch_num}, Fichier {i_file+1}/{num_files_in_batch}: '{current_filename_for_log}'")

            input_data_HxWxC_orig = None; wcs_input_from_file_header = None
            input_file_header_content = None; pixmap_for_this_file = None
            file_successfully_added_to_drizzle = False
            try:
                with fits.open(temp_fits_filepath_item, memmap=False) as hdul:
                    if not hdul or len(hdul) == 0 or hdul[0].data is None: raise IOError(f"FITS temp invalide/vide: {temp_fits_filepath_item}")
                    data_cxhxw = hdul[0].data.astype(np.float32)
                    if data_cxhxw.ndim!=3 or data_cxhxw.shape[0]!=num_output_channels: raise ValueError(f"Shape FITS temp {data_cxhxw.shape} != CxHxW")
                    input_data_HxWxC_orig = np.moveaxis(data_cxhxw, 0, -1) 
                    input_file_header_content = hdul[0].header 
                    with warnings.catch_warnings(): warnings.simplefilter("ignore"); wcs_input_from_file_header = WCS(input_file_header_content, naxis=2)
                    if not wcs_input_from_file_header.is_celestial: raise ValueError(f"WCS non céleste dans FITS temp")
                
                current_input_shape_hw = input_data_HxWxC_orig.shape[:2]
                y_in_coords, x_in_coords = np.indices(current_input_shape_hw)
                sky_coords_ra_deg, sky_coords_dec_deg = wcs_input_from_file_header.all_pix2world(x_in_coords.ravel(),y_in_coords.ravel(),0)
                x_output_pixels_flat, y_output_pixels_flat = output_wcs_target.all_world2pix(sky_coords_ra_deg,sky_coords_dec_deg,0)
                pixmap_for_this_file = np.dstack((x_output_pixels_flat.reshape(current_input_shape_hw), y_output_pixels_flat.reshape(current_input_shape_hw))).astype(np.float32)
                
                if pixmap_for_this_file is not None:
                    logger.debug(f"      DEBUG PIXMAP (P&SDB) Fichier {i_file+1}: Shape={pixmap_for_this_file.shape}")
                    if np.isnan(pixmap_for_this_file).any(): logger.debug(f"      WARN PIXMAP (P&SDB) Fichier {i_file+1}: CONTIENT DES NaN !")
                    if np.isinf(pixmap_for_this_file).any(): logger.debug(f"      WARN PIXMAP (P&SDB) Fichier {i_file+1}: CONTIENT DES INF !")
            except Exception as load_map_err:
                self.update_progress(f"      -> ERREUR P&SDB chargement/pixmap '{current_filename_for_log}': {load_map_err}", "WARN")
                logger.debug(f"ERREUR QM [P&SDB_Loop]: Échec chargement/pixmap '{current_filename_for_log}': {load_map_err}"); traceback.print_exc(limit=1)
                continue

            if pixmap_for_this_file is not None:
                try:
                    base_exptime = 1.0 
                    if input_file_header_content and 'EXPTIME' in input_file_header_content:
                        try: base_exptime = max(1e-6, float(input_file_header_content['EXPTIME']))
                        except (ValueError, TypeError): pass
                    
                    # --- CRITICAL FIX 1: Force ALL input data to [0, 65535] ADU range BEFORE Drizzle.add_image ---
                    input_data_HxWxC_adu_scaled = input_data_HxWxC_orig.copy()
                    
                    current_max_for_batch_adu = np.nanmax(input_data_HxWxC_adu_scaled)
                    if current_max_for_batch_adu <= 1.0 + 1e-5 and current_max_for_batch_adu > 0:
                        input_data_HxWxC_adu_scaled = input_data_HxWxC_adu_scaled * 65535.0
                        logger.debug(f"      DEBUG: File {i_file+1} FORCED rescaled from [0,1] to [0,65535] for Drizzle input. Range: [{np.min(input_data_HxWxC_adu_scaled):.4g}, {np.max(input_data_HxWxC_adu_scaled):.4g}]")
                    else:
                        logger.debug(f"      DEBUG: File {i_file+1} kept original range for Drizzle input: [{np.min(input_data_HxWxC_adu_scaled):.4g}, {np.max(input_data_HxWxC_adu_scaled):.4g}]")
                    
                    # Clip negative values and handle NaNs/Infs
                    input_data_HxWxC_cleaned = np.nan_to_num(np.clip(input_data_HxWxC_adu_scaled, 0.0, None), nan=0.0, posinf=0.0, neginf=0.0)
                    # --- END CRITICAL FIX 1 ---

                    # --- CRITICAL FIX 2: Robustify weight_map ---
                    # For _process_and_save_drizzle_batch, the original pixel mask is not readily available from temp file.
                    # So we use a uniform weight map here. This should be improved if possible by saving/loading the mask.
                    effective_weight_map = np.ones(current_input_shape_hw, dtype=np.float32)
                    logger.debug(f"      DEBUG: File {i_file+1}, uniform weight_map used for Drizzle.add_image. Range: [{np.min(effective_weight_map):.3f}, {np.max(effective_weight_map):.3f}]")
                    # --- END CRITICAL FIX 2 ---

                    for ch_index in range(num_output_channels):
                        channel_data_2d_clean = input_data_HxWxC_cleaned[..., ch_index]
                        
                        drizzlers_batch[ch_index].add_image(data=channel_data_2d_clean, pixmap=pixmap_for_this_file, exptime=base_exptime,
                                                            pixfrac=self.drizzle_pixfrac, in_units='counts', weight_map=effective_weight_map)
                    file_successfully_added_to_drizzle = True
                except Exception as drizzle_add_err:
                    self.update_progress(f"      -> ERREUR P&SDB add_image pour '{current_filename_for_log}': {drizzle_add_err}", "WARN")
                    logger.debug(f"ERREUR QM [P&SDB_Loop]: Échec add_image '{current_filename_for_log}': {drizzle_add_err}"); traceback.print_exc(limit=1)
            
            if file_successfully_added_to_drizzle:
                processed_in_batch_count += 1
                logger.debug(f"  [P&SDB_Loop]: Fichier '{current_filename_for_log}' AJOUTÉ. processed_in_batch_count = {processed_in_batch_count}")
            else:
                logger.debug(f"  [P&SDB_Loop]: Fichier '{current_filename_for_log}' NON ajouté (erreur pixmap ou add_image).")
            
            del input_data_HxWxC_orig, input_data_HxWxC_adu_scaled, input_data_HxWxC_cleaned, wcs_input_from_file_header, input_file_header_content, pixmap_for_this_file
            gc.collect()
        logger.debug(f"DEBUG QM [P&SDB_Loop]: Fin boucle pour lot #{batch_num}. Total processed_in_batch_count = {processed_in_batch_count}")
        
        if processed_in_batch_count == 0:
            self.update_progress(f"   - Erreur: Aucun fichier du lot Drizzle #{batch_num} n'a pu être traité (processed_in_batch_count est 0).", "ERROR")
            del drizzlers_batch, output_images_batch, output_weights_batch; gc.collect()
            return None, []

        batch_output_dir = self.drizzle_batch_output_dir; os.makedirs(batch_output_dir, exist_ok=True)
        base_out_filename = f"batch_{batch_num:04d}_s{self.drizzle_scale:.1f}p{self.drizzle_pixfrac:.1f}{self.drizzle_kernel}"
        out_filepath_sci = os.path.join(batch_output_dir, f"{base_out_filename}_sci.fits"); out_filepaths_wht = []
        
        logger.debug(f"DEBUG QM [P&SDB_Save]: Début sauvegarde pour lot #{batch_num}. SCI path: {out_filepath_sci}")
        try:
            final_sci_data_batch_hwc = np.stack(output_images_batch, axis=-1).astype(np.float32)
            final_sci_data_to_save = np.moveaxis(final_sci_data_batch_hwc, -1, 0).astype(np.float32)
            logger.debug(f"  [P&SDB_Save]: Données SCI prêtes pour écriture. Shape CxHxW: {final_sci_data_to_save.shape}")
            final_header_sci = output_wcs_target.to_header(relax=True) 
            final_header_sci['NINPUTS'] = (processed_in_batch_count, f'Valid input images for Drizzle batch {batch_num}')
            final_header_sci['ISCALE'] = (self.drizzle_scale, 'Drizzle scale factor'); final_header_sci['PIXFRAC'] = (self.drizzle_pixfrac, 'Drizzle pixfrac')
            final_header_sci['KERNEL'] = (self.drizzle_kernel, 'Drizzle kernel'); final_header_sci['HISTORY'] = f'Drizzle Batch {batch_num}'
            final_header_sci['BUNIT'] = 'Counts/s'; final_header_sci['NAXIS'] = 3
            final_header_sci['NAXIS1'] = final_sci_data_to_save.shape[2]; final_header_sci['NAXIS2'] = final_sci_data_to_save.shape[1]
            final_header_sci['NAXIS3'] = final_sci_data_to_save.shape[0]; final_header_sci['CTYPE3'] = 'CHANNEL'
            try: final_header_sci['CHNAME1'] = 'R'; final_header_sci['CHNAME2'] = 'G'; final_header_sci['CHNAME3'] = 'B'
            except Exception: pass
            logger.debug(f"  [P&SDB_Save]: Header SCI prêt. Tentative d'écriture...")
            fits.writeto(out_filepath_sci, final_sci_data_to_save, final_header_sci, overwrite=True, checksum=False, output_verify='ignore')
            self.update_progress(f"      -> Science lot #{batch_num} sauvegardé: {os.path.basename(out_filepath_sci)}")
            logger.debug(f"DEBUG QM [P&SDB_Save]: Fichier SCI lot #{batch_num} sauvegardé: {out_filepath_sci}")
            del final_sci_data_batch_hwc, final_sci_data_to_save; gc.collect()
        except Exception as e_save_sci:
            self.update_progress(f"   - ERREUR sauvegarde science lot #{batch_num}: {e_save_sci}", "ERROR")
            logger.debug(f"ERREUR QM [P&SDB_Save]: Échec sauvegarde SCI: {e_save_sci}"); traceback.print_exc(limit=1)
            del drizzlers_batch, output_images_batch, output_weights_batch; gc.collect()
            return None, []

        for i_ch_save in range(num_output_channels):
            ch_name = channel_names[i_ch_save]
            out_filepath_wht_ch = os.path.join(batch_output_dir, f"{base_out_filename}_wht_{ch_name}.fits")
            out_filepaths_wht.append(out_filepath_wht_ch)
            try:
                logger.debug(f"  [P&SDB_Save]: Préparation WHT pour canal {ch_name} lot #{batch_num}. Path: {out_filepath_wht_ch}")
                wht_data_to_save_ch = output_weights_batch[i_ch_save].astype(np.float32)
                wht_header_ch = output_wcs_target.to_header(relax=True) 
                for key_clean in ['NAXIS3','CTYPE3','CRPIX3','CRVAL3','CDELT3','CUNIT3','PC3_1','PC3_2','PC3_3','PC1_3','PC2_3','CHNAME1','CHNAME2','CHNAME3']:
                    if key_clean in wht_header_ch: del wht_header_ch[key_clean]
                wht_header_ch['NAXIS'] = 2; wht_header_ch['NAXIS1'] = wht_data_to_save_ch.shape[1]
                wht_header_ch['NAXIS2'] = wht_data_to_save_ch.shape[0]
                wht_header_ch['HISTORY'] = f'Drizzle Weights ({ch_name}) Batch {batch_num}'; wht_header_ch['NINPUTS'] = processed_in_batch_count
                wht_header_ch['BUNIT'] = 'Weight'
                logger.debug(f"    [P&SDB_Save]: Header WHT {ch_name} prêt. Tentative d'écriture...")
                fits.writeto(out_filepath_wht_ch, wht_data_to_save_ch, wht_header_ch, overwrite=True, checksum=False, output_verify='ignore')
                logger.debug(f"  [P&SDB_Save]: Fichier WHT lot ({ch_name}) #{batch_num} sauvegardé.")
            except Exception as e_save_wht:
                self.update_progress(f"   - ERREUR sauvegarde poids {ch_name} lot #{batch_num}: {e_save_wht}", "ERROR")
                logger.debug(f"ERREUR QM [P&SDB_Save]: Échec sauvegarde WHT {ch_name}: {e_save_wht}"); traceback.print_exc(limit=1)
                if os.path.exists(out_filepath_sci):
                    try: os.remove(out_filepath_sci)
                    except Exception: pass
                for wht_f_clean in out_filepaths_wht:
                    if os.path.exists(wht_f_clean):
                        try: os.remove(wht_f_clean)
                        except Exception: pass
                del drizzlers_batch, output_images_batch, output_weights_batch; gc.collect()
                return None, []

        self.update_progress(f"   -> Sauvegarde lot Drizzle #{batch_num} terminée ({time.time() - batch_start_time:.2f}s).")
        del drizzlers_batch, output_images_batch, output_weights_batch; gc.collect()
        return out_filepath_sci, out_filepaths_wht



######################################################################################################################################################<|MERGE_RESOLUTION|>--- conflicted
+++ resolved
@@ -605,12 +605,11 @@
         self.stacked_subdir_name = "stacked"
         self.batch_count_path = None
         self._current_batch_paths = []
-<<<<<<< HEAD
+
 
         # By default, keep raw files where they are
         self.move_stacked = False
-=======
->>>>>>> c0e220fc
+
         
         self.use_quality_weighting = False 
         self.weight_by_snr = True          
@@ -2601,18 +2600,12 @@
                                             self.total_batches_estimated,
                                             self.reference_wcs_object
                                         )
-<<<<<<< HEAD
-=======
-
->>>>>>> c0e220fc
+
                                     self._move_to_stacked(self._current_batch_paths)
                                     self._save_partial_stack()
                                     self._update_batch_count_file()
                                     self._current_batch_paths = []
-<<<<<<< HEAD
-=======
-
->>>>>>> c0e220fc
+
                                     current_batch_items_with_masks_for_stack_batch = []
 
                         else:  # _process_file a échoué
@@ -2768,18 +2761,12 @@
                             current_batch_items_with_masks_for_stack_batch, # Liste de CHEMINS
                             self.stacked_batches_count, self.total_batches_estimated
                         )
-<<<<<<< HEAD
-=======
-
->>>>>>> c0e220fc
+
                     self._move_to_stacked(self._current_batch_paths)
                     self._save_partial_stack()
                     self._update_batch_count_file()
                     self._current_batch_paths = []
-<<<<<<< HEAD
-=======
-
->>>>>>> c0e220fc
+
                     current_batch_items_with_masks_for_stack_batch = []
                 
                 # --- Sauvegarde finale spécifique au mode Drizzle ---
@@ -2873,10 +2860,7 @@
                     self._save_partial_stack()
                     self._update_batch_count_file()
                     self._current_batch_paths = []
-<<<<<<< HEAD
-=======
-
->>>>>>> c0e220fc
+
                     current_batch_items_with_masks_for_stack_batch = []
 
                 if self.reproject_between_batches:
@@ -6817,10 +6801,7 @@
         astap_downsample=1,
         astap_sensitivity=100,
         local_solver_preference="none",
-<<<<<<< HEAD
-        *,
-=======
->>>>>>> c0e220fc
+
         move_stacked=False,
         partial_save_interval=10,
         save_as_float32=False,
