"""
Module de gestion de file d'attente pour le traitement des images astronomiques.
Gère l'alignement et l'empilement incrémental par LOTS dans un thread séparé.
(Version Révisée 11: Finalisation cadrage portrait avec reproject_and_coadd)
"""
import logging

logger = logging.getLogger(__name__)

# --- AJOUTEZ CES DEUX LIGNES POUR LE DEBUG CRITIQUE ---


# --- FIN AJOUT CRITIQUE ---

logger.debug("Début chargement module queue_manager.py")

# --- Standard Library Imports ---
from astropy.io import fits
from astropy.wcs import WCS
import glob, os, gc
import math
from queue import Queue, Empty # Essentiel pour la classe
import shutil
import tempfile
import threading              # Essentiel pour la classe (Lock)
import time
import traceback
import warnings

logger.debug("Imports standard OK.")


# --- Third-Party Library Imports ---
from ..core.background import subtract_background_2d, _PHOTOUTILS_AVAILABLE as _PHOTOUTILS_BG_SUB_AVAILABLE
import astroalign as aa
import cv2
import numpy as np
from astropy.coordinates import SkyCoord, concatenate as skycoord_concatenate
from astropy import units as u
from astropy.wcs import FITSFixedWarning
from ccdproc import combine as ccdproc_combine
from astropy.nddata import CCDData
from ..enhancement.stack_enhancement import apply_edge_crop
from astropy.wcs.utils import proj_plane_pixel_scales
from scipy.spatial import ConvexHull
from seestar.gui.settings import SettingsManager

from ..core.reprojection import reproject_to_reference_wcs
from ..core.incremental_reprojection import reproject_and_combine

logger.debug("Imports tiers (numpy, cv2, astropy, ccdproc) OK.")

# --- Optional Third-Party Imports (with availability flags) ---
try:
    # On importe juste Drizzle ici, car la CLASSE est utilisée dans les méthodes
    from drizzle.resample import Drizzle
    _OO_DRIZZLE_AVAILABLE = True
    logger.debug("Import drizzle.resample.Drizzle OK.")
except ImportError as e_driz_cls:
    _OO_DRIZZLE_AVAILABLE = False
    Drizzle = None  # Définir comme None si indisponible
    logger.error("Échec import drizzle.resample.Drizzle: %s", e_driz_cls)


# --- Core/Internal Imports (Needed for __init__ or core logic) ---
try:
    from ..core.hot_pixels import detect_and_correct_hot_pixels
except ImportError as e:
    logger.error("Échec import detect_and_correct_hot_pixels: %s", e)
    raise
try:
    from ..core.image_processing import (
        load_and_validate_fits,
        debayer_image,
        save_fits_image,
        save_preview_image,
    )
except ImportError as e:
    logger.error("Échec import image_processing: %s", e)
    raise
try:
    from ..core.utils import estimate_batch_size
except ImportError as e:
    logger.error("Échec import utils: %s", e)
    raise
try:
    from ..enhancement.color_correction import ChromaticBalancer
except ImportError as e_cb:
    logger.error("Échec import ChromaticBalancer: %s", e_cb)
    raise

# --- Imports INTERNES à déplacer en IMPORTS TARDIFS (si utilisés uniquement dans des méthodes spécifiques) ---
# Ces modules/fonctions sont gérés par des appels conditionnels ou try/except dans les méthodes où ils sont utilisés.
# from ..enhancement.drizzle_integration import _load_drizzle_temp_file, DrizzleProcessor, _create_wcs_from_header 
# from ..alignment.astrometry_solver import solve_image_wcs 
# from ..enhancement.mosaic_processor import process_mosaic_from_aligned_files 
# from ..enhancement.stack_enhancement import StackEnhancer # Cette classe n'est pas utilisée ici

# --- Configuration des Avertissements ---
warnings.filterwarnings('ignore', category=FITSFixedWarning)
logger.debug("Configuration warnings OK.")
# --- FIN Imports ---
# --- NEW GLOBAL VERSION STRING CONSTANT (ajoutée à la fin de queue_manager.py) ---
# Assurez-vous d'ajouter cette ligne aussi à l'extérieur de la classe, tout en haut du fichier, comme je l'ai suggéré précédemment.
# Global version string to make sure it's always the same
GLOBAL_DRZ_BATCH_VERSION_STRING_ULTRA_DEBUG = "V_DRIZ_INCR_ULTRA_DEBUG_20250611_FINAL_ATTEMPT"

# --- Internal Project Imports (Core Modules ABSOLUMENT nécessaires pour la classe/init) ---
# Core Alignment (Instancié dans __init__)
try:
    from ..core.alignment import SeestarAligner
    logger.debug("Import SeestarAligner OK.")
except ImportError as e:
    logger.error("Échec import SeestarAligner: %s", e)
    raise
# Core Hot Pixels (Utilisé dans _worker -> _process_file)
try:
    from ..core.hot_pixels import detect_and_correct_hot_pixels
    logger.debug("Import detect_and_correct_hot_pixels OK.")
except ImportError as e:
    logger.error("Échec import detect_and_correct_hot_pixels: %s", e)
    raise
# Core Image Processing (Utilisé PARTOUT)
try:
    from ..core.image_processing import (
        load_and_validate_fits,
        debayer_image,
        save_fits_image,
        save_preview_image
    )
    logger.debug("Imports image_processing OK.")
except ImportError as e:
    logger.error("Échec import image_processing: %s", e)
    raise
# --- IMPORT POUR L'ALIGNEUR LOCAL ---
try:
    from ..core import SeestarLocalAligner # Devrait être FastSeestarAligner aliasé
    _LOCAL_ALIGNER_AVAILABLE = True
    logger.debug("Import SeestarLocalAligner (local CV) OK.")
except ImportError:
    _LOCAL_ALIGNER_AVAILABLE = False
    SeestarLocalAligner = None  # Définir pour que le code ne plante pas à l'instanciation
    logger.warning(
        "SeestarLocalAligner (local CV) non importable. Alignement mosaïque local désactivé."
    )
# ---  ---



# Core Utils (Utilisé PARTOUT)
try:
    from ..core.utils import estimate_batch_size
    logger.debug("Imports utils OK.")
except ImportError as e:
    logger.error("Échec import utils: %s", e)
    raise
# Enhancement Color Correction (Instancié dans __init__)
try:
    from ..enhancement.color_correction import ChromaticBalancer
    logger.debug("Import ChromaticBalancer OK.")
except ImportError as e:
    logger.error("Échec import ChromaticBalancer: %s", e)
    raise

try:
    from ..enhancement.stack_enhancement import feather_by_weight_map  # NOUVEL IMPORT
    _FEATHERING_AVAILABLE = True
    logger.debug("Import feather_by_weight_map depuis stack_enhancement OK.")
except ImportError as e_feather:
    _FEATHERING_AVAILABLE = False
    logger.error(
        "Échec import feather_by_weight_map depuis stack_enhancement: %s",
        e_feather,
    )
    # Définir une fonction factice pour que le code ne plante pas si l'import échoue
    # lors des appels ultérieurs, bien qu'on vérifiera _FEATHERING_AVAILABLE.
    def feather_by_weight_map(img, wht, blur_px=256, eps=1e-6):
        logger.error(
            "Fonction feather_by_weight_map non disponible (échec import)."
        )
        return img # Retourner l'image originale
try:
    from ..enhancement.stack_enhancement import apply_low_wht_mask # NOUVEL IMPORT
    _LOW_WHT_MASK_AVAILABLE = True
    logger.debug("Import apply_low_wht_mask depuis stack_enhancement OK.")
except ImportError as e_low_wht:
    _LOW_WHT_MASK_AVAILABLE = False
    logger.error(
        "Échec import apply_low_wht_mask: %s",
        e_low_wht,
    )
    def apply_low_wht_mask(img, wht, percentile=5, soften_px=128, progress_callback=None): # Factice
        if progress_callback:
            progress_callback(
                "   [LowWHTMask] ERREUR: Fonction apply_low_wht_mask non disponible (échec import).",
                None,
            )
        else:
            logger.error(
                "Fonction apply_low_wht_mask non disponible (échec import)."
            )
        return img
# --- Optional Third-Party Imports (Post-processing related) ---
# Ces imports sont tentés globalement. Des flags indiquent leur disponibilité.
_PHOTOUTILS_BG_SUB_AVAILABLE = False
try:
    from ..core.background import subtract_background_2d
    _PHOTOUTILS_BG_SUB_AVAILABLE = True
    logger.debug("Import subtract_background_2d (Photutils) OK.")
except ImportError as e:
    subtract_background_2d = None  # Fonction factice
    logger.warning("Échec import subtract_background_2d (Photutils): %s", e)

_BN_AVAILABLE = False  # Neutralisation de fond globale
try:
    from ..tools.stretch import neutralize_background_automatic
    _BN_AVAILABLE = True
    logger.debug("Import neutralize_background_automatic OK.")
except ImportError as e:
    neutralize_background_automatic = None  # Fonction factice
    logger.warning("Échec import neutralize_background_automatic: %s", e)

_SCNR_AVAILABLE = False  # SCNR Final
try:
    from ..enhancement.color_correction import apply_scnr
    _SCNR_AVAILABLE = True
    logger.debug("Import apply_scnr OK.")
except ImportError as e:
    apply_scnr = None  # Fonction factice
    logger.warning("Échec import apply_scnr: %s", e)

_CROP_AVAILABLE = False  # Rognage Final
try:
    from ..enhancement.stack_enhancement import apply_edge_crop
    _CROP_AVAILABLE = True
    logger.debug("Import apply_edge_crop OK.")
except ImportError as e:
    apply_edge_crop = None  # Fonction factice
    logger.warning("Échec import apply_edge_crop: %s", e)

# --- Imports INTERNES à déplacer en IMPORTS TARDIFS ---
# Ces modules seront importés seulement quand les méthodes spécifiques sont appelées
# pour éviter les dépendances circulaires au chargement initial.



from ..alignment.astrometry_solver import AstrometrySolver, solve_image_wcs  # Déplacé vers _worker/_process_file



# --- Configuration des Avertissements ---
warnings.filterwarnings('ignore', category=FITSFixedWarning)
logger.debug("Configuration warnings OK.")
# --- FIN Imports ---


class SeestarQueuedStacker:
    """
    Classe pour l'empilement des images Seestar avec file d'attente et traitement par lots.
    Gère l'alignement et l'empilement dans un thread séparé.
    Ajout de la pondération basée sur la qualité (SNR, Nombre d'étoiles).
    """
    logger.debug("Lecture de la définition de la classe SeestarQueuedStacker...")




# --- DANS LA CLASSE SeestarQueuedStacker DANS seestar/queuep/queue_manager.py ---

    def __init__(self, settings: SettingsManager | None = None):
        logger.debug("\n==== DÉBUT INITIALISATION SeestarQueuedStacker (AVEC LocalAligner) ====") 
        
        # --- 1. Attributs Critiques et Simples ---
        logger.debug("  -> Initialisation attributs simples et flags...")
        
        
        self.processing_active = False; self.stop_processing = False; self.processing_error = None
        self.is_mosaic_run = False; self.drizzle_active_session = False 
        self.mosaic_alignment_mode = "local_fast_fallback" 
        self.use_wcs_fallback_for_mosaic = True      
        
        self.fa_orb_features = 5000
        self.fa_min_abs_matches = 12
        self.fa_min_ransac_raw = 7 
        self.fa_ransac_thresh = 5.0
        self.fa_daofind_fwhm = 3.5
        self.fa_daofind_thr_sig = 4.0
        self.fa_max_stars_descr = 750 
        
        self.mosaic_drizzle_kernel = "square"
        self.mosaic_drizzle_pixfrac = 0.8
        self.mosaic_drizzle_fillval = "0.0"
        self.mosaic_drizzle_wht_threshold = 0.01


        self.perform_cleanup = True; self.use_quality_weighting = True 
        self.correct_hot_pixels = True; self.apply_chroma_correction = True
        self.apply_final_scnr = False 

        #Info message pour l'utilisateur
        self.warned_unaligned_source_folders = set()
        
        # NOUVEAU : Initialisation de l'attribut pour la sauvegarde en float32

        self.save_final_as_float32 = False # Par défaut, sauvegarde en uint16 (via conversion dans _save_final_stack)
        logger.debug(f"  -> Attribut self.save_final_as_float32 initialisé à: {self.save_final_as_float32}")
        self.preserve_linear_output = False
        logger.debug(
            f"  -> Attribut self.preserve_linear_output initialisé à: {self.preserve_linear_output}"
        )
        # Option de reprojection des lots intermédiaires
        self.reproject_between_batches = False
        # Liste des fichiers intermédiaires en mode Classic avec reprojection
        self.intermediate_classic_batch_files = []

        # Master arrays when combining batches with incremental reprojection
        self.master_sum = None
        self.master_coverage = None

        # Backward compatibility attributes removed in favour of
        # ``reproject_between_batches``. They may still appear in old settings
        # files, so we simply ignore them here.

        # --- FIN NOUVEAU ---

        self.progress_callback = None; self.preview_callback = None
        self.queue = Queue(); self.folders_lock = threading.Lock(); self.processing_thread = None
        self.processed_files = set(); self.additional_folders = []; self.current_folder = None
        self.output_folder = None; self.unaligned_folder = None; self.drizzle_temp_dir = None
        self.output_filename = ""
        self.drizzle_batch_output_dir = None; self.final_stacked_path = None
        self.api_key = None; self.reference_wcs_object = None; self.reference_header_for_wcs = None
        self.reference_pixel_scale_arcsec = None; self.drizzle_output_wcs = None; self.drizzle_output_shape_hw = None
        self.fixed_output_wcs = None; self.fixed_output_shape = None
        
        self.sum_memmap_path = None 
        self.wht_memmap_path = None 
        self.cumulative_sum_memmap = None  
        self.cumulative_wht_memmap = None  
        self.memmap_shape = None           
        self.memmap_dtype_sum = np.float32 
        self.memmap_dtype_wht = np.float32 
        logger.debug("  -> Attributs SUM/W (memmap) initialisés à None.")
        
        self.use_quality_weighting = False 
        self.weight_by_snr = True          
        self.weight_by_stars = True        
        self.snr_exponent = 1.0
        self.stars_exponent = 0.5
        self.min_weight = 0.01
        self.apply_feathering = False
        self.feather_blur_px = 256
        
        self.current_batch_data = []
        self.current_stack_header = None
        self.images_in_cumulative_stack = 0
        self.cumulative_drizzle_data = None
        self.total_exposure_seconds = 0.0
        self.intermediate_drizzle_batch_files = []

        self.all_input_filepaths = []
        self.reference_shape = None
        
        self.incremental_drizzle_objects = []
        logger.debug("  -> Attributs pour Drizzle Incrémental (objets) initialisés à liste vide.")

        if settings is not None:
            try:
                self.reproject_between_batches = bool(
                    getattr(settings, 'reproject_between_batches', False)
                )
                logger.debug(
                    f"  -> Flag reproject_between_batches initialisé depuis settings: {self.reproject_between_batches}"
                )
            except Exception:
                logger.debug(
                    "  -> Impossible de lire reproject_between_batches depuis settings. Valeur par défaut utilisée."
                )

        self.stacking_mode = "kappa-sigma"; self.kappa = 2.5; self.batch_size = 10
        self.hot_pixel_threshold = 3.0; self.neighborhood_size = 5; self.bayer_pattern = "GRBG"
        self.drizzle_mode = "Final"; self.drizzle_scale = 2.0; self.drizzle_wht_threshold = 0.7
        self.drizzle_kernel = "square"; self.drizzle_pixfrac = 1.0
        self.drizzle_fillval = "0.0"  # default fill value for Drizzle
        self.final_scnr_target_channel = 'green'; self.final_scnr_amount = 0.8; self.final_scnr_preserve_luminosity = True
        
        self.files_in_queue = 0; self.processed_files_count = 0; self.aligned_files_count = 0
        self.stacked_batches_count = 0; self.total_batches_estimated = 0
        self.failed_align_count = 0; self.failed_stack_count = 0; self.skipped_files_count = 0
        self.photutils_bn_applied_in_session = False
        self.bn_globale_applied_in_session = False
        self.cb_applied_in_session = False
        self.feathering_applied_in_session = False 
        self.low_wht_mask_applied_in_session = False 
        self.scnr_applied_in_session = False
        self.crop_applied_in_session = False
        self.photutils_params_used_in_session = {}
        self.last_saved_data_for_preview = None 

        logger.debug("  -> Attributs simples et paramètres par défaut initialisés.")
        
        self.local_aligner_instance = None
        self.is_local_alignment_preferred_for_mosaic = True 
        logger.debug(f"  -> Mosaïque: Préférence pour alignement local: {self.is_local_alignment_preferred_for_mosaic}")

        try:
            logger.debug("  -> Instanciation ChromaticBalancer...")
            self.chroma_balancer = ChromaticBalancer(border_size=50, blur_radius=15) 
            logger.debug("     ✓ ChromaticBalancer OK.")
        except Exception as e_cb: 
            logger.debug(f"  -> ERREUR ChromaticBalancer: {e_cb}")
            self.chroma_balancer = None

        try:
            logger.debug("  -> Instanciation SeestarAligner (pour alignement général astroalign)...")
            self.aligner = SeestarAligner() 
            logger.debug("     ✓ SeestarAligner (astroalign) OK.")
        except Exception as e_align: 
            logger.debug(f"  -> ERREUR SeestarAligner (astroalign): {e_align}")
            self.aligner = None
            raise 

        try:
            logger.debug("  -> Instanciation AstrometrySolver...")
            self.astrometry_solver = AstrometrySolver(progress_callback=self.update_progress) 
            logger.debug("     ✓ AstrometrySolver instancié.")
        except Exception as e_as_solver:
            logger.debug(f"  -> ERREUR AstrometrySolver instantiation: {e_as_solver}")
            self.astrometry_solver = None 
        
        logger.debug("==== FIN INITIALISATION SeestarQueuedStacker (AVEC LocalAligner) ====\n")


        if _LOCAL_ALIGNER_AVAILABLE and SeestarLocalAligner is not None:
            try:
                logger.debug("  -> Instanciation SeestarLocalAligner (pour mosaïque locale si préférée)...")
                self.local_aligner_instance = SeestarLocalAligner(debug=True) 
                logger.debug("     ✓ SeestarLocalAligner instancié.")
            except Exception as e_local_align_inst:
                logger.debug(f"  -> ERREUR lors de l'instanciation de SeestarLocalAligner: {e_local_align_inst}")
                traceback.print_exc(limit=1)
                self.local_aligner_instance = None
                logger.debug("     WARN QM: Instanciation de SeestarLocalAligner a échoué. Il ne sera pas utilisable.")
        else:
            logger.debug("  -> SeestarLocalAligner n'est pas disponible (import échoué ou classe non définie), instanciation ignorée.")
            self.local_aligner_instance = None 

        logger.debug("==== FIN INITIALISATION SeestarQueuedStacker (AVEC LocalAligner) ====\n")



######################################################################################################################################################





    def _move_to_unaligned(self, file_path):
        """
        Déplace un fichier dans un sous-dossier 'unaligned_by_stacker' 
        CRÉÉ DANS LE DOSSIER D'ORIGINE du fichier.
        Notifie l'utilisateur via update_progress (log spécial) la première fois 
        pour un dossier source.
        Version: V_MoveUnaligned_RobustAdd
        """
        # --- NOUVELLE VÉRIFICATION DE LA PRÉSENCE DU FICHIER EN DÉBUT ---
        if not file_path or not isinstance(file_path, str) or file_path.strip() == "":
            logger.debug(f"DEBUG QM [_move_to_unaligned_V_MoveUnaligned_RobustAdd]: Chemin fichier source invalide ou vide: '{file_path}'. Sortie précoce.")
            return

        original_folder_abs = os.path.abspath(os.path.dirname(file_path))
        file_basename = os.path.basename(file_path)
        
        # Ce check doit être fait après avoir extrait le basename pour un meilleur log
        if not os.path.exists(file_path):
            logger.debug(f"DEBUG QM [_move_to_unaligned_V_MoveUnaligned_RobustAdd]: Fichier '{file_basename}' (chemin: '{file_path}') N'EXISTE PAS au début de _move_to_unaligned. Abandon.")
            return # Sortie si le fichier n'existe vraiment pas

        unaligned_subfolder_name = "unaligned_by_stacker" 
        destination_folder_for_this_file = os.path.join(original_folder_abs, unaligned_subfolder_name)

        # --- Notification (message spécial) ---
        # Cette notification se fait toujours si le dossier n'a pas déjà été averti,
        # avant même de tenter le déplacement.
        # Le set.add() pour le dossier sera fait plus tard, SEULEMENT si le déplacement réussit.
        if original_folder_abs not in self.warned_unaligned_source_folders:
            info_msg_for_ui = (
                f"Les fichiers de '{os.path.basename(original_folder_abs)}' qui ne peuvent pas être alignés "
                f"seront déplacés dans son sous-dossier : '{unaligned_subfolder_name}'. "
                f"(Ce message apparaît une fois par dossier source par session)"
            )
            self.update_progress(f"UNALIGNED_INFO:{info_msg_for_ui}", "WARN") 
            # Ne pas ajouter à warned_unaligned_source_folders ICI, mais plus tard si succès.
        # --- Fin Notification ---

        try:
            # S'assurer que le dossier de destination existe
            os.makedirs(destination_folder_for_this_file, exist_ok=True)
            
            dest_path = os.path.join(destination_folder_for_this_file, file_basename)
            
            # Gérer les conflits de noms si le fichier existe déjà à destination
            if os.path.exists(dest_path):
                base, ext = os.path.splitext(file_basename)
                timestamp = time.strftime("%Y%m%d_%H%M%S")
                unique_filename = f"{base}_unaligned_{timestamp}{ext}"
                dest_path = os.path.join(destination_folder_for_this_file, unique_filename)
                logger.debug(f"DEBUG QM [_move_to_unaligned_V_MoveUnaligned_RobustAdd]: Conflit de nom pour '{file_basename}', renommé en '{unique_filename}' dans '{destination_folder_for_this_file}'.")

            # --- Logique de déplacement/copie avec retry et pause ---
            max_retries = 3
            initial_delay_sec = 0.1 # Petite pause initiale
            final_move_copy_success = False

            for attempt in range(max_retries):
                if not os.path.exists(file_path): # Le fichier peut disparaître entre les tentatives
                    logger.debug(f"DEBUG QM [_move_to_unaligned_V_MoveUnaligned_RobustAdd]: Fichier '{file_basename}' n'existe plus à l'essai {attempt+1}. Abandon des tentatives.")
                    break # Sortir de la boucle si le fichier a disparu

                try:
                    # Ajouter une petite pause pour laisser le système libérer le fichier
                    if attempt > 0: # Pause uniquement après la première tentative
                        time.sleep(initial_delay_sec * (2 ** (attempt - 1))) # Délai exponentiel
                        logger.debug(f"DEBUG QM [_move_to_unaligned_V_MoveUnaligned_RobustAdd]: Ré-essai {attempt+1}/{max_retries} pour déplacer '{file_basename}' après pause...")

                    # Tenter de déplacer
                    shutil.move(file_path, dest_path)
                    final_move_copy_success = True
                    break # Succès, sortir de la boucle

                except (OSError, FileNotFoundError, shutil.Error) as e_move:
                    logger.debug(f"DEBUG QM [_move_to_unaligned_V_MoveUnaligned_RobustAdd]: Échec déplacement '{file_basename}' (essai {attempt+1}): {e_move}")
                    if attempt == max_retries - 1: # Dernière tentative échouée, essayer de copier
                        logger.debug(f"DEBUG QM [_move_to_unaligned_V_MoveUnaligned_RobustAdd]: Échec déplacement après {max_retries} essais. Tentative de copie en dernier recours...")
                        try:
                            shutil.copy2(file_path, dest_path)
                            logger.debug(f"DEBUG QM [_move_to_unaligned_V_MoveUnaligned_RobustAdd]: Copie de '{file_basename}' réussie en dernier recours.")
                            final_move_copy_success = True # Considérer comme succès si la copie marche
                        except Exception as e_copy:
                            logger.debug(f"DEBUG QM [_move_to_unaligned_V_MoveUnaligned_RobustAdd]: Échec de la copie de '{file_basename}' aussi : {e_copy}")
                            final_move_copy_success = False # La copie a aussi échoué
            # --- Fin Nouvelle logique ---

            if final_move_copy_success:
                self.update_progress(f"   Déplacé vers non alignés: '{file_basename}' (maintenant dans '{unaligned_subfolder_name}' de son dossier source).", "INFO_DETAIL")
                logger.debug(f"DEBUG QM [_move_to_unaligned_V_MoveUnaligned_RobustAdd]: Fichier '{file_basename}' traité (déplacé/copié) vers '{dest_path}'.")
                
                # NOUVEAU : Ajouter le dossier source au set SEULEMENT si le déplacement/copie a réussi
                self.warned_unaligned_source_folders.add(original_folder_abs)
                logger.debug(f"DEBUG QM [_move_to_unaligned_V_MoveUnaligned_RobustAdd]: Dossier source '{original_folder_abs}' ajouté à warned_unaligned_source_folders.")

            else: # Final_move_copy_success est False
                self.update_progress(f"   ❌ Échec déplacement/copie fichier non-aligné '{file_basename}'.", "ERROR")
                logger.debug(f"ERREUR QM [_move_to_unaligned_V_MoveUnaligned_RobustAdd]: Échec définitif déplacement/copie de '{file_basename}'.")


        except Exception as e:
            # Gérer toute autre exception inattendue lors de la préparation/finalisation
            error_details = f"Erreur générale _move_to_unaligned pour '{file_basename}': {e}"
            logger.debug(f"ERREUR QM [_move_to_unaligned_V_MoveUnaligned_RobustAdd]: {error_details}")
            traceback.print_exc(limit=1)
            self.update_progress(f"   ❌ Erreur inattendue déplacement/copie fichier non-aligné '{file_basename}': {type(e).__name__}", "ERROR")






#######################################################################################################################################################





# --- DANS LA CLASSE SeestarQueuedStacker DANS seestar/queuep/queue_manager.py ---

    def initialize(self, output_dir, reference_image_shape_hwc_input): # Renommé pour clarté
        """
        Prépare les dossiers, réinitialise l'état.
        CRÉE/INITIALISE les fichiers memmap pour SUM et WHT (si pas Drizzle Incrémental VRAI).
        OU INITIALISE les objets Drizzle persistants (si Drizzle Incrémental VRAI).
        Version: V_DrizIncr_StrategyA_Init_MemmapDirFix
        """
        
        logger.debug(f"DEBUG QM [initialize V_DrizIncr_StrategyA_Init_MemmapDirFix]: Début avec output_dir='{output_dir}', shape_ref_HWC={reference_image_shape_hwc_input}")
        logger.debug(f"  VALEURS AU DÉBUT DE INITIALIZE:")
        logger.debug(f"    -> self.is_mosaic_run: {getattr(self, 'is_mosaic_run', 'Non Défini')}")
        logger.debug(f"    -> self.drizzle_active_session: {getattr(self, 'drizzle_active_session', 'Non Défini')}")
        logger.debug(f"    -> self.drizzle_mode: {getattr(self, 'drizzle_mode', 'Non Défini')}")
        
        # --- Nettoyage et création dossiers ---
        try:
            self.output_folder = os.path.abspath(output_dir)
            self.unaligned_folder = os.path.join(self.output_folder, "unaligned_files")
            self.drizzle_temp_dir = os.path.join(self.output_folder, "drizzle_temp_inputs")
            self.drizzle_batch_output_dir = os.path.join(self.output_folder, "drizzle_batch_outputs")
            
            # Définir le chemin du dossier memmap mais ne le créer que si nécessaire plus tard
            memmap_dir = os.path.join(self.output_folder, "memmap_accumulators")
            self.sum_memmap_path = os.path.join(memmap_dir, "cumulative_SUM.npy")
            self.wht_memmap_path = os.path.join(memmap_dir, "cumulative_WHT.npy")

            os.makedirs(self.output_folder, exist_ok=True)
            os.makedirs(self.unaligned_folder, exist_ok=True)
            
            if self.drizzle_active_session or self.is_mosaic_run:
                os.makedirs(self.drizzle_temp_dir, exist_ok=True)
                if self.drizzle_mode == "Final" and not self.is_mosaic_run :
                     os.makedirs(self.drizzle_batch_output_dir, exist_ok=True)
            
            # La création de memmap_dir est déplacée plus bas, dans la condition où elle est utilisée.
            
            if self.perform_cleanup:
                if os.path.isdir(self.drizzle_temp_dir):
                    try: shutil.rmtree(self.drizzle_temp_dir); os.makedirs(self.drizzle_temp_dir, exist_ok=True)
                    except Exception as e: self.update_progress(f"⚠️ Erreur nettoyage {self.drizzle_temp_dir}: {e}")
                if os.path.isdir(self.drizzle_batch_output_dir) and self.drizzle_mode == "Final" and not self.is_mosaic_run : # Nettoyer seulement si utilisé
                    try: shutil.rmtree(self.drizzle_batch_output_dir); os.makedirs(self.drizzle_batch_output_dir, exist_ok=True)
                    except Exception as e: self.update_progress(f"⚠️ Erreur nettoyage {self.drizzle_batch_output_dir}: {e}")
            self.update_progress(f"🗄️ Dossiers prêts.")
        except OSError as e:
            self.update_progress(f"❌ Erreur critique création dossiers: {e}", 0) # progress_val 0
            return False

        # --- Validation Shape Référence (HWC) ---
        if not isinstance(reference_image_shape_hwc_input, tuple) or len(reference_image_shape_hwc_input) != 3 or \
           reference_image_shape_hwc_input[2] != 3:
            self.update_progress(f"❌ Erreur interne: Shape référence HWC invalide ({reference_image_shape_hwc_input}).")
            return False
        
        current_output_shape_hw_for_accum_or_driz = None 
        
        # --- Logique d'initialisation spécifique au mode ---
        is_true_incremental_drizzle_mode = (self.drizzle_active_session and 
                                            self.drizzle_mode == "Incremental" and
                                            not self.is_mosaic_run) 
        
        logger.debug(f"  DEBUG QM [initialize]: Valeur calculée de is_true_incremental_drizzle_mode: {is_true_incremental_drizzle_mode}")
        logger.debug(f"    -> self.drizzle_active_session ÉTAIT: {self.drizzle_active_session}")
        logger.debug(f"    -> self.drizzle_mode ÉTAIT: '{self.drizzle_mode}' (comparé à 'Incremental')")
        logger.debug(f"    -> not self.is_mosaic_run ÉTAIT: {not self.is_mosaic_run} (self.is_mosaic_run était {self.is_mosaic_run})")

        if is_true_incremental_drizzle_mode:
            logger.debug("DEBUG QM [initialize V_DrizIncr_StrategyA_Init_MemmapDirFix]: Mode Drizzle Incrémental VRAI détecté.")
            if self.reference_wcs_object is None:
                self.update_progress("❌ Erreur: WCS de référence manquant pour initialiser la grille Drizzle Incrémental.", "ERROR")
                return False
            try:
                ref_shape_hw_for_grid = reference_image_shape_hwc_input[:2]
                self.drizzle_output_wcs, self.drizzle_output_shape_hw = self._create_drizzle_output_wcs(
                    self.reference_wcs_object, ref_shape_hw_for_grid, self.drizzle_scale
                )
                if self.drizzle_output_wcs is None or self.drizzle_output_shape_hw is None:
                    raise RuntimeError("Échec _create_drizzle_output_wcs pour Drizzle Incrémental.")
                current_output_shape_hw_for_accum_or_driz = self.drizzle_output_shape_hw
                logger.debug(f"  -> Grille Drizzle Incrémental: Shape={current_output_shape_hw_for_accum_or_driz}, WCS CRVAL={self.drizzle_output_wcs.wcs.crval if self.drizzle_output_wcs.wcs else 'N/A'}")
            except Exception as e_grid:
                self.update_progress(f"❌ Erreur création grille Drizzle Incrémental: {e_grid}", "ERROR")
                return False

            self.update_progress(f"💧 Initialisation des objets Drizzle persistants pour mode Incrémental (Shape: {current_output_shape_hw_for_accum_or_driz})...")
            self.incremental_drizzle_objects = []
            self.incremental_drizzle_sci_arrays = []      # ← ajouté
            self.incremental_drizzle_wht_arrays = []      # ← ajouté
            num_channels_driz = 3

            try:
                for _ in range(num_channels_driz):
                    driz_obj = Drizzle(
                        out_shape=current_output_shape_hw_for_accum_or_driz,
                        kernel=self.drizzle_kernel,
                        fillval=str(getattr(self, "drizzle_fillval", "0.0"))
                    )
                    self.incremental_drizzle_sci_arrays.append(driz_obj.out_img)
                    self.incremental_drizzle_wht_arrays.append(driz_obj.out_wht)                    
                    self.incremental_drizzle_objects.append(driz_obj)

                logger.debug(f"  -> {len(self.incremental_drizzle_objects)} objets Drizzle persistants créés pour mode Incrémental.")
            except Exception as e_driz_obj_init:
                self.update_progress(f"❌ Erreur initialisation objets Drizzle persistants: {e_driz_obj_init}", "ERROR")
                traceback.print_exc(limit=1)
                return False

            self.cumulative_sum_memmap = None
            self.cumulative_wht_memmap = None
            self.memmap_shape = None 
            logger.debug("  -> Memmaps SUM/WHT désactivés pour Drizzle Incrémental VRAI.")

        else: # Mosaïque, Drizzle Final standard, ou Stacking Classique -> Utiliser Memmaps SUM/W
            logger.debug("DEBUG QM [initialize V_DrizIncr_StrategyA_Init_MemmapDirFix]: Mode NON-Drizzle Incr. VRAI. Initialisation Memmaps SUM/W...")
            
            # ***** CORRECTION: Créer memmap_dir ICI, seulement si cette branche est exécutée *****
            try:
                os.makedirs(memmap_dir, exist_ok=True)
                logger.debug(f"  -> Dossier pour memmap '{memmap_dir}' créé (ou existait déjà).")
            except OSError as e_mkdir_memmap:
                self.update_progress(f"❌ Erreur critique création dossier memmap '{memmap_dir}': {e_mkdir_memmap}", "ERROR")
                return False
            # ***** FIN CORRECTION *****

            self.memmap_shape = reference_image_shape_hwc_input
            wht_shape_memmap = self.memmap_shape[:2]
            logger.debug(f"  -> Shape Memmap SUM={self.memmap_shape}, WHT={wht_shape_memmap}")

            if self.reproject_between_batches:
                logger.debug("  -> reproject_between_batches=True: Memmaps SUM/WHT non créés (mode incrémental).")
                self.cumulative_sum_memmap = None
                self.cumulative_wht_memmap = None
                self.master_sum = None
                self.master_coverage = None
            else:
                logger.debug(f"  -> Tentative création/ouverture fichiers memmap SUM/WHT (mode 'w+')...")
                try:
                    self.cumulative_sum_memmap = np.lib.format.open_memmap(
                        self.sum_memmap_path, mode='w+', dtype=self.memmap_dtype_sum, shape=self.memmap_shape
                    )
                    self.cumulative_sum_memmap[:] = 0.0
                    logger.debug(f"  -> Memmap SUM ({self.memmap_shape}) créé/ouvert et initialisé à zéro.")

                    self.cumulative_wht_memmap = np.lib.format.open_memmap(
                        self.wht_memmap_path, mode='w+', dtype=self.memmap_dtype_wht, shape=wht_shape_memmap
                    )
                    self.cumulative_wht_memmap[:] = 0
                    logger.debug(f"  -> Memmap WHT ({wht_shape_memmap}) créé/ouvert et initialisé à zéro.")

                    self.incremental_drizzle_objects = []

                except (IOError, OSError, ValueError, TypeError) as e_memmap:
                    self.update_progress(f"❌ Erreur création/initialisation fichier memmap: {e_memmap}")
                    logger.debug(f"ERREUR QM [initialize V_DrizIncr_StrategyA_Init_MemmapDirFix]: Échec memmap : {e_memmap}"); traceback.print_exc(limit=2)
                    self.cumulative_sum_memmap = None; self.cumulative_wht_memmap = None
                    self.sum_memmap_path = None; self.wht_memmap_path = None
                    return False
        
        # --- Réinitialisations Communes ---
        self.warned_unaligned_source_folders.clear()
        logger.debug("DEBUG QM [initialize V_DrizIncr_StrategyA_Init_MemmapDirFix]: Réinitialisation des autres états...")
        # self.reference_wcs_object est conservé s'il a été défini par start_processing (plate-solving de réf)
        self.intermediate_drizzle_batch_files = []
        
        self.processed_files.clear()
        with self.folders_lock: self.additional_folders = []
        self.current_batch_data = []; self.current_stack_header = None; self.images_in_cumulative_stack = 0
        self.cumulative_drizzle_data = None
        self.total_exposure_seconds = 0.0; self.final_stacked_path = None; self.processing_error = None
        self.files_in_queue = 0; self.processed_files_count = 0; self.aligned_files_count = 0
        self.stacked_batches_count = 0; self.total_batches_estimated = 0
        self.failed_align_count = 0; self.failed_stack_count = 0; self.skipped_files_count = 0
        
        self.photutils_bn_applied_in_session = False
        self.bn_globale_applied_in_session = False
        self.cb_applied_in_session = False
        self.feathering_applied_in_session = False 
        self.low_wht_mask_applied_in_session = False 
        self.scnr_applied_in_session = False
        self.crop_applied_in_session = False
        self.photutils_params_used_in_session = {}

        while not self.queue.empty():
            try: self.queue.get_nowait(); self.queue.task_done()
            except Exception: break

        if hasattr(self, 'aligner') and self.aligner: self.aligner.stop_processing = False
        logger.debug("DEBUG QM [initialize V_DrizIncr_StrategyA_Init_MemmapDirFix]: Initialisation terminée avec succès.")
        return True



########################################################################################################################################################


    def update_progress(self, message, progress=None):
        message = str(message)
        if self.progress_callback:
            try: self.progress_callback(message, progress)
            except Exception as e: logger.debug(f"Error in progress callback: {e}")
        else:
            if progress is not None: logger.debug(f"[{int(progress)}%] {message}")
            else: logger.debug(message)

    def _send_eta_update(self):
        """Compute and send remaining time estimation to the GUI."""
        if not hasattr(self, "_eta_start_time") or self._eta_start_time is None:
            return
        if self.total_batches_estimated > 0 and self.stacked_batches_count > 0:
            elapsed = time.monotonic() - self._eta_start_time
            eta_sec = (elapsed / self.stacked_batches_count) * max(self.total_batches_estimated - self.stacked_batches_count, 0)
            hours, rem = divmod(int(eta_sec), 3600)
            minutes, seconds = divmod(rem, 60)
            eta_str = f"{hours:02d}:{minutes:02d}:{seconds:02d}"
            self.update_progress(f"ETA_UPDATE:{eta_str}", None)

########################################################################################################################################################
    






 



##########################################################################################################################################################

    def _update_preview(self, force_update=False):
        """Safely calls the preview callback, including stack count and batch info."""
        if self.preview_callback is None or self.current_stack_data is None: return
        try:
            data_copy = self.current_stack_data.copy()
            header_copy = self.current_stack_header.copy() if self.current_stack_header else None
            img_count = self.images_in_cumulative_stack; total_imgs_est = self.files_in_queue
            current_batch = self.stacked_batches_count; total_batches_est = self.total_batches_estimated
            stack_name = f"Stack ({img_count}/{total_imgs_est} Img | Batch {current_batch}/{total_batches_est if total_batches_est > 0 else '?'})"
            self.preview_callback(data_copy, header_copy, stack_name, img_count, total_imgs_est, current_batch, total_batches_est)
        except Exception as e: logger.debug(f"Error in preview callback: {e}"); traceback.print_exc(limit=2)

###########################################################################################################################################################




    def _calculate_M_from_wcs(self,
                            wcs_source: WCS,
                            wcs_target: WCS,
                            shape_source_hw: tuple,
                            num_points_edge: int = 6,
                            ransac_thresh_fallback: float = 5.0): # << MODIFIÉ la valeur par défaut à 5.0
        """
        Calcule la matrice affine M...
        MODIFIED: Augmentation du seuil RANSAC par défaut et logs plus détaillés.
        """
        # Utiliser self.update_progress pour les logs visibles dans l'UI
        self.update_progress(f"    [FallbackWCS] Tentative calcul M (Source->Cible). RANSAC Thresh: {ransac_thresh_fallback}px", "DEBUG_DETAIL") # << Log amélioré

        if not (wcs_source and wcs_source.is_celestial and wcs_target and wcs_target.is_celestial):
            self.update_progress("      [FallbackWCS] Échec: WCS source ou cible invalide/non céleste.", "WARN")
            return None

        h, w = shape_source_hw
        if h < num_points_edge or w < num_points_edge:
            self.update_progress(f"      [FallbackWCS] Échec: Image source trop petite ({w}x{h}) pour grille {num_points_edge}x{num_points_edge}.", "WARN")
            return None

        xs = np.linspace(0, w - 1, num_points_edge, dtype=np.float32)
        ys = np.linspace(0, h - 1, num_points_edge, dtype=np.float32)
        xv, yv = np.meshgrid(xs, ys)
        src_pts_pix_flat = np.vstack([xv.ravel(), yv.ravel()]).T

        if len(src_pts_pix_flat) < 3:
            self.update_progress(f"      [FallbackWCS] Échec: Pas assez de points de contrôle ({len(src_pts_pix_flat)}).", "WARN")
            return None
        self.update_progress(f"      [FallbackWCS] {len(src_pts_pix_flat)} points de contrôle source générés.", "DEBUG_DETAIL")

        try:
            sky_coords_ra, sky_coords_dec = wcs_source.all_pix2world(src_pts_pix_flat[:,0], src_pts_pix_flat[:,1], 0)
            if not (np.all(np.isfinite(sky_coords_ra)) and np.all(np.isfinite(sky_coords_dec))):
                self.update_progress("      [FallbackWCS] Échec: Coords célestes non finies depuis wcs_source.", "WARN")
                return None

            dst_pts_pix_flat_x, dst_pts_pix_flat_y = wcs_target.all_world2pix(sky_coords_ra, sky_coords_dec, 0)
            if not (np.all(np.isfinite(dst_pts_pix_flat_x)) and np.all(np.isfinite(dst_pts_pix_flat_y))):
                self.update_progress("      [FallbackWCS] Échec: Coords pixels cibles non finies depuis wcs_target.", "WARN")
                return None

            dst_pts_pix_flat = np.column_stack((dst_pts_pix_flat_x, dst_pts_pix_flat_y)).astype(np.float32)
            self.update_progress(f"      [FallbackWCS] Points source et destination prêts pour estimation M.", "DEBUG_DETAIL")

            src_pts_cv = src_pts_pix_flat.reshape(-1, 1, 2)
            dst_pts_cv = dst_pts_pix_flat.reshape(-1, 1, 2)

            M, inliers_mask = cv2.estimateAffinePartial2D(src_pts_cv, dst_pts_cv,
                                                        method=cv2.RANSAC,
                                                        ransacReprojThreshold=ransac_thresh_fallback,
                                                        maxIters=1000,
                                                        confidence=0.95)

            if M is None:
                self.update_progress(f"      [FallbackWCS] Échec: estimateAffinePartial2D n'a pas retourné de matrice (avec seuil {ransac_thresh_fallback}px).", "WARN") # << Log amélioré
                return None

            num_inliers = np.sum(inliers_mask) if inliers_mask is not None else 0
            min_inliers_needed_fallback = max(3, len(src_pts_cv) // 6)

            self.update_progress(f"      [FallbackWCS] RANSAC: {num_inliers} inliers / {len(src_pts_cv)} points (seuil {ransac_thresh_fallback}px). Requis: {min_inliers_needed_fallback}.", "INFO") # << Log amélioré

            if num_inliers < min_inliers_needed_fallback:
                self.update_progress(f"      [FallbackWCS] Échec: Pas assez d'inliers RANSAC.", "WARN")
                return None

            self.update_progress(f"      [FallbackWCS] Matrice M calculée avec succès.", "INFO")
            # logger.debug(f"  DEBUG QM [_calculate_M_from_wcs]: Matrice M de fallback WCS calculée:\n{M}") # Garder pour debug console
            return M

        except Exception as e_m_wcs:
            self.update_progress(f"      [FallbackWCS] ERREUR: Exception lors du calcul de M: {e_m_wcs}", "ERROR")
            # logger.debug(f"ERREUR QM [_calculate_M_from_wcs]: {e_m_wcs}") # Garder pour debug console
            # if self.debug_mode: traceback.print_exc(limit=1) # Supposant un self.debug_mode
            return None




##########################################################################################################################################################

# --- DANS LA CLASSE SeestarQueuedStacker DANS seestar/queuep/queue_manager.py ---

    def _update_preview_sum_w(self, downsample_factor=2):
        """
        Met à jour l'aperçu en utilisant les accumulateurs SUM et WHT.
        Calcule l'image moyenne, applique optionnellement le Low WHT Mask,
        normalise, sous-échantillonne et envoie au callback GUI.
        """
        logger.debug("DEBUG QM [_update_preview_sum_w]: Tentative de mise à jour de l'aperçu SUM/W...")

        if self.preview_callback is None:
            logger.debug("DEBUG QM [_update_preview_sum_w]: Callback preview non défini. Sortie.")
            return
        if self.cumulative_sum_memmap is None or self.cumulative_wht_memmap is None:
            logger.debug("DEBUG QM [_update_preview_sum_w]: Memmaps SUM ou WHT non initialisés. Sortie.")
            return

        try:
            logger.debug("DEBUG QM [_update_preview_sum_w]: Lecture des données depuis memmap...")
            # Lire en float64 pour la division pour maintenir la précision autant que possible
            current_sum = np.array(self.cumulative_sum_memmap, dtype=np.float64) # Shape (H, W, C)
            current_wht_map = np.array(self.cumulative_wht_memmap, dtype=np.float64) # Shape (H, W)
            logger.debug(f"DEBUG QM [_update_preview_sum_w]: Données lues. SUM shape={current_sum.shape}, WHT shape={current_wht_map.shape}")

            # Calcul de l'image moyenne (SUM / WHT)
            epsilon = 1e-9 # Pour éviter division par zéro
            wht_for_division = np.maximum(current_wht_map, epsilon)
            # Broadcaster wht_for_division (H,W) pour correspondre à current_sum (H,W,C)
            wht_broadcasted = wht_for_division[:, :, np.newaxis]
            
            avg_img_fullres = None
            with np.errstate(divide='ignore', invalid='ignore'):
                avg_img_fullres = current_sum / wht_broadcasted
            avg_img_fullres = np.nan_to_num(avg_img_fullres, nan=0.0, posinf=0.0, neginf=0.0)
            logger.debug(f"DEBUG QM [_update_preview_sum_w]: Image moyenne SUM/W calculée. Shape={avg_img_fullres.shape}")
            logger.debug(f"  Range avant normalisation 0-1: [{np.nanmin(avg_img_fullres):.4g}, {np.nanmax(avg_img_fullres):.4g}]")

            # --- NOUVEAU : Application du Low WHT Mask pour l'aperçu ---
            # Utiliser les settings stockés sur self (qui viennent de l'UI via SettingsManager)
            if hasattr(self, 'apply_low_wht_mask') and self.apply_low_wht_mask:
                if _LOW_WHT_MASK_AVAILABLE:
                    logger.debug("DEBUG QM [_update_preview_sum_w]: Application du Low WHT Mask pour l'aperçu...")
                    pct_low_wht = getattr(self, 'low_wht_percentile', 5)
                    soften_val_low_wht = getattr(self, 'low_wht_soften_px', 128)
                    
                    # La fonction apply_low_wht_mask attend une image déjà normalisée 0-1
                    # Donc, normalisons d'abord avg_img_fullres avant de l'appliquer.
                    temp_min_val = np.nanmin(avg_img_fullres)
                    temp_max_val = np.nanmax(avg_img_fullres)
                    avg_img_normalized_before_mask = avg_img_fullres # Par défaut
                    if temp_max_val > temp_min_val:
                        avg_img_normalized_before_mask = (avg_img_fullres - temp_min_val) / (temp_max_val - temp_min_val)
                    else:
                        avg_img_normalized_before_mask = np.zeros_like(avg_img_fullres)
                    avg_img_normalized_before_mask = np.clip(avg_img_normalized_before_mask, 0.0, 1.0).astype(np.float32)

                    avg_img_fullres = apply_low_wht_mask(
                        avg_img_normalized_before_mask, # Passer l'image normalisée 0-1
                        current_wht_map.astype(np.float32), # Passer la carte de poids originale (H,W)
                        percentile=pct_low_wht,
                        soften_px=soften_val_low_wht,
                        progress_callback=self.update_progress # Passer le callback pour les logs internes
                    )
                    # apply_low_wht_mask retourne déjà une image clippée 0-1 et en float32
                    logger.debug(f"DEBUG QM [_update_preview_sum_w]: Low WHT Mask appliqué à l'aperçu. Shape retournée: {avg_img_fullres.shape}")
                    logger.debug(f"  Range après Low WHT Mask (devrait être 0-1): [{np.nanmin(avg_img_fullres):.3f}, {np.nanmax(avg_img_fullres):.3f}]")
                else:
                    logger.debug("WARN QM [_update_preview_sum_w]: Low WHT Mask activé mais fonction non disponible (échec import). Aperçu non modifié.")
            else:
                logger.debug("DEBUG QM [_update_preview_sum_w]: Low WHT Mask non activé pour l'aperçu.")
            # --- FIN NOUVEAU ---

            # Normalisation finale 0-1 (nécessaire si Low WHT Mask n'a pas été appliqué,
            # ou pour re-normaliser si Low WHT Mask a modifié la plage de manière inattendue,
            # bien qu'il soit censé retourner 0-1). Une double normalisation ne nuit pas ici
            # car la première (avant mask) était pour la fonction mask, celle-ci est pour l'affichage.
            min_val_final = np.nanmin(avg_img_fullres)
            max_val_final = np.nanmax(avg_img_fullres)
            preview_data_normalized = avg_img_fullres # Par défaut si déjà 0-1
            if max_val_final > min_val_final:
                 preview_data_normalized = (avg_img_fullres - min_val_final) / (max_val_final - min_val_final)
            elif np.any(np.isfinite(avg_img_fullres)): # Image constante non nulle
                 preview_data_normalized = np.full_like(avg_img_fullres, 0.5) # Image grise
            else: # Image vide ou tout NaN/Inf
                 preview_data_normalized = np.zeros_like(avg_img_fullres)
            
            preview_data_normalized = np.clip(preview_data_normalized, 0.0, 1.0).astype(np.float32)
            logger.debug(f"DEBUG QM [_update_preview_sum_w]: Image APERÇU normalisée finale 0-1. Range: [{np.nanmin(preview_data_normalized):.3f}, {np.nanmax(preview_data_normalized):.3f}]")

            # Sous-échantillonnage pour l'affichage
            preview_data_to_send = preview_data_normalized
            if downsample_factor > 1:
                 try:
                     h, w = preview_data_normalized.shape[:2] # Fonctionne pour N&B (H,W) et Couleur (H,W,C)
                     new_h, new_w = h // downsample_factor, w // downsample_factor
                     if new_h > 10 and new_w > 10: # Éviter de réduire à une taille trop petite
                         # cv2.resize attend (W, H) pour dsize
                         preview_data_to_send = cv2.resize(preview_data_normalized, (new_w, new_h), interpolation=cv2.INTER_AREA)
                         logger.debug(f"DEBUG QM [_update_preview_sum_w]: Aperçu sous-échantillonné à {preview_data_to_send.shape}")
                 except Exception as e_resize:
                     logger.debug(f"ERREUR QM [_update_preview_sum_w]: Échec réduction taille APERÇU: {e_resize}")
                     # Continuer avec l'image pleine résolution si le resize échoue
            
            # Préparation du header et du nom pour le callback
            header_copy = self.current_stack_header.copy() if self.current_stack_header else fits.Header()
            # Ajouter/Mettre à jour les infos de l'aperçu dans le header
            header_copy['PREV_SRC'] = ('SUM/W Accumulators', 'Source data for this preview')
            if hasattr(self, 'apply_low_wht_mask') and self.apply_low_wht_mask:
                header_copy['PREV_LWM'] = (True, 'Low WHT Mask applied to this preview')
                header_copy['PREV_LWMP'] = (getattr(self, 'low_wht_percentile', 5), 'Low WHT Mask Percentile for preview')
                header_copy['PREV_LWMS'] = (getattr(self, 'low_wht_soften_px', 128), 'Low WHT Mask SoftenPx for preview')
            
            img_count = self.images_in_cumulative_stack
            total_imgs_est = self.files_in_queue
            current_batch_num = self.stacked_batches_count
            total_batches_est = self.total_batches_estimated
            stack_name_parts = ["Aperçu SUM/W"]
            if hasattr(self, 'apply_low_wht_mask') and self.apply_low_wht_mask:
                stack_name_parts.append("LWMask")
            stack_name_parts.append(f"({img_count}/{total_imgs_est} Img | Lot {current_batch_num}/{total_batches_est if total_batches_est > 0 else '?'})")
            stack_name = " ".join(stack_name_parts)

            logger.debug(f"DEBUG QM [_update_preview_sum_w]: Appel du callback preview avec image APERÇU shape {preview_data_to_send.shape}...")
            self.preview_callback(
                preview_data_to_send, 
                header_copy, 
                stack_name, 
                img_count, 
                total_imgs_est, 
                current_batch_num, 
                total_batches_est
            )
            logger.debug("DEBUG QM [_update_preview_sum_w]: Callback preview terminé.")

        except MemoryError as mem_err:
             logger.debug(f"ERREUR QM [_update_preview_sum_w]: ERREUR MÉMOIRE - {mem_err}")
             self.update_progress(f"❌ ERREUR MÉMOIRE pendant la mise à jour de l'aperçu SUM/W.")
             traceback.print_exc(limit=1)
        except Exception as e:
            logger.debug(f"ERREUR QM [_update_preview_sum_w]: Exception inattendue - {e}")
            self.update_progress(f"❌ Erreur inattendue pendant la mise à jour de l'aperçu SUM/W: {e}")
            traceback.print_exc(limit=2)




#############################################################################################################################################################


    def _update_preview_incremental_drizzle(self):
        """
        Met à jour l'aperçu spécifiquement pour le mode Drizzle Incrémental.
        Envoie les données drizzlées cumulatives et le header mis à jour.
        """
        if self.preview_callback is None or self.cumulative_drizzle_data is None:
            # Ne rien faire si pas de callback ou pas de données drizzle cumulatives
            return

        try:
            # Utiliser les données et le header cumulatifs Drizzle
            data_to_send = self.cumulative_drizzle_data.copy()
            header_to_send = self.current_stack_header.copy() if self.current_stack_header else fits.Header()

            # Informations pour l'affichage dans l'aperçu
            img_count = self.images_in_cumulative_stack # Compteur mis à jour dans _process_incremental_drizzle_batch
            total_imgs_est = self.files_in_queue       # Estimation globale
            current_batch = self.stacked_batches_count # Le lot qui vient d'être traité
            total_batches_est = self.total_batches_estimated

            # Créer un nom pour l'aperçu
            stack_name = f"Drizzle Incr ({img_count}/{total_imgs_est} Img | Lot {current_batch}/{total_batches_est if total_batches_est > 0 else '?'})"

            # Appeler le callback du GUI
            self.preview_callback(
                data_to_send,
                header_to_send,
                stack_name,
                img_count,
                total_imgs_est,
                current_batch,
                total_batches_est
            )
            # logger.debug(f"DEBUG: Preview updated with Incremental Drizzle data (Shape: {data_to_send.shape})") # Optionnel

        except AttributeError:
             # Cas où cumulative_drizzle_data ou current_stack_header pourrait être None entre-temps
             logger.debug("Warning: Attribut manquant pour l'aperçu Drizzle incrémental.")
        except Exception as e:
            logger.debug(f"Error in _update_preview_incremental_drizzle: {e}")
            traceback.print_exc(limit=2)


    def _update_preview_master(self):
        """Update preview when using incremental reprojection."""
        if (
            self.preview_callback is None
            or self.master_sum is None
            or self.master_coverage is None
        ):
            return

        try:
            avg = self.master_sum / np.maximum(self.master_coverage, 1e-9)[..., None]
            avg = np.nan_to_num(avg, nan=0.0, posinf=0.0, neginf=0.0)
            mn, mx = np.nanmin(avg), np.nanmax(avg)
            if np.isfinite(mn) and np.isfinite(mx) and mx > mn:
                norm = (avg - mn) / (mx - mn)
            else:
                norm = np.zeros_like(avg, dtype=np.float32)
            self.current_stack_data = np.clip(norm, 0.0, 1.0).astype(np.float32)
            self.current_stack_header = self.current_stack_header or fits.Header()
            self._update_preview()
        except Exception as e:
            logger.debug(f"Error in _update_preview_master: {e}")



#########################################################################################################################################################




    def _create_drizzle_output_wcs(self, ref_wcs, ref_shape_2d, scale_factor):
        """
        Crée le WCS et la shape (H,W) pour l'image Drizzle de sortie.
        Inspiré de full_drizzle.py corrigé pour conserver le même centre ciel.

        Args
        ----
        ref_wcs : astropy.wcs.WCS
            WCS de référence (doit être céleste et avoir pixel_shape).
        ref_shape_2d : tuple(int, int)
            (H, W) de l'image de référence.
        scale_factor : float
            Facteur d'échantillonnage Drizzle (>1 = sur-échantillonner).

        Returns
        -------
        (output_wcs, output_shape_hw)  où output_shape_hw = (H, W)
        """
        # ------------------ 0. Vérifications ------------------
        if not ref_wcs or not ref_wcs.is_celestial:
            raise ValueError("Référence WCS invalide ou non céleste pour Drizzle.")
        if ref_wcs.pixel_shape is None:
            raise ValueError("Référence WCS n'a pas de pixel_shape défini.")
        if len(ref_shape_2d) != 2:
            raise ValueError(f"Référence shape 2D (H,W) attendu, reçu {ref_shape_2d}")

        if self.fixed_output_wcs is not None and self.fixed_output_shape is not None:
            return self.fixed_output_wcs, self.fixed_output_shape

        # ------------------ 1. Dimensions de sortie ------------------
        h_in, w_in = ref_shape_2d
        out_h = int(round(h_in * scale_factor))
        out_w = int(round(w_in * scale_factor))
        out_h = max(1, out_h)
        out_w = max(1, out_w)
        out_shape_hw = (out_h, out_w)

        logger.debug(f"[DrizzleWCS] Scale={scale_factor}  -->  shape in={ref_shape_2d}  ->  out={out_shape_hw}")

        # ------------------ 2. Construction d'un WCS sans rotation ------------------
        out_wcs = WCS(naxis=2)
        out_wcs.wcs.crval = list(ref_wcs.wcs.crval)
        out_wcs.wcs.crpix = (np.asarray(ref_wcs.wcs.crpix, dtype=float) * scale_factor).tolist()

        ref_scale_arcsec = self.reference_pixel_scale_arcsec
        if ref_scale_arcsec is None:
            try:
                ref_scale_deg = np.mean(np.abs(proj_plane_pixel_scales(ref_wcs)))
                ref_scale_arcsec = ref_scale_deg * 3600.0
            except Exception:
                ref_scale_arcsec = 1.0

        final_scale_deg = (ref_scale_arcsec / scale_factor) / 3600.0
        out_wcs.wcs.cd = np.array([[-final_scale_deg, 0.0], [0.0, final_scale_deg]])
        out_wcs.wcs.ctype = ["RA---TAN", "DEC--TAN"]
        out_wcs.pixel_shape = (out_w, out_h)
        try:
            out_wcs._naxis1 = out_w
            out_wcs._naxis2 = out_h
        except AttributeError:
            pass

        self.fixed_output_wcs = out_wcs
        self.fixed_output_shape = out_shape_hw
        logger.debug(f"[DrizzleWCS] Output WCS OK  (shape={out_shape_hw})")
        return out_wcs, out_shape_hw





###########################################################################################################################################################




    def _calculate_final_mosaic_grid(self, all_input_wcs_list, all_input_headers_list=None):
        """Compute a global WCS using a dynamic bounding box with optional rotation."""
        num_wcs = len(all_input_wcs_list)
        logger.debug(
            f"DEBUG (Backend _calculate_final_mosaic_grid - Dynamic Box): Appel avec {num_wcs} WCS."
        )
        self.update_progress(
            f"📐 Calcul de la grille de sortie portrait ({num_wcs} WCS)..."
        )
        if num_wcs == 0:
            return None, None

        all_sky_corners_list = []
        for i, wcs_in in enumerate(all_input_wcs_list):
            if wcs_in is None or not wcs_in.is_celestial:
                continue
            if (
                wcs_in.pixel_shape is None
                and all_input_headers_list
                and i < len(all_input_headers_list)
            ):
                hdr = all_input_headers_list[i]
                n1 = hdr.get("NAXIS1")
                n2 = hdr.get("NAXIS2")
                if n1 and n2:
                    wcs_in.pixel_shape = (int(n1), int(n2))
            if wcs_in.pixel_shape is None:
                continue
            nx, ny = wcs_in.pixel_shape
            pixel_corners = np.array(
                [[0, 0], [nx - 1, 0], [nx - 1, ny - 1], [0, ny - 1]], dtype=np.float64
            )
            sky_corners = wcs_in.pixel_to_world(pixel_corners[:, 0], pixel_corners[:, 1])
            all_sky_corners_list.append(sky_corners)

        if not all_sky_corners_list:
            return None, None

        all_corners_flat_skycoord = skycoord_concatenate(all_sky_corners_list)

        center_ra = np.median([w.wcs.crval[0] for w in all_input_wcs_list])
        center_dec = np.median([w.wcs.crval[1] for w in all_input_wcs_list])

        local_tan = WCS(naxis=2)
        local_tan.wcs.ctype = ["RA---TAN", "DEC--TAN"]
        local_tan.wcs.crval = [center_ra, center_dec]
        local_tan.wcs.crpix = [0.0, 0.0]
        local_tan.wcs.cd = np.eye(2)

        xy = np.vstack(local_tan.world_to_pixel(all_corners_flat_skycoord)).T
        eigvals, eigvecs = np.linalg.eig(np.cov(xy, rowvar=False))
        theta = np.arctan2(eigvecs[1, 0], eigvecs[0, 0]) * 180 / np.pi

        rot = np.array([
            [np.cos(np.deg2rad(-theta)), -np.sin(np.deg2rad(-theta))],
            [np.sin(np.deg2rad(-theta)), np.cos(np.deg2rad(-theta))],
        ])
        xy_rot = xy @ rot.T
        minx, miny = xy_rot.min(axis=0)
        maxx, maxy = xy_rot.max(axis=0)

        scales_arcsec = []
        for w in all_input_wcs_list:
            try:
                scales_arcsec.append(np.mean(np.abs(proj_plane_pixel_scales(w))) * 3600.0)
            except Exception:
                pass
        final_pixel_scale_arcsec = float(np.median(scales_arcsec)) if scales_arcsec else 1.0
        final_pixel_scale_deg = final_pixel_scale_arcsec / 3600.0

        content_width_deg = maxx - minx
        content_height_deg = maxy - miny

        nw = int(np.ceil(content_width_deg / final_pixel_scale_deg)) + 4
        nh = int(np.ceil(content_height_deg / final_pixel_scale_deg)) + 4

        output_wcs = WCS(naxis=2)
        output_wcs.wcs.ctype = ["RA---TAN", "DEC--TAN"]
        output_wcs.wcs.crval = [center_ra, center_dec]
        output_wcs.wcs.crpix = [nw / 2.0, nh / 2.0]
        cos_t = np.cos(np.deg2rad(theta))
        sin_t = np.sin(np.deg2rad(theta))
        output_wcs.wcs.cd = final_pixel_scale_deg * np.array([[-cos_t, sin_t], [sin_t, cos_t]])
        output_wcs.pixel_shape = (nw, nh)

        self.update_progress(
            f"🗺️ Global grid : dynamic box {(nh, nw)} px, theta={theta:.2f}°",
            "INFO",
        )
        logger.debug(
            f"DEBUG (Backend Grid Calc): dynamic grid {nw}x{nh}  scale={final_pixel_scale_arcsec:.3f} arcsec/pix  theta={theta:.2f}"
        )
        return output_wcs, (nh, nw)
###########################################################################################################################################################

    def _prepare_global_reprojection_grid(self):
        """Scan all FITS once, compute global WCS & shape."""
        wcs_list = []
        for fpath in self.all_input_filepaths:
            try:
                hdr = fits.getheader(fpath, memmap=False)
                wcs_obj = WCS(hdr, naxis=2)
                if wcs_obj.is_celestial and wcs_obj.pixel_shape is not None:
                    wcs_list.append(wcs_obj)
            except Exception as e:
                self.update_progress(
                    f"⚠️ [Pre‑scan] bad WCS in {os.path.basename(fpath)}: {e}", "WARN"
                )

<<<<<<< HEAD
=======

>>>>>>> 991b4151
        if not wcs_list:
            if self.reference_wcs_object and self.reference_wcs_object.pixel_shape:
                self.update_progress("No valid WCS found – using fallback", "WARN")
                wcs_list.append(self.reference_wcs_object)
            else:
                self.update_progress("Reference WCS not yet available", "WARN")
                hdr0 = fits.getheader(self.all_input_filepaths[0], memmap=False)
                dummy = WCS(naxis=2)
                dummy.wcs.ctype = ["RA---TAN", "DEC--TAN"]
                dummy.wcs.crval = [float(hdr0.get("OBJCTRA", 0)), float(hdr0.get("OBJCTDEC", 0))]
                dummy.wcs.crpix = [hdr0.get("NAXIS1", 1024) / 2, hdr0.get("NAXIS2", 1024) / 2]
                dummy.wcs.cdelt = [-1 / 3600, 1 / 3600]
                dummy.pixel_shape = (
                    hdr0.get("NAXIS1", 1024),
                    hdr0.get("NAXIS2", 1024),
                )
                wcs_list.append(dummy)
                self.update_progress("No valid WCS found – using fallback", "WARN")
                self.update_progress("Global WCS grid initialised from fallback", "WARN")

        if len(wcs_list) == 1:
            ref_wcs = wcs_list[0]
            ref_shape = ref_wcs.pixel_shape
        else:
            ref_wcs, ref_shape = self._calculate_final_mosaic_grid(wcs_list)
            if ref_wcs is None:
                self.update_progress("Global WCS grid failed – abort.", "ERROR")
                return False

<<<<<<< HEAD
=======

>>>>>>> 991b4151
        self.reference_wcs_object = ref_wcs
        self.reference_shape = ref_shape
        self.reference_header_for_wcs = ref_wcs.to_header()
        self.reproject_between_batches = True

        crval = ", ".join(f"{x:.5f}" for x in ref_wcs.wcs.crval)
        self.update_progress(
            f"🗺️ Global grid ready – centre={crval}, shape={ref_shape}", "INFO"
        )
<<<<<<< HEAD
        return True


=======

        return True



>>>>>>> 991b4151
    def _recalculate_total_batches(self):
        """Estimates the total number of batches based on files_in_queue."""
        if self.batch_size > 0: self.total_batches_estimated = math.ceil(self.files_in_queue / self.batch_size)
        else: self.update_progress(f"⚠️ Taille de lot invalide ({self.batch_size}), impossible d'estimer le nombre total de lots."); self.total_batches_estimated = 0




################################################################################################################################################





    def _calculate_quality_metrics(self, image_data):
        """Calculates SNR and Star Count, WITH ADDED LOGGING.""" # Docstring updated
        scores = {'snr': 0.0, 'stars': 0.0}
        # --- Added: Get filename for logging ---
        # We need the filename here. Since it's not passed directly, we'll have to
        # rely on it being logged just before this function is called in _process_file.
        # This isn't ideal, but avoids major refactoring for diagnostics.
        # The log message in _process_file before calling this will provide context.
        # --- End Added ---

        if image_data is None: return scores # Should not happen if called correctly

        # --- Calculate SNR ---
        snr = 0.0
        try:
            if image_data.ndim == 3 and image_data.shape[2] == 3:
                # Use luminance for SNR calculation
                data_for_snr = 0.299 * image_data[..., 0] + 0.587 * image_data[..., 1] + 0.114 * image_data[..., 2]
            elif image_data.ndim == 2:
                data_for_snr = image_data
            else:
                # self.update_progress(f"⚠️ Format non supporté pour SNR (fichier ?)") # Logged before
                raise ValueError("Unsupported image format for SNR")

            finite_data = data_for_snr[np.isfinite(data_for_snr)]
            if finite_data.size < 50: # Need enough pixels
                 # self.update_progress(f"⚠️ Pas assez de pixels finis pour SNR (fichier ?)") # Logged before
                 raise ValueError("Not enough finite pixels for SNR")

            signal = np.median(finite_data)
            mad = np.median(np.abs(finite_data - signal)) # Median Absolute Deviation
            noise_std = max(mad * 1.4826, 1e-9) # Approx std dev from MAD, avoid zero
            snr = signal / noise_std
            scores['snr'] = np.clip(snr, 0.0, 1000.0) # Clip SNR to a reasonable range

        except Exception as e:
             # Error message will be logged before returning from _process_file
             # self.update_progress(f"⚠️ Erreur calcul SNR (fichier ?): {e}")
             scores['snr'] = 0.0

      
        # --- Calculate Star Count ---
        num_stars = 0
        try:
            transform, (source_list, _target_list) = aa.find_transform(image_data, image_data)
            num_stars = len(source_list)
            max_stars_for_score = 200.0
            scores['stars'] = np.clip(num_stars / max_stars_for_score, 0.0, 1.0)

        except (aa.MaxIterError, ValueError) as star_err: # Handles specific astroalign errors
            self.update_progress(f"      Quality Scores -> Warning: Failed finding stars ({type(star_err).__name__}). Stars score set to 0.")
            scores = {'snr': scores.get('snr', 0.0), 'stars': 0.0} # Explicitly set scores
            return scores # Return immediately

        except Exception as e: # Handles any other unexpected error
            self.update_progress(f"      Quality Scores -> Error calculating stars: {e}. Stars score set to 0.")
            scores = {'snr': scores.get('snr', 0.0), 'stars': 0.0} # Explicitly set scores
            return scores # Return immediately

        # --- This section is ONLY reached if the 'try' block succeeds ---
        self.update_progress(f"      Quality Scores -> SNR: {scores['snr']:.2f}, Stars: {scores['stars']:.3f} ({num_stars} raw)")
        return scores # Return the successfully calculated scores



##################################################################################################################


    def set_progress_callback(self, callback):
        """Définit la fonction de rappel pour les mises à jour de progression."""
        # logger.debug("DEBUG QM: Appel de set_progress_callback.") # Optionnel
        self.progress_callback = callback
        # Passer le callback à l'aligneur astroalign s'il existe
        if hasattr(self, 'aligner') and self.aligner is not None and hasattr(self.aligner, 'set_progress_callback') and callable(callback):
            try:
                # logger.debug("DEBUG QM: Tentative de configuration callback sur aligner (astroalign)...")
                self.aligner.set_progress_callback(callback)
                # logger.debug("DEBUG QM: Callback aligner (astroalign) configuré.")
            except Exception as e_align_cb: 
                logger.debug(f"Warning QM: Could not set progress callback on aligner (astroalign): {e_align_cb}")
        # Passer le callback à l'aligneur local s'il existe
        if hasattr(self, 'local_aligner_instance') and self.local_aligner_instance is not None and \
           hasattr(self.local_aligner_instance, 'set_progress_callback') and callable(callback):
            try:
                # logger.debug("DEBUG QM: Tentative de configuration callback sur local_aligner_instance...")
                self.local_aligner_instance.set_progress_callback(callback)
                # logger.debug("DEBUG QM: Callback local_aligner_instance configuré.")
            except Exception as e_local_cb:
                logger.debug(f"Warning QM: Could not set progress callback on local_aligner_instance: {e_local_cb}")

################################################################################################################################################




    def set_preview_callback(self, callback):
        """Définit la fonction de rappel pour les mises à jour de l'aperçu."""
        logger.debug("DEBUG QM: Appel de set_preview_callback (VERSION ULTRA PROPRE).") 
        self.preview_callback = callback
        
################################################################################################################################################







    def _worker(self):
        """
        Thread principal pour le traitement des images.
        """
        logger.debug("\n" + "=" * 10 + f" DEBUG QM [_worker V_NoDerotation]: Initialisation du worker " + "=" * 10)
        self.processing_active = True
        self.processing_error = None
        # start_time_session = time.monotonic() # Décommenter si besoin
        self._eta_start_time = time.monotonic()

        reference_image_data_for_global_alignment = None
        reference_header_for_global_alignment = None
        mosaic_ref_panel_image_data = None # Utilisé seulement si local_fast_fallback
        mosaic_ref_panel_header = None     # Utilisé seulement si local_fast_fallback

        current_batch_items_with_masks_for_stack_batch = []
        self.intermediate_drizzle_batch_files = []
        solved_items_for_final_reprojection = []
        all_aligned_files_with_info_for_mosaic = []

        # --- 0.B Détermination du mode d'opération (basé sur self.xxx settés par start_processing) ---
        use_local_aligner_for_this_mosaic_run = (
            self.is_mosaic_run and
            self.mosaic_alignment_mode in ["local_fast_fallback", "local_fast_only"] and
            _LOCAL_ALIGNER_AVAILABLE and
            self.local_aligner_instance is not None
        )
        use_wcs_fallback_if_local_fails = ( # Utilisé seulement si use_local_aligner_for_this_mosaic_run est True
            use_local_aligner_for_this_mosaic_run and
            self.mosaic_alignment_mode == "local_fast_fallback"
        )
        use_astrometry_per_panel_mosaic = (
            self.is_mosaic_run and
            self.mosaic_alignment_mode == "astrometry_per_panel"
        )

        logger.debug(f"DEBUG QM [_worker V_NoDerotation]: Configuration de la session:")
        logger.debug(f"  - is_mosaic_run: {self.is_mosaic_run}")
        if self.is_mosaic_run:
            logger.debug(f"    - mosaic_alignment_mode: '{self.mosaic_alignment_mode}'")
            logger.debug(f"    - -> Utilisation Aligneur Local (FastAligner): {use_local_aligner_for_this_mosaic_run}")
            if use_local_aligner_for_this_mosaic_run:
                logger.debug(f"      - Fallback WCS si FastAligner échoue: {use_wcs_fallback_if_local_fails}")
            logger.debug(f"    - -> Utilisation Astrometry par Panneau: {use_astrometry_per_panel_mosaic}") # Crucial
        logger.debug(f"  - drizzle_active_session (pour stacking standard non-mosaïque): {self.drizzle_active_session}")
        if self.drizzle_active_session and not self.is_mosaic_run:
            logger.debug(f"    - drizzle_mode (standard): '{self.drizzle_mode}'")

        path_of_processed_ref_panel_basename = None # Pour skipper le panneau d'ancre si local_fast_fallback
        
        # Récupérer les paramètres Drizzle spécifiques à la mosaïque depuis mosaic_settings_dict
        mosaic_drizzle_kernel_effective = str(self.mosaic_settings_dict.get('kernel', "square"))
        mosaic_drizzle_pixfrac_effective = float(self.mosaic_settings_dict.get('pixfrac', 1.0))
        mosaic_drizzle_fillval_effective = str(self.mosaic_settings_dict.get('fillval', "0.0"))
        mosaic_drizzle_wht_threshold_effective = float(self.mosaic_settings_dict.get('wht_threshold', 0.01))

        # Les paramètres globaux de Drizzle (self.drizzle_kernel, self.drizzle_pixfrac, etc.)
        # sont déjà configurés par start_processing.
        # Ici, nous les *surchargons* avec les valeurs spécifiques à la mosaïque si le mode mosaïque est actif.
        if self.is_mosaic_run:
            self.drizzle_kernel = mosaic_drizzle_kernel_effective
            self.drizzle_pixfrac = mosaic_drizzle_pixfrac_effective
            self.drizzle_fillval = mosaic_drizzle_fillval_effective # <-- Assurez-vous que cet attribut existe sur self
            self.drizzle_wht_threshold = mosaic_drizzle_wht_threshold_effective # <-- Assurez-vous que cet attribut existe sur self

            logger.debug(f"DEBUG QM [_worker]: Mode Mosaïque ACTIF. Surcharge des paramètres Drizzle globaux:")
            logger.debug(f"  -> self.drizzle_kernel mis à '{self.drizzle_kernel}' (depuis mosaic_settings)")
            logger.debug(f"  -> self.drizzle_pixfrac mis à '{self.drizzle_pixfrac}' (depuis mosaic_settings)")
            logger.debug(f"  -> self.drizzle_fillval mis à '{self.drizzle_fillval}' (depuis mosaic_settings)")
            logger.debug(f"  -> self.drizzle_wht_threshold mis à '{self.drizzle_wht_threshold}' (depuis mosaic_settings)")
        else:
            # S'assurer que les attributs spécifiques à la mosaïque (qui ne sont pas self.drizzle_*)
            # ont une valeur par défaut, même si le mode mosaïque n'est pas actif.
            # Cela évite des erreurs si on les lit par erreur dans d'autres branches de code.
            # (Si vos attributs `mosaic_drizzle_kernel` etc. ne sont pas déjà initialisés dans `__init__`,
            # il faudrait les initialiser ici. Actuellement, ils le sont via `start_processing` ou `initialize`
            # donc ce bloc 'else' est pour la clarté mais pas strictement nécessaire ici si le flux est correct.)
            pass # Les attributs self.mosaic_drizzle_xyz sont déjà settés par start_processing et ne sont pas lus ici.
        

        try:

            # =====================================================================================
            # === SECTION 1: PRÉPARATION DE L'IMAGE DE RÉFÉRENCE ET DU/DES WCS DE RÉFÉRENCE ===
            # =====================================================================================
        
            self.update_progress("⭐ Préparation image(s) de référence...")
            
            # --- Détermination du dossier et des fichiers pour la référence ---
            files_for_ref_scan = [] 
            folder_for_ref_scan = None
            if self.current_folder and os.path.isdir(self.current_folder):
                files_for_ref_scan = sorted([f for f in os.listdir(self.current_folder) if f.lower().endswith((".fit", ".fits"))])
                if files_for_ref_scan: folder_for_ref_scan = self.current_folder
            
            if not files_for_ref_scan and hasattr(self, 'additional_folders') and self.additional_folders:
                first_additional = self.additional_folders[0]
                if os.path.isdir(first_additional):
                    files_for_ref_scan_add = sorted([f for f in os.listdir(first_additional) if f.lower().endswith((".fit", ".fits"))])
                    if files_for_ref_scan_add: 
                        files_for_ref_scan = files_for_ref_scan_add
                        folder_for_ref_scan = first_additional
                        logger.debug(f"DEBUG QM [_worker]: Dossier initial vide/invalide, utilisation du premier dossier additionnel '{os.path.basename(folder_for_ref_scan)}' pour la référence.")
            
            if not files_for_ref_scan or not folder_for_ref_scan: 
                raise RuntimeError("Aucun fichier FITS trouvé dans les dossiers d'entrée initiaux pour déterminer la référence.")
            # --- Fin logique dossier/fichiers référence ---

            # Configuration de self.aligner pour _get_reference_image
            self.aligner.correct_hot_pixels = self.correct_hot_pixels 
            self.aligner.hot_pixel_threshold = self.hot_pixel_threshold
            self.aligner.neighborhood_size = self.neighborhood_size
            self.aligner.bayer_pattern = self.bayer_pattern
            # self.aligner.reference_image_path est déjà setté dans start_processing

            logger.debug(f"DEBUG QM [_worker]: Appel à self.aligner._get_reference_image avec dossier '{os.path.basename(folder_for_ref_scan)}' pour la référence de base/globale...")
            # _get_reference_image DOIT s'assurer que s'il ajoute _SOURCE_PATH à son header interne
            # avant de sauvegarder reference_image.fit, il utilise os.path.basename().
            # C'est la source de l'erreur "keyword too long".
            reference_image_data_for_global_alignment, reference_header_for_global_alignment = self.aligner._get_reference_image(
                folder_for_ref_scan, 
                files_for_ref_scan,
                self.output_folder  
            )
            if reference_image_data_for_global_alignment is None or reference_header_for_global_alignment is None:
                raise RuntimeError("Échec critique obtention image/header de référence de base (globale/premier panneau).")

            # Préparation du header qui sera utilisé pour le WCS de référence global
            self.reference_header_for_wcs = reference_header_for_global_alignment.copy() 
            
            # La clé '_SOURCE_PATH' dans reference_header_for_global_alignment vient de
            # la logique interne de _get_reference_image. Si cette clé contient un chemin complet,
            # nous devons extraire le nom de base pour nos propres besoins.
            # Le fichier reference_image.fit lui-même (s'il contient _SOURCE_PATH) doit avoir été sauvegardé
            # par _get_reference_image en utilisant déjà un nom de base pour ce mot-clé.
            original_source_path_from_ref_fits = reference_header_for_global_alignment.get('_SOURCE_PATH')

            if original_source_path_from_ref_fits:
                source_basename_for_wcs_ref = os.path.basename(str(original_source_path_from_ref_fits))
                # Utiliser une clé claire pour indiquer que c'est le nom de base du fichier de référence
                self.reference_header_for_wcs['REF_FNAME'] = (source_basename_for_wcs_ref, "Basename of the source file for global WCS reference")
                
                # Pour la logique de mosaïque locale, path_of_processed_ref_panel_basename
                # doit aussi être juste le nom de base.
                if use_local_aligner_for_this_mosaic_run: 
                    path_of_processed_ref_panel_basename = source_basename_for_wcs_ref
                    logger.debug(f"DEBUG QM [_worker]: Panneau d'ancre identifié par basename: {path_of_processed_ref_panel_basename}")
            else:
                # Si _SOURCE_PATH n'est pas dans le header de reference_image.fit, on ne peut pas le définir
                # Cela pourrait arriver si _get_reference_image ne l'ajoute pas.
                logger.debug("WARN QM [_worker]: Mot-clé '_SOURCE_PATH' non trouvé dans le header de l'image de référence globale.")
                if use_local_aligner_for_this_mosaic_run:
                     path_of_processed_ref_panel_basename = "unknown_reference_panel.fits" # Fallback

            ref_temp_processing_dir = os.path.join(self.output_folder, "temp_processing")
            reference_image_path_for_solver = os.path.join(ref_temp_processing_dir, "reference_image.fit")
            
            # À ce stade, reference_image.fit doit exister, sinon l'erreur que tu as eue se produira.
            if not os.path.exists(reference_image_path_for_solver):
                # Cette erreur devrait être prévenue si _get_reference_image fonctionne correctement
                # ET si la correction pour _SOURCE_PATH trop long est appliquée DANS _get_reference_image.
                raise RuntimeError(f"CRITICAL: Fichier de référence '{reference_image_path_for_solver}' non trouvé après appel à _get_reference_image. Vérifier la logique de sauvegarde dans SeestarAligner._get_reference_image pour les headers longs.")

            logger.debug(f"DEBUG QM [_worker]: Image de référence de base (pour shape et solving) prête: {reference_image_path_for_solver}")



            # --- 1.A Plate-solving de la référence ---
            if self.drizzle_active_session or self.is_mosaic_run or self.reproject_between_batches:
                self.update_progress(
                    "DEBUG WORKER: Section 1.A - Plate-solving de la référence..."
                )
            else:
                logger.debug(
                    "DEBUG QM [_worker]: Plate-solving de la référence ignoré (mode Stacking Classique sans reprojection)."
                )
            self.reference_wcs_object = None
            temp_wcs_ancre = None  # Spécifique pour la logique mosaïque locale

            logger.debug(f"!!!! DEBUG _WORKER AVANT CRÉATION DICT SOLVEUR ANCRE !!!!")
            logger.debug(f"    self.is_mosaic_run = {self.is_mosaic_run}")
            logger.debug(f"    self.local_solver_preference = '{getattr(self, 'local_solver_preference', 'NON_DÉFINI')}'")
            logger.debug(f"    self.astap_search_radius = {getattr(self, 'astap_search_radius', 'NON_DÉFINI')}")
            logger.debug(f"    self.reference_pixel_scale_arcsec = {self.reference_pixel_scale_arcsec}")

            solver_settings_for_ref_anchor = {
                'local_solver_preference': self.local_solver_preference,
                'api_key': self.api_key,
                'astap_path': self.astap_path,
                'astap_data_dir': self.astap_data_dir,
                'astap_search_radius': self.astap_search_radius,
                'astap_downsample': self.astap_downsample,
                'astap_sensitivity': self.astap_sensitivity,
                'local_ansvr_path': self.local_ansvr_path,
                'scale_est_arcsec_per_pix': self.reference_pixel_scale_arcsec, # Peut être None au premier passage
                'scale_tolerance_percent': 20,
                'ansvr_timeout_sec': getattr(self, 'ansvr_timeout_sec', 120),
                'astap_timeout_sec': getattr(self, 'astap_timeout_sec', 120),
                'astrometry_net_timeout_sec': getattr(self, 'astrometry_net_timeout_sec', 300)
            }
            # (Vos logs pour le contenu de solver_settings_for_ref_anchor peuvent rester ici)
            logger.debug(f"DEBUG QM (_worker): Contenu de solver_settings_for_ref_anchor:") 
            for key_s, val_s in solver_settings_for_ref_anchor.items():               
                if key_s == 'api_key': logger.debug(f"    '{key_s}': '{'Présente' if val_s else 'Absente'}'")
                else: logger.debug(f"    '{key_s}': '{val_s}'")

            logger.debug(f"!!!! DEBUG _worker AVANT BLOC IF/ELIF POUR SOLVING ANCRE (SECTION 1.A) !!!! self.is_mosaic_run = {self.is_mosaic_run}")

            # --- CAS 1: Mosaïque Locale (FastAligner avec ou sans fallback WCS) ---
            if use_local_aligner_for_this_mosaic_run: # Flag défini au tout début de _worker
                self.update_progress("⭐ Mosaïque Locale: Traitement du panneau de référence (ancrage)...")
                mosaic_ref_panel_image_data = reference_image_data_for_global_alignment 
                mosaic_ref_panel_header = self.reference_header_for_wcs.copy()
                
                if reference_header_for_global_alignment.get('_SOURCE_PATH'):
                    # path_of_processed_ref_panel_basename est déjà défini plus haut
                    mosaic_ref_panel_header['_PANREF_FN'] = (path_of_processed_ref_panel_basename, "Base name of this mosaic ref panel source")

                if self.astrometry_solver and os.path.exists(reference_image_path_for_solver):
                    self.update_progress("   -> Mosaïque Locale: Tentative résolution astrométrique ancre via self.astrometry_solver.solve...")
                    temp_wcs_ancre = self.astrometry_solver.solve(
                        reference_image_path_for_solver,
                        mosaic_ref_panel_header, 
                        settings=solver_settings_for_ref_anchor,
                        update_header_with_solution=True
                    )
                    if temp_wcs_ancre: self.update_progress("   -> Mosaïque Locale: Astrometry (via solveur) ancre RÉUSSI.")
                    else: self.update_progress("   -> Mosaïque Locale: Astrometry (via solveur) ancre ÉCHOUÉ.")
                else:
                    self.update_progress("   -> Mosaïque Locale: AstrometrySolver non dispo ou fichier réf. manquant. Solving ancre impossible.", "ERROR")

                if temp_wcs_ancre is None: 
                    self.update_progress("   ⚠️ Échec de tous les solveurs pour panneau de référence. Tentative WCS approximatif (fallback)...")
                    _cwfh_func = None; from ..enhancement.drizzle_integration import _create_wcs_from_header as _cwfh; _cwfh_func = _cwfh
                    if _cwfh_func: temp_wcs_ancre = _cwfh_func(mosaic_ref_panel_header)
                    if temp_wcs_ancre and temp_wcs_ancre.is_celestial:
                         nx_hdr_a = mosaic_ref_panel_header.get('NAXIS1'); ny_hdr_a = mosaic_ref_panel_header.get('NAXIS2')
                         if nx_hdr_a and ny_hdr_a: temp_wcs_ancre.pixel_shape = (int(nx_hdr_a), int(ny_hdr_a))
                         elif hasattr(mosaic_ref_panel_image_data,'shape'): temp_wcs_ancre.pixel_shape=(mosaic_ref_panel_image_data.shape[1],mosaic_ref_panel_image_data.shape[0])
                
                if temp_wcs_ancre is None: raise RuntimeError("Mosaïque Locale: Échec critique obtention WCS pour panneau de référence.")
                self.reference_wcs_object = temp_wcs_ancre 
                
                if self.reference_wcs_object and hasattr(self.reference_wcs_object, 'pixel_scale_matrix'): # Mettre à jour l'échelle globale
                    try: self.reference_pixel_scale_arcsec = np.sqrt(np.abs(np.linalg.det(self.reference_wcs_object.pixel_scale_matrix))) * 3600.0
                    except: pass # Ignorer si erreur de calcul

                if self.reference_wcs_object: logger.debug(f"  DEBUG QM [_worker]: Infos WCS du Panneau d'Ancrage (self.reference_wcs_object): CRVAL={self.reference_wcs_object.wcs.crval if self.reference_wcs_object.wcs else 'N/A'} ...");
                
                mat_identite_ref_panel = np.array([[1.,0.,0.],[0.,1.,0.]], dtype=np.float32)
                valid_mask_ref_panel_pixels = np.ones(mosaic_ref_panel_image_data.shape[:2], dtype=bool)
                all_aligned_files_with_info_for_mosaic.append((mosaic_ref_panel_image_data.copy(), mosaic_ref_panel_header.copy(), self.reference_wcs_object, mat_identite_ref_panel, valid_mask_ref_panel_pixels))
                self.aligned_files_count += 1; self.processed_files_count += 1
                logger.debug(f"DEBUG QM [_worker]: Mosaïque Locale: Panneau de référence ajouté à all_aligned_files_with_info_for_mosaic.")

            # --- CAS 2: Mosaïque Astrometry.net par panneau, Drizzle Standard ou Reprojection entre lots ---
            elif self.drizzle_active_session or use_astrometry_per_panel_mosaic or self.reproject_between_batches:  # `use_astrometry_per_panel_mosaic` est True si mode mosaique="astrometry_per_panel"
                self.update_progress("DEBUG WORKER: Branche Drizzle Std / AstroMosaic / ReprojectBatches pour référence globale...")
                if self.astrometry_solver and os.path.exists(reference_image_path_for_solver):
                    self.update_progress("   -> Drizzle Std/AstroMosaic: Tentative résolution astrométrique réf. globale via self.astrometry_solver.solve...")
                    self.reference_wcs_object = self.astrometry_solver.solve(
                        reference_image_path_for_solver,
                        self.reference_header_for_wcs, 
                        settings=solver_settings_for_ref_anchor, # Utilise le même dict de settings que pour l'ancre
                        update_header_with_solution=True
                    )
                else:
                    self.update_progress("   -> Drizzle Std/AstroMosaic: AstrometrySolver non dispo ou fichier réf. manquant. Solving réf. globale impossible.", "ERROR")
                    self.reference_wcs_object = None
                
                if self.reference_wcs_object is None: # Si solving a échoué
                    self.update_progress("ERREUR WORKER: Échec plate-solving réf. principale (Drizzle Std / AstroMosaic). Tentative WCS approximatif...", "WARN")
                    # Fallback WCS approximatif pour Drizzle Standard / Mosaïque Astrometry.net per Panel
                    _cwfh_func_std_driz = None; from ..enhancement.drizzle_integration import _create_wcs_from_header as _cwfh_std; _cwfh_func_std_driz = _cwfh_std
                    if _cwfh_func_std_driz: self.reference_wcs_object = _cwfh_func_std_driz(self.reference_header_for_wcs)
                    if not (self.reference_wcs_object and self.reference_wcs_object.is_celestial):
                        raise RuntimeError("Échec critique obtention WCS pour Drizzle standard ou Mosaïque Astrometry (même après fallback).")
                    self.update_progress("   -> WCS approximatif pour réf. globale créé (pour Drizzle Std / AstroMosaic).", "INFO")

                # Si on a un WCS (résolu ou approximatif)
                self.update_progress("   -> Drizzle Std/AstroMosaic: WCS pour réf. globale obtenu (résolu ou approx).")
                if self.reference_wcs_object.pixel_shape is None:
                     nx_ref_hdr = self.reference_header_for_wcs.get('NAXIS1', reference_image_data_for_global_alignment.shape[1])
                     ny_ref_hdr = self.reference_header_for_wcs.get('NAXIS2', reference_image_data_for_global_alignment.shape[0])
                     self.reference_wcs_object.pixel_shape = (int(nx_ref_hdr), int(ny_ref_hdr))



                if hasattr(self.reference_wcs_object, 'pixel_scale_matrix'): # Mettre à jour l'échelle globale
                    try: self.reference_pixel_scale_arcsec = np.sqrt(np.abs(np.linalg.det(self.reference_wcs_object.pixel_scale_matrix))) * 3600.0
                    except: pass

                logger.debug(f"  DEBUG QM [_worker]: Infos WCS de Référence Globale: CRVAL={self.reference_wcs_object.wcs.crval if self.reference_wcs_object.wcs else 'N/A'} ...");
            
            logger.debug(f"!!!! DEBUG _worker APRÈS BLOC IF/ELIF POUR SOLVING ANCRE (SECTION 1.A) !!!! self.is_mosaic_run = {self.is_mosaic_run}")

            # --- Initialisation grille Drizzle Standard (si applicable pour un run NON-mosaïque) ---
            if self.drizzle_active_session and not self.is_mosaic_run: 
                self.update_progress("DEBUG WORKER: Initialisation grille de sortie pour Drizzle Standard...", "DEBUG_DETAIL")
                if self.reference_wcs_object and hasattr(reference_image_data_for_global_alignment, 'shape'):
                    ref_shape_for_drizzle_grid_hw = reference_image_data_for_global_alignment.shape[:2]
                    try:
                        self.drizzle_output_wcs, self.drizzle_output_shape_hw = self._create_drizzle_output_wcs(
                            self.reference_wcs_object,      
                            ref_shape_for_drizzle_grid_hw,  
                            self.drizzle_scale              
                        )
                        if self.drizzle_output_wcs is None or self.drizzle_output_shape_hw is None:
                            raise RuntimeError("Échec de _create_drizzle_output_wcs (retourne None) pour Drizzle Standard.")
                        logger.debug(f"DEBUG QM [_worker]: Grille de sortie Drizzle Standard initialisée: Shape={self.drizzle_output_shape_hw}")
                        self.update_progress(f"   Grille Drizzle Standard prête: {self.drizzle_output_shape_hw}", "INFO")
                    except Exception as e_grid_driz:
                        error_msg_grid = f"Échec critique création grille de sortie Drizzle Standard: {e_grid_driz}"
                        self.update_progress(error_msg_grid, "ERROR"); raise RuntimeError(error_msg_grid)
                else:
                    error_msg_ref_driz = "Référence WCS ou shape de l'image de référence globale manquante pour initialiser la grille Drizzle Standard."
                    self.update_progress(error_msg_ref_driz, "ERROR"); raise RuntimeError(error_msg_ref_driz)
            
            logger.debug(f"!!!! DEBUG _worker POST SECTION 1 (après init grille Drizzle si applicable) !!!! self.is_mosaic_run = {self.is_mosaic_run}")
            
            self.update_progress("DEBUG WORKER: Fin Section 1 (Préparation Référence).") # Message plus général
            self.update_progress("⭐ Référence(s) prête(s).", 5)
            self._recalculate_total_batches()

            self.update_progress("🔍 Pre-scan FITS headers…")
            ok_grid = self._prepare_global_reprojection_grid()
            if not ok_grid:
                self.update_progress("❌ Failed to initialise global WCS grid", "ERROR")
                self.stop_processing = True
                return

            self.update_progress(
                f"▶️ Démarrage boucle principale (En file: {self.files_in_queue} | Lots Estimés: {self.total_batches_estimated if self.total_batches_estimated > 0 else '?'})..."
            )

            # ============================================================
            # === SECTION 2 : BOUCLE PRINCIPALE DE TRAITEMENT DES IMAGES ===
            # ============================================================
            iteration_count = 0
            # self.update_progress("DEBUG WORKER: ENTRÉE IMMINENTE DANS LA BOUCLE while not self.stop_processing...") # Peut être un peu verbeux
            
            while not self.stop_processing:
                iteration_count += 1
                
                logger.debug(f"!!!! DEBUG _worker LOOP START iter {iteration_count}: self.is_mosaic_run = {self.is_mosaic_run}, "
                      f"self.mosaic_alignment_mode = '{self.mosaic_alignment_mode}', "
                      f"self.drizzle_active_session = {self.drizzle_active_session}, "
                      f"self.drizzle_mode = '{self.drizzle_mode}'")
                
                # Log existant (bon à garder)
                logger.debug(f"DEBUG QM [_worker V_LoopFocus - Loop Iter]: DÉBUT Itération #{iteration_count}. " 
                      f"Queue approx: {self.queue.qsize()}. "
                      f"Mosaic list AVANT GET: {len(all_aligned_files_with_info_for_mosaic)}")

                file_path = None 
                file_name_for_log = "FichierInconnu" 

                try:
                    file_path = self.queue.get(timeout=1.0) 
                    file_name_for_log = os.path.basename(file_path)
                    logger.debug(f"DEBUG QM [_worker V_LoopFocus / Boucle Principale]: Traitement fichier '{file_name_for_log}' depuis la queue.")

                    if path_of_processed_ref_panel_basename and file_name_for_log == path_of_processed_ref_panel_basename:
                        self.update_progress(f"   [WorkerLoop] Panneau d'ancre '{file_name_for_log}' déjà traité. Ignoré dans la boucle principale.")
                        logger.debug(f"DEBUG QM [_worker V_LoopFocus]: Panneau d'ancre '{file_name_for_log}' skippé car déjà traité (path_of_processed_ref_panel_basename='{path_of_processed_ref_panel_basename}').")
                        self.processed_files_count += 1 
                        self.queue.task_done()
                        continue 

                    item_result_tuple = None 

                    logger.debug(f"  DEBUG _worker (iter {iteration_count}): PRE-CALL _process_file pour '{file_name_for_log}'")
                    logger.debug(f"    - use_local_aligner_for_this_mosaic_run: {use_local_aligner_for_this_mosaic_run}")
                    logger.debug(f"    - use_astrometry_per_panel_mosaic: {use_astrometry_per_panel_mosaic}")
                    logger.debug(f"    - self.is_mosaic_run (juste avant if/elif): {self.is_mosaic_run}")

                    if use_local_aligner_for_this_mosaic_run: 
                        logger.debug(f"  DEBUG _worker (iter {iteration_count}): Entrée branche 'use_local_aligner_for_this_mosaic_run' pour _process_file.") # DEBUG
                        item_result_tuple = self._process_file(
                            file_path,
                            reference_image_data_for_global_alignment, 
                            solve_astrometry_for_this_file=False,      
                            fa_orb_features_config=self.fa_orb_features,
                            fa_min_abs_matches_config=self.fa_min_abs_matches,
                            fa_min_ransac_inliers_value_config=self.fa_min_ransac_raw,
                            fa_ransac_thresh_config=self.fa_ransac_thresh,
                            daofind_fwhm_config=self.fa_daofind_fwhm,
                            daofind_threshold_sigma_config=self.fa_daofind_thr_sig,
                            max_stars_to_describe_config=self.fa_max_stars_descr
                        )
                        
                        self.processed_files_count += 1 # Mis ici car _process_file est appelé
                        if item_result_tuple and isinstance(item_result_tuple, tuple) and len(item_result_tuple) == 6 and \
                           item_result_tuple[0] is not None and \
                           item_result_tuple[3] is not None and isinstance(item_result_tuple[3], WCS) and \
                           item_result_tuple[4] is not None: 
                            
                            panel_data, panel_header, _scores, panel_wcs, panel_matrix_m, panel_mask = item_result_tuple
                            all_aligned_files_with_info_for_mosaic.append(
                                (panel_data, panel_header, panel_wcs, panel_matrix_m, panel_mask)
                            )
                            self.aligned_files_count += 1
                            align_method_used_log = panel_header.get('_ALIGN_METHOD_LOG', ('Unknown',None))[0]
                            logger.debug(f"  DEBUG QM [_worker / Mosaïque Locale]: Panneau '{file_name_for_log}' traité ({align_method_used_log}) et ajouté à all_aligned_files_with_info_for_mosaic.")
                        else:
                            self.failed_align_count += 1
                            logger.debug(f"  DEBUG QM [_worker / Mosaïque Locale]: Échec traitement/alignement panneau '{file_name_for_log}'. _process_file a retourné: {item_result_tuple}")
                            if hasattr(self, '_move_to_unaligned'): self._move_to_unaligned(file_path)

                    elif use_astrometry_per_panel_mosaic: 
                        logger.debug(f"  DEBUG _worker (iter {iteration_count}): Entrée branche 'use_astrometry_per_panel_mosaic' pour _process_file.") # DEBUG
                        item_result_tuple = self._process_file(
                            file_path,
                            reference_image_data_for_global_alignment, # Passé mais pas utilisé pour l'alignement direct dans ce mode
                            solve_astrometry_for_this_file=True
                        )
                        self.processed_files_count += 1
                        if item_result_tuple and isinstance(item_result_tuple, tuple) and len(item_result_tuple) == 6 and \
                           item_result_tuple[0] is not None and \
                           item_result_tuple[3] is not None and isinstance(item_result_tuple[3], WCS):
                            
                            panel_data, panel_header, _scores, wcs_object_panel, M_returned, valid_mask_panel = item_result_tuple
                            M_to_store = M_returned if M_returned is not None else np.array([[1.,0.,0.],[0.,1.,0.]], dtype=np.float32)
                            all_aligned_files_with_info_for_mosaic.append(
                                (panel_data, panel_header, wcs_object_panel, M_to_store, valid_mask_panel)
                            )
                            self.aligned_files_count += 1
                            align_method_used_log = panel_header.get('_ALIGN_METHOD_LOG', ('Unknown',None))[0]
                            logger.debug(f"  DEBUG QM [_worker / Mosaïque AstroPanel]: Panneau '{file_name_for_log}' traité ({align_method_used_log}) et ajouté à all_aligned_files_with_info_for_mosaic.")
                        else:
                            self.failed_align_count += 1
                            logger.debug(f"  DEBUG QM [_worker / Mosaïque AstroPanel]: Échec traitement/alignement panneau '{file_name_for_log}'. _process_file a retourné: {item_result_tuple}")
                            if hasattr(self, '_move_to_unaligned'): self._move_to_unaligned(file_path)

                    else: # Stacking Classique ou Drizzle Standard (non-mosaïque)
                        logger.debug(f"  DEBUG _worker (iter {iteration_count}): Entrée branche 'Stacking Classique/Drizzle Standard' pour _process_file.") # DEBUG
                        item_result_tuple = self._process_file(
                            file_path,
                            reference_image_data_for_global_alignment,
                            solve_astrometry_for_this_file=self.reproject_between_batches
                        )
                        self.processed_files_count += 1 
                        if item_result_tuple and isinstance(item_result_tuple, tuple) and len(item_result_tuple) == 6 and \
                           item_result_tuple[0] is not None:

                            if self.reproject_between_batches:
                                self.aligned_files_count += 1
                                aligned_data, header_orig, scores_val, wcs_gen_val, matrix_M_val, valid_mask_val = item_result_tuple
                                classic_stack_item = (
                                    aligned_data,
                                    header_orig,
                                    scores_val,
                                    wcs_gen_val,
                                    valid_mask_val,
                                )
                                current_batch_items_with_masks_for_stack_batch.append(classic_stack_item)
                            else:
                                self.aligned_files_count += 1
                                aligned_data, header_orig, scores_val, wcs_gen_val, matrix_M_val, valid_mask_val = item_result_tuple

                                if self.drizzle_active_session:  # Drizzle Standard (non-mosaïque)
                                    logger.debug(f"    DEBUG _worker (iter {iteration_count}): Mode Drizzle Standard actif pour '{file_name_for_log}'.")
                                    temp_driz_file_path = self._save_drizzle_input_temp(aligned_data, header_orig)
                                    if temp_driz_file_path:
                                        current_batch_items_with_masks_for_stack_batch.append(temp_driz_file_path)
                                    else:
                                        self.failed_stack_count += 1
                                        logger.debug(f"    DEBUG _worker (iter {iteration_count}): Échec _save_drizzle_input_temp pour '{file_name_for_log}'.")
                                else:  # Stacking Classique (SUM/W)
                                    logger.debug(f"    DEBUG _worker (iter {iteration_count}): Mode Stacking Classique pour '{file_name_for_log}'.")
                                    classic_stack_item = (aligned_data, header_orig, scores_val, wcs_gen_val, valid_mask_val)
                                    current_batch_items_with_masks_for_stack_batch.append(classic_stack_item)
                        else:  # _process_file a échoué
                            self.failed_align_count += 1
                            logger.debug(f"  DEBUG QM [_worker / Classique-DrizStd]: Échec _process_file pour '{file_name_for_log}'. Retour: {item_result_tuple}")
                            if hasattr(self, '_move_to_unaligned'):
                                self._move_to_unaligned(file_path)
                        
                        # --- Gestion des lots pour Stacking Classique ou Drizzle Standard ---
                        if len(current_batch_items_with_masks_for_stack_batch) >= self.batch_size and self.batch_size > 0:
                            self.stacked_batches_count += 1
                            self._send_eta_update()
                            logger.debug(
                                f"  DEBUG _worker (iter {iteration_count}): Lot complet ({len(current_batch_items_with_masks_for_stack_batch)} images) pour Classique/DrizStd."
                            )
                            if self.drizzle_active_session:
                                if self.drizzle_mode == "Incremental":
                                    logger.debug(
                                        "    DEBUG _worker: Appel _process_incremental_drizzle_batch (mode Incremental)."
                                    )
                                    self._process_incremental_drizzle_batch(
                                        current_batch_items_with_masks_for_stack_batch,
                                        self.stacked_batches_count,
                                        self.total_batches_estimated,
                                    )
                                elif self.drizzle_mode == "Final":
                                    logger.debug(
                                        "    DEBUG _worker: Appel _process_and_save_drizzle_batch (mode Final)."
                                    )
                                    batch_sci_p, batch_wht_p_list = self._process_and_save_drizzle_batch(
                                        current_batch_items_with_masks_for_stack_batch,
                                        self.drizzle_output_wcs,
                                        self.drizzle_output_shape_hw,
                                        self.stacked_batches_count,
                                    )
                                    if batch_sci_p and batch_wht_p_list:
                                        self.intermediate_drizzle_batch_files.append(
                                            (batch_sci_p, batch_wht_p_list)
                                        )
                                    else:
                                        self.failed_stack_count += len(
                                            current_batch_items_with_masks_for_stack_batch
                                        )
                            else:  # Stacking Classique
                                logger.debug(
                                    f"    DEBUG _worker: Appel _process_completed_batch (mode Classique SUM/W)."
                                )

                                self._process_completed_batch(
                                    current_batch_items_with_masks_for_stack_batch,
                                    self.stacked_batches_count,
                                    self.total_batches_estimated,
                                    self.reference_wcs_object,  # reference WCS (argument obligatoire)
                                )

                            current_batch_items_with_masks_for_stack_batch = []  # Vider le lot

                    self.queue.task_done()
                except Empty:
                    # --- NOUVELLE LOGIQUE POUR GÉRER LES DOSSIERS ADDITIONNELS (DÉBUT) ---
                    logger.debug(f"DEBUG QM [_worker / EmptyExcept]: Queue vide. Vérification des dossiers additionnels.")
                    new_files_added_from_additional_folder = 0
                    folder_to_process_from_additional = None

                    # Protéger l'accès à self.additional_folders avec le Lock
                    with self.folders_lock:
                        if self.additional_folders: # Si des dossiers additionnels sont en attente
                            folder_to_process_from_additional = self.additional_folders.pop(0) # Prendre le premier et le retirer
                            logger.debug(f"DEBUG QM [_worker / EmptyExcept]: Dossier additionnel trouvé et retiré: '{os.path.basename(folder_to_process_from_additional)}'.")
                            # Mettre à jour le statut dans l'UI immédiatement (même si pas de fichiers à l'intérieur)
                            self.update_progress(f"🔍 Scan du dossier additionnel: {os.path.basename(folder_to_process_from_additional)}...", None)
                        else:
                            logger.debug(f"DEBUG QM [_worker / EmptyExcept]: self.additional_folders est vide (pas de dossiers additionnels en attente).")

                    if folder_to_process_from_additional:
                        # Mettre à jour self.current_folder pour que les logs d'erreurs éventuelles soient pertinents
                        self.current_folder = folder_to_process_from_additional
                        new_files_added_from_additional_folder = self._add_files_to_queue(folder_to_process_from_additional)
                        logger.debug(f"DEBUG QM [_worker / EmptyExcept]: {new_files_added_from_additional_folder} nouveaux fichiers ajoutés de '{os.path.basename(folder_to_process_from_additional)}'.")
                        
                        # Notifier le GUI que le nombre de dossiers additionnels a diminué
                        # (La mise à jour de l'affichage du nombre de dossiers dans l'UI via le callback)
                        self.update_progress(f"folder_count_update:{len(self.additional_folders)}")

                        if new_files_added_from_additional_folder > 0:
                            # Si de nouveaux fichiers ont été ajoutés, on continue la boucle
                            # et la queue sera traitée à la prochaine itération.
                            logger.debug(f"DEBUG QM [_worker / EmptyExcept]: Nouveaux fichiers détectés, continuer la boucle.")
                            continue # <-- CRUCIAL: Retourne au début de la boucle while pour traiter les nouveaux fichiers
                        else:
                            # Si le dossier additionnel était vide de FITS, on log l'info.
                            self.update_progress(f"   ℹ️ Dossier '{os.path.basename(folder_to_process_from_additional)}' ne contient aucun fichier FITS à traiter. Passons au suivant ou finalisons.")
                            logger.debug(f"DEBUG QM [_worker / EmptyExcept]: Dossier additionnel vide, pas de nouveaux fichiers à traiter.")
                            # Si le dossier additionnel ne contenait pas de fichiers FITS, la queue reste vide.
                            # On laisse la logique de fin de traitement prendre le relais à la prochaine itération.
                            # Pas de 'continue' ici, pour permettre l'évaluation de la condition finale de sortie.
                            pass 

                    # Si aucun dossier additionnel n'a été trouvé OU si le dossier trouvé était vide de FITS
                    # (et qu'on est arrivé ici sans 'continue' précédent)
                    if not self.additional_folders and self.queue.empty(): 
                        self.update_progress("INFO: Plus aucun fichier ni dossier supplémentaire. Fin de la boucle de traitement.", None)
                        logger.debug(f"DEBUG QM [_worker / EmptyExcept]: Condition de sortie (self.additional_folders et queue vides) remplie. BREAK.")
                        break # <-- CRUCIAL: Sortie normale de la boucle while
                    else:
                        # Si self.additional_folders n'est PAS vide (même après le pop d'un élément, d'autres ont pu être ajoutés à la volée),
                        # ou si la queue n'est pas vide (si _add_files_to_queue a réussi),
                        # alors on devrait continuer. Si on est ici, la queue est vide.
                        # Cela signifie que self.additional_folders doit avoir des éléments pour que la boucle continue.
                        # Sinon, c'est une boucle infinie si on arrive ici sans `break` ou `continue` et que la queue est vide.
                        # Un `time.sleep` est alors nécessaire pour éviter le CPU à 100%.
                        self.update_progress("INFO: File d'attente vide, en attente de nouveaux ...", None)
                        logger.debug(f"DEBUG QM [_worker / EmptyExcept]: Queue vide. self.additional_folders n'est PAS vide (il reste des dossiers à traiter), OU un 'continue' a été manqué. Sleep et revérification...")
                        time.sleep(0.5) # Attendre un peu avant de refaire un `get` (pour éviter boucle serrée)
                        continue # <-- CRUCIAL: Retourne au début de la boucle `while` pour re-tenter de prendre un item ou un autre dossier additionnel
                    # --- NOUVELLE LOGIQUE POUR GÉRER LES DOSSIERS ADDITIONNELS (FIN) ---

            # ==============================================================
            # === SECTION 3 : TRAITEMENT FINAL APRÈS LA BOUCLE PRINCIPALE ===
            # ==============================================================
            logger.debug(f"DEBUG QM [_worker V_DrizIncrTrue_Fix1 / FIN DE BOUCLE WHILE]:") # Version Log
            logger.debug(f"  >> self.stop_processing est: {self.stop_processing}")
            logger.debug(f"  >> Taille de all_aligned_files_with_info_for_mosaic IMMÉDIATEMENT APRÈS LA BOUCLE WHILE: {len(all_aligned_files_with_info_for_mosaic)}")
            if all_aligned_files_with_info_for_mosaic: 
                logger.debug(f"  >> Premier item (pour vérif type): {type(all_aligned_files_with_info_for_mosaic[0])}, len: {len(all_aligned_files_with_info_for_mosaic[0]) if isinstance(all_aligned_files_with_info_for_mosaic[0], tuple) else 'N/A'}")

            logger.debug(f"DEBUG QM [_worker V_DrizIncrTrue_Fix1]: Sortie de la boucle principale. Début de la phase de finalisation...")
            logger.debug(f"  ÉTAT FINAL AVANT BLOC if/elif/else de finalisation:")
            logger.debug(f"    - self.stop_processing: {self.stop_processing}")
            logger.debug(f"    - self.is_mosaic_run: {self.is_mosaic_run}")
            if self.is_mosaic_run: logger.debug(f"      - Mode align.: '{self.mosaic_alignment_mode}', Nb items mosaïque: {len(all_aligned_files_with_info_for_mosaic)}")
            logger.debug(f"    - self.drizzle_active_session (std): {self.drizzle_active_session}")
            if self.drizzle_active_session and not self.is_mosaic_run: logger.debug(f"      - Mode Drizzle (std): '{self.drizzle_mode}', Nb lots Drizzle interm.: {len(self.intermediate_drizzle_batch_files)}")
            logger.debug(f"    - self.images_in_cumulative_stack (classique/DrizIncrVRAI): {self.images_in_cumulative_stack}") 
            logger.debug(f"    - current_batch_items_with_masks_for_stack_batch (non traité si dernier lot partiel): {len(current_batch_items_with_masks_for_stack_batch)}")

            logger.debug("DEBUG QM [_worker V_DrizIncrTrue_Fix1]: *** JUSTE AVANT LE PREMIER 'if self.stop_processing:' ***")

            if self.stop_processing:
                logger.debug("DEBUG QM [_worker V_DrizIncrTrue_Fix1]: *** ENTRÉE DANS 'if self.stop_processing:' ***")
                self.update_progress("⛔ Traitement interrompu par l'utilisateur ou erreur.")
                if self.processing_error:
                    self.update_progress(f"   Cause: {self.processing_error}")
                
                # Logique de sauvegarde partielle
                if self.drizzle_active_session and self.drizzle_mode == "Incremental" and \
                   hasattr(self, 'incremental_drizzle_objects') and self.incremental_drizzle_objects and \
                   self.images_in_cumulative_stack > 0: # Vérifier si Drizzle Incr. VRAI a des données
                    self.update_progress("   Sauvegarde du stack Drizzle Incrémental VRAI partiel...")
                    self._save_final_stack(output_filename_suffix="_drizzle_incr_true_stopped", stopped_early=True)
                elif not self.is_mosaic_run and not self.drizzle_active_session and \
                     hasattr(self, 'cumulative_sum_memmap') and self.cumulative_sum_memmap is not None and \
                     self.images_in_cumulative_stack > 0: # Stacking Classique SUM/W
                    self.update_progress("   Sauvegarde du stack classique partiel (SUM/W)...")
                    self._save_final_stack(output_filename_suffix="_classic_stopped", stopped_early=True)
                else:
                    self.update_progress("   Aucun stack partiel significatif à sauvegarder.")

            # --- MODE MOSAÏQUE ---
            elif self.is_mosaic_run:
                logger.debug("DEBUG QM [_worker V_DrizIncrTrue_Fix1]: *** ENTRÉE DANS 'elif self.is_mosaic_run:' ***")
                # ... (logique mosaïque inchangée, elle appelle _finalize_mosaic_processing qui appelle _save_final_stack
                #      en passant drizzle_final_sci_data, donc c'est géré par la branche correspondante dans _save_final_stack)
                self.update_progress("🏁 Finalisation Mosaïque...")
                if not all_aligned_files_with_info_for_mosaic: 
                    self.update_progress("   ❌ Mosaïque: Aucun panneau aligné pour l'assemblage.", "ERROR")
                    self.processing_error = "Mosaïque: Aucun panneau aligné"; self.final_stacked_path = None
                else:
                    try:
                        self._finalize_mosaic_processing(all_aligned_files_with_info_for_mosaic)
                    except Exception as e_finalize_mosaic:
                        # ... (gestion erreur identique)
                        error_msg = f"Erreur CRITIQUE durant finalisation mosaïque: {e_finalize_mosaic}"
                        logger.debug(f"ERREUR QM [_worker V_DrizIncrTrue_Fix1]: {error_msg}"); traceback.print_exc(limit=3)
                        self.update_progress(f"   ❌ {error_msg}", "ERROR")
                        self.processing_error = error_msg; self.final_stacked_path = None
            
            # --- MODE DRIZZLE STANDARD (NON-MOSAÏQUE) ---
            elif self.drizzle_active_session: 
                logger.debug("DEBUG QM [_worker V_DrizIncrTrue_Fix1]: *** ENTRÉE DANS 'elif self.drizzle_active_session:' (NON-MOSAÏQUE) ***")
                logger.debug(f"DEBUG QM [_worker/Finalize DrizzleStd]: Mode Drizzle Standard: {self.drizzle_mode}")

                if current_batch_items_with_masks_for_stack_batch:
                    self.stacked_batches_count += 1
                    self._send_eta_update()
                    num_in_partial_batch = len(current_batch_items_with_masks_for_stack_batch)
                    progress_info_partial_log = f"(Lot PARTIEL {self.stacked_batches_count}/{self.total_batches_estimated if self.total_batches_estimated > 0 else '?'})"
                    
                    if self.drizzle_mode == "Final":
                        self.update_progress(f"💧 Traitement Drizzle (mode Final) du dernier lot partiel {progress_info_partial_log}...")
                        batch_sci_path, batch_wht_paths = self._process_and_save_drizzle_batch(
                            current_batch_items_with_masks_for_stack_batch, # Liste de CHEMINS
                            self.drizzle_output_wcs, self.drizzle_output_shape_hw, self.stacked_batches_count
                        )
                        if batch_sci_path and batch_wht_paths: 
                            self.intermediate_drizzle_batch_files.append((batch_sci_path, batch_wht_paths))
                        else: self.failed_stack_count += len(current_batch_items_with_masks_for_stack_batch)
                    
                    elif self.drizzle_mode == "Incremental": # VRAI Drizzle Incrémental
                        self.update_progress(f"💧 Traitement Drizzle Incr. VRAI du dernier lot partiel {progress_info_partial_log}...")
                        self._process_incremental_drizzle_batch( # Utilise la version V_True_Incremental_Driz
                            current_batch_items_with_masks_for_stack_batch, # Liste de CHEMINS
                            self.stacked_batches_count, self.total_batches_estimated
                        )
                    current_batch_items_with_masks_for_stack_batch = []
                
                # --- Sauvegarde finale spécifique au mode Drizzle ---
                if self.drizzle_mode == "Incremental":
                    self.update_progress("🏁 Finalisation Drizzle Incrémental VRAI (depuis objets Drizzle)...")
                    # Pour le VRAI Drizzle Incrémental, _save_final_stack doit lire depuis
                    # self.incremental_drizzle_objects/arrays. Ne pas passer drizzle_final_sci_data.
                    self._save_final_stack(output_filename_suffix="_drizzle_incr_true") # MODIFIÉ ICI
                
                elif self.drizzle_mode == "Final":
                    self.update_progress("🏁 Combinaison finale des lots Drizzle (Mode Final)...")
                    if not self.intermediate_drizzle_batch_files:
                        self.update_progress("   ❌ Drizzle Final: Aucun lot intermédiaire à combiner.", None)
                        self.processing_error = "Drizzle Final: Aucun lot intermédiaire"; self.final_stacked_path = None
                    else:
                        final_drizzle_sci_hxwxc, final_drizzle_wht_hxwxc = self._combine_intermediate_drizzle_batches(
                            self.intermediate_drizzle_batch_files,
                            self.drizzle_output_wcs, self.drizzle_output_shape_hw  
                        )
                        if final_drizzle_sci_hxwxc is not None:
                            self.update_progress("   Drizzle Final combiné. Préparation sauvegarde...")
                            self._save_final_stack(output_filename_suffix="_drizzle_final", # Suffixe correct
                                                   drizzle_final_sci_data=final_drizzle_sci_hxwxc,
                                                   drizzle_final_wht_data=final_drizzle_wht_hxwxc)
                        else:
                            self.update_progress("   ❌ Échec combinaison finale des lots Drizzle (résultat vide).", None)
                            self.processing_error = "Échec combinaison Drizzle Final"; self.final_stacked_path = None
            
            # --- MODE STACKING CLASSIQUE (NON-MOSAÏQUE, NON-DRIZZLE) ---
            elif not self.is_mosaic_run and not self.drizzle_active_session: 
                # ... (logique inchangée pour stacking classique) ...
                logger.debug("DEBUG QM [_worker V_DrizIncrTrue_Fix1]: *** ENTRÉE DANS 'elif not self.is_mosaic_run and not self.drizzle_active_session:' (CLASSIQUE) ***")
                if current_batch_items_with_masks_for_stack_batch:
                    self.stacked_batches_count += 1
                    self._send_eta_update()
                    self.update_progress(f"⚙️ Traitement classique du dernier lot partiel ({len(current_batch_items_with_masks_for_stack_batch)} images)...")

                    self._process_completed_batch(
                        current_batch_items_with_masks_for_stack_batch,
                        self.stacked_batches_count,
                        self.total_batches_estimated,
                        self.reference_wcs_object,  # reference WCS (argument obligatoire)
                    )

                    current_batch_items_with_masks_for_stack_batch = []
                if self.reproject_between_batches:
                    self.update_progress("🏁 Finalisation Stacking Classique…")
                    if self.master_sum is not None:
                        final_avg = self.master_sum / np.maximum(self.master_coverage, 1e-9)[..., None]
                        self._save_final_stack(
                            output_filename_suffix="_classic_reproject",
                            drizzle_final_sci_data=final_avg,
                            drizzle_final_wht_data=self.master_coverage,
                        )
                    else:
                        self.update_progress("   Aucune image accumulée pour sauvegarde.")
                        self.final_stacked_path = None
                else:
                    self.update_progress("🏁 Finalisation Stacking Classique (SUM/W)...")
                    if self.images_in_cumulative_stack > 0 or (hasattr(self, 'cumulative_sum_memmap') and self.cumulative_sum_memmap is not None):
                        self._save_final_stack(output_filename_suffix="_classic_sumw")
                    else:
                        self.update_progress("   Aucune image accumulée dans le stack classique. Sauvegarde ignorée.")
                        self.final_stacked_path = None
            else: # Cas imprévu
                logger.debug("DEBUG QM [_worker V_DrizIncrTrue_Fix1]: *** ENTRÉE DANS LE 'else' FINAL (ÉTAT NON GÉRÉ) ***")
                self.update_progress("⚠️ État de finalisation non géré. Aucune action de sauvegarde principale.")
                self.processing_error = "État de finalisation non géré."; self.final_stacked_path = None

            logger.debug("DEBUG QM [_worker V_DrizIncrTrue_Fix1]: *** APRÈS LE BLOC if/elif/else DE FINALISATION ***")




        # --- FIN DU BLOC TRY PRINCIPAL DU WORKER ---
        except RuntimeError as rte: 
            self.update_progress(f"❌ ERREUR CRITIQUE (RuntimeError) dans le worker: {rte}", "ERROR") # S'assurer que "ERROR" est passé pour le log GUI
            logger.debug(f"ERREUR QM [_worker V_NoDerotation]: RuntimeError: {rte}"); traceback.print_exc(limit=3)
            self.processing_error = f"RuntimeError: {rte}"
            self.stop_processing = True # Provoquer l'arrêt propre du thread
        except Exception as e_global_worker: 
            self.update_progress(f"❌ ERREUR INATTENDUE GLOBALE dans le worker: {e_global_worker}", "ERROR")
            logger.debug(f"ERREUR QM [_worker V_NoDerotation]: Exception Globale: {e_global_worker}"); traceback.print_exc(limit=3)
            self.processing_error = f"Erreur Globale: {e_global_worker}"
            self.stop_processing = True # Provoquer l'arrêt propre du thread
        finally:
            logger.debug(f"DEBUG QM [_worker V_NoDerotation]: Entrée dans le bloc FINALLY principal du worker.")
            if hasattr(self, 'cumulative_sum_memmap') and self.cumulative_sum_memmap is not None \
               or hasattr(self, 'cumulative_wht_memmap') and self.cumulative_wht_memmap is not None:
                self._close_memmaps()
            
            if self.perform_cleanup:
                self.update_progress("🧹 Nettoyage final des fichiers temporaires...")
                self._cleanup_drizzle_temp_files()        # Dossier des inputs Drizzle (aligned_input_*.fits)
                self._cleanup_drizzle_batch_outputs()   # Dossier des sorties Drizzle par lot (batch_*_sci.fits, batch_*_wht_*.fits)
                self._cleanup_mosaic_panel_stacks_temp()# Dossier des stacks de panneaux (si ancienne logique ou tests)
                self.cleanup_temp_reference()           # Fichiers reference_image.fit/png
            
            self.processing_active = False
            self.stop_processing_flag_for_gui = self.stop_processing # Transmettre l'état d'arrêt à l'UI
            gc.collect()
            logger.debug(f"DEBUG QM [_worker V_NoDerotation]: Fin du bloc FINALLY principal. Flag processing_active mis à False.")
            self.update_progress("🚪 Thread de traitement principal terminé.")







############################################################################################################################








# --- DANS LA CLASSE SeestarQueuedStacker DANS seestar/queuep/queue_manager.py ---

    def _generate_and_save_mosaic_alignment_log(self, 
                                                all_aligned_panel_info_list: list, 
                                                anchor_wcs_details: dict,        
                                                final_output_grid_details: dict
                                                ):
        """
        Génère un log détaillé sur l'alignement de la mosaïque et le sauvegarde.
        MODIFIED V2: Gestion plus robuste de la lecture de _ALIGN_METHOD_LOG depuis le header.
        """
        if not self.output_folder:
            logger.debug("WARN QM [_generate_mosaic_log V2]: Output folder non défini, log non sauvegardé.")
            return

        log_lines = []
        separator = "=" * 70
        
        log_lines.append(f"{separator}\nRAPPORT D'ALIGNEMENT DE MOSAÏQUE (V2)\n{separator}")
        log_lines.append(f"Date du rapport: {time.strftime('%Y-%m-%d %H:%M:%S')}")
        log_lines.append(f"Dossier de sortie: {self.output_folder}")

        # --- 1. Paramètres Clés de la Mosaïque ---
        log_lines.append(f"\n--- Paramètres de la Mosaïque Utilisés ---")
        log_lines.append(f"  Mode d'alignement: {getattr(self, 'mosaic_alignment_mode', 'N/A')}")
        log_lines.append(f"  Fallback WCS activé: {getattr(self, 'use_wcs_fallback_for_mosaic', 'N/A')}")
        log_lines.append(f"  FastAligner - Seuil RANSAC: {getattr(self, 'fa_ransac_thresh', 'N/A')}")
        log_lines.append(f"  FastAligner - Min Abs Matches: {getattr(self, 'fa_min_abs_matches', 'N/A')}")
        log_lines.append(f"  FastAligner - Min RANSAC Raw (valeur config): {getattr(self, 'fa_min_ransac_raw', 'N/A')}")
        log_lines.append(f"  FastAligner - ORB Features (cible): {getattr(self, 'fa_orb_features', 'N/A')}")
        log_lines.append(f"  FastAligner DAO - FWHM: {getattr(self, 'fa_daofind_fwhm', 'N/A')}")
        log_lines.append(f"  FastAligner DAO - Seuil Sigma Factor: {getattr(self, 'fa_daofind_thr_sig', 'N/A')}")
        log_lines.append(f"  FastAligner DAO - Max Étoiles Desc.: {getattr(self, 'fa_max_stars_descr', 'N/A')}")
        log_lines.append(f"  Drizzle Mosaïque - Kernel: {getattr(self, 'mosaic_drizzle_kernel', 'N/A')}")
        log_lines.append(f"  Drizzle Mosaïque - Pixfrac: {getattr(self, 'mosaic_drizzle_pixfrac', 'N/A')}")
        log_lines.append(f"  Drizzle Mosaïque - WHT Threshold: {getattr(self, 'mosaic_drizzle_wht_threshold', 'N/A')}")
        log_lines.append(f"  Drizzle Mosaïque - Échelle Globale Appliquée: {getattr(self, 'drizzle_scale', 'N/A')}x")

        # --- 2. Informations sur le WCS du Panneau d'Ancrage ---
        log_lines.append(f"\n--- WCS du Panneau d'Ancrage ---")
        if anchor_wcs_details:
            log_lines.append(f"  Fichier Source Ancre: {anchor_wcs_details.get('source_file', 'N/A')}")
            log_lines.append(f"  Type de WCS: {anchor_wcs_details.get('type', 'N/A')}")
            log_lines.append(f"  CRVAL (RA, Dec): {anchor_wcs_details.get('crval', 'N/A')}")
            log_lines.append(f"  CRPIX (X, Y): {anchor_wcs_details.get('crpix', 'N/A')}")
            log_lines.append(f"  Échelle (arcsec/pix): {anchor_wcs_details.get('scale_arcsec_pix', 'N/A')}")
            log_lines.append(f"  Shape Pixel WCS (W,H): {anchor_wcs_details.get('pixel_shape_wh', 'N/A')}")
            log_lines.append(f"  Distorsion SIP présente: {anchor_wcs_details.get('sip', 'N/A')}")
            log_lines.append(f"  Info Solveur AN_SOLVED: {anchor_wcs_details.get('AN_SOLVED', 'N/A')}")
            log_lines.append(f"  Info Solveur AN_FIELD_SCALE_ASEC: {anchor_wcs_details.get('AN_FIELD_SCALE_ASEC', 'N/A')}")
        else:
            log_lines.append("  Informations sur le WCS de l'ancre non disponibles.")

        # --- 3. Résumé de l'Alignement pour Chaque Panneau ---
        log_lines.append(f"\n--- Détails de l'Alignement des Panneaux (par rapport à l'ancre) ---")
        num_panneaux_pour_alignement_relatif = 0 # Panneaux autres que l'ancre
        num_fastalign_succes = 0
        num_fallback_wcs_tentatives = 0 # Combien de fois le fallback a été tenté
        num_fallback_wcs_succes = 0
        num_align_echecs_complets = 0

        if not all_aligned_panel_info_list:
             log_lines.append("  Aucun panneau (même pas l'ancre) n'a été collecté pour la mosaïque.")
        else:
            for idx, panel_info in enumerate(all_aligned_panel_info_list):
                if not isinstance(panel_info, tuple) or len(panel_info) < 4: 
                    log_lines.append(f"  Panneau {idx}: Format d'information invalide. Ignoré.")
                    continue 
                
                # panel_info = (image_data_orig, header, wcs_ANCRE_POUR_M, matrix_M, valid_mask)
                panel_header = panel_info[1]
                panel_filename_tuple = panel_header.get('_SRCFILE', (f"Panneau_{idx}_NomInconnu", ""))
                panel_filename = panel_filename_tuple[0] if isinstance(panel_filename_tuple, tuple) else str(panel_filename_tuple)
                
                matrix_m = panel_info[3]
                
                log_lines.append(f"  Panneau {idx+1}/{len(all_aligned_panel_info_list)}: {panel_filename}") # Afficher 1-based
                
                if idx == 0 and panel_filename == anchor_wcs_details.get('source_file', ''): # Identification plus robuste de l'ancre
                    log_lines.append(f"    -> Rôle: Ancre de la mosaïque.")
                    log_lines.append(f"    -> Matrice M (normalement identité pour ancre): \n{matrix_m}")
                else: # Panneaux non-ancre
                    num_panneaux_pour_alignement_relatif +=1
                    # Lire la méthode d'alignement depuis le header du panneau
                    align_method_from_header_raw = panel_header.get('_ALIGN_METHOD_LOG', 'Non_Loggué')
                    align_method_from_header = align_method_from_header_raw[0] if isinstance(align_method_from_header_raw, tuple) else str(align_method_from_header_raw)

                    log_lines.append(f"    -> Méthode d'alignement (logguée): {align_method_from_header}")
                    log_lines.append(f"    -> Matrice M calculée vers l'ancre: \n{matrix_m}")

                    if align_method_from_header == 'FastAligner_Success':
                        num_fastalign_succes +=1
                    elif align_method_from_header == 'WCS_Fallback_Success':
                        num_fallback_wcs_succes +=1
                        num_fallback_wcs_tentatives +=1 
                    elif align_method_from_header == 'FastAligner_Fail_Then_Fallback_Fail':
                        num_fallback_wcs_tentatives +=1
                        num_align_echecs_complets +=1
                    elif align_method_from_header == 'FastAligner_Fail_No_Fallback':
                        num_align_echecs_complets +=1
                    elif align_method_from_header == 'Alignment_Failed_Fully': # Cas générique d'échec
                        num_align_echecs_complets +=1
            
        log_lines.append(f"\n  Résumé Alignement des Panneaux (pour {num_panneaux_pour_alignement_relatif} panneaux relatifs à l'ancre):")
        log_lines.append(f"    - Succès FastAligner: {num_fastalign_succes}")
        log_lines.append(f"    - Tentatives de Fallback WCS (après échec FastAligner): {num_fallback_wcs_tentatives}")
        log_lines.append(f"    - Succès Fallback WCS: {num_fallback_wcs_succes}")
        log_lines.append(f"    - Échecs Complets d'Alignement (ni FastAligner, ni Fallback): {num_align_echecs_complets}")
        total_aligned_relatifs = num_fastalign_succes + num_fallback_wcs_succes
        log_lines.append(f"    - Total Panneaux Relatifs Alignés (FastAligner ou Fallback): {total_aligned_relatifs}")


        # --- 4. Informations sur la Grille de Sortie Finale ---
        log_lines.append(f"\n--- Grille de Sortie Finale de la Mosaïque ---")
        if final_output_grid_details:
            log_lines.append(f"  Shape (Hauteur, Largeur): {final_output_grid_details.get('shape_hw', 'N/A')}")
            log_lines.append(f"  WCS CRVAL (RA, Dec): {final_output_grid_details.get('crval', 'N/A')}")
            log_lines.append(f"  WCS CRPIX (X, Y): {final_output_grid_details.get('crpix', 'N/A')}")
            log_lines.append(f"  WCS Échelle (arcsec/pix): {final_output_grid_details.get('scale_arcsec_pix', 'N/A')}")
        else:
            log_lines.append("  Informations sur la grille de sortie non disponibles (probablement car assemblage annulé).")

        # --- 5. Résumé de l'Assemblage Drizzle ---
        log_lines.append(f"\n--- Assemblage Drizzle ---")
        log_lines.append(f"  Nombre total de panneaux (ancre + alignés) fournis à DrizzleProcessor: {len(all_aligned_panel_info_list)}")
        # On pourrait ajouter plus d'infos si DrizzleProcessor retournait des stats d'assemblage

        # --- 6. Compteurs Généraux du Traitement (depuis l'instance QueuedStacker) ---
        log_lines.append(f"\n--- Compteurs Généraux du Traitement (depuis QueuedStacker) ---")
        log_lines.append(f"  Fichiers traités au total par le worker (tentatives): {getattr(self, 'processed_files_count', 0)}")
        log_lines.append(f"  Panneaux retenus pour la mosaïque (attribut 'aligned_files_count'): {getattr(self, 'aligned_files_count', 0)}")
        log_lines.append(f"  Échecs d'alignement comptabilisés par QueuedStacker: {getattr(self, 'failed_align_count', 0)}")
        log_lines.append(f"  Fichiers skippés (autres raisons, ex: faible variance ref): {getattr(self, 'skipped_files_count', 0)}")
        
        log_lines.append(f"\n{separator}\nFIN DU RAPPORT\n{separator}")

        log_filename = "rapport_alignement_mosaique.txt"
        log_filepath = os.path.join(self.output_folder, log_filename)
        try:
            with open(log_filepath, 'w', encoding='utf-8') as f_log:
                for line in log_lines:
                    f_log.write(line + "\n")
            self.update_progress(f"📄 Rapport d'alignement mosaïque sauvegardé: {log_filename}", None)
            logger.debug(f"DEBUG QM: Rapport d'alignement mosaïque V2 sauvegardé dans '{log_filepath}'")
        except Exception as e_save_log:
            self.update_progress(f"⚠️ Erreur sauvegarde rapport d'alignement mosaïque V2: {e_save_log}", None)
            logger.debug(f"ERREUR QM: Échec sauvegarde rapport alignement mosaïque V2: {e_save_log}")







#####################################################################################################################################################


    @staticmethod
    def _project_to_tangent_plane(sky_coords_obj: SkyCoord, tangent_point_sky: SkyCoord):
        """
        Projete des coordonnées célestes sur un plan tangent.

        Args:
            sky_coords_obj (SkyCoord): Coordonnées célestes à projeter.
            tangent_point_sky (SkyCoord): Point de tangence (centre de la projection).

        Returns:
            np.ndarray: Array de points (x, y) projetés en arcsecondes sur le plan tangent.
                        L'origine (0,0) du plan tangent correspond à tangent_point_sky.
        """
        # Créer un frame de projection centré sur le point de tangence
        # SkyOffsetFrame représente les offsets angulaires par rapport à un point central.
        # Ces offsets (lon, lat) sont essentiellement des coordonnées sur le plan tangent.
        skyoffset_frame = tangent_point_sky.skyoffset_frame()
        coords_in_offset_frame = sky_coords_obj.transform_to(skyoffset_frame)

        # Extraire les longitudes et latitudes dans ce frame (en arcsecondes)
        # .lon et .lat dans SkyOffsetFrame sont les coordonnées tangentielles.
        projected_x_arcsec = coords_in_offset_frame.lon.to(u.arcsec).value
        projected_y_arcsec = coords_in_offset_frame.lat.to(u.arcsec).value
        
        # logger.debug(f"DEBUG _project_to_tangent_plane: SkyCoords (premier): {sky_coords_obj[0].ra.deg:.3f}, {sky_coords_obj[0].dec.deg:.3f}")
        # logger.debug(f"DEBUG _project_to_tangent_plane: Tangent Point: {tangent_point_sky.ra.deg:.3f}, {tangent_point_sky.dec.deg:.3f}")
        # logger.debug(f"DEBUG _project_to_tangent_plane: Projected (premier): x={projected_x_arcsec[0]:.2f}\", y={projected_y_arcsec[0]:.2f}\"")
        
        return np.column_stack((projected_x_arcsec, projected_y_arcsec))

    @staticmethod
    def _deproject_from_tangent_plane(xy_arcsec_array: np.ndarray, tangent_point_sky: SkyCoord):
        """
        Dé-projete des coordonnées d'un plan tangent vers des coordonnées célestes.

        Args:
            xy_arcsec_array (np.ndarray): Array de points (x, y) en arcsecondes sur le plan tangent.
            tangent_point_sky (SkyCoord): Point de tangence utilisé pour la projection initiale.

        Returns:
            SkyCoord: Objet SkyCoord contenant les coordonnées célestes dé-projetées.
        """
        skyoffset_frame = tangent_point_sky.skyoffset_frame()
        
        # Créer des SkyCoord à partir des coordonnées du plan tangent, dans le SkyOffsetFrame
        # lon et lat dans SkyOffsetFrame correspondent à nos x et y projetés.
        coords_on_tangent_plane = SkyCoord(
            lon=xy_arcsec_array[:, 0] * u.arcsec,
            lat=xy_arcsec_array[:, 1] * u.arcsec,
            frame=skyoffset_frame
        )
        
        # Transformer ces coordonnées retour vers le système céleste de base (ex: ICRS)
        deprojected_sky_coords = coords_on_tangent_plane.transform_to(tangent_point_sky.frame) # Utiliser le frame du point de tangence
        
        # logger.debug(f"DEBUG _deproject_from_tangent_plane: Input XY (premier): {xy_arcsec_array[0,0]:.2f}\", {xy_arcsec_array[0,1]:.2f}\"")
        # logger.debug(f"DEBUG _deproject_from_tangent_plane: Deprojected (premier): RA={deprojected_sky_coords[0].ra.deg:.3f}, Dec={deprojected_sky_coords[0].dec.deg:.3f}")

        return deprojected_sky_coords

##########################################################################################################################





# --- DANS LA CLASSE SeestarQueuedStacker DANS seestar/queuep/queue_manager.py ---

    def _calculate_local_mosaic_output_grid(self, 
                                            panel_info_list_for_grid: list, 
                                            anchor_wcs: WCS):
        """
        Version: V_OMBB_SnapToAxes
        OMBB pour dimensions et centre, puis orientation "snappée" aux axes cardinaux.
        """
        num_panels = len(panel_info_list_for_grid)
        logger.debug(f"DEBUG QM [_calculate_local_mosaic_output_grid V_OMBB_SnapToAxes]: Début pour {num_panels} panneaux...")
        # ... (calcul de all_corners_flat_skycoord, tangent_point_sky, tangent_plane_points_arcsec, hull_points_arcsec comme avant)
        # ... jusqu'à obtenir rect de cv2.minAreaRect
        # Les premières parties sont identiques à V_OMBB_Fix5
        all_sky_corners_list = [] 
        anchor_frame_name = 'icrs' 
        if hasattr(anchor_wcs, 'wcs') and hasattr(anchor_wcs.wcs, 'radesys') and anchor_wcs.wcs.radesys:
            radesys_val = str(anchor_wcs.wcs.radesys).strip().lower()
            if radesys_val in ['icrs', 'fk5', 'fk4', 'galactic']: anchor_frame_name = radesys_val
        for i, panel_info in enumerate(panel_info_list_for_grid):
            try:
                img_data_orig = panel_info[0]; transform_M = panel_info[3] 
                if img_data_orig is None or transform_M is None: continue
                original_h, original_w = img_data_orig.shape[:2]
                pixel_corners_orig = np.array([[0.,0.],[original_w-1.,0.],[original_w-1.,original_h-1.],[0.,original_h-1.]], dtype=np.float32).reshape(-1,1,2) 
                corners_in_anchor_pixels = cv2.transform(pixel_corners_orig, transform_M).reshape(-1,2)
                ra_coords_deg, dec_coords_deg = anchor_wcs.all_pix2world(corners_in_anchor_pixels[:,0], corners_in_anchor_pixels[:,1],0)
                sky_corners_panel_obj = SkyCoord(ra=ra_coords_deg,dec=dec_coords_deg,unit='deg',frame=anchor_frame_name) 
                all_sky_corners_list.append(sky_corners_panel_obj)
            except Exception: continue # Simplifié pour la longueur
        if not all_sky_corners_list: return None, None
        
        try:
            if len(all_sky_corners_list) == 1: all_corners_flat_skycoord = all_sky_corners_list[0]
            else: all_corners_flat_skycoord = skycoord_concatenate(all_sky_corners_list) 
            
            median_ra_deg=np.median(all_corners_flat_skycoord.ra.wrap_at(180*u.deg).deg); median_dec_deg=np.median(all_corners_flat_skycoord.dec.deg)
            tangent_point_sky=SkyCoord(ra=median_ra_deg*u.deg,dec=median_dec_deg*u.deg,frame=all_corners_flat_skycoord.frame.name.lower()) 
            tangent_plane_points_arcsec = SeestarQueuedStacker._project_to_tangent_plane(all_corners_flat_skycoord, tangent_point_sky)
            if tangent_plane_points_arcsec is None or len(tangent_plane_points_arcsec) < 3: return None, None
            
            unique_tangent_points = np.unique(tangent_plane_points_arcsec, axis=0)
            if len(unique_tangent_points) < 3 : hull_points_arcsec = np.ascontiguousarray(unique_tangent_points)
            else:
                try: hull = ConvexHull(np.ascontiguousarray(unique_tangent_points)); hull_points_arcsec = unique_tangent_points[hull.vertices]
                except Exception: hull_points_arcsec = np.ascontiguousarray(unique_tangent_points)
            if len(hull_points_arcsec) < 2 : return None, None

            rect = cv2.minAreaRect(hull_points_arcsec.astype(np.float32)) 
            (center_x_tan_arcsec, center_y_tan_arcsec), (dim1_arcsec, dim2_arcsec), angle_cv_deg = rect
            logger.debug(f"DEBUG QM: OMBB brut: centre_tan=({center_x_tan_arcsec:.1f}, {center_y_tan_arcsec:.1f}), dims_tan=({dim1_arcsec:.1f}, {dim2_arcsec:.1f}), angle_cv={angle_cv_deg:.1f}°")

            # --- NOUVELLE LOGIQUE D'ORIENTATION ET DE DIMENSION ---
            # angle_cv_deg est l'angle du côté dim1_arcsec par rapport à l'axe X du plan tangent.
            # On veut que l'image finale soit "droite" (horizontale ou verticale).
            # On teste deux orientations principales pour l'OMBB : son orientation naturelle, et tournée de 90 deg.
            # Puis on choisit celle qui est la plus proche d'être alignée aux axes.

            angle_option1 = angle_cv_deg         # dim1 est la largeur, dim2 est la hauteur
            angle_option2 = angle_cv_deg + 90.0  # dim2 est la largeur, dim1 est la hauteur

            # Normaliser les angles à [-90, 90] pour faciliter la comparaison avec 0 (horizontal)
            # Un angle de 0 ou ~180 devient 0. Un angle de ~90 ou ~-90 devient ~90.
            def normalize_angle_for_straightness(angle):
                angle = angle % 180 # Met dans [0, 180) ou (-180, 0]
                if angle > 90: angle -= 180  # Met dans (-90, 90]
                elif angle < -90: angle += 180 # Met dans [-90, 90)
                return angle

            norm_angle1 = normalize_angle_for_straightness(angle_option1)
            norm_angle2 = normalize_angle_for_straightness(angle_option2)

            # Choisir l'orientation qui est la plus "droite" (plus proche de 0 ou 90, donc |angle| plus petit ou |angle-90| plus petit)
            # On veut minimiser l'angle absolu par rapport à l'axe le plus proche (0 ou 90)
            # Un angle normalisé de 0 est horizontal, un angle de +/-90 est vertical.
            # On préfère celui dont l'angle normalisé est le plus proche de 0.
            # (Si |norm_angle1| est plus petit, dim1 est plus "horizontal")
            # (Si |norm_angle2| est plus petit, dim2 est plus "horizontal")

            final_wcs_rotation_deg = 0.0
            # On veut que le côté le plus long de l'OMBB soit la largeur de l'image SI CETTE ORIENTATION EST PLUS "DROITE"
            # OU que le côté le plus long de l'OMBB soit la hauteur de l'image SI CETTE ORIENTATION EST PLUS "DROITE"

            # Si l'angle de dim1 (angle_cv_deg) est plus proche de 0 (ou 180) que de 90 (ou -90),
            # alors on préfère aligner dim1 horizontalement.
            # Si l'angle de dim1 est plus proche de 90 (ou -90) que de 0,
            # alors on préfère aligner dim1 verticalement (donc dim2 horizontalement).

            # `angle_cv_deg` est dans [-90, 0).
            # Si angle_cv_deg est entre -45 et 0, dim1 est "plutôt horizontal". Rotation WCS = angle_cv_deg.
            # Si angle_cv_deg est entre -90 et -45, dim1 est "plutôt vertical". Rotation WCS = angle_cv_deg + 90 (pour rendre dim2 horizontal).
            
            if abs(angle_cv_deg) <= 45.0: # dim1 est plus horizontal que vertical
                final_wcs_rotation_deg = angle_cv_deg
                # Les dimensions de l'OMBB SONT déjà celles-ci par rapport à cette rotation
                # Mais pour le calcul de la SHAPE finale, on utilisera la reprojection de tous les coins
            else: # dim1 est plus vertical, donc on tourne de 90 deg pour que dim2 devienne "horizontal"
                final_wcs_rotation_deg = angle_cv_deg + 90.0
            
            # Maintenant, on "snappe" cet angle à 0 ou 90 pour que ce soit vraiment droit
            # Mais attention, si on snappe l'angle WCS, les dimensions de l'OMBB ne correspondent plus.
            # L'objectif de l'OMBB était de minimiser l'aire. Si on force l'angle WCS à 0 ou 90,
            # alors on devrait utiliser les dimensions de l'AABB (Axis Aligned Bounding Box) sur le plan tangent.
            
            # REVENONS À L'IDÉE SIMPLE : PAS DE ROTATION PAR RAPPORT AUX AXES RA/DEC
            # L'OMBB sert uniquement à trouver le CRVAL.
            # La SHAPE est ensuite calculée pour englober tout.

            final_wcs_rotation_deg = 0.0 # Forcer l'alignement avec les axes RA/Dec
            self.update_progress(f"   -> Orientation WCS forcée à 0° (alignée RA/Dec).")
            logger.debug(f"DEBUG QM: Angle de rotation WCS final forcé à: {final_wcs_rotation_deg:.1f}°")
            
            # CRVAL vient du centre de l'OMBB (calculé avant)
            crval_skycoord_list = SeestarQueuedStacker._deproject_from_tangent_plane(np.array([[center_x_tan_arcsec, center_y_tan_arcsec]]), tangent_point_sky)
            crval_skycoord = crval_skycoord_list[0]
            output_crval = [crval_skycoord.ra.deg, crval_skycoord.dec.deg]
            logger.debug(f"DEBUG QM: CRVAL utilisé (centre OMBB): RA={output_crval[0]:.4f}, Dec={output_crval[1]:.4f}")
            # --- FIN NOUVELLE LOGIQUE D'ORIENTATION ---
            
            # ... (Calcul de anchor_pix_scale_deg et output_pixel_scale_deg comme dans V_OMBB_Fix4)
            # ... (Utiliser le code de calcul d'échelle de V_OMBB_Fix4 ici)
            anchor_pix_scale_deg = 0.0 
            try:
                if hasattr(anchor_wcs.wcs, 'cd') and anchor_wcs.wcs.cd is not None and anchor_wcs.wcs.cd.shape == (2,2) and np.all(np.isfinite(anchor_wcs.wcs.cd)):
                    det_cd = np.abs(np.linalg.det(anchor_wcs.wcs.cd));
                    if det_cd > 1e-20: anchor_pix_scale_deg = np.sqrt(det_cd)
                    else: raise ValueError("Det CD trop faible")
                elif hasattr(anchor_wcs.wcs, 'pc') and hasattr(anchor_wcs.wcs, 'cdelt') and anchor_wcs.wcs.pc is not None and anchor_wcs.wcs.cdelt is not None:
                    scale_m = np.diag(anchor_wcs.wcs.cdelt); cd_m_reco = np.dot(scale_m, anchor_wcs.wcs.pc); det_cd_reco = np.abs(np.linalg.det(cd_m_reco))
                    if det_cd_reco > 1e-20: anchor_pix_scale_deg = np.sqrt(det_cd_reco)
                    else: raise ValueError("Det CD reconstruit trop faible")
                else:
                    if anchor_wcs.is_celestial and hasattr(anchor_wcs,'array_shape') and anchor_wcs.array_shape and anchor_wcs.array_shape[0]>0:
                        scales_dpp = proj_plane_pixel_scales(anchor_wcs); anchor_pix_scale_deg = np.mean(np.abs(scales_dpp))
                    else: raise ValueError("Fallback échelle")
            except Exception:
                fov_e = getattr(self,'estimated_fov_degrees',1.); iw_e = anchor_wcs.pixel_shape[0] if hasattr(anchor_wcs,'pixel_shape') and anchor_wcs.pixel_shape and anchor_wcs.pixel_shape[0]>0 else 1000
                anchor_pix_scale_deg = fov_e / (iw_e if iw_e > 0 else 1000)
            if anchor_pix_scale_deg <= 1e-15: return None, None
            output_pixel_scale_deg = anchor_pix_scale_deg / self.drizzle_scale 


            # --- Construction du WCS de sortie avec CRVAL et CD (maintenant avec rotation snappée) ---
            output_wcs = WCS(naxis=2)
            output_wcs.wcs.ctype = [str(getattr(anchor_wcs.wcs, 'ctype', ["RA---TAN", "DEC--TAN"])[0]), 
                                    str(getattr(anchor_wcs.wcs, 'ctype', ["RA---TAN", "DEC--TAN"])[1])]
            output_wcs.wcs.crval = output_crval
            output_wcs.wcs.cunit = [str(getattr(anchor_wcs.wcs, 'cunit', ['deg', 'deg'])[0]),
                                    str(getattr(anchor_wcs.wcs, 'cunit', ['deg', 'deg'])[1])]
            output_wcs.wcs.radesys = str(getattr(anchor_wcs.wcs,'radesys', 'ICRS')).upper()
            
            angle_pc_rad = np.deg2rad(final_wcs_rotation_deg) # UTILISER L'ANGLE SNAPPÉ
            cos_rot = np.cos(angle_pc_rad); sin_rot = np.sin(angle_pc_rad)
            pc_matrix = np.array([[cos_rot, -sin_rot], [sin_rot,  cos_rot]])
            cdelt_matrix = np.array([[-output_pixel_scale_deg, 0.0], [0.0, output_pixel_scale_deg]])
            output_wcs.wcs.cd = np.dot(cdelt_matrix, pc_matrix)
            logger.debug(f"DEBUG QM: WCS orienté (snappé) créé. CRVAL={output_wcs.wcs.crval}, CD=\n{output_wcs.wcs.cd}")

            # --- Reprojection des coins, calcul shape et CRPIX final (comme dans V_OMBB_Fix5) ---
            all_ra_deg = all_corners_flat_skycoord.ra.deg
            all_dec_deg = all_corners_flat_skycoord.dec.deg
            projected_x_pixels, projected_y_pixels = output_wcs.all_world2pix(all_ra_deg, all_dec_deg, 0)
            
            valid_projection_mask = np.isfinite(projected_x_pixels) & np.isfinite(projected_y_pixels)
            if not np.any(valid_projection_mask): return None, None # Erreur si aucun point valide
            projected_x_pixels = projected_x_pixels[valid_projection_mask]
            projected_y_pixels = projected_y_pixels[valid_projection_mask]

            x_min_final = np.min(projected_x_pixels); x_max_final = np.max(projected_x_pixels)
            y_min_final = np.min(projected_y_pixels); y_max_final = np.max(projected_y_pixels)

            final_output_width_px = int(np.ceil(x_max_final - x_min_final + 1.0))
            final_output_height_px = int(np.ceil(y_max_final - y_min_final + 1.0))
            final_output_width_px = max(10, final_output_width_px)    
            final_output_height_px = max(10, final_output_height_px)  
            output_shape_final_hw = (final_output_height_px, final_output_width_px)
            
            crval_x_abs_pix, crval_y_abs_pix = output_wcs.all_world2pix(output_wcs.wcs.crval[0], output_wcs.wcs.crval[1], 0)
            final_crpix1 = crval_x_abs_pix - x_min_final + 1.0
            final_crpix2 = crval_y_abs_pix - y_min_final + 1.0
            
            output_wcs.wcs.crpix = [final_crpix1, final_crpix2]
            output_wcs.pixel_shape = (final_output_width_px, final_output_height_px)
            try: output_wcs._naxis1 = final_output_width_px; output_wcs._naxis2 = final_output_height_px
            except AttributeError: pass

            logger.debug(f"DEBUG QM: WCS Mosaïque Finale (SnapToAxes) OK: CRPIX={output_wcs.wcs.crpix}, PixelShape={output_wcs.pixel_shape}")
            return output_wcs, output_shape_final_hw

        except Exception as e_grid:
            logger.debug(f"ERREUR QM [_calculate_local_mosaic_output_grid V_OMBB_SnapToAxes]: Échec calcul final grille/WCS: {e_grid}")
            traceback.print_exc(limit=2)
            return None, None

    # ... (reste de la classe) ...






##############################################################################################################################


    def _update_header_for_drizzle_final(self):
        """
        Crée et retourne un header FITS pour le stack final en mode Drizzle "Final".
        """
        logger.debug("DEBUG QM [_update_header_for_drizzle_final]: Création du header pour Drizzle Final...")
        
        final_header = fits.Header()

        # 1. Copier les informations de base du header de référence (si disponible)
        if self.reference_header_for_wcs:
            logger.debug("DEBUG QM [_update_header_for_drizzle_final]: Copie des clés depuis reference_header_for_wcs...")
            # Liste des clés FITS standard et utiles à copier depuis une brute/référence
            keys_to_copy_from_ref = [
                'INSTRUME', 'TELESCOP', 'OBSERVER', 'OBJECT', 
                'DATE-OBS', 'TIME-OBS', # Ou juste DATE-OBS si TIME-OBS n'est pas toujours là
                'EXPTIME',  # L'exposition d'une brute individuelle
                'FILTER', 'BAYERPAT', 'XBAYROFF', 'YBAYROFF',
                'GAIN', 'OFFSET', 'CCD-TEMP', 'READMODE',
                'FOCALLEN', 'APERTURE', 'PIXSIZE', 'XPIXSZ', 'YPIXSZ', # Infos optiques
                'SITELAT', 'SITELONG', 'SITEELEV' # Infos site
            ]
            for key in keys_to_copy_from_ref:
                if key in self.reference_header_for_wcs:
                    try:
                        # Essayer de copier avec le commentaire
                        final_header[key] = (self.reference_header_for_wcs[key], 
                                             self.reference_header_for_wcs.comments[key])
                    except KeyError: # Si pas de commentaire, copier juste la valeur
                        final_header[key] = self.reference_header_for_wcs[key]
                    except Exception as e_copy:
                        logger.debug(f"DEBUG QM [_update_header_for_drizzle_final]: Erreur copie clé '{key}': {e_copy}")
        else:
            logger.debug("DEBUG QM [_update_header_for_drizzle_final]: reference_header_for_wcs non disponible.")

        # 2. Ajouter/Mettre à jour les informations spécifiques au Drizzle Final
        final_header['STACKTYP'] = (f'Drizzle Final ({self.drizzle_scale:.0f}x)', 'Stacking method with Drizzle')
        final_header['DRZSCALE'] = (self.drizzle_scale, 'Drizzle final scale factor')
        final_header['DRZKERNEL'] = (self.drizzle_kernel, 'Drizzle kernel used')
        final_header['DRZPIXFR'] = (self.drizzle_pixfrac, 'Drizzle pixfrac used')
        final_header['DRZMODE'] = ('Final', 'Drizzle combination mode') # Spécifique pour ce header

        # NIMAGES et TOTEXP seront mis à jour dans _save_final_stack avec les valeurs finales
        # mais on peut mettre une estimation ici si self.aligned_files_count est déjà pertinent
        if hasattr(self, 'aligned_files_count') and self.aligned_files_count > 0:
            final_header['NINPUTS'] = (self.aligned_files_count, 'Number of aligned images input to Drizzle')
            # Pour TOTEXP, il faudrait multiplier aligned_files_count par l'EXPTIME moyen
            # Laissons _save_final_stack gérer le TOTEXP final pour plus de précision.

        # 3. Informations générales
        final_header['CREATOR'] = ('SeestarStacker (Queued)', 'Processing Software')
        final_header['HISTORY'] = 'Final Drizzle image created by SeestarStacker'
        if self.correct_hot_pixels:
            final_header['HISTORY'] = 'Hot pixel correction applied to input frames'
        if self.use_quality_weighting: # Le Drizzle actuel ne prend pas en compte ces poids directement
            final_header['HISTORY'] = 'Quality weighting parameters were set, but Drizzle uses its own weighting.'
        
        # Le WCS sera ajouté par _save_final_stack à partir du self.drizzle_output_wcs

        logger.debug("DEBUG QM [_update_header_for_drizzle_final]: Header pour Drizzle Final créé.")
        return final_header





############################################################################################################################




# --- DANS LA CLASSE SeestarQueuedStacker DANS seestar/queuep/queue_manager.py ---

    def _cleanup_mosaic_panel_stacks_temp(self):
        """
        Supprime le dossier contenant les stacks de panneaux temporaires
        (utilisé par l'ancienne logique de mosaïque ou si des fichiers y sont créés).
        """
        # --- VÉRIFICATION AJOUTÉE ---
        if self.output_folder is None: 
            logger.debug("WARN QM [_cleanup_mosaic_panel_stacks_temp]: self.output_folder non défini, nettoyage annulé.")
            return
        # --- FIN VÉRIFICATION ---

        panel_stacks_dir = os.path.join(self.output_folder, "mosaic_panel_stacks_temp")
        
        # Vérifier si le dossier existe avant d'essayer de le supprimer
        if os.path.isdir(panel_stacks_dir): # Utiliser os.path.isdir pour vérifier
            try:
                shutil.rmtree(panel_stacks_dir)
                self.update_progress(f"🧹 Dossier stacks panneaux temp. supprimé: {os.path.basename(panel_stacks_dir)}")
                logger.debug(f"DEBUG QM [_cleanup_mosaic_panel_stacks_temp]: Dossier {panel_stacks_dir} supprimé.")
            except FileNotFoundError:
                # Devrait être attrapé par isdir, mais sécurité
                logger.debug(f"DEBUG QM [_cleanup_mosaic_panel_stacks_temp]: Dossier {panel_stacks_dir} non trouvé (déjà supprimé ou jamais créé).")
                pass # Le dossier n'existe pas, rien à faire
            except OSError as e: # Capturer les erreurs d'OS (permissions, etc.)
                self.update_progress(f"⚠️ Erreur suppression dossier stacks panneaux temp. ({os.path.basename(panel_stacks_dir)}): {e}")
                logger.debug(f"ERREUR QM [_cleanup_mosaic_panel_stacks_temp]: Erreur OSError lors de la suppression de {panel_stacks_dir}: {e}")
            except Exception as e_generic: # Capturer toute autre exception
                self.update_progress(f"⚠️ Erreur inattendue suppression dossier stacks panneaux temp.: {e_generic}")
                logger.debug(f"ERREUR QM [_cleanup_mosaic_panel_stacks_temp]: Erreur Exception lors de la suppression de {panel_stacks_dir}: {e_generic}")
        else:
            # Log optionnel si le dossier n'existait pas
            # logger.debug(f"DEBUG QM [_cleanup_mosaic_panel_stacks_temp]: Dossier {panel_stacks_dir} non trouvé, aucun nettoyage nécessaire.")
            pass





###################################################################################################################




    def _finalize_mosaic_processing(self, aligned_files_info_list):
        """Effectue la combinaison finale pour le mode mosaïque en utilisant reproject."""
        num_panels = len(aligned_files_info_list)
        logger.debug(
            f"DEBUG (Backend _finalize_mosaic_processing): Début finalisation pour {num_panels} panneaux."
        )
        self.update_progress(
            f"🖼️ Préparation assemblage mosaïque final ({num_panels} images) avec reproject..."
        )

        if num_panels < 1:
            self.update_progress(
                "⚠️ Moins de 1 panneau aligné disponible pour la mosaïque. Traitement annulé."
            )
            self.final_stacked_path = None
            self.processing_error = "Mosaïque: Moins de 1 panneau aligné"
            return

        try:
            from seestar.enhancement.reproject_utils import reproject_and_coadd, reproject_interp
        except ImportError:
            self.update_progress(
                "❌ Bibliothèque reproject non disponible pour l'assemblage mosaïque.",
                "ERROR",
            )
            self.processing_error = "reproject non disponible"
            self.final_stacked_path = None
            return

        input_data_for_reproject = []
        input_footprints_for_reproject = []
        all_wcs_for_grid_calc = []
        all_headers_for_grid_calc = []

        for panel_info_tuple in aligned_files_info_list:
            try:
                panel_image_data, panel_header, wcs_for_panel, _, pixel_mask = panel_info_tuple
                if panel_image_data is None or wcs_for_panel is None:
                    continue
                input_data_for_reproject.append((panel_image_data, wcs_for_panel))
                if pixel_mask is not None:
                    input_footprints_for_reproject.append(pixel_mask.astype(np.float32))
                else:
                    input_footprints_for_reproject.append(
                        np.ones(panel_image_data.shape[:2], dtype=np.float32)
                    )
                all_wcs_for_grid_calc.append(wcs_for_panel)
                all_headers_for_grid_calc.append(panel_header)
            except Exception as e_unpack:
                self.update_progress(
                    f"    -> ERREUR déballage tuple panneau: {e_unpack}. Ignoré.",
                    "ERROR",
                )

        if not input_data_for_reproject:
            self.update_progress(
                "❌ Mosaïque: Aucun panneau valide à traiter. Traitement annulé.",
                "ERROR",
            )
            return

        output_wcs, output_shape_hw = self._calculate_final_mosaic_grid(
            all_wcs_for_grid_calc, all_headers_for_grid_calc
        )

        if output_wcs is None or output_shape_hw is None:
            self.update_progress(
                "❌ Échec calcul grille de sortie pour la mosaïque.",
                "ERROR",
            )
            return

        final_mosaic_sci_channels = []
        final_mosaic_coverage_channels = []
        for i_ch in range(3):
            self.update_progress(
                f"   Reprojection et combinaison du canal {i_ch+1}/3..."
            )
            channel_arrays_wcs_list = [
                (panel_data[..., i_ch], wcs) for panel_data, wcs in input_data_for_reproject
            ]
            try:
                sci, cov = reproject_and_coadd(
                    channel_arrays_wcs_list,
                    output_projection=output_wcs,
                    shape_out=output_shape_hw,
                    input_weights=input_footprints_for_reproject,
                    reproject_function=reproject_interp,
                    combine_function="mean",
                    match_background=True,
                )
                final_mosaic_sci_channels.append(sci.astype(np.float32))
                final_mosaic_coverage_channels.append(cov.astype(np.float32))
            except Exception as e_reproject:
                self.update_progress(
                    f"❌ Erreur durant reproject_and_coadd pour canal {i_ch+1}: {e_reproject}",
                    "ERROR",
                )
                return

        try:
            final_sci_image_HWC = np.stack(final_mosaic_sci_channels, axis=-1)
            final_coverage_map_2D = final_mosaic_coverage_channels[0]
            self.current_stack_header = fits.Header()
            self.current_stack_header.update(output_wcs.to_header(relax=True))
            self._save_final_stack(
                output_filename_suffix="_mosaic_reproject",
                drizzle_final_sci_data=final_sci_image_HWC,
                drizzle_final_wht_data=final_coverage_map_2D,
            )
        except Exception as e_stack_final:
            self.update_progress(
                f"❌ Erreur finalisation/sauvegarde mosaïque: {e_stack_final}",
                "ERROR",
            )
        finally:
            gc.collect()



##################################################################################################################

    def _cleanup_drizzle_batch_outputs(self):
        """Supprime le dossier contenant les fichiers Drizzle intermédiaires par lot."""
        # AJOUT D'UNE VÉRIFICATION : Ne rien faire si self.output_folder n'est pas encore défini.
        if self.output_folder is None:
            logger.debug("WARN QM [_cleanup_drizzle_batch_outputs]: self.output_folder non défini, nettoyage annulé.")
            return

        batch_output_dir = os.path.join(self.output_folder, "drizzle_batch_outputs")
        if batch_output_dir and os.path.isdir(batch_output_dir): # Vérifier aussi si le chemin construit est valide
            try:
                shutil.rmtree(batch_output_dir)
                self.update_progress(f"🧹 Dossier Drizzle intermédiaires par lot supprimé: {os.path.basename(batch_output_dir)}")
            except Exception as e:
                self.update_progress(f"⚠️ Erreur suppression dossier Drizzle intermédiaires ({os.path.basename(batch_output_dir)}): {e}")
        # else: # Log optionnel si le dossier n'existait pas ou chemin invalide
            # if self.output_folder: # Pour éviter de logguer si c'est juste output_folder qui est None
            #    logger.debug(f"DEBUG QM [_cleanup_drizzle_batch_outputs]: Dossier {batch_output_dir} non trouvé ou invalide pour nettoyage.")



####################################################################################################################



    def _calculate_weights(self, batch_scores):
        num_images = len(batch_scores); 
        if num_images == 0: return np.array([])
        raw_weights = np.ones(num_images, dtype=np.float32)
        for i, scores in enumerate(batch_scores):
            weight = 1.0
            if self.weight_by_snr: weight *= max(scores.get('snr', 0.0), 0.0) ** self.snr_exponent
            if self.weight_by_stars: weight *= max(scores.get('stars', 0.0), 0.0) ** self.stars_exponent
            raw_weights[i] = max(weight, 1e-9)
        sum_weights = np.sum(raw_weights)
        if sum_weights > 1e-9: normalized_weights = raw_weights * (num_images / sum_weights)
        else: normalized_weights = np.ones(num_images, dtype=np.float32)
        normalized_weights = np.maximum(normalized_weights, self.min_weight)
        sum_weights_final = np.sum(normalized_weights)
        if sum_weights_final > 1e-9: normalized_weights = normalized_weights * (num_images / sum_weights_final)
        else: normalized_weights = np.ones(num_images, dtype=np.float32)
        return normalized_weights

    def _reproject_to_reference(self, image_array, input_wcs):
        """Reproject ``image_array`` from ``input_wcs`` to the reference WCS.

        Parameters
        ----------
        image_array : np.ndarray
            Array ``HxW`` or ``HxWx3`` to reproject.
        input_wcs : astropy.wcs.WCS
            WCS describing ``image_array``.

        Returns
        -------
        tuple
            ``(reprojected_image, footprint)`` both ``float32``.
        """
        from seestar.enhancement.reproject_utils import reproject_interp

        target_shape = self.memmap_shape[:2]
        if image_array.ndim == 3:
            channels = []
            footprint = None
            for ch in range(image_array.shape[2]):
                reproj_ch, footprint = reproject_interp(
                    (image_array[..., ch], input_wcs),
                    self.reference_wcs_object,
                    shape_out=target_shape,
                )
                channels.append(reproj_ch)
            result = np.stack(channels, axis=2)
        else:
            result, footprint = reproject_interp(
                (image_array, input_wcs),
                self.reference_wcs_object,
                shape_out=target_shape,
            )
        return result.astype(np.float32), footprint.astype(np.float32)

    def _reproject_batch_to_reference(self, batch_image, batch_wht, batch_wcs):
        """Reproject batch data and weight map to the reference WCS."""
        if self.reference_wcs_object is None or batch_wcs is None:
            return batch_image, batch_wht

        from seestar.enhancement.reproject_utils import reproject_interp

        target_shape = self.memmap_shape[:2]

        if batch_image.ndim == 3:
            channels = []
            for ch in range(batch_image.shape[2]):
                reproj_ch, _ = reproject_interp(
                    (batch_image[:, :, ch], batch_wcs),
                    self.reference_wcs_object,
                    shape_out=target_shape,
                )
                channels.append(reproj_ch)
            batch_image = np.stack(channels, axis=2)
        else:
            batch_image, _ = reproject_interp(
                (batch_image, batch_wcs),
                self.reference_wcs_object,
                shape_out=target_shape,
            )

        batch_wht, _ = reproject_interp(
            (batch_wht, batch_wcs),
            self.reference_wcs_object,
            shape_out=target_shape,
        )

        return batch_image.astype(np.float32), batch_wht.astype(np.float32)




############################################################################################################################







# --- DANS LA CLASSE SeestarQueuedStacker DANS seestar/queuep/queue_manager.py ---

    def _process_file(self, file_path,
                      reference_image_data_for_alignment, # Image de l'ANCRE pour FastAligner ou réf. pour Astroalign std
                      solve_astrometry_for_this_file=False,
                      fa_orb_features_config=5000,
                      fa_min_abs_matches_config=10,
                      fa_min_ransac_inliers_value_config=4, 
                      fa_ransac_thresh_config=3.0,
                      daofind_fwhm_config=3.5,
                      daofind_threshold_sigma_config=6.0,
                      max_stars_to_describe_config=750):
        """
        Traite un seul fichier image.
        Version: V_ProcessFile_M81_Debug_UltimateLog_1
        """
        file_name = os.path.basename(file_path)
        quality_scores = {'snr': 0.0, 'stars': 0.0}
        logger.debug(f"\nDEBUG QM [_process_file V_ProcessFile_M81_Debug_UltimateLog_1]:") # Modifié le nom de version pour le log
        logger.debug(f"  >> Fichier: '{file_name}'")
        logger.debug(f"  >> Solve Astrometry Directly: {solve_astrometry_for_this_file}")
        logger.debug(f"  >> is_mosaic_run: {self.is_mosaic_run}, mosaic_alignment_mode: {getattr(self, 'mosaic_alignment_mode', 'N/A')}")
        logger.debug(f"  >> drizzle_active_session: {self.drizzle_active_session}")

        header_final_pour_retour = None
        img_data_array_loaded = None
        prepared_img_after_initial_proc = None
        image_for_alignment_or_drizzle_input = None
        wcs_final_pour_retour = None
        data_final_pour_retour = None
        valid_pixel_mask_2d = None
        matrice_M_calculee = None
        align_method_log_msg = "Unknown"

        try:
            logger.debug(f"  -> [1/7] Chargement/Validation FITS pour '{file_name}'...")
            loaded_data_tuple = load_and_validate_fits(file_path)
            if loaded_data_tuple and loaded_data_tuple[0] is not None:
                img_data_array_loaded, header_from_load = loaded_data_tuple
                header_final_pour_retour = header_from_load.copy() if header_from_load else fits.Header()
            else:
                header_temp_fallback = None
                if loaded_data_tuple and loaded_data_tuple[1] is not None: header_temp_fallback = loaded_data_tuple[1].copy()
                else:
                    try: header_temp_fallback = fits.getheader(file_path)
                    except: header_temp_fallback = fits.Header()
                header_final_pour_retour = header_temp_fallback
                raise ValueError("Échec chargement/validation FITS (données non retournées).")
            header_final_pour_retour['_SRCFILE'] = (file_name, "Original source filename")
            logger.debug(f"     - FITS original (après load_and_validate): Range: [{np.min(img_data_array_loaded):.4g}, {np.max(img_data_array_loaded):.4g}], Shape: {img_data_array_loaded.shape}, Dtype: {img_data_array_loaded.dtype}")

            logger.debug(f"  -> [2/7] Vérification variance pour '{file_name}'...")
            std_dev = np.std(img_data_array_loaded)
            variance_threshold = 1e-4  # anciennement 0.0015
            if std_dev < variance_threshold:
                raise ValueError(
                    f"Faible variance: {std_dev:.4f} (seuil: {variance_threshold})."
                )
            logger.debug(f"     - Variance OK (std: {std_dev:.4f}).")

            logger.debug(f"  -> [3/7] Pré-traitement pour '{file_name}'...")
            prepared_img_after_initial_proc = img_data_array_loaded.astype(np.float32)
            logger.debug(f"     - (a) Après conversion float32: Range: [{np.min(prepared_img_after_initial_proc):.4g}, {np.max(prepared_img_after_initial_proc):.4g}]")

            is_color_after_preprocessing = False
            if prepared_img_after_initial_proc.ndim == 2:
                bayer_pattern_from_header = header_final_pour_retour.get('BAYERPAT', self.bayer_pattern)
                pattern_upper = bayer_pattern_from_header.upper() if isinstance(bayer_pattern_from_header, str) else self.bayer_pattern.upper()
                if pattern_upper in ["GRBG", "RGGB", "GBRG", "BGGR"]:
                    prepared_img_after_initial_proc = debayer_image(prepared_img_after_initial_proc, pattern_upper)
                    is_color_after_preprocessing = True
                    logger.debug(f"     - (b) Image débayerisée. Range: [{np.min(prepared_img_after_initial_proc):.4g}, {np.max(prepared_img_after_initial_proc):.4g}]")
            elif prepared_img_after_initial_proc.ndim == 3 and prepared_img_after_initial_proc.shape[2] == 3:
                is_color_after_preprocessing = True
            else:
                raise ValueError(f"Shape image {prepared_img_after_initial_proc.shape} non supportée post-chargement.")

            if is_color_after_preprocessing:
                try:
                    r_ch, g_ch, b_ch = prepared_img_after_initial_proc[...,0], prepared_img_after_initial_proc[...,1], prepared_img_after_initial_proc[...,2]
                    med_r, med_g, med_b = np.median(r_ch), np.median(g_ch), np.median(b_ch)
                    if med_g > 1e-6:
                        gain_r = np.clip(med_g / max(med_r, 1e-6), 0.5, 2.0); gain_b = np.clip(med_g / max(med_b, 1e-6), 0.5, 2.0)
                        prepared_img_after_initial_proc[...,0] *= gain_r; prepared_img_after_initial_proc[...,2] *= gain_b
                    logger.debug(f"     - (c) WB basique appliquée. Range: [{np.min(prepared_img_after_initial_proc):.4g}, {np.max(prepared_img_after_initial_proc):.4g}]")
                except Exception as e_wb: logger.debug(f"WARN QM [_process_file]: Erreur WB basique: {e_wb}")

            if self.correct_hot_pixels:
                prepared_img_after_initial_proc = detect_and_correct_hot_pixels(
                    prepared_img_after_initial_proc, self.hot_pixel_threshold, self.neighborhood_size)
                logger.debug(f"     - (d) Correction HP. Range: [{np.min(prepared_img_after_initial_proc):.4g}, {np.max(prepared_img_after_initial_proc):.4g}]")
            
            is_drizzle_or_mosaic_mode = (self.drizzle_active_session or self.is_mosaic_run)
            logger.debug(f"     - (e) is_drizzle_or_mosaic_mode: {is_drizzle_or_mosaic_mode}")
            
            image_for_alignment_or_drizzle_input = prepared_img_after_initial_proc.copy()
            logger.debug(f"     - (f) image_for_alignment_or_drizzle_input (copie de (d)) - Range: [{np.min(image_for_alignment_or_drizzle_input):.4g}, {np.max(image_for_alignment_or_drizzle_input):.4g}]")

            current_max_val = np.nanmax(image_for_alignment_or_drizzle_input)
            if is_drizzle_or_mosaic_mode:
                if current_max_val <= 1.0 + 1e-5 and current_max_val > -1e-5: 
                    logger.debug(f"       - (g) DRIZZLE/MOSAIQUE: Détection plage [0,1] (max_val={current_max_val:.4g}). Rescale vers ADU 0-65535.")
                    image_for_alignment_or_drizzle_input = image_for_alignment_or_drizzle_input * 65535.0
                    logger.debug(f"         Nouveau range image_for_alignment_or_drizzle_input: [{np.min(image_for_alignment_or_drizzle_input):.4g}, {np.max(image_for_alignment_or_drizzle_input):.4g}]")
                image_for_alignment_or_drizzle_input = np.clip(image_for_alignment_or_drizzle_input, 0.0, None) 
                logger.debug(f"     - (h) Pré-traitement final POUR DRIZZLE/MOSAIQUE: image_for_alignment_or_drizzle_input - Range: [{np.min(image_for_alignment_or_drizzle_input):.4g}, {np.max(image_for_alignment_or_drizzle_input):.4g}]")
                data_final_pour_retour = image_for_alignment_or_drizzle_input.astype(np.float32)
            else: 
                logger.debug(f"     - (g) STACKING CLASSIQUE: image_for_alignment_or_drizzle_input (pour alignement) - Range: [{np.min(image_for_alignment_or_drizzle_input):.4g}, {np.max(image_for_alignment_or_drizzle_input):.4g}]")
            
            logger.debug(f"  -> [4/7] Alignement/Résolution WCS pour '{file_name}'...")
            logger.debug(f"     - AVANT ALIGNEMENT: image_for_alignment_or_drizzle_input - Range: [{np.min(image_for_alignment_or_drizzle_input):.4g}, {np.max(image_for_alignment_or_drizzle_input):.4g}], Shape: {image_for_alignment_or_drizzle_input.shape}")

            if not solve_astrometry_for_this_file and self.is_mosaic_run and \
               self.mosaic_alignment_mode in ["local_fast_fallback", "local_fast_only"]:
                align_method_log_msg = "FastAligner_Attempted"; fa_success = False 
                if self.local_aligner_instance and reference_image_data_for_alignment is not None:
                    _, M_par_fa, fa_success = self.local_aligner_instance._align_image(image_for_alignment_or_drizzle_input, reference_image_data_for_alignment, file_name, fa_min_abs_matches_config, fa_min_ransac_inliers_value_config, fa_ransac_thresh_config, 0.15, daofind_fwhm_config, daofind_threshold_sigma_config, max_stars_to_describe_config)
                    if fa_success and M_par_fa is not None: align_method_log_msg = "FastAligner_Success"; matrice_M_calculee = M_par_fa; wcs_final_pour_retour = self.reference_wcs_object
                    else: fa_success = False; align_method_log_msg = "FastAligner_Fail"
                else: align_method_log_msg = "LocalAlign_Not_Attempted"
                if not fa_success and self.use_wcs_fallback_for_mosaic: 
                    align_method_log_msg += "_Fallback_Attempted" 
                    if self.astrometry_solver:
                        solver_settings_for_panel_fallback = {
                            'local_solver_preference': self.local_solver_preference,
                            'api_key': self.api_key,
                            'astap_path': self.astap_path,
                            'astap_data_dir': self.astap_data_dir,
                            'astap_search_radius': self.astap_search_radius,
                            'astap_downsample': self.astap_downsample,
                            'astap_sensitivity': self.astap_sensitivity,
                            'local_ansvr_path': self.local_ansvr_path,
                            'scale_est_arcsec_per_pix': self.reference_pixel_scale_arcsec,
                            'scale_tolerance_percent': 20,
                            'ansvr_timeout_sec': getattr(self, 'ansvr_timeout_sec', 120),
                            'astap_timeout_sec': getattr(self, 'astap_timeout_sec', 120),
                            'astrometry_net_timeout_sec': getattr(self, 'astrometry_net_timeout_sec', 300)
                        }
                        wcs_panel_solved_by_solver = None
                        try: wcs_panel_solved_by_solver = self.astrometry_solver.solve(file_path, header_final_pour_retour, solver_settings_for_panel_fallback,True)
                        except Exception as e_s: align_method_log_msg += f"_SolveError_{type(e_s).__name__}"
                        if wcs_panel_solved_by_solver and wcs_panel_solved_by_solver.is_celestial:
                            align_method_log_msg = "FastAligner_Fail_Fallback_WCS_Success"; wcs_final_pour_retour = wcs_panel_solved_by_solver 
                            matrice_M_calculee = self._calculate_M_from_wcs(wcs_panel_solved_by_solver, self.reference_wcs_object, image_for_alignment_or_drizzle_input.shape[:2] )
                            if matrice_M_calculee is None: align_method_log_msg = "FastAligner_Fail_Fallback_WCS_Matrix_Fail"; wcs_final_pour_retour = None 
                        else: 
                            if "_SolveError_" not in align_method_log_msg: align_method_log_msg = "FastAligner_Fail_Fallback_WCS_Fail"
                            wcs_final_pour_retour = None; matrice_M_calculee = None
                    else: align_method_log_msg = "FastAligner_Fail_Fallback_NoSolver"; wcs_final_pour_retour = None; matrice_M_calculee = None
                elif not fa_success and not self.use_wcs_fallback_for_mosaic: align_method_log_msg = "FastAligner_Fail_No_Fallback"; wcs_final_pour_retour = None; matrice_M_calculee = None
                # data_final_pour_retour a déjà été mis à image_for_alignment_or_drizzle_input (ADU) si mode drizzle/mosaic
            
            elif solve_astrometry_for_this_file and self.is_mosaic_run and self.mosaic_alignment_mode == "astrometry_per_panel":
                align_method_log_msg = "Astrometry_Per_Panel_Attempted"
                if self.astrometry_solver:
                    solver_settings_for_this_panel = {
                        'local_solver_preference': self.local_solver_preference,
                        'api_key': self.api_key,
                        'astap_path': self.astap_path,
                        'astap_data_dir': self.astap_data_dir,
                        'astap_search_radius': self.astap_search_radius,
                        'astap_downsample': self.astap_downsample,
                        'astap_sensitivity': self.astap_sensitivity,
                        'local_ansvr_path': self.local_ansvr_path,
                        'scale_est_arcsec_per_pix': self.reference_pixel_scale_arcsec,
                        'scale_tolerance_percent': 20,
                        'ansvr_timeout_sec': getattr(self, 'ansvr_timeout_sec', 120),
                        'astap_timeout_sec': getattr(self, 'astap_timeout_sec', 120),
                        'astrometry_net_timeout_sec': getattr(self, 'astrometry_net_timeout_sec', 300)
                    }
                    wcs_final_pour_retour = self.astrometry_solver.solve(file_path, header_final_pour_retour, solver_settings_for_this_panel, True)
                    if wcs_final_pour_retour and wcs_final_pour_retour.is_celestial: align_method_log_msg = "Astrometry_Per_Panel_Success"; matrice_M_calculee = np.array([[1.,0.,0.],[0.,1.,0.]], dtype=np.float32) 
                    else: align_method_log_msg = "Astrometry_Per_Panel_Fail"; wcs_final_pour_retour = None; matrice_M_calculee = None
                else: align_method_log_msg = "Astrometry_Per_Panel_NoSolver"; wcs_final_pour_retour = None; matrice_M_calculee = None
                # data_final_pour_retour a déjà été mis à image_for_alignment_or_drizzle_input (ADU)
            elif solve_astrometry_for_this_file and not self.is_mosaic_run:
                align_method_log_msg = "Astrometry_Single_Attempted"
                if self.astrometry_solver:
                    solver_settings_for_file = {
                        'local_solver_preference': self.local_solver_preference,
                        'api_key': self.api_key,
                        'astap_path': self.astap_path,
                        'astap_data_dir': self.astap_data_dir,
                        'astap_search_radius': self.astap_search_radius,
                        'astap_downsample': self.astap_downsample,
                        'astap_sensitivity': self.astap_sensitivity,
                        'local_ansvr_path': self.local_ansvr_path,
                        'scale_est_arcsec_per_pix': self.reference_pixel_scale_arcsec,
                        'scale_tolerance_percent': 20,
                        'ansvr_timeout_sec': getattr(self, 'ansvr_timeout_sec', 120),
                        'astap_timeout_sec': getattr(self, 'astap_timeout_sec', 120),
                        'astrometry_net_timeout_sec': getattr(self, 'astrometry_net_timeout_sec', 300)
                    }
                    wcs_final_pour_retour = self.astrometry_solver.solve(
                        file_path,
                        header_final_pour_retour,
                        solver_settings_for_file,
                        True,
                    )
                    if wcs_final_pour_retour and wcs_final_pour_retour.is_celestial:
                        align_method_log_msg = "Astrometry_Single_Success"
                    else:
                        align_method_log_msg = "Astrometry_Fail_And_Rejected"
                        self.update_progress(
                            f"   -> Échec WCS pour '{file_name}'. Image rejetée (mode haute précision).",
                            "WARN",
                        )
                        raise RuntimeError(
                            f"Échec astrométrie pour '{file_name}' et aucun fallback autorisé en mode reprojection."
                        )
                else:
                    align_method_log_msg = "Astrometry_Single_NoSolver"
                    wcs_final_pour_retour = None
                matrice_M_calculee = None
                if data_final_pour_retour is None:
                    data_final_pour_retour = image_for_alignment_or_drizzle_input.astype(np.float32)
            else:
                align_method_log_msg = "Astroalign_Standard_Attempted"
                if reference_image_data_for_alignment is None: raise RuntimeError("Image de référence Astroalign manquante.")
                
                aligned_img_astroalign, align_success_astroalign = self.aligner._align_image(
                    image_for_alignment_or_drizzle_input, reference_image_data_for_alignment, file_name)
                
                if align_success_astroalign and aligned_img_astroalign is not None:
                    align_method_log_msg = "Astroalign_Standard_Success"
                    logger.debug(f"     - APRÈS ALIGNEMENT (Astroalign): aligned_img_astroalign - Range: [{np.min(aligned_img_astroalign):.4g}, {np.max(aligned_img_astroalign):.4g}], Shape: {aligned_img_astroalign.shape}, Dtype: {aligned_img_astroalign.dtype}")
                    data_final_pour_retour = aligned_img_astroalign.astype(np.float32)
                    
                    if not is_drizzle_or_mosaic_mode:
                        # In classic stacking mode, keep the aligned image as-is
                        pass
                    else: 
                        # Pour Drizzle Standard, data_final_pour_retour est déjà aligned_img_astroalign.
                        # _align_image est censé avoir préservé la plage ADU si l'entrée était ADU.
                        logger.debug(f"       - DRIZZLE STANDARD: data_final_pour_retour (venant de aligned_img_astroalign) gardé en ADU. Range: [{np.min(data_final_pour_retour):.4g}, {np.max(data_final_pour_retour):.4g}]")
                else:
                    align_method_log_msg = "Astroalign_Standard_Fail"; raise RuntimeError(f"Échec Alignement Astroalign standard pour {file_name}.")
                matrice_M_calculee = None 
            
            header_final_pour_retour['_ALIGN_METHOD_LOG'] = (align_method_log_msg, "Alignment method used")

            logger.debug(f"  -> [5/7] Création du masque de pixels valides pour '{file_name}'...")
            if data_final_pour_retour is None: raise ValueError("Données finales pour masque sont None.")
            if data_final_pour_retour.ndim == 3: luminance_mask_src = 0.299 * data_final_pour_retour[..., 0] + 0.587 * data_final_pour_retour[..., 1] + 0.114 * data_final_pour_retour[..., 2]
            elif data_final_pour_retour.ndim == 2: luminance_mask_src = data_final_pour_retour
            else: valid_pixel_mask_2d = np.ones(data_final_pour_retour.shape[:2], dtype=bool); logger.debug(f"     - Masque (tous valides, shape inattendue).")
            
            if 'valid_pixel_mask_2d' not in locals() or valid_pixel_mask_2d is None :
                logger.debug(f"     - Création masque depuis luminance_mask_src. Range luminance: [{np.min(luminance_mask_src):.4g}, {np.max(luminance_mask_src):.4g}]")
                max_lum_val = np.nanmax(luminance_mask_src)
                if max_lum_val <= 1e-5:
                    valid_pixel_mask_2d = np.ones(luminance_mask_src.shape, dtype=bool)
                    logger.debug("     - Luminance très faible, masque par défaut tout True.")
                else:
                    mask_threshold = 1.0 if (is_drizzle_or_mosaic_mode and max_lum_val > 1.5 + 1e-5) else 1e-5  # +1e-5 pour float
                    valid_pixel_mask_2d = (luminance_mask_src > mask_threshold).astype(bool)
                    logger.debug(f"     - Masque créé (seuil: {mask_threshold:.4g}). Shape: {valid_pixel_mask_2d.shape}, Dtype: {valid_pixel_mask_2d.dtype}, Sum (True): {np.sum(valid_pixel_mask_2d)}")

            logger.debug(f"  -> [6/7] Calcul des scores qualité pour '{file_name}'...")
            if self.use_quality_weighting: quality_scores = self._calculate_quality_metrics(prepared_img_after_initial_proc)
            else: logger.debug(f"     - Pondération qualité désactivée.")

            if data_final_pour_retour is None: raise RuntimeError("data_final_pour_retour est None à la fin de _process_file.")
            if valid_pixel_mask_2d is None: raise RuntimeError("valid_pixel_mask_2d est None à la fin de _process_file.")

            if self.is_mosaic_run and self.mosaic_alignment_mode in ["local_fast_fallback", "local_fast_only"]:
                if wcs_final_pour_retour is None or matrice_M_calculee is None: raise RuntimeError(f"Mosaïque locale '{file_name}', WCS ou M manquant. AlignMethod: {align_method_log_msg}")
            elif self.is_mosaic_run and self.mosaic_alignment_mode == "astrometry_per_panel":
                if wcs_final_pour_retour is None: raise RuntimeError(f"Mosaïque AstroPanel '{file_name}', WCS résolu manquant. AlignMethod: {align_method_log_msg}")

            # ---- ULTIMATE DEBUG LOG ----
            logger.debug(f"ULTIMATE DEBUG QM [_process_file V_ProcessFile_M81_Debug_UltimateLog_1]: AVANT RETURN pour '{file_name}'.")
            if data_final_pour_retour is not None:
                logger.debug(f"  >>> data_final_pour_retour - Shape: {data_final_pour_retour.shape}, Dtype: {data_final_pour_retour.dtype}, Range: [{np.min(data_final_pour_retour):.6g}, {np.max(data_final_pour_retour):.6g}], Mean: {np.mean(data_final_pour_retour):.6g}")
            else:
                logger.debug(f"  >>> data_final_pour_retour est None.")
            if valid_pixel_mask_2d is not None:
                logger.debug(f"  >>> valid_pixel_mask_2d - Shape: {valid_pixel_mask_2d.shape}, Dtype: {valid_pixel_mask_2d.dtype}, Sum (True): {np.sum(valid_pixel_mask_2d)}")
            else:
                logger.debug(f"  >>> valid_pixel_mask_2d est None.")
            logger.debug(f"  >>> quality_scores: {quality_scores}")
            if wcs_final_pour_retour is not None: logger.debug(f"  >>> wcs_final_pour_retour: Présent")
            else: logger.debug(f"  >>> wcs_final_pour_retour: None")
            if matrice_M_calculee is not None: logger.debug(f"  >>> matrice_M_calculee: Présente")
            else: logger.debug(f"  >>> matrice_M_calculee: None")
            # ---- FIN ULTIMATE DEBUG LOG ----

            return (data_final_pour_retour, header_final_pour_retour, quality_scores, 
                    wcs_final_pour_retour, matrice_M_calculee, valid_pixel_mask_2d)

        except (ValueError, RuntimeError) as proc_err:
            self.update_progress(f"   ⚠️ Fichier '{file_name}' ignoré dans _process_file: {proc_err}", "WARN")
            logger.debug(f"ERREUR QM [_process_file V_ProcessFile_M81_Debug_UltimateLog_1]: (ValueError/RuntimeError) pour '{file_name}': {proc_err}")
            header_final_pour_retour = header_final_pour_retour if header_final_pour_retour is not None else fits.Header()
            header_final_pour_retour['_ALIGN_METHOD_LOG'] = (f"Error_{type(proc_err).__name__}", "Processing file error")
            if hasattr(self, '_move_to_unaligned'): self._move_to_unaligned(file_path) 
            return None, header_final_pour_retour, quality_scores, None, None, None 
        except Exception as e:
            self.update_progress(f"❌ Erreur critique traitement fichier {file_name} dans _process_file: {e}", "ERROR")
            logger.debug(f"ERREUR QM [_process_file V_ProcessFile_M81_Debug_UltimateLog_1]: Exception générale pour '{file_name}': {e}"); traceback.print_exc(limit=3)
            header_final_pour_retour = header_final_pour_retour if header_final_pour_retour is not None else fits.Header()
            header_final_pour_retour['_ALIGN_METHOD_LOG'] = (f"CritError_{type(e).__name__}", "Critical processing error")
            if hasattr(self, '_move_to_unaligned'): self._move_to_unaligned(file_path) 
            return None, header_final_pour_retour, quality_scores, None, None, None 
        finally:
            if img_data_array_loaded is not None: del img_data_array_loaded
            if prepared_img_after_initial_proc is not None: del prepared_img_after_initial_proc
            if image_for_alignment_or_drizzle_input is not None: del image_for_alignment_or_drizzle_input
            gc.collect() 












#############################################################################################################################





    def _process_completed_batch(self, batch_items_to_stack, current_batch_num, total_batches_est, reference_wcs_for_reprojection):
        """Traite un lot d'images complété.

        - Si ``reproject_between_batches`` est vrai, chaque image du lot est
          re-projetée individuellement vers la grille maître.
        - Sinon, le lot est empilé classiquement puis combiné aux memmaps.
        """

        num_items_in_this_batch = len(batch_items_to_stack) if batch_items_to_stack else 0
        logger.debug(
            f"DEBUG QM [_process_completed_batch]: Début pour lot #{current_batch_num} "
            f"avec {num_items_in_this_batch} items. Mode Reproject: {self.reproject_between_batches}"
        )

        if not batch_items_to_stack:
            self.update_progress(f"⚠️ Tentative de traiter un lot vide (Lot #{current_batch_num}). Ignoré.", None)
            return

        progress_info_log = (f"(Lot {current_batch_num}/{total_batches_est if total_batches_est > 0 else '?'})")

        if self.reproject_between_batches:
            self.update_progress(
                f"⚙️ Reprojection du lot {progress_info_log} ({num_items_in_this_batch} images)..."
            )

            if self.master_sum is None:
                logger.debug("   -> Initialisation des canevas maîtres pour la reprojection.")
                self.update_progress("   -> Initialisation de la grille de reprojection globale...")
                if reference_wcs_for_reprojection is None or reference_wcs_for_reprojection.pixel_shape is None:
                    self.update_progress("   -> ERREUR: WCS de référence globale manquant.", "ERROR")
                    self.processing_error = "WCS de référence manquant pour reprojection."
                    self.stop_processing = True
                    return
                target_shape_hw = (
                    reference_wcs_for_reprojection.pixel_shape[1],
                    reference_wcs_for_reprojection.pixel_shape[0],
                )
                self.master_sum = np.zeros((*target_shape_hw, 3), dtype=np.float32)
                self.master_coverage = np.zeros(target_shape_hw, dtype=np.float32)

                # --- Initialisation du header du stack pour le mode reprojection ---
                self.current_stack_header = fits.Header()
                if self.reference_header_for_wcs:
                    keys_to_copy = ["OBJECT", "INSTRUME", "TELESCOP", "DATE-OBS", "FILTER"]
                    for key in keys_to_copy:
                        if key in self.reference_header_for_wcs:
                            self.current_stack_header[key] = self.reference_header_for_wcs[key]
                self.current_stack_header["STACKTYP"] = (
                    "Classic Reproject",
                    "Incremental Reprojection Stacking",
                )
                self.current_stack_header["HISTORY"] = "Reprojection stack initialized"

            for item_tuple in batch_items_to_stack:
                image_data, _header, _scores, image_wcs, _mask = item_tuple

                if image_data is None or image_wcs is None or not image_wcs.is_celestial:
                    self.update_progress(f"   -> Image du lot ignorée (données ou WCS invalide).", "WARN")
                    continue

                coverage_map = np.ones(image_data.shape[:2], dtype=np.float32)

                self.master_sum, self.master_coverage = reproject_and_combine(
                    self.master_sum,
                    self.master_coverage,
                    image_data,
                    coverage_map,
                    image_wcs,
                    reference_wcs_for_reprojection,
                )
                self.images_in_cumulative_stack += 1

            self.current_stack_header['NIMAGES'] = (self.images_in_cumulative_stack, 'Images reprojected')
            self._update_preview_master()
            gc.collect()
            return

        # --- LOGIQUE EXISTANTE POUR LE MODE CLASSIQUE (NON-REPROJECTION) ---
        self.update_progress(
            f"⚙️ Traitement classique du batch {progress_info_log} ({num_items_in_this_batch} images)..."
        )
        stacked_batch_data_np, stack_info_header, batch_coverage_map_2d = self._stack_batch(
            batch_items_to_stack, current_batch_num, total_batches_est
        )

        if stacked_batch_data_np is not None and batch_coverage_map_2d is not None:
            batch_wcs = None
            try:
                batch_wcs = WCS(stack_info_header, naxis=2) if stack_info_header else None
            except Exception:
                pass

            self._combine_batch_result(
                stacked_batch_data_np, stack_info_header, batch_coverage_map_2d, batch_wcs
            )
            if not self.drizzle_active_session:
                self._update_preview_sum_w()
        else:
            num_failed_in_stack_batch = len(batch_items_to_stack)
            self.failed_stack_count += num_failed_in_stack_batch
            self.update_progress(
                f"❌ Échec combinaison du lot {progress_info_log}. {num_failed_in_stack_batch} images ignorées.",
                None,
            )

        gc.collect()
        logger.debug(f"DEBUG QM [_process_completed_batch]: Fin pour lot #{current_batch_num}.")







##############################################################################################################################################



# --- DANS LA CLASSE SeestarQueuedStacker DANS seestar/queuep/queue_manager.py ---

    def _save_drizzle_input_temp(self, aligned_data, header):
        """
        Sauvegarde une image alignée (HxWx3 float32) dans le dossier temp Drizzle,
        en transposant en CxHxW et en INJECTANT l'OBJET WCS DE RÉFÉRENCE stocké
        dans le header sauvegardé.
        Les données `aligned_data` doivent être dans la plage ADU finale souhaitée.
        """
        if self.drizzle_temp_dir is None: 
            self.update_progress("❌ Erreur interne: Dossier temp Drizzle non défini."); return None
        os.makedirs(self.drizzle_temp_dir, exist_ok=True)
        if aligned_data.ndim != 3 or aligned_data.shape[2] != 3: 
            self.update_progress(f"❌ Erreur interne: _save_drizzle_input_temp attend HxWx3, reçu {aligned_data.shape}"); return None
        if self.reference_wcs_object is None:
             self.update_progress("❌ Erreur interne: Objet WCS de référence non disponible pour sauvegarde temp.")
             return None

        try:
            # Utiliser un nom de fichier qui inclut le nom original pour le débogage du header EXPTIME
            original_filename_stem = "unknown_orig"
            if header and '_SRCFILE' in header:
                original_filename_stem = os.path.splitext(header['_SRCFILE'][0])[0]
            
            temp_filename = f"aligned_input_{self.aligned_files_count:05d}_{original_filename_stem}.fits"
            temp_filepath = os.path.join(self.drizzle_temp_dir, temp_filename)

            data_to_save = np.moveaxis(aligned_data, -1, 0).astype(np.float32) # Doit être ADU ici

            # ---- DEBUG: Vérifier le range de ce qui est sauvegardé ----
            logger.debug(f"    DEBUG QM [_save_drizzle_input_temp]: Sauvegarde FITS temp '{temp_filename}'. data_to_save (CxHxW) Range Ch0: [{np.min(data_to_save[0]):.4g}, {np.max(data_to_save[0]):.4g}]")
            # ---- FIN DEBUG ----

            header_to_save = header.copy() if header else fits.Header()
            
            # Effacer WCS potentiellement incorrect du header original
            keys_to_remove = ['PC1_1', 'PC1_2', 'PC2_1', 'PC2_2', 'CD1_1', 'CD1_2', 'CD2_1', 'CD2_2',
                              'CRPIX1', 'CRPIX2', 'CRVAL1', 'CRVAL2', 'CTYPE1', 'CTYPE2', 'CUNIT1', 'CUNIT2',
                              'CDELT1', 'CDELT2', 'CROTA2', 'EQUINOX', 'RADESYS'] # RADESYS aussi car WCS ref l'aura
            for key in keys_to_remove:
                if key in header_to_save:
                    try: del header_to_save[key]
                    except KeyError: pass

            ref_wcs_header = self.reference_wcs_object.to_header(relax=True)
            header_to_save.update(ref_wcs_header)

            header_to_save['NAXIS'] = 3
            header_to_save['NAXIS1'] = aligned_data.shape[1] 
            header_to_save['NAXIS2'] = aligned_data.shape[0] 
            header_to_save['NAXIS3'] = 3                   
            if 'CTYPE3' not in header_to_save: header_to_save['CTYPE3'] = 'CHANNEL'
            
            # Assurer BITPIX = -32 pour float32
            header_to_save['BITPIX'] = -32
            if 'BSCALE' in header_to_save: del header_to_save['BSCALE']
            if 'BZERO' in header_to_save: del header_to_save['BZERO']


            hdu = fits.PrimaryHDU(data=data_to_save, header=header_to_save)
            hdul = fits.HDUList([hdu])
            hdul.writeto(temp_filepath, overwrite=True, checksum=False, output_verify='ignore')
            hdul.close()
            return temp_filepath

        except Exception as e:
            temp_filename_for_error = f"aligned_input_{self.aligned_files_count:05d}.fits" # Générique
            self.update_progress(f"❌ Erreur sauvegarde fichier temp Drizzle {temp_filename_for_error}: {e}")
            traceback.print_exc(limit=2)
            return None
        

###########################################################################################################################



    def _process_incremental_drizzle_batch(
        self,
        batch_temp_filepaths_list,
        current_batch_num=0,
        total_batches_est=0,
        weight_map_override=None, # Not used in this version but kept for signature compatibility
    ):
        """
        [VRAI DRIZZLE INCRÉMENTAL] Traite un lot de fichiers temporaires en les ajoutant
        aux objets Drizzle persistants. Met à jour l'aperçu après chaque image (ou lot).
        Version: V_True_Incremental_Driz_DebugM81_Scale_2_Full_EXTENDED_DEBUG_ULTRA
        """
        # --- LIGNE DE PRINT ULTRA-CRITIQUE ET UNIQUE ---
        print(f"\n======== DÉBUT MÉTHODE: _process_incremental_drizzle_batch (VERSION: {GLOBAL_DRZ_BATCH_VERSION_STRING_ULTRA_DEBUG}) - Lot #{current_batch_num} - Fichiers: {len(batch_temp_filepaths_list)} ========")
        # --- FIN LIGNE DE PRINT ULTRA-CRITIQUE ---

        num_files_in_batch = len(batch_temp_filepaths_list)
        logger.debug(f"DEBUG QM [_process_incremental_drizzle_batch {GLOBAL_DRZ_BATCH_VERSION_STRING_ULTRA_DEBUG}]: Début Lot Drizzle Incr. VRAI #{current_batch_num} ({num_files_in_batch} fichiers).")

        if not batch_temp_filepaths_list:
            self.update_progress(f"⚠️ Lot Drizzle Incrémental VRAI #{current_batch_num} vide. Ignoré.")
            logger.debug(f"  Sortie: Lot #{current_batch_num} est vide.")
            return

        progress_info = f"(Lot {current_batch_num}/{total_batches_est if total_batches_est > 0 else '?'})"
        self.update_progress(f"💧 Traitement Drizzle Incrémental VRAI du lot {progress_info}...")

        # --- VÉRIFICATIONS CRITIQUES ---
        if not self.incremental_drizzle_objects or len(self.incremental_drizzle_objects) != 3:
            self.update_progress("❌ Erreur critique: Objets Drizzle persistants non initialisés pour mode Incrémental.", "ERROR")
            self.processing_error = "Objets Drizzle Incr. non initialisés"; self.stop_processing = True
            logger.debug(f"  Sortie ERREUR: Objets Drizzle non initialisés.")
            return
        if self.drizzle_output_wcs is None or self.drizzle_output_shape_hw is None:
            self.update_progress("❌ Erreur critique: Grille de sortie Drizzle (WCS/Shape) non définie pour mode Incrémental VRAI.", "ERROR")
            self.processing_error = "Grille Drizzle non définie (Incr VRAI)"; self.stop_processing = True
            logger.debug(f"  Sortie ERREUR: Grille de sortie Drizzle (WCS/Shape) non définie.")
            return
        logger.debug(f"  WCS de sortie cible (self.drizzle_output_wcs) : {self.drizzle_output_wcs.wcs.crval if self.drizzle_output_wcs and self.drizzle_output_wcs.wcs else 'Non défini'}")
        logger.debug(f"  Shape de sortie cible (self.drizzle_output_shape_hw) : {self.drizzle_output_shape_hw}")
        logger.debug(f"  Paramètres Drizzle : Kernel='{self.drizzle_kernel}', Pixfrac={self.drizzle_pixfrac}, Fillval='{self.drizzle_fillval}'")
        logger.debug(f"  Reprojection entre lots (self.reproject_between_batches) : {self.reproject_between_batches}")
        logger.debug(f"  WCS de référence (self.reference_wcs_object) : {'Défini' if self.reference_wcs_object else 'Non défini'} (utilisé si reproject_between_batches)")


        num_output_channels = 3
        files_added_to_drizzle_this_batch = 0

        for i_file, temp_fits_filepath in enumerate(batch_temp_filepaths_list):
            if self.stop_processing:
                logger.debug(f"  Arrêt demandé. Interruption du traitement du lot #{current_batch_num}.")
                break
            
            current_filename_for_log = os.path.basename(temp_fits_filepath)
            self.update_progress(f"   -> DrizIncrVrai: Ajout fichier {i_file+1}/{num_files_in_batch} ('{current_filename_for_log}') au Drizzle cumulatif...", None)
            logger.debug(f"\n    === TRAITEMENT FICHIER: '{current_filename_for_log}' (Fichier {i_file+1}/{num_files_in_batch}) ===")

            input_image_cxhxw = None 
            input_header = None      
            wcs_input_from_file = None 
            pixmap_for_this_file = None # Initialisation pour chaque fichier

            try:
                # --- ÉTAPE 1: Chargement et validation du fichier temporaire ---
                logger.debug(f"      [Step  1] Chargement FITS temporaire: '{current_filename_for_log}'")
                with fits.open(temp_fits_filepath, memmap=False) as hdul:
                    if not hdul or len(hdul) == 0 or hdul[0].data is None: 
                        raise IOError(f"FITS temp invalide/vide: {temp_fits_filepath}")
                    
                    data_loaded = hdul[0].data
                    input_header = hdul[0].header
                    logger.debug(f"        Données brutes chargées: Range [{np.min(data_loaded):.4g}, {np.max(data_loaded):.4g}], Shape: {data_loaded.shape}, Dtype: {data_loaded.dtype}")

                    if data_loaded.ndim == 3 and data_loaded.shape[0] == num_output_channels:
                        input_image_cxhxw = data_loaded.astype(np.float32)
                        logger.debug(f"        input_image_cxhxw (après astype float32): Range [{np.min(input_image_cxhxw):.4g}, {np.max(input_image_cxhxw):.4g}]")
                    else:
                        raise ValueError(f"Shape FITS temp {data_loaded.shape} non CxHxW comme attendu (attendu {num_output_channels}xHxW).")

                    with warnings.catch_warnings():
                        warnings.simplefilter("ignore") # Ignore FITSFixedWarning
                        wcs_input_from_file = WCS(input_header, naxis=2)
                    if not wcs_input_from_file or not wcs_input_from_file.is_celestial:
                        raise ValueError("WCS non céleste ou invalide dans le fichier FITS temporaire.")
                    logger.debug(f"        WCS du fichier temp (Input WCS): CRVAL={wcs_input_from_file.wcs.crval if wcs_input_from_file.wcs else 'N/A'}, CDELT={wcs_input_from_file.wcs.cdelt if wcs_input_from_file.wcs else 'N/A'}")

                image_hwc = np.moveaxis(input_image_cxhxw, 0, -1) # Convertir CxHxW en HxWxC
                
                # --- ÉTAPE 2: GESTION DE LA REPROJECTION INTER-BATCH ---
                target_shape_hw = self.drizzle_output_shape_hw # La forme finale de la sortie Drizzle
                wcs_for_pixmap = wcs_input_from_file
                input_shape_hw_current_file = image_hwc.shape[:2] # La forme HxW de l'image ALIGNÉE (ou reprojetée)

                # Assuming reproject_to_reference_wcs is correctly implemented and imported
                if hasattr(self, 'reproject_between_batches') and self.reproject_between_batches and hasattr(self, 'reference_wcs_object') and self.reference_wcs_object:
                    # Added a check if reproject_to_reference_wcs is actually callable
                    from seestar.core.reprojection import reproject_to_reference_wcs as _reproject_func
                    if _reproject_func:
                        logger.debug(f"      [Step 2] Reprojection active. Reprojection de l'image vers WCS de référence...")
                        try:
                            self.update_progress(
                                f"➡️ [Reproject] Entrée dans reproject pour le batch {current_batch_num}/{total_batches_est}",
                                "INFO_DETAIL",
                            )
                            # Reprojeter l'image HWC vers le WCS de référence
                            reprojected_image_hwc = _reproject_func( # Use the imported function
                                image_hwc,
                                wcs_input_from_file,
                                self.reference_wcs_object,
                                target_shape_hw, # La forme de sortie de la reprojection est la forme cible de Drizzle
                            )
                            if reprojected_image_hwc is None:
                                raise RuntimeError("reproject_to_reference_wcs a retourné None.")

                            image_hwc = reprojected_image_hwc # L'image à traiter par Drizzle est maintenant reprojetée
                            wcs_for_pixmap = self.reference_wcs_object # Le WCS à utiliser pour le pixmap est celui de la référence
                            input_shape_hw_current_file = image_hwc.shape[:2] # La forme de l'image (maintenant reprojetée)

                            self.update_progress(
                                f"✅ [Reproject] Batch {current_batch_num}/{total_batches_est} reprojecté vers référence (shape {target_shape_hw})",
                                "INFO_DETAIL",
                            )
                            logger.debug(f"        Image après reprojection: Shape={image_hwc.shape}, Range=[{np.nanmin(image_hwc):.4g}, {np.nanmax(image_hwc):.4g}]")
                            logger.debug(f"        WCS utilisé pour pixmap (après reproj.): CRVAL={wcs_for_pixmap.wcs.crval if wcs_for_pixmap.wcs else 'N/A'}")
                        except Exception as e:
                            self.update_progress(
                                f"⚠️ [Reproject] Batch {current_batch_num} ignoré : {type(e).__name__}: {e}",
                                "WARN",
                            )
                            logger.error(f"ERREUR REPROJECTION: {e}", exc_info=True)
                            continue # Passe au fichier suivant si reprojection échoue
                    else:
                        logger.warning(f"        AVERTISSEMENT: reproject_to_reference_wcs n'est pas importé/disponible. Reprojection ignorée.")


                # --- ÉTAPE 3: Calcul du Pixmap (mapping des pixels d'entrée vers la grille de sortie Drizzle) ---
                logger.debug(f"      [Step 3] Calcul du Pixmap pour mapping WCS...")
                y_in_coords_flat, x_in_coords_flat = np.indices(input_shape_hw_current_file).reshape(2, -1)
                
                # Convertir les coordonnées pixels de l'image d'entrée en coordonnées célestes
                sky_ra_deg, sky_dec_deg = wcs_for_pixmap.all_pix2world(x_in_coords_flat, y_in_coords_flat, 0)
                logger.debug(f"        Coordonnées célestes calculées: RA_range=[{np.nanmin(sky_ra_deg):.4g}, {np.nanmax(sky_ra_deg):.4g}], Dec_range=[{np.nanmin(sky_dec_deg):.4g}, {np.nanmax(sky_dec_deg):.4g}]")

                if not (np.all(np.isfinite(sky_ra_deg)) and np.all(np.isfinite(sky_dec_deg))):
                    raise ValueError("Coordonnées célestes non finies obtenues depuis le WCS du fichier temporaire. Pixmap impossible.")

                # Convertir les coordonnées célestes en coordonnées pixels de la grille de sortie Drizzle (initialement avec origin=0)
                final_x_output_pixels, final_y_output_pixels = self.drizzle_output_wcs.all_world2pix(sky_ra_deg, sky_dec_deg, 0)
                
                # Dimensions de la grille de sortie Drizzle
                height_out, width_out = self.drizzle_output_shape_hw
                
                # Diagnostic des bornes du pixmap initial (origin=0)
                min_x_initial, max_x_initial = np.nanmin(final_x_output_pixels), np.nanmax(final_x_output_pixels)
                min_y_initial, max_y_initial = np.nanmin(final_y_output_pixels), np.nanmax(final_y_output_pixels)
                logger.debug(f"        Pixmap initial (origin=0) X range [{min_x_initial:.2f}, {max_x_initial:.2f}] vs [0,{width_out-1}]; Y range [{min_y_initial:.2f}, {max_y_initial:.2f}] vs [0,{height_out-1})")
                print(f"ULTRA-DEBUG: Pixmap initial (origin=0) X range [{min_x_initial:.2f}, {max_x_initial:.2f}] vs [0,{width_out-1}]; Y range [{min_y_initial:.2f}, {max_y_initial:.2f}] vs [0,{height_out-1})")


                # RECALCUL AVEC origin=1 SI HORS BORNES (et correction en 0-based)
                # Cette condition est essentielle pour savoir si l'ajustement -1.0 doit être appliqué.
                needs_origin1_recalc = (min_x_initial < 0 or max_x_initial >= width_out or min_y_initial < 0 or max_y_initial >= height_out)

                if needs_origin1_recalc:
                    logger.debug("      WARN [ProcIncrDrizLoop]: Pixmap initial (origin=0) en dehors de la plage attendue. Recalcul avec origin=1.")
                    print("ULTRA-DEBUG: Pixmap initial (origin=0) is OUT OF BOUNDS. Recalculating with origin=1...")
                    final_x_output_pixels, final_y_output_pixels = self.drizzle_output_wcs.all_world2pix(
                        sky_ra_deg, sky_dec_deg, 1 # Recalcul avec origin=1
                    )
                    # --- FIX CRITIQUE : CONVERSION DE 1-BASED À 0-BASED ---
                    final_x_output_pixels -= 1.0  # Convertir 1-based en 0-based
                    final_y_output_pixels -= 1.0  # Convertir 1-based en 0-based
                    logger.debug(f"      DEBUG QM [ProcIncrDrizLoop]: Pixmap ajusté (1-based vers 0-based) après recalcul avec origin=1.")
                    print(f"ULTRA-DEBUG: Pixmap ADJUSTED (1-based to 0-based). New min_x={np.nanmin(final_x_output_pixels):.2f}, min_y={np.nanmin(final_y_output_pixels):.2f}")
                    # --- FIN FIX CRITIQUE ---
                
                # --- Vérification et nettoyage des NaN/Inf après tous les calculs ---
                if not (np.all(np.isfinite(final_x_output_pixels)) and np.all(np.isfinite(final_y_output_pixels))):
                    logger.debug(f"      WARN [ProcIncrDrizLoop]: Pixmap pour '{current_filename_for_log}' contient NaN/Inf après projection (post-correction). Nettoyage...")
                    print(f"ULTRA-DEBUG: Pixmap contains NaN/Inf. Cleaning...")
                    final_x_output_pixels = np.nan_to_num(final_x_output_pixels, nan=0.0, posinf=0.0, neginf=0.0) # Utilisez 0.0 pour les valeurs numériques
                    final_y_output_pixels = np.nan_to_num(final_y_output_pixels, nan=0.0, posinf=0.0, neginf=0.0)
                
                # Création du pixmap final après tous les ajustements
                pixmap_for_this_file = np.dstack((
                    np.clip(final_x_output_pixels.reshape(input_shape_hw_current_file), 0, width_out - 1),
                    np.clip(final_y_output_pixels.reshape(input_shape_hw_current_file), 0, height_out - 1)
                )).astype(np.float32)

                # Diagnostic final du pixmap après clipping
                pix_x_final = pixmap_for_this_file[..., 0]
                pix_y_final = pixmap_for_this_file[..., 1]
                min_x_final, max_x_final = np.nanmin(pix_x_final), np.nanmax(pix_x_final)
                min_y_final, max_y_final = np.nanmin(pix_y_final), np.nanmax(pix_y_final)
                logger.debug(f"      Final Pixmap X stats (post-clip): min={min_x_final:.2f}, max={max_x_final:.2f}, mean={np.nanmean(pix_x_final):.2f}, std={np.nanstd(pix_x_final):.2f}")
                logger.debug(f"      Final Pixmap Y stats (post-clip): min={min_y_final:.2f}, max={max_y_final:.2f}, mean={np.nanmean(pix_y_final):.2f}, std={np.nanstd(pix_y_final):.2f}")
                logger.debug(f"      Output Grid (width, height) for comparison: ({width_out}, {height_out})")
                print(f"ULTRA-DEBUG: Final Pixmap X stats (post-clip): min={min_x_final:.2f}, max={max_x_final:.2f}, mean={np.nanmean(pix_x_final):.2f}, std={np.nanstd(pix_x_final):.2f}")
                print(f"ULTRA-DEBUG: Final Pixmap Y stats (post-clip): min={min_y_final:.2f}, max={max_y_final:.2f}, mean={np.nanmean(pix_y_final):.2f}, std={np.nanstd(pix_y_final):.2f}")


                # Vérification critique des bornes du pixmap final
                assert (min_x_final >= 0 and max_x_final < width_out and min_y_final >= 0 and max_y_final < height_out), \
                       "ERREUR PIXMAP: Pixmap final (post-clipping) hors bornes attendues!"
                
                # Détection d'un pixmap "plat" (tous les points mappent au même endroit)
                if np.allclose(pixmap_for_this_file[...,0], pixmap_for_this_file[0,0,0], atol=1e-3) and \
                   np.allclose(pixmap_for_this_file[...,1], pixmap_for_this_file[0,0,1], atol=1e-3):
                    logger.warning("        WARN: All pixmap points map to (or very close to) a single output pixel! This indicates a severe WCS issue or extreme input image data where all points are projected to the same output pixel. No significant image will be drizzled.")
                    print("ULTRA-DEBUG: WARNING: Pixmap is 'flat' - all points map to a single output pixel!")


                logger.debug(f"      [Step 3] Pixmap calculé et validé pour '{current_filename_for_log}'.")

                # --- ÉTAPE 4: Préparation des paramètres pour add_image ---
                logger.debug(f"      [Step 4] Préparation des paramètres pour add_image...")
                exptime_for_drizzle_add = 1.0 
                in_units_for_drizzle_add = 'cps' # Par défaut
                
                if input_header and 'EXPTIME' in input_header:
                    try:
                        original_exptime = float(input_header['EXPTIME'])
                        if original_exptime > 1e-6:
                            exptime_for_drizzle_add = original_exptime
                            in_units_for_drizzle_add = 'counts' # Si EXPTIME valide, on traite en counts
                            logger.debug(f"        Utilisation EXPTIME={exptime_for_drizzle_add:.2f}s du header original ('{input_header.get('_SRCFILE', 'N/A_SRC')}'), in_units='counts'")
                        else:
                             logger.debug(f"        EXPTIME du header original ({original_exptime:.2f}) trop faible. Utilisation exptime=1.0, in_units='cps'.")
                    except (ValueError, TypeError):
                        logger.debug(f"        AVERTISSEMENT: EXPTIME invalide dans header temp ('{input_header.get('EXPTIME')}' pour '{input_header.get('_SRCFILE', 'N/A_SRC')}'). Utilisation exptime=1.0, in_units='cps'.")
                else:
                    logger.debug(f"        AVERTISSEMENT: EXPTIME non trouvé dans header temp pour '{input_header.get('_SRCFILE', 'N/A_SRC')}'. Utilisation exptime=1.0, in_units='cps'.")
                
                if exptime_for_drizzle_add <= 0: # Double-vérification de l'exptime
                    logger.warning(f"        AVERTISSEMENT: EXPTIME={exptime_for_drizzle_add} non valide. Remplacement par 1.0.")
                    exptime_for_drizzle_add = 1.0

                # Préparation du weight_map pour add_image. Utilise weight_map_override si fourni
                if weight_map_override is not None:
                    weight_map_param_for_add = np.asarray(weight_map_override, dtype=np.float32)
                    if weight_map_param_for_add.shape != input_shape_hw_current_file:
                        logger.debug(
                            "        WARN: weight_map_override shape mismatch; using ones"
                        )
                        weight_map_param_for_add = np.ones(
                            input_shape_hw_current_file, dtype=np.float32
                        )
                else:
                    weight_map_param_for_add = np.ones(
                        input_shape_hw_current_file, dtype=np.float32
                    )
                logger.debug(
                    f"        Weight_map pour add_image: Shape={weight_map_param_for_add.shape}, Range=[{np.min(weight_map_param_for_add):.3f}, {np.max(weight_map_param_for_add):.3f}], Sum={np.sum(weight_map_param_for_add):.3f}"
                )

                # Pré-traitement de l'image (nettoyage NaN/Inf et clip > 0) AVANT de la passer à add_image
                image_hwc_cleaned = np.nan_to_num(np.clip(image_hwc, 0.0, None), nan=0.0, posinf=0.0, neginf=0.0).astype(np.float32)
                logger.debug(f"        Image HWC nettoyée (pour add_image): Range=[{np.min(image_hwc_cleaned):.4g}, {np.max(image_hwc_cleaned):.4g}], Mean={np.mean(image_hwc_cleaned):.4g}")


                # --- ÉTAPE 5: Appel à add_image pour chaque canal ---
                logger.debug(f"      [Step 5] Appel driz_obj.add_image pour chaque canal...")
                for ch_idx in range(num_output_channels):
                    channel_data_2d = image_hwc_cleaned[..., ch_idx]
                    
                    # Log des stats spécifiques à ce canal avant add_image
                    logger.debug(f"        Ch{ch_idx} AVANT add_image: data range [{np.min(channel_data_2d):.3g}, {np.max(channel_data_2d):.3g}], mean={np.mean(channel_data_2d):.3g}")
                    logger.debug(f"                          exptime={exptime_for_drizzle_add}, in_units='{in_units_for_drizzle_add}', pixfrac={self.drizzle_pixfrac}")
                    print(f"ULTRA-DEBUG: Ch{ch_idx} CALLING add_image - data range [{np.min(channel_data_2d):.3g}, {np.max(channel_data_2d):.3g}], exptime={exptime_for_drizzle_add}, pixfrac={self.drizzle_pixfrac}, input_shape_hw={input_shape_hw_current_file}")


                    driz_obj = self.incremental_drizzle_objects[ch_idx]
                    wht_sum_before = float(np.sum(driz_obj.out_wht))
                    sci_sum_before = float(np.sum(driz_obj.out_img))
                    logger.debug(f"        Ch{ch_idx} WHT_SUM BEFORE add_image: {wht_sum_before:.3f}")
                    logger.debug(f"        Ch{ch_idx} SCI_SUM BEFORE add_image: {sci_sum_before:.3f}")
                    print(f"ULTRA-DEBUG: Ch{ch_idx} Drizzle Obj state BEFORE add_image: out_wht_sum={wht_sum_before:.3f}, out_img_sum={sci_sum_before:.3f}")


                    # L'appel CRITIQUE à add_image
                    nskip, nmiss = driz_obj.add_image(
                        data=channel_data_2d,
                        pixmap=pixmap_for_this_file,
                        exptime=exptime_for_drizzle_add,
                        in_units=in_units_for_drizzle_add,
                        pixfrac=self.drizzle_pixfrac,
                        weight_map=weight_map_param_for_add,
                    )
                    logger.debug(f"        Ch{ch_idx} RETURNED from add_image: nskip={nskip}, nmiss={nmiss}") # Log des retours de add_image
                    print(f"ULTRA-DEBUG: Ch{ch_idx} add_image RETURNED: nskip={nskip}, nmiss={nmiss}") # Print direct pour nskip/nmiss


                    wht_sum_after = float(np.sum(driz_obj.out_wht))
                    sci_sum_after = float(np.sum(driz_obj.out_img))
                    logger.debug(f"        Ch{ch_idx} WHT_SUM AFTER add_image: {wht_sum_after:.3f} (Change: {wht_sum_after - wht_sum_before:.3f})")
                    logger.debug(f"        Ch{ch_idx} SCI_SUM AFTER add_image: {sci_sum_after:.3f} (Change: {sci_sum_after - sci_sum_before:.3f})")
                    print(f"ULTRA-DEBUG: Ch{ch_idx} Drizzle Obj state AFTER add_image: out_wht_sum={wht_sum_after:.3f}, out_img_sum={sci_sum_after:.3f}")

                    # Vérification des assertions (maintenues)
                    assert wht_sum_after >= wht_sum_before - 1e-6, f"WHT sum decreased for Ch{ch_idx}!"
                    logger.debug(f"        Ch{ch_idx} AFTER add_image: out_img range [{np.min(driz_obj.out_img):.3g}, {np.max(driz_obj.out_img):.3g}]")
                    logger.debug(f"                             out_wht range [{np.min(driz_obj.out_wht):.3g}, {np.max(driz_obj.out_wht):.3g}]")

                files_added_to_drizzle_this_batch += 1
                self.images_in_cumulative_stack += 1 
                logger.debug(f"    === FIN TRAITEMENT FICHIER: '{current_filename_for_log}' (Ajouté. Total files added: {self.images_in_cumulative_stack}) ===")

            except Exception as e_file:
                self.update_progress(f"      -> ERREUR Drizzle Incr. VRAI sur fichier '{current_filename_for_log}': {e_file}", "WARN")
                logger.error(f"ERREUR QM [ProcIncrDrizLoop {GLOBAL_DRZ_BATCH_VERSION_STRING_ULTRA_DEBUG}]: Échec fichier '{current_filename_for_log}': {e_file}", exc_info=True)
                print(f"ULTRA-DEBUG: ERREUR NON-FATALE sur fichier '{current_filename_for_log}': {e_file}")


            finally:
                # Nettoyage des variables locales (essentiel pour la mémoire)
                del input_image_cxhxw, input_header, wcs_input_from_file, pixmap_for_this_file
                if 'image_hwc_cleaned' in locals(): del image_hwc_cleaned
                if 'image_hwc' in locals(): del image_hwc # original HxWxC
                if 'reprojected_image_hwc' in locals(): del reprojected_image_hwc
                
                # Forcer un garbage collect de temps en temps, surtout si les images sont grandes
                if (i_file + 1) % 10 == 0: gc.collect()
        
        # --- FIN DE LA BOUCLE DE TRAITEMENT DES FICHIERS ---
        if files_added_to_drizzle_this_batch == 0 and num_files_in_batch > 0:
            self.update_progress(f"   -> ERREUR: Aucun fichier du lot Drizzle Incr. VRAI #{current_batch_num} n'a pu être ajouté.", "ERROR")
            self.failed_stack_count += num_files_in_batch 
            logger.debug(f"  Sortie: Aucun fichier ajouté au Drizzle cumulatif pour le lot #{current_batch_num}.")
        else:
            self.update_progress(f"   -> {files_added_to_drizzle_this_batch}/{num_files_in_batch} fichiers du lot Drizzle Incr. VRAI #{current_batch_num} ajoutés aux objets Drizzle.")
            logger.debug(f"  Total fichiers ajoutés au Drizzle cumulatif jusqu'à présent: {self.images_in_cumulative_stack}.")

        # --- MISE À JOUR DU HEADER DU STACK CUMULATIF ---
        if self.current_stack_header is None: 
            self.current_stack_header = fits.Header()
            if self.drizzle_output_wcs:
                 try: self.current_stack_header.update(self.drizzle_output_wcs.to_header(relax=True))
                 except Exception as e_hdr_wcs: logger.warning(f"WARN: Erreur copie WCS au header (DrizIncrVrai init): {e_hdr_wcs}")
            self.current_stack_header['STACKTYP'] = (f'Drizzle_Incremental_True_{self.drizzle_scale:.0f}x', 'True Incremental Drizzle')
            self.current_stack_header['DRZSCALE'] = (self.drizzle_scale, 'Drizzle scale factor')
            self.current_stack_header['DRZKERNEL'] = (self.drizzle_kernel, 'Drizzle kernel used')
            self.current_stack_header['DRZPIXFR'] = (self.drizzle_pixfrac, 'Drizzle pixfrac used')
            self.current_stack_header['CREATOR'] = ('SeestarStacker_QM', 'Processing Software')
        
        self.current_stack_header['NIMAGES'] = (self.images_in_cumulative_stack, 'Total images drizzled incrementally')

        # --- MISE À JOUR DE L'APERÇU ---
        self.update_progress(f"   -> Préparation aperçu Drizzle Incrémental VRAI (Lot #{current_batch_num})...")
        try:
            if self.preview_callback and self.incremental_drizzle_objects:
                avg_img_channels_preview = []
                # IMPORTANT: driz_obj.out_img contient SCI*WHT, driz_obj.out_wht contient WHT
                # Pour obtenir l'image moyenne, il faut diviser SCI*WHT par WHT.
                for c in range(num_output_channels):
                    driz_obj = self.incremental_drizzle_objects[c]
                    
                    # Obtenir les données et poids cumulatifs
                    sci_accum = driz_obj.out_img.astype(np.float32)
                    wht_accum = driz_obj.out_wht.astype(np.float32)

                    # Éviter la division par zéro
                    wht_safe = np.maximum(wht_accum, 1e-9)
                    
                    # Calculer l'image moyenne pour l'aperçu
                    preview_channel_data = np.zeros_like(sci_accum)
                    valid_pixels = wht_safe > 1e-8 # Masque pour les pixels où il y a eu contribution
                    with np.errstate(divide='ignore', invalid='ignore'):
                        preview_channel_data[valid_pixels] = sci_accum[valid_pixels] / wht_safe[valid_pixels]
                    
                    avg_img_channels_preview.append(
                        np.nan_to_num(preview_channel_data, nan=0.0, posinf=0.0, neginf=0.0)
                    )
                
                preview_data_HWC_raw = np.stack(avg_img_channels_preview, axis=-1)
                
                # Normalisation de l'aperçu à [0,1] pour l'affichage (cosmétique)
                min_p, max_p = np.nanmin(preview_data_HWC_raw), np.nanmax(preview_data_HWC_raw)
                preview_data_HWC_norm = preview_data_HWC_raw
                if np.isfinite(min_p) and np.isfinite(max_p) and max_p > min_p + 1e-7: 
                    preview_data_HWC_norm = (preview_data_HWC_raw - min_p) / (max_p - min_p)
                elif np.any(np.isfinite(preview_data_HWC_raw)): # Image constante non nulle
                    preview_data_HWC_norm = np.full_like(preview_data_HWC_raw, 0.5)
                else: # Image vide ou tout NaN/Inf
                    preview_data_HWC_norm = np.zeros_like(preview_data_HWC_raw)
                
                preview_data_HWC_final = np.clip(preview_data_HWC_norm, 0.0, 1.0).astype(np.float32)
                
                # Stocker l'image de prévisualisation (potentiellement pour usage UI)
                self.current_stack_data = preview_data_HWC_final
                self.cumulative_drizzle_data = preview_data_HWC_final # Pour l'aperçu
                self._update_preview_incremental_drizzle() # Appelle le callback GUI
                logger.debug(f"    DEBUG QM [ProcIncrDrizLoop {GLOBAL_DRZ_BATCH_VERSION_STRING_ULTRA_DEBUG}]: Aperçu Driz Incr VRAI mis à jour. Range (0-1): [{np.min(preview_data_HWC_final):.3f}, {np.max(preview_data_HWC_final):.3f}]")
                print(f"ULTRA-DEBUG: Aperçu Driz Incr VRAI mis à jour. Range (0-1): [{np.min(preview_data_HWC_final):.3f}, {np.max(preview_data_HWC_final):.3f}]")
            else:
                logger.debug(f"    WARN QM [ProcIncrDrizLoop {GLOBAL_DRZ_BATCH_VERSION_STRING_ULTRA_DEBUG}]: Impossible de mettre à jour l'aperçu Driz Incr VRAI (callback ou objets Drizzle manquants).")
                print(f"ULTRA-DEBUG: WARN: Impossible de mettre à jour l'aperçu Driz Incr VRAI.")
        except Exception as e_prev:
            logger.error(f"    ERREUR QM [ProcIncrDrizLoop {GLOBAL_DRZ_BATCH_VERSION_STRING_ULTRA_DEBUG}]: Erreur mise à jour aperçu Driz Incr VRAI: {e_prev}", exc_info=True)
            print(f"ULTRA-DEBUG: ERREUR FATALE à l'aperçu Driz Incr VRAI: {e_prev}")


        # --- NETTOYAGE DES FICHIERS TEMPORAIRES DU LOT ---
        if self.perform_cleanup:
             logger.debug(f"DEBUG QM [_process_incremental_drizzle_batch {GLOBAL_DRZ_BATCH_VERSION_STRING_ULTRA_DEBUG}]: Nettoyage fichiers temp lot #{current_batch_num}...")
             print(f"ULTRA-DEBUG: Nettoyage fichiers temp lot #{current_batch_num}...")
             self._cleanup_batch_temp_files(batch_temp_filepaths_list)
        
        logger.debug(f"======== FIN MÉTHODE: _process_incremental_drizzle_batch (Lot #{current_batch_num} - {GLOBAL_DRZ_BATCH_VERSION_STRING_ULTRA_DEBUG}) ========\n")
        print(f"======== FIN MÉTHODE: _process_incremental_drizzle_batch (Lot #{current_batch_num} - {GLOBAL_DRZ_BATCH_VERSION_STRING_ULTRA_DEBUG}) ========\n")





#################################################################################################################################################



    def _combine_drizzle_chunks(self, chunk_sci_files, chunk_wht_files):
        """
        Combine les fichiers chunks Drizzle (science et poids) sauvegardés sur disque.
        Lit les fichiers et effectue une moyenne pondérée.

        Args:
            chunk_sci_files (list): Liste des chemins vers les fichiers FITS science des chunks.
            chunk_wht_files (list): Liste des chemins vers les fichiers FITS poids des chunks.

        Returns:
            tuple: (final_sci_image, final_wht_map) ou (None, None) si échec.
                   Les tableaux retournés sont au format HxWxC, float32.
        """
        if not chunk_sci_files or not chunk_wht_files or len(chunk_sci_files) != len(chunk_wht_files):
            self.update_progress("❌ Erreur interne: Listes de fichiers chunks invalides ou incohérentes.")
            return None, None
        num_chunks = len(chunk_sci_files)
        if num_chunks == 0: self.update_progress("ⓘ Aucun chunk Drizzle à combiner."); return None, None

        self.update_progress(f"⚙️ Combinaison finale de {num_chunks} chunks Drizzle...")
        start_time = time.time()

        numerator_sum = None; denominator_sum = None
        output_shape = None; output_header = None
        first_chunk_processed_successfully = False

        try:
            # --- Boucle sur les chunks pour lire et accumuler ---
            for i, (sci_path, wht_path) in enumerate(zip(chunk_sci_files, chunk_wht_files)):
                if self.stop_processing: self.update_progress("🛑 Arrêt demandé pendant combinaison chunks."); return None, None
                self.update_progress(f"   -> Lecture et accumulation chunk {i+1}/{num_chunks}...")
                sci_chunk, wht_chunk = None, None
                sci_chunk_cxhxw, wht_chunk_cxhxw = None, None

                try:
                    # Lire Science Chunk
                    with fits.open(sci_path, memmap=False) as hdul_sci:
                        if not hdul_sci or hdul_sci[0].data is None: raise IOError(f"Chunk science invalide: {sci_path}")
                        sci_chunk_cxhxw = hdul_sci[0].data
                        if sci_chunk_cxhxw.ndim != 3 or sci_chunk_cxhxw.shape[0] != 3: raise ValueError(f"Chunk science {sci_path} non CxHxW.")
                        sci_chunk = np.moveaxis(sci_chunk_cxhxw, 0, -1).astype(np.float32)
                        if i == 0: output_header = hdul_sci[0].header # Garder header

                    # Lire Poids Chunk
                    with fits.open(wht_path, memmap=False) as hdul_wht:
                        if not hdul_wht or hdul_wht[0].data is None: raise IOError(f"Chunk poids invalide: {wht_path}")
                        wht_chunk_cxhxw = hdul_wht[0].data
                        if wht_chunk_cxhxw.ndim != 3 or wht_chunk_cxhxw.shape[0] != 3: raise ValueError(f"Chunk poids {wht_path} non CxHxW.")
                        wht_chunk = np.moveaxis(wht_chunk_cxhxw, 0, -1).astype(np.float32)

                    # Initialiser les accumulateurs
                    if numerator_sum is None:
                        output_shape = sci_chunk.shape
                        if output_shape is None: raise ValueError("Shape du premier chunk est None.")
                        numerator_sum = np.zeros(output_shape, dtype=np.float64) # float64 pour somme
                        denominator_sum = np.zeros(output_shape, dtype=np.float64)
                        logger.debug(f"      - Initialisation accumulateurs (Shape: {output_shape})")
                        first_chunk_processed_successfully = True

                    # Vérifier Shapes
                    if sci_chunk.shape != output_shape or wht_chunk.shape != output_shape:
                        self.update_progress(f"      -> ⚠️ Shape incohérente chunk {i+1}. Ignoré.")
                        continue

                    # --- Accumulation ---
                    sci_chunk_clean = np.nan_to_num(sci_chunk, nan=0.0)
                    wht_chunk_clean = np.nan_to_num(wht_chunk, nan=0.0)
                    wht_chunk_clean = np.maximum(wht_chunk_clean, 0.0)
                    numerator_sum += sci_chunk_clean * wht_chunk_clean
                    denominator_sum += wht_chunk_clean
                    # --- Fin Accumulation ---

                except (FileNotFoundError, IOError, ValueError) as read_err:
                     self.update_progress(f"      -> ❌ ERREUR lecture/validation chunk {i+1}: {read_err}. Ignoré.")
                     if i == 0: first_chunk_processed_successfully = False; continue
                finally:
                     del sci_chunk, wht_chunk, sci_chunk_cxhxw, wht_chunk_cxhxw
                     if (i + 1) % 5 == 0: gc.collect()
            # --- Fin Boucle Chunks ---

            if not first_chunk_processed_successfully or numerator_sum is None:
                raise RuntimeError("Aucun chunk valide n'a pu être lu pour initialiser la combinaison.")

            # --- Calcul final ---
            self.update_progress("   -> Calcul de l'image finale combinée...")
            epsilon = 1e-12
            final_sci_combined = np.zeros_like(numerator_sum, dtype=np.float32)
            valid_mask = denominator_sum > epsilon
            with np.errstate(divide='ignore', invalid='ignore'):
                final_sci_combined[valid_mask] = (numerator_sum[valid_mask] / denominator_sum[valid_mask])
            final_sci_combined = np.nan_to_num(final_sci_combined, nan=0.0, posinf=0.0, neginf=0.0).astype(np.float32)
            final_wht_combined = denominator_sum.astype(np.float32)
            # --- Fin Calcul ---

        except MemoryError: self.update_progress("❌ ERREUR MÉMOIRE pendant combinaison chunks."); traceback.print_exc(limit=1); return None, None
        except Exception as e: self.update_progress(f"❌ Erreur inattendue pendant combinaison chunks: {e}"); traceback.print_exc(limit=2); return None, None

        if final_sci_combined is None or final_wht_combined is None: self.update_progress("❌ Combinaison chunks n'a produit aucun résultat."); return None, None

        end_time = time.time()
        self.update_progress(f"✅ Combinaison chunks terminée en {end_time - start_time:.2f}s.")
        return final_sci_combined, final_wht_combined


###############################################################################################################################################






    def _combine_batch_result(self, stacked_batch_data_np, stack_info_header, batch_coverage_map_2d, batch_wcs=None):

        """
        [MODE SUM/W - CLASSIQUE] Accumule le résultat d'un batch classique
        (image moyenne du lot et sa carte de couverture/poids 2D)
        dans les accumulateurs memmap globaux SUM et WHT.

        Args:
            stacked_batch_data_np (np.ndarray): Image MOYENNE du lot (HWC ou HW, float32, même échelle que les entrées).
            stack_info_header (fits.Header): En-tête info du lot (contient NIMAGES physiques).
            batch_coverage_map_2d (np.ndarray): Carte de poids/couverture 2D (HW, float32)
                                                pour ce lot spécifique.
        """
        logger.debug(f"DEBUG QM [_combine_batch_result SUM/W]: Début accumulation lot classique avec carte de couverture 2D.")
        current_batch_num = self.stacked_batches_count
        if batch_coverage_map_2d is not None:
            logger.debug(
                f"  -> Reçu de _stack_batch -> batch_coverage_map_2d - Shape: {batch_coverage_map_2d.shape}, "
                f"Range: [{np.min(batch_coverage_map_2d):.2f}-{np.max(batch_coverage_map_2d):.2f}], "
                f"Mean: {np.mean(batch_coverage_map_2d):.2f}"
            )
        else:
            logger.debug(f"  -> Reçu de _stack_batch -> batch_coverage_map_2d est None.")


        # --- Vérifications initiales ---

        if stacked_batch_data_np is None or stack_info_header is None or batch_coverage_map_2d is None:
            self.update_progress(
                f"⚠️ Accumulation lot #{current_batch_num} ignorée: données ou couverture manquantes.",
                "WARN",
            )
            logger.debug(
                "DEBUG QM [_combine_batch_result SUM/W]: Sortie précoce (données batch/couverture invalides) "
                f"stacked_batch_data_np is None? {stacked_batch_data_np is None}, "
                f"header is None? {stack_info_header is None}, "
                f"coverage is None? {batch_coverage_map_2d is None}"
            )
            return

        if self.cumulative_sum_memmap is None or self.cumulative_wht_memmap is None or self.memmap_shape is None:
             self.update_progress(
                 f"❌ Accumulation lot #{current_batch_num} impossible: memmap SUM/WHT non initialisés.",
                 "ERROR",
             )
             logger.debug(
                 f"ERREUR QM [_combine_batch_result SUM/W]: Memmap non initialisé. "
                 f"cumulative_sum_memmap is None? {self.cumulative_sum_memmap is None}, "
                 f"cumulative_wht_memmap is None? {self.cumulative_wht_memmap is None}, "
                 f"memmap_shape is None? {self.memmap_shape is None}"
             )
             self.processing_error = "Memmap non initialisé"; self.stop_processing = True
             return


        # Vérifier la cohérence des shapes
        # stacked_batch_data_np peut être HWC ou HW. memmap_shape est HWC.
        # batch_coverage_map_2d doit être HW.

        expected_shape_hw = self.memmap_shape[:2]

        try:
            logger.debug(
                f"DEBUG QM [_combine_batch_result]: stacked_batch_data_np shape={stacked_batch_data_np.shape}, "
                f"min={np.min(stacked_batch_data_np):.3f}, max={np.max(stacked_batch_data_np):.3f}"
            )
            logger.debug(
                f"DEBUG QM [_combine_batch_result]: batch_coverage_map_2d shape={batch_coverage_map_2d.shape}, "
                f"min={np.min(batch_coverage_map_2d):.3f}, max={np.max(batch_coverage_map_2d):.3f}"
            )
        except Exception as dbg_err:
            logger.debug(f"DEBUG QM [_combine_batch_result]: erreur stats initiales: {dbg_err}")


        
        if not self.reproject_between_batches:
            input_wcs = batch_wcs
            if input_wcs is None and self.reference_wcs_object:
                try:
                    input_wcs = WCS(stack_info_header, naxis=2)
                except Exception:
                    input_wcs = None

            if self.reference_wcs_object and input_wcs is not None:
                try:
                    self.update_progress(
                        f"➡️ [Reproject] Entrée dans reproject pour le batch {self.stacked_batches_count}/{self.total_batches_estimated}",
                        "INFO_DETAIL",
                    )
                    stacked_batch_data_np, _ = self._reproject_to_reference(
                        stacked_batch_data_np, input_wcs
                    )
                    batch_coverage_map_2d, _ = self._reproject_to_reference(
                        batch_coverage_map_2d, input_wcs
                    )
                    self.update_progress(
                        f"✅ [Reproject] Batch {self.stacked_batches_count}/{self.total_batches_estimated} reprojecté vers référence (shape {expected_shape_hw})",
                        "INFO_DETAIL",
                    )
                except Exception as e:
                    self.update_progress(
                        f"⚠️ [Reproject] Batch {self.stacked_batches_count} ignoré : {type(e).__name__}: {e}",
                        "WARN",
                    )
            else:
                self.update_progress(
                    f"ℹ️ [Reproject] Ignoré pour le lot {self.stacked_batches_count} (enable={self.reproject_between_batches}, ref={bool(self.reference_wcs_object)}, wcs={'ok' if input_wcs is not None else 'none'})",
                    "INFO_DETAIL",
                )



        if batch_coverage_map_2d.shape != expected_shape_hw:
            handled_cov = False
            if batch_coverage_map_2d.shape == expected_shape_hw[::-1]:
                batch_coverage_map_2d = batch_coverage_map_2d.T
                handled_cov = True
                logger.debug("DEBUG QM [_combine_batch_result]: transposed coverage map to match memmap_shape")
            if not handled_cov:
                self.update_progress(
                    f"❌ Batch #{current_batch_num} ignoré: shape carte couverture {batch_coverage_map_2d.shape} au lieu de {expected_shape_hw}.",
                    "ERROR",
                )
                logger.debug(
                    f"ERREUR QM [_combine_batch_result SUM/W]: Incompatibilité shape carte couverture lot. "
                    f"expected={expected_shape_hw}, got={batch_coverage_map_2d.shape}"
                )
                try: batch_n_error = int(stack_info_header.get('NIMAGES', 1)); self.failed_stack_count += batch_n_error
                except: self.failed_stack_count += 1 # Au moins une image
                return

        # S'assurer que stacked_batch_data_np a la bonne dimension pour la multiplication (HWC ou HW)
        is_color_batch_data = (stacked_batch_data_np.ndim == 3 and stacked_batch_data_np.shape[2] == 3)
        if is_color_batch_data and stacked_batch_data_np.shape != self.memmap_shape:
            handled_img = False
            if stacked_batch_data_np.shape[:2] == self.memmap_shape[:2][::-1]:
                stacked_batch_data_np = stacked_batch_data_np.transpose(1, 0, 2)
                handled_img = True
                logger.debug("DEBUG QM [_combine_batch_result]: transposed stacked_batch_data_np from WHC to HWC")
            elif stacked_batch_data_np.shape[0] == 3 and stacked_batch_data_np.shape[1:] == self.memmap_shape[:2]:
                stacked_batch_data_np = stacked_batch_data_np.transpose(1, 2, 0)
                handled_img = True
                logger.debug("DEBUG QM [_combine_batch_result]: rearranged stacked_batch_data_np from CHW to HWC")
            if not handled_img:
                self.update_progress(
                    f"❌ Batch #{current_batch_num} ignoré: image couleur shape {stacked_batch_data_np.shape} au lieu de {self.memmap_shape}.",
                    "ERROR",
                )
                logger.debug(
                    f"ERREUR QM [_combine_batch_result SUM/W]: Incompatibilité shape image lot (couleur). "
                    f"expected={self.memmap_shape}, got={stacked_batch_data_np.shape}"
                )
                try: batch_n_error = int(stack_info_header.get('NIMAGES', 1)); self.failed_stack_count += batch_n_error
                except: self.failed_stack_count += 1
                return
        elif not is_color_batch_data and stacked_batch_data_np.ndim == 2 and stacked_batch_data_np.shape != expected_shape_hw:
            handled_gray = False
            if stacked_batch_data_np.shape == expected_shape_hw[::-1]:
                stacked_batch_data_np = stacked_batch_data_np.T
                handled_gray = True
                logger.debug("DEBUG QM [_combine_batch_result]: transposed gray image to match memmap_shape")
            if not handled_gray:
                self.update_progress(
                    f"❌ Batch #{current_batch_num} ignoré: image N&B shape {stacked_batch_data_np.shape} au lieu de {expected_shape_hw}.",
                    "ERROR",
                )
                logger.debug(
                    f"ERREUR QM [_combine_batch_result SUM/W]: Incompatibilité shape image lot (N&B). "
                    f"expected={expected_shape_hw}, got={stacked_batch_data_np.shape}"
                )
                try: batch_n_error = int(stack_info_header.get('NIMAGES', 1)); self.failed_stack_count += batch_n_error
                except: self.failed_stack_count += 1
                return
        elif not is_color_batch_data and stacked_batch_data_np.ndim != 2 : # Cas N&B mais pas 2D
             self.update_progress(
                 f"❌ Batch #{current_batch_num} ignoré: dimensions image N&B inattendues {stacked_batch_data_np.shape}.",
                 "ERROR",
             )
             logger.debug(
                 f"ERREUR QM [_combine_batch_result SUM/W]: Shape image lot N&B inattendue - got {stacked_batch_data_np.shape}"
             )
             try: batch_n_error = int(stack_info_header.get('NIMAGES', 1)); self.failed_stack_count += batch_n_error
             except: self.failed_stack_count += 1
             return



        try:
            num_physical_images_in_batch = int(stack_info_header.get('NIMAGES', 1))
            batch_exposure = float(stack_info_header.get('TOTEXP', 0.0))

            # Vérifier si la carte de couverture a des poids significatifs

            if np.sum(batch_coverage_map_2d) < 1e-6 and num_physical_images_in_batch > 0:
                self.update_progress(
                    f"⚠️ Batch #{current_batch_num} ignoré: somme de couverture quasi nulle ({np.sum(batch_coverage_map_2d):.3e}).",
                    "WARN",
                )
                logger.debug(
                    f"DEBUG QM [_combine_batch_result SUM/W]: Sortie précoce (somme couverture quasi nulle). "
                    f"sum={np.sum(batch_coverage_map_2d):.3e}"
                )
                self.failed_stack_count += num_physical_images_in_batch # Compter ces images comme échec d'empilement
                return


            # Préparer les données pour l'accumulation (types et shapes)
            # stacked_batch_data_np est déjà en float32
            # batch_coverage_map_2d est déjà float32
            
            # Calculer le signal total à ajouter à SUM: ImageMoyenneDuLot * SaCarteDeCouverturePondérée
            # Si stacked_batch_data_np est HWC et batch_coverage_map_2d est HW, il faut broadcaster.
            signal_to_add_to_sum_float64 = None # Utiliser float64 pour la multiplication et l'accumulation
            if is_color_batch_data: # Image couleur HWC
                signal_to_add_to_sum_float64 = stacked_batch_data_np.astype(np.float64) * batch_coverage_map_2d.astype(np.float64)[:, :, np.newaxis]
            else: # Image N&B HW
                # Si SUM memmap est HWC (ce qui est le cas avec memmap_shape), il faut adapter
                if self.memmap_shape[2] == 3: # Si l'accumulateur global est couleur
                    # On met l'image N&B dans les 3 canaux de l'accumulateur
                    temp_hwc = np.stack([stacked_batch_data_np]*3, axis=-1)
                    signal_to_add_to_sum_float64 = temp_hwc.astype(np.float64) * batch_coverage_map_2d.astype(np.float64)[:, :, np.newaxis]
                else: # Si l'accumulateur global est N&B (ne devrait pas arriver avec memmap_shape HWC)
                    signal_to_add_to_sum_float64 = stacked_batch_data_np.astype(np.float64) * batch_coverage_map_2d.astype(np.float64)

            logger.debug(f"DEBUG QM [_combine_batch_result SUM/W]: Accumulation pour {num_physical_images_in_batch} images physiques.")
            logger.debug(
                f"  -> signal_to_add_to_sum_float64 - Shape: {signal_to_add_to_sum_float64.shape}, "
                f"Range: [{np.min(signal_to_add_to_sum_float64):.2f} - {np.max(signal_to_add_to_sum_float64):.2f}], "
                f"Mean: {np.mean(signal_to_add_to_sum_float64):.2f}"
            )


            batch_sum = signal_to_add_to_sum_float64.astype(np.float32)
            batch_wht = batch_coverage_map_2d.astype(np.float32)

            pre_sum_min = float(np.min(self.cumulative_sum_memmap))
            pre_sum_max = float(np.max(self.cumulative_sum_memmap))
            pre_wht_min = float(np.min(self.cumulative_wht_memmap))
            pre_wht_max = float(np.max(self.cumulative_wht_memmap))

            # Ensure shapes match exactly to avoid silent broadcasting
            if batch_sum.shape != tuple(self.memmap_shape):
                self.update_progress(
                    f"⚠️ Batch #{current_batch_num} shape {batch_sum.shape} incompatible with memmap {self.memmap_shape}.",
                    "WARN",
                )
                batch_sum = batch_sum.reshape(self.memmap_shape)
            if batch_wht.shape != tuple(self.memmap_shape[:2]):
                self.update_progress(
                    f"⚠️ Batch #{current_batch_num} coverage shape {batch_wht.shape} incompatible with memmap {self.memmap_shape[:2]}",
                    "WARN",
                )
                batch_wht = batch_wht.reshape(self.memmap_shape[:2])

            self.cumulative_sum_memmap[:] += batch_sum.astype(self.memmap_dtype_sum)
            self.cumulative_wht_memmap[:] += batch_wht.astype(self.memmap_dtype_wht)
            if hasattr(self.cumulative_sum_memmap, 'flush'):
                self.cumulative_sum_memmap.flush()
            if hasattr(self.cumulative_wht_memmap, 'flush'):
                self.cumulative_wht_memmap.flush()
            try:
                post_sum_min = float(np.min(self.cumulative_sum_memmap))
                post_sum_max = float(np.max(self.cumulative_sum_memmap))
                post_wht_min = float(np.min(self.cumulative_wht_memmap))
                post_wht_max = float(np.max(self.cumulative_wht_memmap))
                logger.debug(
                    f"DEBUG QM [_combine_batch_result SUM/W]: after += flush -> SUM min={post_sum_min:.3f}, max={post_sum_max:.3f}; "
                    f"WHT min={post_wht_min:.3f}, max={post_wht_max:.3f}"
                )
                logger.debug(
                    f"DEBUG QM [_combine_batch_result]: memmap change SUM {pre_sum_min:.3f}->{post_sum_min:.3f}, {pre_sum_max:.3f}->{post_sum_max:.3f}; "
                    f"WHT {pre_wht_min:.3f}->{post_wht_min:.3f}, {pre_wht_max:.3f}->{post_wht_max:.3f}"
                )
                if np.isclose(pre_sum_min, post_sum_min) and np.isclose(pre_sum_max, post_sum_max):
                    warn_msg = (
                        f"⚠️ Batch #{current_batch_num} addition produced no change to cumulative SUM. "
                        "Possible dtype/broadcast issue."
                    )
                    logger.debug(
                        "WARNING QM [_combine_batch_result]: cumulative SUM memmap unchanged after +=, possible dtype/broadcasting issue"
                    )
                    self.update_progress(warn_msg, "WARN")
            except Exception as dbg_e:
                logger.debug(f"DEBUG QM [_combine_batch_result SUM/W]: erreur stats apres += : {dbg_e}")
            logger.debug("DEBUG QM [_combine_batch_result SUM/W]: Addition SUM/WHT terminée.")

            try:
                sum_min = float(np.min(self.cumulative_sum_memmap))
                sum_max = float(np.max(self.cumulative_sum_memmap))
                wht_min = float(np.min(self.cumulative_wht_memmap))
                wht_max = float(np.max(self.cumulative_wht_memmap))
                self.update_progress(
                    f"ℹ️ SUM min={sum_min:.2f}, max={sum_max:.2f}",
                    "INFO_DETAIL",
                )
                self.update_progress(
                    f"ℹ️ WHT min={wht_min:.2f}, max={wht_max:.2f}",
                    "INFO_DETAIL",
                )
                if np.allclose(self.cumulative_wht_memmap, 0.0):
                    self.update_progress(
                        "⚠️ Carte de poids cumulée entièrement nulle", "WARN"
                    )
                    warnings.warn(
                        "Cumulative weight map sums to zero", UserWarning
                    )
            except Exception as e:
                self.update_progress(f"⚠️ Erreur calcul stats stack: {e}", "WARN")


            # Mise à jour des compteurs globaux

            self.images_in_cumulative_stack += num_physical_images_in_batch # Compte les images physiques
            self.total_exposure_seconds += batch_exposure
            logger.debug(
                f"DEBUG QM [_combine_batch_result SUM/W]: {num_physical_images_in_batch} images ajoutées -> "
                f"images_in_cumulative_stack={self.images_in_cumulative_stack}"
            )
            logger.debug(f"DEBUG QM [_combine_batch_result SUM/W]: Compteurs mis à jour: images_in_cumulative_stack={self.images_in_cumulative_stack}, total_exposure_seconds={self.total_exposure_seconds:.1f}")
            self.update_progress(
                f"📊 images_in_cumulative_stack={self.images_in_cumulative_stack}",
                "INFO_DETAIL",
            )


            # --- Mise à jour Header Cumulatif (comme avant) ---
            if self.current_stack_header is None:
                self.current_stack_header = fits.Header()
                first_header_from_batch = stack_info_header
                keys_to_copy = ['INSTRUME', 'TELESCOP', 'OBJECT', 'FILTER', 'DATE-OBS', 'GAIN', 'OFFSET', 'CCD-TEMP', 'RA', 'DEC', 'SITELAT', 'SITELONG', 'FOCALLEN', 'BAYERPAT']
                for key_iter in keys_to_copy:
                    if first_header_from_batch and key_iter in first_header_from_batch:
                        try: self.current_stack_header[key_iter] = (first_header_from_batch[key_iter], first_header_from_batch.comments[key_iter] if key_iter in first_header_from_batch.comments else '')
                        except Exception: self.current_stack_header[key_iter] = first_header_from_batch[key_iter]
                self.current_stack_header['STACKTYP'] = (f'Classic SUM/W ({self.stacking_mode})', 'Stacking method')
                self.current_stack_header['CREATOR'] = ('SeestarStacker (SUM/W)', 'Processing Software')
                if self.correct_hot_pixels: self.current_stack_header['HISTORY'] = 'Hot pixel correction applied'
                if self.use_quality_weighting: self.current_stack_header['HISTORY'] = 'Quality weighting (SNR/Stars) with per-pixel coverage for SUM/W'
                else: self.current_stack_header['HISTORY'] = 'Uniform weighting (by image count) with per-pixel coverage for SUM/W'
                self.current_stack_header['HISTORY'] = 'SUM/W Accumulation Initialized'

            self.current_stack_header['NIMAGES'] = (self.images_in_cumulative_stack, 'Physical images processed for stack')
            self.current_stack_header['TOTEXP'] = (round(self.total_exposure_seconds, 2), '[s] Approx total exposure time')
            
            # Mettre à jour SUMWGHTS avec la somme des poids max de WHT (approximation de l'exposition pondérée)
            # self.cumulative_wht_memmap est HW, float32
            current_total_wht_center = np.max(self.cumulative_wht_memmap) if self.cumulative_wht_memmap.size > 0 else 0.0
            self.current_stack_header['SUMWGHTS'] = (float(current_total_wht_center), 'Approx. max sum of weights in WHT map')

            logger.debug("DEBUG QM [_combine_batch_result SUM/W]: Accumulation batch classique terminée.")

        except MemoryError as mem_err:
             logger.debug(f"ERREUR QM [_combine_batch_result SUM/W]: ERREUR MÉMOIRE - {mem_err}")
             self.update_progress(f"❌ ERREUR MÉMOIRE lors de l'accumulation du batch classique.")
             traceback.print_exc(limit=1); self.processing_error = "Erreur Mémoire Accumulation"; self.stop_processing = True
        except Exception as e:
            logger.debug(f"ERREUR QM [_combine_batch_result SUM/W]: Exception inattendue - {e}")
            self.update_progress(f"❌ Erreur pendant l'accumulation du résultat du batch: {e}")
            traceback.print_exc(limit=3)
            try: batch_n_error_acc = int(stack_info_header.get('NIMAGES', 1)) # Nombre d'images du lot qui a échoué
            except: batch_n_error_acc = 1
            self.failed_stack_count += batch_n_error_acc





################################################################################################################################################
    def _save_intermediate_stack(self):
        if self.current_stack_data is None or self.output_folder is None: return
        stack_path = os.path.join(self.output_folder, "stack_cumulative.fit"); preview_path = os.path.join(self.output_folder, "stack_cumulative.png")
        try:
            header_to_save = self.current_stack_header.copy() if self.current_stack_header else fits.Header()
            try:
                if 'HISTORY' in header_to_save:
                    history_entries = list(header_to_save['HISTORY']); filtered_history = [h for h in history_entries if 'Intermediate save' not in str(h)]
                    while 'HISTORY' in header_to_save: del header_to_save['HISTORY']
                    for entry in filtered_history: header_to_save.add_history(entry)
            except Exception: pass
            header_to_save.add_history(f'Intermediate save after combining {self.images_in_cumulative_stack} images')
            save_fits_image(self.current_stack_data, stack_path, header_to_save, overwrite=True)
            save_preview_image(self.current_stack_data, preview_path, apply_stretch=False)
        except Exception as e: logger.debug(f"⚠️ Erreur sauvegarde stack intermédiaire: {e}")

    def _stack_winsorized_sigma(self, images, weights, kappa=3.0, winsor_limits=(0.05, 0.05)):
        from scipy.stats.mstats import winsorize
        from astropy.stats import sigma_clipped_stats
        arr = np.stack([im for im in images], axis=0).astype(np.float32)
        arr_w = winsorize(arr, limits=winsor_limits, axis=0)
        try:
            _, med, std = sigma_clipped_stats(arr_w, sigma=3.0, axis=0, maxiters=5)
        except TypeError:
            _, med, std = sigma_clipped_stats(arr_w, sigma_lower=3.0, sigma_upper=3.0, axis=0, maxiters=5)
        low = med - kappa * std
        high = med + kappa * std
        mask = (arr >= low) & (arr <= high)
        arr_clip = np.where(mask, arr, np.nan)
        if weights is not None:
            w = np.asarray(weights)[:, None, None]
            if arr.ndim == 4:
                w = w[..., None]
            sum_w = np.nansum(w * mask, axis=0)
            sum_d = np.nansum(arr_clip * w, axis=0)
            result = np.divide(sum_d, sum_w, out=np.zeros_like(sum_d), where=sum_w > 1e-6)
        else:
            result = np.nanmean(arr_clip, axis=0)
        rejected_pct = 100.0 * (mask.size - np.count_nonzero(mask)) / float(mask.size)
        return result.astype(np.float32), rejected_pct

################################################################################################################################################






    def _stack_batch(self, batch_items_with_masks, current_batch_num=0, total_batches_est=0):
        """
        Combine un lot d'images alignées en utilisant ZeMosaic.
        La mosaïque finale est produite par la fonction create_master_tile
        de ZeMosaic plutôt que par ccdproc.combine.
        Calcule et applique les poids qualité scalaires si activé.
        NOUVEAU: Calcule et retourne une carte de couverture/poids 2D pour le lot.

        Args:
            batch_items_with_masks (list): Liste de tuples:
                [(aligned_data, header, scores, wcs_obj, valid_pixel_mask_2d), ...].
                - aligned_data: HWC ou HW, float32, dans une échelle cohérente (ADU ou 0-1).
                - valid_pixel_mask_2d: HW bool, True où aligned_data a des pixels valides.
            current_batch_num (int): Numéro du lot pour les logs.
            total_batches_est (int): Estimation totale des lots pour les logs.

        Returns:
            tuple: (stacked_image_np, stack_info_header, batch_coverage_map_2d)
                   ou (None, None, None) en cas d'échec.
                   batch_coverage_map_2d: Carte HxW float32 des poids/couverture pour ce lot.
        """
        if not batch_items_with_masks:
            self.update_progress(f"❌ Erreur interne: _stack_batch reçu un lot vide (batch_items_with_masks).")
            return None, None, None

        num_physical_images_in_batch_initial = len(batch_items_with_masks)
        progress_info = f"(Lot {current_batch_num}/{total_batches_est if total_batches_est > 0 else '?'})"
        self.update_progress(f"✨ Combinaison ccdproc du batch {progress_info} ({num_physical_images_in_batch_initial} images physiques initiales)...")
        logger.debug(f"DEBUG QM [_stack_batch]: Début pour lot #{current_batch_num} avec {num_physical_images_in_batch_initial} items.")

        # --- 1. Filtrer les items valides et extraire les composants ---
        # Un item est valide si image, header, scores, et valid_pixel_mask sont non None
        # et si la shape de l'image est cohérente.
        
        valid_images_for_ccdproc = []  # Liste des arrays image (HWC ou HW)
        valid_headers_for_ccdproc = []
        valid_scores_for_quality_weights = []
        valid_pixel_masks_for_coverage = []  # Liste des masques 2D (HW bool)
        valid_wcs_objs_for_ccdproc = []

        ref_shape_check = None # Shape de la première image valide (HWC ou HW)
        is_color_batch = False # Sera déterminé par la première image valide

        for idx, item_tuple in enumerate(batch_items_with_masks):
            if len(item_tuple) != 5: # S'assurer qu'on a bien les 5 éléments
                self.update_progress(f"   -> Item {idx+1} du lot {current_batch_num} ignoré (format de tuple incorrect).")
                continue

            img_np, hdr, score, _wcs_obj, mask_2d = item_tuple  # Déballer

            if img_np is None or hdr is None or score is None or mask_2d is None:
                self.update_progress(f"   -> Item {idx+1} (img/hdr/score/mask None) du lot {current_batch_num} ignoré.")
                continue

            # Déterminer la shape de référence et si le lot est couleur avec le premier item valide
            if ref_shape_check is None:
                ref_shape_check = img_np.shape
                is_color_batch = (img_np.ndim == 3 and img_np.shape[2] == 3)
                logger.debug(f"     - Référence shape pour lot: {ref_shape_check}, Couleur: {is_color_batch}")

            # Vérifier la cohérence des dimensions avec la référence
            is_current_item_valid_shape = False
            if is_color_batch:
                if img_np.ndim == 3 and img_np.shape == ref_shape_check and mask_2d.shape == ref_shape_check[:2]:
                    is_current_item_valid_shape = True
            else: # N&B
                if img_np.ndim == 2 and img_np.shape == ref_shape_check and mask_2d.shape == ref_shape_check:
                    is_current_item_valid_shape = True
            
            if is_current_item_valid_shape:
                valid_images_for_ccdproc.append(img_np)
                valid_headers_for_ccdproc.append(hdr)
                valid_scores_for_quality_weights.append(score)
                valid_pixel_masks_for_coverage.append(mask_2d)
                valid_wcs_objs_for_ccdproc.append(_wcs_obj)
            else:
                self.update_progress(f"   -> Item {idx+1} du lot {current_batch_num} ignoré (shape image {img_np.shape} ou masque {mask_2d.shape} incompatible avec réf {ref_shape_check}).")

        num_valid_images_for_processing = len(valid_images_for_ccdproc)
        logger.debug(f"DEBUG QM [_stack_batch]: {num_valid_images_for_processing}/{num_physical_images_in_batch_initial} images valides pour traitement dans ce lot.")

        if num_valid_images_for_processing == 0:
            self.update_progress(f"❌ Aucune image valide trouvée dans le lot {current_batch_num} après filtrage. Lot ignoré.")
            return None, None, None

        # --- NOUVELLE VÉRIFICATION STRICTE POUR LA REPROJECTION ---
        if self.reproject_between_batches:
            all_have_wcs = all(
                wcs is not None and getattr(wcs, "is_celestial", False)
                for wcs in valid_wcs_objs_for_ccdproc
            )
            if not all_have_wcs:
                self.update_progress(
                    f"❌ Lot #{current_batch_num} annulé : WCS manquant sur au moins une image (requis pour reprojection).",
                    "ERROR",
                )
                logger.error(
                    f"Stacking Batch (Reproject Mode): Lot #{current_batch_num} a des images sans WCS valide. Annulation du lot."
                )
                return None, None, None
        
        # La shape 2D pour la carte de couverture (H, W)
        shape_2d_for_coverage_map = ref_shape_check[:2] if is_color_batch else ref_shape_check

        # --- 2. Calculer les poids scalaires qualité pour les images VALIDES ---
        weight_scalars_for_ccdproc = None # Sera un array NumPy ou None
        sum_of_quality_weights_applied = float(num_valid_images_for_processing) # Défaut si pas de pondération
        quality_weighting_was_effectively_applied = False

        if self.use_quality_weighting:
            self.update_progress(f"   -> Calcul des poids qualité pour {num_valid_images_for_processing} images valides...")
            try:
                calculated_weights = self._calculate_weights(valid_scores_for_quality_weights) # Renvoie déjà un array NumPy
                if calculated_weights is not None and calculated_weights.size == num_valid_images_for_processing:
                    weight_scalars_for_ccdproc = calculated_weights
                    sum_of_quality_weights_applied = np.sum(weight_scalars_for_ccdproc)
                    quality_weighting_was_effectively_applied = True
                    self.update_progress(f"   -> Poids qualité (scalaires) calculés. Somme: {sum_of_quality_weights_applied:.2f}. Range: [{np.min(weight_scalars_for_ccdproc):.2f}-{np.max(weight_scalars_for_ccdproc):.2f}]")
                else:
                    self.update_progress(f"   ⚠️ Erreur calcul poids scalaires. Utilisation poids uniformes (1.0).")
                    # sum_of_quality_weights_applied reste num_valid_images_for_processing
            except Exception as w_err:
                self.update_progress(f"   ⚠️ Erreur pendant calcul poids scalaires: {w_err}. Utilisation poids uniformes (1.0).")
                # sum_of_quality_weights_applied reste num_valid_images_for_processing
        else:
            self.update_progress(f"   -> Pondération Qualité (scalaire) désactivée. Poids uniformes (1.0) seront utilisés par ccdproc.")
            # sum_of_quality_weights_applied reste num_valid_images_for_processing

        try:
            self.update_progress(
                f"✨ Combinaison NumPy du batch (Lot {current_batch_num}/{total_batches_est}) ({num_valid_images_for_processing} images)..."
            )

            image_data_list = valid_images_for_ccdproc
            data_stack_for_numpy = np.stack(image_data_list, axis=0)

            coverage_maps_list = valid_pixel_masks_for_coverage
            coverage_stack_for_numpy = np.stack(coverage_maps_list, axis=0)

            quality_weights = weight_scalars_for_ccdproc
            if quality_weights is None:
                quality_weights = np.ones(num_valid_images_for_processing, dtype=np.float32)

            weight_shape = (-1,) + (1,) * (data_stack_for_numpy.ndim - 1)
            quality_weights = quality_weights.reshape(weight_shape)

            coverage_mult = coverage_stack_for_numpy[..., np.newaxis] if data_stack_for_numpy.ndim == 4 else coverage_stack_for_numpy

            weighted_signal = data_stack_for_numpy * coverage_mult * quality_weights
            total_weights = coverage_mult * quality_weights

            sum_weighted_signal = np.sum(weighted_signal, axis=0)
            sum_total_weights = np.sum(total_weights, axis=0)
            sum_total_weights_safe = np.maximum(sum_total_weights, 1e-9)

            stacked_batch_data_np = (sum_weighted_signal / sum_total_weights_safe).astype(np.float32)
            batch_coverage_map_2d = np.sum(coverage_stack_for_numpy, axis=0).astype(np.float32)

            stack_info_header = fits.Header()
            stack_info_header['NIMAGES'] = (num_valid_images_for_processing, 'Images in this batch stack')
            stack_info_header['STK_NOTE'] = 'Stacked with NumPy weighted average'

            self.update_progress(
                f"✅ Combinaison lot (Lot {current_batch_num}/{total_batches_est}) terminée (Shape: {stacked_batch_data_np.shape})"
            )

        except Exception as e:
            self.update_progress(
                f"❌ Erreur lors de la combinaison NumPy du lot #{current_batch_num}: {e}",
                "ERROR"
            )
            logger.error(f"Erreur stacking NumPy batch #{current_batch_num}: {e}")
            traceback.print_exc(limit=2)
            return None, None, None
        return stacked_batch_data_np, stack_info_header, batch_coverage_map_2d








#########################################################################################################################################


# --- DANS LA CLASSE SeestarQueuedStacker DANS seestar/queuep/queue_manager.py ---

    def _combine_intermediate_drizzle_batches(self, intermediate_files_list, output_wcs_final_target, output_shape_final_target_hw):
        """
        Combine les résultats Drizzle intermédiaires (par lot) sauvegardés sur disque.
        MODIFIED V4_CombineFixAPI: Correction initialisation Drizzle et utilisation pixfrac.
        MODIFIED DebugDrizzleFinal_1: Commenté le clipping Lanczos agressif, ajout logs.
        """
        final_sci_image_HWC = None
        final_wht_map_HWC = None # Sera HWC aussi, car les poids sont par canal pour Drizzle

        num_batches_to_combine = len(intermediate_files_list)
        if num_batches_to_combine == 0:
            self.update_progress("ⓘ Aucun lot Drizzle intermédiaire à combiner.")
            return final_sci_image_HWC, final_wht_map_HWC

        # --- DEBUG DRIZZLE FINAL 1: Log d'entrée ---
        logger.debug("\n" + "="*70)
        logger.debug(f"DEBUG QM [_combine_intermediate_drizzle_batches V4_CombineFixAPI_DebugDrizzleFinal_1]:")
        logger.debug(f"  Début pour {num_batches_to_combine} lots.")
        logger.debug(f"  Shape Sortie CIBLE: {output_shape_final_target_hw}, Drizzle Kernel: {self.drizzle_kernel}, Pixfrac: {self.drizzle_pixfrac}")
        # --- FIN DEBUG ---
        self.update_progress(f"💧 [CombineBatches V4] Début combinaison {num_batches_to_combine} lots Drizzle...")

        if output_wcs_final_target is None or output_shape_final_target_hw is None:
            self.update_progress("   [CombineBatches V4] ERREUR: WCS ou Shape de sortie final manquant.", "ERROR")
            return None, None

        num_output_channels = 3
        final_drizzlers = []
        final_output_images_list = [] # Liste des arrays SCI (H,W) par canal
        final_output_weights_list = []# Liste des arrays WHT (H,W) par canal

        try:
            self.update_progress(f"   [CombineBatches V4] Initialisation Drizzle final (Shape: {output_shape_final_target_hw})...")
            for _ in range(num_output_channels):
                final_output_images_list.append(np.zeros(output_shape_final_target_hw, dtype=np.float32))
                final_output_weights_list.append(np.zeros(output_shape_final_target_hw, dtype=np.float32))

            for i in range(num_output_channels):
                driz_ch = Drizzle(
                    kernel=self.drizzle_kernel,
                    fillval=str(getattr(self, "drizzle_fillval", "0.0")), # Utiliser l'attribut si existe
                    out_img=final_output_images_list[i],
                    out_wht=final_output_weights_list[i],
                    out_shape=output_shape_final_target_hw
                )
                final_drizzlers.append(driz_ch)
            self.update_progress(f"   [CombineBatches V4] Objets Drizzle finaux initialisés.")
        except Exception as init_err:
            self.update_progress(f"   [CombineBatches V4] ERREUR: Échec init Drizzle final: {init_err}", "ERROR")
            logger.debug(f"ERREUR QM [_combine_intermediate_drizzle_batches]: Échec init Drizzle: {init_err}"); traceback.print_exc(limit=1)
            return None, None

        total_contributing_ninputs_for_final_header = 0
        batches_successfully_added_to_final_drizzle = 0

        for i_batch_loop, (sci_fpath, wht_fpaths_list_for_batch) in enumerate(intermediate_files_list):
            if self.stop_processing:
                self.update_progress("🛑 Arrêt demandé pendant combinaison lots Drizzle.")
                break

            self.update_progress(f"   [CombineBatches V4] Ajout lot intermédiaire {i_batch_loop+1}/{num_batches_to_combine}: {os.path.basename(sci_fpath)}...")
            # --- DEBUG DRIZZLE FINAL 1: Log chemin lot ---
            logger.debug(f"  Processing batch {i_batch_loop+1}: SCI='{sci_fpath}', WHT0='{wht_fpaths_list_for_batch[0] if wht_fpaths_list_for_batch else 'N/A'}'")
            # --- FIN DEBUG ---

            if len(wht_fpaths_list_for_batch) != num_output_channels:
                self.update_progress(f"      -> ERREUR: Nb incorrect de cartes poids ({len(wht_fpaths_list_for_batch)}) pour lot {i_batch_loop+1}. Ignoré.", "WARN")
                continue

            sci_data_cxhxw_lot = None; wcs_lot_intermediaire = None
            wht_maps_2d_list_for_lot = None; header_sci_lot = None
            pixmap_batch_to_final_grid = None

            try:
                with fits.open(sci_fpath, memmap=False) as hdul_sci:
                    sci_data_cxhxw_lot = hdul_sci[0].data.astype(np.float32); header_sci_lot = hdul_sci[0].header
                    with warnings.catch_warnings(): warnings.simplefilter("ignore"); wcs_lot_intermediaire = WCS(header_sci_lot, naxis=2)
                if not wcs_lot_intermediaire.is_celestial: raise ValueError("WCS lot intermédiaire non céleste.")
                wht_maps_2d_list_for_lot = []
                for ch_idx_w, wht_fpath_ch in enumerate(wht_fpaths_list_for_batch):
                    with fits.open(wht_fpath_ch, memmap=False) as hdul_wht: wht_map_2d_ch = hdul_wht[0].data.astype(np.float32)
                    wht_maps_2d_list_for_lot.append(np.nan_to_num(np.maximum(wht_map_2d_ch, 0.0)))
                # --- DEBUG DRIZZLE FINAL 1: Log données lot chargées ---
                logger.debug(f"    Lot {i_batch_loop+1} SCI chargé - Shape CxHxW: {sci_data_cxhxw_lot.shape}, Range Ch0: [{np.min(sci_data_cxhxw_lot[0]):.3g}, {np.max(sci_data_cxhxw_lot[0]):.3g}]")
                logger.debug(f"    Lot {i_batch_loop+1} WHT0 chargé - Shape HW: {wht_maps_2d_list_for_lot[0].shape}, Range: [{np.min(wht_maps_2d_list_for_lot[0]):.3g}, {np.max(wht_maps_2d_list_for_lot[0]):.3g}]")
                # --- FIN DEBUG ---

                shape_lot_intermediaire_hw = sci_data_cxhxw_lot.shape[1:]
                y_lot_intermed, x_lot_intermed = np.indices(shape_lot_intermediaire_hw)
                sky_coords_lot_ra, sky_coords_lot_dec = wcs_lot_intermediaire.all_pix2world(x_lot_intermed.ravel(), y_lot_intermed.ravel(), 0)
                x_final_output_pix, y_final_output_pix = output_wcs_final_target.all_world2pix(sky_coords_lot_ra, sky_coords_lot_dec, 0)
                pixmap_batch_to_final_grid = np.dstack((x_final_output_pix.reshape(shape_lot_intermediaire_hw), y_final_output_pix.reshape(shape_lot_intermediaire_hw))).astype(np.float32)

                if pixmap_batch_to_final_grid is not None:
                    ninputs_this_batch = int(header_sci_lot.get('NINPUTS', 0))
                    for ch_idx_add in range(num_output_channels):
                        data_ch_sci_2d_lot = np.nan_to_num(sci_data_cxhxw_lot[ch_idx_add, :, :])
                        data_ch_wht_2d_lot = wht_maps_2d_list_for_lot[ch_idx_add]
                        # --- DEBUG DRIZZLE FINAL 1: Log avant add_image ---
                        logger.debug(f"      Ch{ch_idx_add} add_image: data SCI min/max [{np.min(data_ch_sci_2d_lot):.3g}, {np.max(data_ch_sci_2d_lot):.3g}], data WHT min/max [{np.min(data_ch_wht_2d_lot):.3g}, {np.max(data_ch_wht_2d_lot):.3g}], pixfrac={self.drizzle_pixfrac}")
                        # --- FIN DEBUG ---
                        final_drizzlers[ch_idx_add].add_image(
                            data=data_ch_sci_2d_lot,
                            pixmap=pixmap_batch_to_final_grid,
                            weight_map=data_ch_wht_2d_lot,
                            exptime=1.0, # Les lots sont déjà en counts/sec
                            pixfrac=self.drizzle_pixfrac,
                            in_units='cps' # Confirmé par BUNIT='Counts/s' dans les fichiers de lot
                        )
                    batches_successfully_added_to_final_drizzle += 1
                    total_contributing_ninputs_for_final_header += ninputs_this_batch

            except Exception as e_lot_proc:
                self.update_progress(f"   [CombineBatches V4] ERREUR traitement lot {i_batch_loop+1}: {e_lot_proc}", "ERROR"); continue
            finally:
                del sci_data_cxhxw_lot, wcs_lot_intermediaire, wht_maps_2d_list_for_lot, header_sci_lot, pixmap_batch_to_final_grid; gc.collect()

        if batches_successfully_added_to_final_drizzle == 0:
             self.update_progress("   [CombineBatches V4] ERREUR: Aucun lot Drizzle intermédiaire n'a pu être ajouté à la combinaison finale.", "ERROR")
             return None, None

        # --- DEBUG DRIZZLE FINAL 1: Log des données brutes accumulées PAR CANAL ---
        for ch_log_idx in range(num_output_channels):
            temp_ch_data = final_output_images_list[ch_log_idx]
            temp_ch_wht = final_output_weights_list[ch_log_idx]
            logger.debug(f"  DEBUG [CombineBatches V4]: DONNÉES ACCUMULÉES BRUTES (avant division/clipping) - Canal {ch_log_idx}:")
            if temp_ch_data is not None and temp_ch_data.size > 0:
                logger.debug(f"    SCI_ACCUM (out_img): Min={np.min(temp_ch_data):.4g}, Max={np.max(temp_ch_data):.4g}, Mean={np.mean(temp_ch_data):.4g}, Std={np.std(temp_ch_data):.4g}")
                logger.debug(f"      Négatifs SCI_ACCUM: {np.sum(temp_ch_data < 0)}")
            else: logger.debug("    SCI_ACCUM: Données vides ou invalides.")
            if temp_ch_wht is not None and temp_ch_wht.size > 0:
                logger.debug(f"    WHT_ACCUM (out_wht): Min={np.min(temp_ch_wht):.4g}, Max={np.max(temp_ch_wht):.4g}, Mean={np.mean(temp_ch_wht):.4g}")
            else: logger.debug("    WHT_ACCUM: Données vides ou invalides.")
        # --- FIN DEBUG ---

        try:
            # Les `final_output_images_list` contiennent la somme(data*wht) et `final_output_weights_list` contient la somme(wht)
            # La division se fera dans _save_final_stack. Ici, on stack juste pour retourner.
            final_sci_image_HWC = np.stack(final_output_images_list, axis=-1).astype(np.float32)
            final_wht_map_HWC = np.stack(final_output_weights_list, axis=-1).astype(np.float32) # Maintenant HWC

            # --- SECTION CLIPPING CONDITIONNEL POUR LANCZOS COMMENTÉE ---
            # if self.drizzle_kernel.lower() in ["lanczos2", "lanczos3"]:
            #     logger.debug(f"DEBUG [CombineBatches V4]: CLIPPING LANCZOS TEMPORAIREMENT DÉSACTIVÉ.")
            #     # logger.debug(f"DEBUG [CombineBatches V4]: Application du clipping spécifique pour kernel {self.drizzle_kernel}.")
            #     # self.update_progress(f"   Appli. clipping spécifique pour Lanczos...", "DEBUG_DETAIL")
            #     # clip_min_lanczos = 0.0
            #     # clip_max_lanczos = 2.0 # Exemple, à ajuster.
            #     # logger.debug(f"  [CombineBatches V4]: Clipping Lanczos: Min={clip_min_lanczos}, Max={clip_max_lanczos}")
            #     # logger.debug(f"    Avant clip (Ch0): Min={np.min(final_sci_image_HWC[...,0]):.4g}, Max={np.max(final_sci_image_HWC[...,0]):.4g}")
            #     # final_sci_image_HWC = np.clip(final_sci_image_HWC, clip_min_lanczos, clip_max_lanczos)
            #     # logger.debug(f"    Après clip (Ch0): Min={np.min(final_sci_image_HWC[...,0]):.4g}, Max={np.max(final_sci_image_HWC[...,0]):.4g}")
            # --- FIN SECTION CLIPPING COMMENTÉE ---

            # Nettoyage NaN/Inf et s'assurer que les poids sont non-négatifs
            final_sci_image_HWC = np.nan_to_num(final_sci_image_HWC, nan=0.0, posinf=0.0, neginf=0.0)
            final_wht_map_HWC = np.nan_to_num(final_wht_map_HWC, nan=0.0, posinf=0.0, neginf=0.0)
            final_wht_map_HWC = np.maximum(final_wht_map_HWC, 0.0) # Poids doivent être >= 0

            self.update_progress(f"   -> Assemblage final Drizzle terminé (Shape Sci HWC: {final_sci_image_HWC.shape}, Wht HWC: {final_wht_map_HWC.shape})")
            self.images_in_cumulative_stack = total_contributing_ninputs_for_final_header
        except Exception as e_final_asm:
            self.update_progress(f"   - ERREUR pendant assemblage final Drizzle: {e_final_asm}", "ERROR")
            final_sci_image_HWC = None
            final_wht_map_HWC = None
        finally:
            del final_drizzlers, final_output_images_list, final_output_weights_list
            gc.collect()
        
        logger.debug("="*70 + "\n")
        return final_sci_image_HWC, final_wht_map_HWC


    def _run_astap_and_update_header(self, fits_path: str) -> bool:
        """Solve the provided FITS with ASTAP and update its header in place."""
        try:
            header = fits.getheader(fits_path)
        except Exception as e:
            self.update_progress(f"   [ASTAP] Échec lecture header: {e}", "ERROR")
            return False

        solver_settings = {
            "local_solver_preference": self.local_solver_preference,
            "api_key": self.api_key,
            "astap_path": self.astap_path,
            "astap_data_dir": self.astap_data_dir,
            "astap_search_radius": self.astap_search_radius,
            "astap_downsample": self.astap_downsample,
            "astap_sensitivity": self.astap_sensitivity,
            "local_ansvr_path": self.local_ansvr_path,
            "scale_est_arcsec_per_pix": getattr(self, "reference_pixel_scale_arcsec", None),
            "scale_tolerance_percent": 20,
            "ansvr_timeout_sec": getattr(self, "ansvr_timeout_sec", 120),
            "astap_timeout_sec": getattr(self, "astap_timeout_sec", 120),
            "astrometry_net_timeout_sec": getattr(self, "astrometry_net_timeout_sec", 300),
            "use_radec_hints": getattr(self, "use_radec_hints", False),
        }

        self.update_progress(f"   [ASTAP] Solve {os.path.basename(fits_path)}…")
        wcs = solve_image_wcs(fits_path, header, solver_settings, update_header_with_solution=True)
        if wcs is None:
            self.update_progress("   [ASTAP] Échec résolution", "WARN")
            return False
        try:
            with fits.open(fits_path, mode="update") as hdul:
                hdul[0].header = header
                hdul.flush()
        except Exception as e:
            self.update_progress(f"   [ASTAP] Erreur écriture header: {e}", "WARN")
        return True

    def _cache_solved_image(self, data, header, wcs_obj, idx):
        """Cache solved image data to a temporary FITS and return the path."""
        cache_dir = os.path.join(self.output_folder, "reproj_cache")
        os.makedirs(cache_dir, exist_ok=True)
        cache_path = os.path.join(cache_dir, f"solved_{idx:05d}.fits")
        hdr = header.copy()
        if wcs_obj is not None:
            try:
                hdr.update(wcs_obj.to_header())
            except Exception:
                pass
        data_to_save = np.moveaxis(data, -1, 0) if data.ndim == 3 else data
        fits.PrimaryHDU(data=data_to_save.astype(np.float32), header=hdr).writeto(
            cache_path, overwrite=True
        )
        return cache_path

    def _create_sum_wht_memmaps(self, shape_hw):
        """(Re)create SUM/WHT memmaps for the given output shape."""
        memmap_dir = os.path.join(self.output_folder, "memmap_accumulators")
        os.makedirs(memmap_dir, exist_ok=True)
        self.sum_memmap_path = os.path.join(memmap_dir, "cumulative_SUM.npy")
        self.wht_memmap_path = os.path.join(memmap_dir, "cumulative_WHT.npy")
        self.memmap_shape = (shape_hw[0], shape_hw[1], 3)
        self.cumulative_sum_memmap = np.lib.format.open_memmap(
            self.sum_memmap_path,
            mode="w+",
            dtype=self.memmap_dtype_sum,
            shape=self.memmap_shape,
        )
        self.cumulative_sum_memmap[:] = 0.0
        self.cumulative_wht_memmap = np.lib.format.open_memmap(
            self.wht_memmap_path,
            mode="w+",
            dtype=self.memmap_dtype_wht,
            shape=shape_hw,
        )
        self.cumulative_wht_memmap[:] = 0.0

    def _final_reproject_cached_files(self, cache_list):
        """Reproject cached solved images and accumulate them."""
        if not cache_list:
            self.update_progress("⚠️ Aucun fichier résolu pour reprojection finale.", "WARN")
            return

        wcs_list = [w for _, w, _ in cache_list if w is not None]
        headers = [h for _, _, h in cache_list]
        out_wcs, out_shape = self._calculate_final_mosaic_grid(wcs_list, headers)
        if out_wcs is None or out_shape is None:
            self.update_progress("⚠️ Échec du calcul de la grille finale.", "WARN")
            return

        self.reference_wcs_object = out_wcs
        self._close_memmaps()
        self._create_sum_wht_memmaps(out_shape)

        for path, wcs_obj, hdr in cache_list:
            try:
                with fits.open(path, memmap=False) as hdul:
                    dat = hdul[0].data.astype(np.float32)
                if dat.ndim == 3 and dat.shape[0] in (3, 4):
                    dat = np.moveaxis(dat, 0, -1)
                cov = np.ones(dat.shape[:2], dtype=np.float32)
                reproj_img, cov = self._reproject_to_reference(dat, wcs_obj)
                self._combine_batch_result(reproj_img, hdr, cov, batch_wcs=None)
            except Exception as e:
                self.update_progress(
                    f"⚠️ Reprojection finale ignorée pour {os.path.basename(path)}: {e}",
                    "WARN",
                )

        self._save_final_stack(output_filename_suffix="_classic_sumw")

    def _save_and_solve_classic_batch(self, stacked_np, wht_2d, header, batch_idx):

        """Save a classic batch and optionally solve/reproject it."""
        out_dir = os.path.join(self.output_folder, "classic_batch_outputs")
        os.makedirs(out_dir, exist_ok=True)

        sci_fits = os.path.join(out_dir, f"classic_batch_{batch_idx:03d}.fits")
        wht_paths: list[str] = []


        final_stacked = stacked_np
        final_wht = wht_2d
        np.nan_to_num(final_wht, copy=False)

        # Always attempt to solve the intermediate batch with ASTAP so that a
        # valid WCS is present on each file. This is required for the optional
        # inter-batch reprojection step. When solving fails we fall back to the
        # reference header WCS if available.
        luminance = (
            stacked_np[..., 0] * 0.299
            + stacked_np[..., 1] * 0.587
            + stacked_np[..., 2] * 0.114
        ).astype(np.float32)
        tmp = tempfile.NamedTemporaryFile(suffix=".fits", delete=False)
        tmp.close()
        fits.PrimaryHDU(data=luminance, header=header).writeto(
            tmp.name, overwrite=True
        )
        solved_ok = self._run_astap_and_update_header(tmp.name)
        if solved_ok:
            solved_hdr = fits.getheader(tmp.name)
            header.update(solved_hdr)
        else:
            if self.reference_header_for_wcs is not None:
                header.update({
                    k: self.reference_header_for_wcs[k]
                    for k in [
                        "CRPIX1",
                        "CRPIX2",
                        "CDELT1",
                        "CDELT2",
                        "CD1_1",
                        "CD1_2",
                        "CD2_1",
                        "CD2_2",
                        "CTYPE1",
                        "CTYPE2",
                        "CRVAL1",
                        "CRVAL2",
                    ]
                    if k in self.reference_header_for_wcs
                })
                header["NAXIS1"] = stacked_np.shape[1]
                header["NAXIS2"] = stacked_np.shape[0]
            else:
                os.remove(tmp.name)
                return None, None
        os.remove(tmp.name)

        final_stacked = stacked_np
        final_wht = wht_2d
        np.nan_to_num(final_wht, copy=False)

        fits.PrimaryHDU(data=np.moveaxis(final_stacked, -1, 0), header=header).writeto(
            sci_fits, overwrite=True
        )
        for ch_i in range(final_stacked.shape[2]):
            wht_path = os.path.join(
                out_dir, f"classic_batch_{batch_idx:03d}_wht_{ch_i}.fits"
            )
            fits.PrimaryHDU(data=final_wht.astype(np.float32)).writeto(
                wht_path, overwrite=True
            )
            wht_paths.append(wht_path)

        return sci_fits, wht_paths


    def _reproject_classic_batches(self, batch_files):

        """Reproject saved classic batches to a common grid using reproject_and_coadd."""

        from seestar.enhancement.reproject_utils import (
            reproject_and_coadd,
            reproject_interp,
        )

        channel_arrays_wcs = [[] for _ in range(3)]
        channel_footprints = [[] for _ in range(3)]
        wcs_for_grid = []
        headers_for_grid = []

        for sci_path, wht_paths in batch_files:
            try:
                with fits.open(sci_path, memmap=False) as hdul:
                    data_cxhxw = hdul[0].data.astype(np.float32)
                    hdr = hdul[0].header
                batch_wcs = WCS(hdr, naxis=2)
                h, w = data_cxhxw.shape[-2:]
                batch_wcs.pixel_shape = (w, h)
            except Exception:
                continue

            try:
                coverage = fits.getdata(wht_paths[0]).astype(np.float32)
                np.nan_to_num(coverage, copy=False)
            except Exception:
                coverage = np.ones((h, w), dtype=np.float32)

            img_hwc = np.moveaxis(data_cxhxw, 0, -1)
            wcs_for_grid.append(batch_wcs)
            headers_for_grid.append(hdr)
            for ch in range(img_hwc.shape[2]):
                channel_arrays_wcs[ch].append((img_hwc[:, :, ch], batch_wcs))
                channel_footprints[ch].append(coverage)

        if len(wcs_for_grid) < 2:
            self.update_progress(
                f"⚠️ Reprojection ignorée: seulement {len(wcs_for_grid)} WCS valides.",
                "WARN",
            )
            return

        out_wcs, out_shape = self._calculate_final_mosaic_grid(wcs_for_grid, headers_for_grid)
        if out_wcs is None or out_shape is None:
            self.update_progress(
                "⚠️ Reprojection ignorée: échec du calcul de la grille finale.",
                "WARN",
            )
            return

        final_channels = []
        final_cov = None
        for ch in range(3):
            sci, cov = reproject_and_coadd(
                channel_arrays_wcs[ch],
                output_projection=out_wcs,
                shape_out=out_shape,
                input_weights=channel_footprints[ch],
                reproject_function=reproject_interp,
                combine_function="mean",
                match_background=True,
            )
            final_channels.append(sci.astype(np.float32))
            if final_cov is None:
                final_cov = cov.astype(np.float32)

        final_img_hwc = np.stack(final_channels, axis=-1)
        self._save_final_stack(
            "_classic_reproject",
            drizzle_final_sci_data=final_img_hwc,
            drizzle_final_wht_data=final_cov,
        )



############################################################################################################################################





    def _save_final_stack(self, output_filename_suffix: str = "", stopped_early: bool = False,
                          drizzle_final_sci_data=None, drizzle_final_wht_data=None,
                          preserve_linear_output: bool = False):
        """
        Calcule l'image finale, applique les post-traitements et sauvegarde.
        MODIFIED:
        - self.last_saved_data_for_preview (pour GUI) est maintenant l'image normalisée [0,1] SANS stretch cosmétique du backend.
        - save_preview_image (pour PNG) est appelé avec apply_stretch=True sur ces données [0,1].
        - La sauvegarde FITS reste basée sur self.raw_adu_data_for_ui_histogram (si float32) ou les données cosmétiques [0,1] (si uint16).
        Parameters
        ----------
        output_filename_suffix : str, optional
            Suffixe ajouté au nom du fichier de sortie.
        stopped_early : bool, optional
            Indique si le traitement s'est arrêté prématurément.
        drizzle_final_sci_data : ndarray, optional
            Données science fournies pour les modes Drizzle/Mosaïque.
        drizzle_final_wht_data : ndarray, optional
            Carte de poids correspondante.
        preserve_linear_output : bool, optional
            Si ``True``, saute la normalisation par percentiles et conserve la
            dynamique linéaire de ``final_image_initial_raw``.

        Version: V_SaveFinal_CorrectedDataFlow_1
        """
        logger.debug("\n" + "=" * 80)
        self.update_progress(f"DEBUG QM [_save_final_stack V_SaveFinal_CorrectedDataFlow_1]: Début. Suffixe: '{output_filename_suffix}', Arrêt précoce: {stopped_early}")
        logger.debug(f"DEBUG QM [_save_final_stack V_SaveFinal_CorrectedDataFlow_1]: Début. Suffixe: '{output_filename_suffix}', Arrêt précoce: {stopped_early}")

        save_as_float32_setting = getattr(self, 'save_final_as_float32', False)
        preserve_linear_output_setting = getattr(self, 'preserve_linear_output', False)
        # Retro-compatibilité : certaines versions utilisaient le nom
        # `preserve_linear_output_flag`. On crée un alias pour éviter
        # un NameError si d'anciens appels ou du code externe s'y réfèrent.
        preserve_linear_output_flag = preserve_linear_output_setting
        self.update_progress(f"  DEBUG QM: Option de sauvegarde FITS effective (self.save_final_as_float32): {save_as_float32_setting}")
        logger.debug(f"  DEBUG QM: Option de sauvegarde FITS effective (self.save_final_as_float32): {save_as_float32_setting}")
        logger.debug(f"  DEBUG QM: preserve_linear_output active?: {preserve_linear_output_setting}")
        
        is_reproject_mosaic_mode = (
            output_filename_suffix == "_mosaic_reproject"
            and drizzle_final_sci_data is not None
            and drizzle_final_wht_data is not None
        )
        is_drizzle_final_mode_with_data = (
            self.drizzle_active_session
            and self.drizzle_mode == "Final"
            and not self.is_mosaic_run
            and drizzle_final_sci_data is not None
            and drizzle_final_wht_data is not None
            and not is_reproject_mosaic_mode
        )
        is_true_incremental_drizzle_from_objects = (
            self.drizzle_active_session
            and self.drizzle_mode == "Incremental"
            and not self.is_mosaic_run
            and drizzle_final_sci_data is None
        )
        is_classic_reproject_mode = (
            self.reproject_between_batches
            and drizzle_final_sci_data is not None
            and drizzle_final_wht_data is not None
        )
        is_classic_stacking_mode = (
            self.cumulative_sum_memmap is not None
            and self.cumulative_wht_memmap is not None
            and not (
                is_reproject_mosaic_mode
                or is_drizzle_final_mode_with_data
                or is_true_incremental_drizzle_from_objects
                or is_classic_reproject_mode
            )
        )

        current_operation_mode_log_desc = "Unknown" 
        current_operation_mode_log_fits = "Unknown" 

        if is_reproject_mosaic_mode: 
            current_operation_mode_log_desc = "Mosaïque (reproject_and_coadd)"
            current_operation_mode_log_fits = "Mosaic (reproject_and_coadd)"
        elif is_true_incremental_drizzle_from_objects: 
            current_operation_mode_log_desc = "Drizzle Incrémental VRAI (objets Drizzle)"
            current_operation_mode_log_fits = "True Incremental Drizzle (Drizzle objects)"
        elif is_drizzle_final_mode_with_data:
            current_operation_mode_log_desc = (
                f"Drizzle Standard Final (données lot fournies)"
            )
            current_operation_mode_log_fits = "Drizzle Standard Final (from batch data)"
        elif is_classic_reproject_mode:
            current_operation_mode_log_desc = "Stacking Classique Reproject"
            current_operation_mode_log_fits = "Classic Stacking Reproject"
        elif is_classic_stacking_mode:
            current_operation_mode_log_desc = "Stacking Classique SUM/W (memmaps)"
            current_operation_mode_log_fits = "Classic Stacking SUM/W (memmaps)"
        else: 
            if not self.drizzle_active_session and not self.is_mosaic_run:
                 current_operation_mode_log_desc = "Stacking Classique SUM/W (memmaps) - Fallback"
                 current_operation_mode_log_fits = "Classic Stacking SUM/W (memmaps) - Fallback"
                 is_classic_stacking_mode = True 

        self.update_progress(f"  DEBUG QM: Mode d'opération détecté pour sauvegarde: {current_operation_mode_log_desc}")
        logger.debug(f"  DEBUG QM: Mode d'opération détecté pour sauvegarde: {current_operation_mode_log_desc}")
        logger.debug("=" * 80 + "\n")
        self.update_progress(f"💾 Préparation sauvegarde finale (Mode: {current_operation_mode_log_desc})...")

        final_image_initial_raw = None    # Données "brutes" après combinaison (ADU ou [0,1] si classique déjà normalisé)
        final_wht_map_for_postproc = None # Carte de poids 2D pour certains post-traitements
        background_model_photutils = None # Modèle de fond si Photutils BN est appliqué

        self.raw_adu_data_for_ui_histogram = None # Sera les données ADU-like pour l'histogramme de l'UI
        # self.last_saved_data_for_preview est celui qui sera envoyé à l'UI pour son affichage
        # Il doit être normalisé [0,1] MAIS NON STRETCHÉ COSMÉTIQUEMENT par le backend.
        
        try:
            # --- ÉTAPE 1: Obtenir final_image_initial_raw et final_wht_map_for_postproc ---
            # (La logique pour obtenir ces données reste la même que votre version précédente)
            # ... (Bloc if/elif/else pour les modes reproject, drizzle, classique) ...
            # (Je reprends la logique de votre dernier log `taraceback.txt` pour cette partie)
            if is_reproject_mosaic_mode:
                self.update_progress("  DEBUG QM [SaveFinalStack] Mode: Mosaïque Reproject")
                logger.debug("  DEBUG QM [SaveFinalStack] Mode: Mosaïque Reproject")
                final_image_initial_raw = drizzle_final_sci_data.astype(np.float32) 
                if drizzle_final_wht_data.ndim == 3:
                    final_wht_map_for_postproc = np.mean(drizzle_final_wht_data, axis=2).astype(np.float32)
                else:
                    final_wht_map_for_postproc = drizzle_final_wht_data.astype(np.float32)
                final_wht_map_for_postproc = np.maximum(final_wht_map_for_postproc, 0.0) 
                self._close_memmaps()
                self.update_progress(f"    DEBUG QM: Mosaic Reproject - final_image_initial_raw - Range: [{np.nanmin(final_image_initial_raw):.4g} - {np.nanmax(final_image_initial_raw):.4g}]")
                logger.debug(f"    DEBUG QM: Mosaic Reproject - final_image_initial_raw - Range: [{np.nanmin(final_image_initial_raw):.4g} - {np.nanmax(final_image_initial_raw):.4g}]")

            elif is_true_incremental_drizzle_from_objects:
                self.update_progress("  DEBUG QM [SaveFinalStack] Mode: Drizzle Incrémental VRAI")
                logger.debug("  DEBUG QM [SaveFinalStack] Mode: Drizzle Incrémental VRAI")
                if not self.incremental_drizzle_objects or len(self.incremental_drizzle_objects) != 3:
                    raise ValueError("Objets Drizzle incremental invalides ou manquants.")
                sci_arrays_hw_list = [d.out_img for d in self.incremental_drizzle_objects]
                wht_arrays_hw_list = [d.out_wht for d in self.incremental_drizzle_objects]

                if not any(np.any(np.asarray(w, dtype=float) != 0) for w in wht_arrays_hw_list):
                    self.update_progress(
                        "❌ Drizzle Incremental: all weight maps are zero. Aborting final stack.",
                        "ERROR",
                    )
                    logger.error("ERROR QM [_save_final_stack]: All drizzle weights are zero.")
                    self.final_stacked_path = None
                    return

                avg_img_channels_list = []
                processed_wht_channels_list_for_mean = []
                for c in range(3): 
                    sci_ch_accum_float64 = sci_arrays_hw_list[c].astype(np.float64)
                    wht_ch_accum_raw_float64 = wht_arrays_hw_list[c].astype(np.float64)
                    wht_ch_clipped_positive = np.maximum(wht_ch_accum_raw_float64, 0.0)
                    processed_wht_channels_list_for_mean.append(wht_ch_clipped_positive.astype(np.float32))
                    wht_ch_for_division = np.maximum(wht_ch_clipped_positive, 1e-9)                     
                    channel_mean_image_adu = np.zeros_like(sci_ch_accum_float64, dtype=np.float32)
                    valid_pixels_mask = wht_ch_for_division > 1e-8                     
                    with np.errstate(divide='ignore', invalid='ignore'):
                        channel_mean_image_adu[valid_pixels_mask] = sci_ch_accum_float64[valid_pixels_mask] / wht_ch_for_division[valid_pixels_mask]
                    avg_img_channels_list.append(np.nan_to_num(channel_mean_image_adu, nan=0.0, posinf=0.0, neginf=0.0).astype(np.float32))
                final_image_initial_raw = np.stack(avg_img_channels_list, axis=-1) 
                final_wht_map_for_postproc = np.mean(np.stack(processed_wht_channels_list_for_mean, axis=-1), axis=2).astype(np.float32)
                final_wht_map_for_postproc = np.maximum(final_wht_map_for_postproc, 0.0)
                self.update_progress(f"    DEBUG QM: Drizzle Incr VRAI - final_image_initial_raw - Range: [{np.nanmin(final_image_initial_raw):.4g} - {np.nanmax(final_image_initial_raw):.4g}]")
                logger.debug(f"    DEBUG QM: Drizzle Incr VRAI - final_image_initial_raw - Range: [{np.nanmin(final_image_initial_raw):.4g} - {np.nanmax(final_image_initial_raw):.4g}]")

            elif is_drizzle_final_mode_with_data:
                self.update_progress("  DEBUG QM [SaveFinalStack] Mode: Drizzle Standard Final (depuis données de lot)")
                logger.debug("  DEBUG QM [SaveFinalStack] Mode: Drizzle Standard Final (depuis données de lot)")
                if drizzle_final_sci_data is None or drizzle_final_wht_data is None: raise ValueError("Donnees de lot Drizzle final (sci/wht) manquantes.")
                sci_data_float64 = drizzle_final_sci_data.astype(np.float64); wht_data_float64 = drizzle_final_wht_data.astype(np.float64)
                wht_data_clipped_positive = np.maximum(wht_data_float64, 0.0)
                final_wht_map_for_postproc = np.mean(wht_data_clipped_positive, axis=2).astype(np.float32)
                wht_for_div = np.maximum(wht_data_clipped_positive, 1e-9)
                with np.errstate(divide='ignore', invalid='ignore'): final_image_initial_raw = sci_data_float64 / wht_for_div
                final_image_initial_raw = np.nan_to_num(final_image_initial_raw, nan=0.0, posinf=0.0, neginf=0.0).astype(np.float32)
                self._close_memmaps()
                self.update_progress(f"    DEBUG QM: Drizzle Std Final - final_image_initial_raw - Range: [{np.nanmin(final_image_initial_raw):.4g} - {np.nanmax(final_image_initial_raw):.4g}]")
                logger.debug(f"    DEBUG QM: Drizzle Std Final - final_image_initial_raw - Range: [{np.nanmin(final_image_initial_raw):.4g} - {np.nanmax(final_image_initial_raw):.4g}]")

            elif is_classic_reproject_mode:
                self.update_progress("  DEBUG QM [SaveFinalStack] Mode: Stacking Classique Reproject")
                logger.debug("  DEBUG QM [SaveFinalStack] Mode: Stacking Classique Reproject")
                final_image_initial_raw = drizzle_final_sci_data.astype(np.float32)
                if drizzle_final_wht_data.ndim == 3:
                    final_wht_map_for_postproc = np.mean(drizzle_final_wht_data, axis=2).astype(np.float32)
                else:
                    final_wht_map_for_postproc = drizzle_final_wht_data.astype(np.float32)
                final_wht_map_for_postproc = np.maximum(final_wht_map_for_postproc, 0.0)
                self._close_memmaps()
                self.update_progress(
                    f"    DEBUG QM: Classic Reproject - final_image_initial_raw - Range: [{np.nanmin(final_image_initial_raw):.4g} - {np.nanmax(final_image_initial_raw):.4g}]"
                )
                logger.debug(
                    f"    DEBUG QM: Classic Reproject - final_image_initial_raw - Range: [{np.nanmin(final_image_initial_raw):.4g} - {np.nanmax(final_image_initial_raw):.4g}]"
                )
            
            else: # SUM/W Classique
                self.update_progress("  DEBUG QM [SaveFinalStack] Mode: Stacking Classique SUM/W")
                logger.debug("  DEBUG QM [SaveFinalStack] Mode: Stacking Classique SUM/W")
                if self.cumulative_sum_memmap is None or self.cumulative_wht_memmap is None: raise ValueError("Accumulateurs memmap SUM/WHT non disponibles pour stacking classique.")
                
                final_sum = np.array(self.cumulative_sum_memmap, dtype=np.float64)
                self.update_progress(f"    DEBUG QM: Classic Mode - final_sum (HWC, from memmap) - Shape: {final_sum.shape}, Range: [{np.nanmin(final_sum):.4g} - {np.nanmax(final_sum):.4g}]")
                logger.debug(f"    DEBUG QM: Classic Mode - final_sum (HWC, from memmap) - Shape: {final_sum.shape}, Range: [{np.nanmin(final_sum):.4g} - {np.nanmax(final_sum):.4g}]")
                
                final_wht_map_2d_from_memmap = np.array(self.cumulative_wht_memmap, dtype=np.float32) 
                self.update_progress(f"    DEBUG QM: Classic Mode - final_wht_map_2d_from_memmap (HW) - Shape: {final_wht_map_2d_from_memmap.shape}, Range: [{np.nanmin(final_wht_map_2d_from_memmap):.4g} - {np.nanmax(final_wht_map_2d_from_memmap):.4g}]")
                logger.debug(f"    DEBUG QM: Classic Mode - final_wht_map_2d_from_memmap (HW) - Shape: {final_wht_map_2d_from_memmap.shape}, Range: [{np.nanmin(final_wht_map_2d_from_memmap):.4g} - {np.nanmax(final_wht_map_2d_from_memmap):.4g}]")
                
                self._close_memmaps() 
                
                eps = 1e-9
                final_wht_map_for_postproc = np.maximum(final_wht_map_2d_from_memmap, 0.0)
                wht_safe = np.maximum(final_wht_map_2d_from_memmap, eps)[..., np.newaxis]

                with np.errstate(divide='ignore', invalid='ignore'):
                    final_image_initial_raw = final_sum / wht_safe
                final_image_initial_raw = np.nan_to_num(final_image_initial_raw,
                                                      nan=0.0, posinf=0.0, neginf=0.0)
                final_image_initial_raw = final_image_initial_raw.astype(np.float32)
                self.update_progress(
                    f"    DEBUG QM: Classic Mode - final_image_initial_raw (HWC, après SUM/WHT et nan_to_num) - Range: [{np.nanmin(final_image_initial_raw):.4g} - {np.nanmax(final_image_initial_raw):.4g}]")
                logger.debug(
                    f"    DEBUG QM: Classic Mode - final_image_initial_raw (HWC, après SUM/WHT et nan_to_num) - Range: [{np.nanmin(final_image_initial_raw):.4g} - {np.nanmax(final_image_initial_raw):.4g}]")

        except Exception as e_get_raw:
            self.processing_error = f"Erreur obtention donnees brutes finales: {e_get_raw}"
            self.update_progress(f"❌ {self.processing_error}", "ERROR"); traceback.print_exc(limit=2)
            self.final_stacked_path = None; return

        if final_image_initial_raw is None:
            self.final_stacked_path = None; self.update_progress("ⓘ Aucun stack final (donnees brutes sont None)."); return
        
        # À ce stade, final_image_initial_raw contient les données "ADU-like"
        self.update_progress(f"  DEBUG QM [SaveFinalStack] final_image_initial_raw (AVANT post-traitements) - Range: [{np.nanmin(final_image_initial_raw):.4g}, {np.nanmax(final_image_initial_raw):.4g}], Shape: {final_image_initial_raw.shape}, Dtype: {final_image_initial_raw.dtype}")
        logger.debug(f"  DEBUG QM [SaveFinalStack] final_image_initial_raw (AVANT post-traitements) - Range: [{np.nanmin(final_image_initial_raw):.4g}, {np.nanmax(final_image_initial_raw):.4g}], Shape: {final_image_initial_raw.shape}, Dtype: {final_image_initial_raw.dtype}")


        final_image_initial_raw = np.clip(final_image_initial_raw, 0.0, None)
        self.update_progress(
            f"    DEBUG QM: Après clip >=0 des valeurs négatives, final_image_initial_raw - Range: [{np.nanmin(final_image_initial_raw):.4g}, {np.nanmax(final_image_initial_raw):.4g}]")
        logger.debug(
            f"    DEBUG QM: Après clip >=0 des valeurs négatives, final_image_initial_raw - Range: [{np.nanmin(final_image_initial_raw):.4g}, {np.nanmax(final_image_initial_raw):.4g}]")

        # Appliquer le seuil WHT (si activé) aux données "ADU-like"
        if self.drizzle_wht_threshold > 0 and final_wht_map_for_postproc is not None:
            self.update_progress(
                f"  DEBUG QM [SaveFinalStack] Application du seuil WHT ({self.drizzle_wht_threshold}) sur final_wht_map_for_postproc à final_image_initial_raw.")
            logger.debug(
                f"  DEBUG QM [SaveFinalStack] Application du seuil WHT ({self.drizzle_wht_threshold}) sur final_wht_map_for_postproc à final_image_initial_raw.")
            invalid_wht_pixels = final_wht_map_for_postproc < self.drizzle_wht_threshold
            if final_image_initial_raw.ndim == 3:
                final_image_initial_raw = np.where(
                    invalid_wht_pixels[..., np.newaxis], np.nan, final_image_initial_raw
                )
            else:
                final_image_initial_raw = np.where(invalid_wht_pixels, np.nan, final_image_initial_raw)

        # Stocker les données ADU pour histogramme UI uniquement si nécessaire
        self.raw_adu_data_for_ui_histogram = (
            np.nan_to_num(final_image_initial_raw, nan=0.0).astype(np.float32).copy()
        )
        logger.debug(
            f"  DEBUG QM [_save_final_stack]: self.raw_adu_data_for_ui_histogram STOCKE (ADU). Range: [{np.min(self.raw_adu_data_for_ui_histogram):.3f}, {np.max(self.raw_adu_data_for_ui_histogram):.3f}]"
        )

        # --- Normalisation par percentiles pour obtenir final_image_normalized_for_cosmetics (0-1) ---
        if preserve_linear_output_setting:
            logger.debug(
                "  DEBUG QM [_save_final_stack]: preserve_linear_output actif - saut de la normalisation par percentiles."
            )
            final_image_normalized_for_cosmetics = np.nan_to_num(
                final_image_initial_raw, nan=0.0
            ).astype(np.float32)
        else:
            logger.debug(
                f"  DEBUG QM [_save_final_stack]: Normalisation (0-1) par percentiles de final_image_initial_raw..."
            )
            data_for_percentile_norm = np.nan_to_num(final_image_initial_raw, nan=0.0).astype(np.float32)
            if data_for_percentile_norm.ndim == 3:
                luminance = (
                    0.299 * data_for_percentile_norm[..., 0]
                    + 0.587 * data_for_percentile_norm[..., 1]
                    + 0.114 * data_for_percentile_norm[..., 2]
                )
            else:
                luminance = data_for_percentile_norm
            finite_luminance = luminance[np.isfinite(luminance) & (luminance > 1e-9)]

            if finite_luminance.size > 20:
                bp_val = np.percentile(finite_luminance, 0.1)
                wp_val = np.percentile(finite_luminance, 99.9)
                if wp_val <= bp_val + 1e-7:
                    min_finite, max_finite = np.min(finite_luminance), np.max(finite_luminance)
                    if max_finite > min_finite + 1e-7:
                        bp_val, wp_val = min_finite, max_finite
                    else:
                        bp_val, wp_val = 0.0, max(1e-7, max_finite)
                if wp_val <= bp_val:
                    wp_val = bp_val + 1e-7
                final_image_normalized_for_cosmetics = (data_for_percentile_norm - bp_val) / (
                    wp_val - bp_val
                )
                logger.debug(
                    f"  DEBUG QM [_save_final_stack]: Normalisation (0-1) basée sur percentiles. BP={bp_val:.4g}, WP={wp_val:.4g}."
                )
            else:
                max_overall = np.nanmax(data_for_percentile_norm)
                if max_overall > 1e-9:
                    final_image_normalized_for_cosmetics = data_for_percentile_norm / max_overall
                else:
                    final_image_normalized_for_cosmetics = np.zeros_like(data_for_percentile_norm)
                logger.debug(
                    "  DEBUG QM [_save_final_stack]: Normalisation (0-1) par max (peu de données/dynamique pour percentiles)."
                )

            final_image_normalized_for_cosmetics = np.clip(
                final_image_normalized_for_cosmetics, 0.0, 1.0
            )

        final_image_normalized_for_cosmetics = final_image_normalized_for_cosmetics.astype(np.float32)
        logger.debug(
            f"    Range après normalisation (0-1): [{np.nanmin(final_image_normalized_for_cosmetics):.3f}, {np.nanmax(final_image_normalized_for_cosmetics):.3f}]"
        )

        effective_image_count = self.images_in_cumulative_stack

        # data_after_postproc est la version 0-1 qui subira les post-traitements cosmétiques.
        data_after_postproc = final_image_normalized_for_cosmetics.copy()

        self.update_progress(f"  DEBUG QM [SaveFinalStack] data_after_postproc (AVANT post-traitements) - Range: [{np.nanmin(data_after_postproc):.4f}, {np.nanmax(data_after_postproc):.4f}]")
        logger.debug(f"  DEBUG QM [SaveFinalStack] data_after_postproc (AVANT post-traitements) - Range: [{np.nanmin(data_after_postproc):.4f}, {np.nanmax(data_after_postproc):.4f}]")
        
        # --- Début du Pipeline de Post-Traitement (identique à votre version précédente) ---
        # ... (BN Globale, Photutils BN, CB, Feathering, Low WHT Mask, SCNR, Crop) ...
        # (Le code pour appliquer ces post-traitements à data_after_postproc reste ici)
        # --- Fin du Pipeline de Post-Traitement ---
        self.update_progress(f"  DEBUG QM [SaveFinalStack] data_after_postproc (APRES post-traitements, si activés) - Range: [{np.nanmin(data_after_postproc):.4f}, {np.nanmax(data_after_postproc):.4f}], Dtype: {data_after_postproc.dtype}")
        logger.debug(f"  DEBUG QM [SaveFinalStack] data_after_postproc (APRES post-traitements, si activés) - Range: [{np.nanmin(data_after_postproc):.4f}, {np.nanmax(data_after_postproc):.4f}], Dtype: {data_after_postproc.dtype}")

        # Les données post-traitées 0-1 seront utilisées pour l'aperçu UI
        self.last_saved_data_for_preview = data_after_postproc.copy()
        logger.debug("DEBUG QM [_save_final_stack]: self.last_saved_data_for_preview = DONNÉES 0-1 POST-TRAITÉES (pour l'aperçu UI).")
        
        # --- ÉTAPE 4: Préparation du header FITS final et du nom de fichier ---
        # (Logique identique)
        effective_image_count = self.images_in_cumulative_stack if self.images_in_cumulative_stack > 0 else (getattr(self, 'aligned_files_count', 1) if (is_drizzle_final_mode_with_data or is_reproject_mosaic_mode) else 1)
        final_header = self.current_stack_header.copy() if self.current_stack_header else fits.Header()
        if is_true_incremental_drizzle_from_objects or is_drizzle_final_mode_with_data or is_reproject_mosaic_mode: 
            if self.drizzle_output_wcs and not is_reproject_mosaic_mode : final_header.update(self.drizzle_output_wcs.to_header(relax=True))
            elif is_reproject_mosaic_mode and self.current_stack_header and self.current_stack_header.get('CTYPE1'): pass 
        final_header['NIMAGES'] = (effective_image_count, 'Effective images/Total Weight for final stack'); final_header['TOTEXP']  = (round(self.total_exposure_seconds, 2), '[s] Approx total exposure')
        final_header['HISTORY'] = f"Final stack type: {current_operation_mode_log_fits}"
        if getattr(self, 'output_filename', ""):
            base_name = self.output_filename.strip()
            if not base_name.lower().endswith('.fit'):
                base_name += '.fit'
            fits_path = os.path.join(self.output_folder, base_name)
            preview_path = os.path.splitext(fits_path)[0] + '.png'
        else:
            base_name = "stack_final"
            run_type_suffix = output_filename_suffix if output_filename_suffix else "_unknown_mode"
            if stopped_early: run_type_suffix += "_stopped"
            elif self.processing_error: run_type_suffix += "_error"
            fits_path = os.path.join(self.output_folder, f"{base_name}{run_type_suffix}.fit")
            preview_path  = os.path.splitext(fits_path)[0] + ".png"
        self.final_stacked_path = fits_path; self.update_progress(f"Chemin FITS final: {os.path.basename(fits_path)}")

        # --- ÉTAPE 5: Préparation des données pour la SAUVEGARDE FITS ---
        data_for_primary_hdu_save = None
        if save_as_float32_setting:
            self.update_progress("   DEBUG QM: Preparation sauvegarde FITS en float32 (brut ADU-like)...") 
            logger.debug("   DEBUG QM: Preparation sauvegarde FITS en float32 (brut ADU-like)...")
            data_for_primary_hdu_save = self.raw_adu_data_for_ui_histogram # Utilise les données "ADU-like" (non-normalisées 0-1 cosmétiquement)
            self.update_progress(f"     DEBUG QM: -> FITS float32: Utilisation self.raw_adu_data_for_ui_histogram. Shape: {data_for_primary_hdu_save.shape}, Range: [{np.min(data_for_primary_hdu_save):.4f}, {np.max(data_for_primary_hdu_save):.4f}]")
            logger.debug(f"     DEBUG QM: -> FITS float32: Utilisation self.raw_adu_data_for_ui_histogram. Shape: {data_for_primary_hdu_save.shape}, Range: [{np.min(data_for_primary_hdu_save):.4f}, {np.max(data_for_primary_hdu_save):.4f}]")
            final_header['BITPIX'] = -32 
            if 'BSCALE' in final_header: del final_header['BSCALE']; 
            if 'BZERO' in final_header: del final_header['BZERO']
        else: # Sauvegarde en uint16
            self.update_progress("   DEBUG QM: Preparation sauvegarde FITS en uint16 (depuis données ADU -> 0-65535)...")
            logger.debug("   DEBUG QM: Preparation sauvegarde FITS en uint16 (depuis données ADU -> 0-65535)...")
            raw_data = self.raw_adu_data_for_ui_histogram
            if np.nanmax(raw_data) <= 1.0 + 1e-5:
                data_scaled_uint16 = (np.clip(raw_data, 0.0, 1.0) * 65535.0).astype(np.uint16)
            else:
                data_scaled_uint16 = np.clip(raw_data, 0.0, 65535.0).astype(np.uint16)
            data_for_primary_hdu_save = data_scaled_uint16
            self.update_progress(f"     DEBUG QM: -> FITS uint16: Utilisation données ADU. Shape: {data_for_primary_hdu_save.shape}, Range: [{np.min(data_for_primary_hdu_save)}, {np.max(data_for_primary_hdu_save)}]")
            logger.debug(f"     DEBUG QM: -> FITS uint16: Utilisation données ADU. Shape: {data_for_primary_hdu_save.shape}, Range: [{np.min(data_for_primary_hdu_save)}, {np.max(data_for_primary_hdu_save)}]")
            final_header['BITPIX'] = 16 
        
        if data_for_primary_hdu_save.ndim == 3 and data_for_primary_hdu_save.shape[2] == 3 : 
            data_for_primary_hdu_save_cxhxw = np.moveaxis(data_for_primary_hdu_save, -1, 0) 
        else: 
            data_for_primary_hdu_save_cxhxw = data_for_primary_hdu_save
        self.update_progress(f"     DEBUG QM: Données FITS prêtes (Shape HDU: {data_for_primary_hdu_save_cxhxw.shape}, Dtype: {data_for_primary_hdu_save_cxhxw.dtype})")
        logger.debug(f"     DEBUG QM: Données FITS prêtes (Shape HDU: {data_for_primary_hdu_save_cxhxw.shape}, Dtype: {data_for_primary_hdu_save_cxhxw.dtype})")

        # --- ÉTAPE 6: Sauvegarde FITS effective ---
        try: 
            primary_hdu = fits.PrimaryHDU(data=data_for_primary_hdu_save_cxhxw, header=final_header)
            hdus_list = [primary_hdu]
            # ... (logique HDU background_model si besoin) ...
            fits.HDUList(hdus_list).writeto(fits_path, overwrite=True, checksum=True, output_verify='ignore')
            self.update_progress(f"   ✅ Sauvegarde FITS ({'float32' if save_as_float32_setting else 'uint16'}) terminee.");  
        except Exception as save_err: 
            self.update_progress(f"   ❌ Erreur Sauvegarde FITS: {save_err}"); self.final_stacked_path = None

        # --- ÉTAPE 7: Sauvegarde preview PNG ---
        # Utiliser data_after_postproc (qui est l'image [0,1] après tous les post-traitements)
        # et laisser save_preview_image appliquer son propre stretch par défaut.
        if data_after_postproc is not None: 
            self.update_progress(f"  DEBUG QM (_save_final_stack): Données pour save_preview_image (data_after_postproc) - Range: [{np.nanmin(data_after_postproc):.4f}, {np.nanmax(data_after_postproc):.4f}], Shape: {data_after_postproc.shape}, Dtype: {data_after_postproc.dtype}")
            logger.debug(f"  DEBUG QM (_save_final_stack): Données pour save_preview_image (data_after_postproc) - Range: [{np.nanmin(data_after_postproc):.4f}, {np.nanmax(data_after_postproc):.4f}], Shape: {data_after_postproc.shape}, Dtype: {data_after_postproc.dtype}")
            try:
                save_preview_image(data_after_postproc, preview_path, 
                                   enhanced_stretch=False) # ou True si vous préférez le stretch "enhanced" pour le PNG
                self.update_progress("     ✅ Sauvegarde Preview PNG terminee.") 
            except Exception as prev_err: self.update_progress(f"     ❌ Erreur Sauvegarde Preview PNG: {prev_err}.") 
        else: self.update_progress("ⓘ Aucune image a sauvegarder pour preview PNG (data_after_postproc est None)."); 
            
        self.update_progress(f"DEBUG QM [_save_final_stack V_SaveFinal_CorrectedDataFlow_1]: Fin methode (mode: {current_operation_mode_log_desc}).")
        logger.debug("\n" + "=" * 80); logger.debug(f"DEBUG QM [_save_final_stack V_SaveFinal_CorrectedDataFlow_1]: Fin methode (mode: {current_operation_mode_log_desc})."); logger.debug("=" * 80 + "\n")








#############################################################################################################################################################


#Le message de Pylance "is not accessed" concerne uniquement les variables locales closed_sum et closed_wht à l'intérieur 
# de la méthode _close_memmaps() elle-même. Ces variables sont définies, mais leur valeur n'est jamais lue par le code de cette méthode 
# après leur assignation. Elles sont donc inutiles et peuvent être supprimées.
#Mais cela ne remet absolument pas en question :
#Le fait que la méthode _close_memmaps() est appelée.
#Le fait que le code à l'intérieur de cette méthode (fermeture et suppression des références self.cumulative_sum_memmap 
# et self.cumulative_wht_memmap) s'exécute quand la méthode est appelée.
#L'utilité de cette méthode pour libérer les ressources liées aux fichiers memmap.

    def _close_memmaps(self):
        """Ferme proprement les objets memmap s'ils existent."""
        logger.debug("DEBUG QM [_close_memmaps]: Tentative de fermeture des memmaps...")
        closed_sum = False
        if hasattr(self, 'cumulative_sum_memmap') and self.cumulative_sum_memmap is not None:
            try:
                # La documentation suggère que la suppression de la référence devrait suffire
                # mais un appel explicite à close() existe sur certaines versions/objets
                if hasattr(self.cumulative_sum_memmap, '_mmap') and self.cumulative_sum_memmap._mmap is not None:
                    self.cumulative_sum_memmap._mmap.close()
                # Supprimer la référence pour permettre la libération des ressources
                del self.cumulative_sum_memmap
                self.cumulative_sum_memmap = None
                closed_sum = True
                logger.debug("DEBUG QM [_close_memmaps]: Référence memmap SUM supprimée.")
            except Exception as e_close_sum:
                logger.debug(f"WARN QM [_close_memmaps]: Erreur fermeture/suppression memmap SUM: {e_close_sum}")
        
        closed_wht = False
        if hasattr(self, 'cumulative_wht_memmap') and self.cumulative_wht_memmap is not None:
            try:
                if hasattr(self.cumulative_wht_memmap, '_mmap') and self.cumulative_wht_memmap._mmap is not None:
                    self.cumulative_wht_memmap._mmap.close()
                del self.cumulative_wht_memmap
                self.cumulative_wht_memmap = None
                closed_wht = True
                logger.debug("DEBUG QM [_close_memmaps]: Référence memmap WHT supprimée.")
            except Exception as e_close_wht:
                logger.debug(f"WARN QM [_close_memmaps]: Erreur fermeture/suppression memmap WHT: {e_close_wht}")
        
        # Optionnel: Essayer de supprimer les fichiers .npy si le nettoyage est activé
        # Cela devrait être fait dans le bloc finally de _worker après l'appel à _save_final_stack
        # if self.perform_cleanup:
        #      if self.sum_memmap_path and os.path.exists(self.sum_memmap_path):
        #          try: os.remove(self.sum_memmap_path); logger.debug("DEBUG: Fichier SUM.npy supprimé.")
        #          except Exception as e: logger.debug(f"WARN: Erreur suppression SUM.npy: {e}")
        #      if self.wht_memmap_path and os.path.exists(self.wht_memmap_path):
        #          try: os.remove(self.wht_memmap_path); logger.debug("DEBUG: Fichier WHT.npy supprimé.")
        #          except Exception as e: logger.debug(f"WARN: Erreur suppression WHT.npy: {e}")

# --- FIN de _save_final_stack et ajout de _close_memmaps ---






#########################################################################################################################################




    def _cleanup_batch_temp_files(self, batch_filepaths):
        """Supprime les fichiers FITS temporaires d'un lot Drizzle incrémental."""
        if not batch_filepaths:
            return

        deleted_count = 0
        self.update_progress(f"   -> Nettoyage {len(batch_filepaths)} fichier(s) temp du lot...")
        for fpath in batch_filepaths:
            try:
                if os.path.isfile(fpath):
                    os.remove(fpath)
                    deleted_count += 1
            except OSError as e:
                # Log l'erreur mais continue le nettoyage des autres fichiers
                self.update_progress(f"      ⚠️ Erreur suppression fichier temp {os.path.basename(fpath)}: {e}")
            except Exception as e_gen:
                self.update_progress(f"      ⚠️ Erreur inattendue suppression {os.path.basename(fpath)}: {e_gen}")

        if deleted_count > 0:
            self.update_progress(f"   -> {deleted_count}/{len(batch_filepaths)} fichier(s) temp nettoyé(s).")
        elif len(batch_filepaths) > 0:
            self.update_progress(f"   -> Aucun fichier temp du lot n'a pu être nettoyé (déjà supprimés ou erreur).")





##########################################################################################################################################






    def cleanup_unaligned_files(self):
        """
        NOTE: Cette méthode ne supprime PLUS le contenu du dossier unaligned_files.
        Les fichiers non alignés sont intentionnellement conservés pour l'utilisateur.
        Le dossier lui-même est créé s'il n'existe pas, mais son contenu n'est pas purgé ici.
        """
        if self.unaligned_folder: # Vérifier si le chemin est défini
            if not os.path.isdir(self.unaligned_folder):
                try:
                    os.makedirs(self.unaligned_folder, exist_ok=True)
                    # Optionnel: loguer la création si elle a lieu ici
                    # self.update_progress(f"ⓘ Dossier pour fichiers non alignés créé: {self.unaligned_folder}")
                except OSError as e:
                    self.update_progress(f"⚠️ Erreur création dossier pour non-alignés '{self.unaligned_folder}': {e}")
            # else:
                # Optionnel: loguer que le dossier existe déjà
                # self.update_progress(f"ⓘ Dossier pour fichiers non alignés existe déjà: {self.unaligned_folder}")
            
            # Log explicite que les fichiers ne sont PAS supprimés par cette fonction
            logger.debug(f"DEBUG QM [cleanup_unaligned_files]: Contenu de '{self.unaligned_folder}' CONSERVÉ (pas de suppression automatique).")
            # self.update_progress(f"ⓘ Fichiers dans '{os.path.basename(self.unaligned_folder)}' conservés pour analyse.") # Optionnel pour l'UI
        else:
            logger.debug(f"DEBUG QM [cleanup_unaligned_files]: self.unaligned_folder non défini, aucune action de nettoyage/création.")





################################################################################################################################################



    def cleanup_temp_reference(self):
        if self.output_folder is None: # <--- AJOUTER CETTE VÉRIFICATION
            logger.debug("WARN QM [cleanup_temp_reference]: self.output_folder non défini, nettoyage référence annulé.")
            return
        try:
            aligner_temp_folder = os.path.join(self.output_folder, "temp_processing")
            if os.path.isdir(aligner_temp_folder):
                ref_fit = os.path.join(aligner_temp_folder, "reference_image.fit")
                ref_png = os.path.join(aligner_temp_folder, "reference_image.png")
                deleted_ref = 0
                if os.path.exists(ref_fit):
                    try:
                        os.remove(ref_fit)
                        deleted_ref += 1
                    except Exception:
                        pass
                if os.path.exists(ref_png):
                    try:
                        os.remove(ref_png)
                        deleted_ref += 1
                    except Exception:
                        pass
                if deleted_ref > 0:
                    self.update_progress(f"🧹 Fichier(s) référence temporaire(s) supprimé(s).")
                try:
                    os.rmdir(aligner_temp_folder)
                except OSError:
                    pass
        except Exception as e:
            self.update_progress(f"⚠️ Erreur nettoyage référence temp: {e}")


################################################################################################################################################

    def add_folder(self, folder_path):
        if not self.processing_active: self.update_progress("ⓘ Impossible d'ajouter un dossier, traitement non actif."); return False
        abs_path = os.path.abspath(folder_path)
        if not os.path.isdir(abs_path): self.update_progress(f"❌ Dossier non trouvé: {folder_path}"); return False
        output_abs = os.path.abspath(self.output_folder) if self.output_folder else None
        if output_abs:
             norm_abs_path = os.path.normcase(abs_path); norm_output_path = os.path.normcase(output_abs)
             if norm_abs_path == norm_output_path or norm_abs_path.startswith(norm_output_path + os.sep): self.update_progress(f"⚠️ Impossible d'ajouter le dossier de sortie: {os.path.basename(folder_path)}"); return False
        with self.folders_lock:
            current_abs = os.path.abspath(self.current_folder) if self.current_folder else None
            existing_abs = [os.path.abspath(p) for p in self.additional_folders]
            if (current_abs and abs_path == current_abs) or abs_path in existing_abs: self.update_progress(f"ⓘ Dossier déjà en cours ou ajouté: {os.path.basename(folder_path)}"); return False
            self.additional_folders.append(abs_path); folder_count = len(self.additional_folders)
        self.update_progress(f"✅ Dossier ajouté à la file d'attente : {os.path.basename(folder_path)}")
        self.update_progress(f"folder_count_update:{folder_count}")
        return True



################################################################################################################################################




    def _add_files_to_queue(self, folder_path):
        count_added = 0
        try:
            abs_folder_path = os.path.abspath(folder_path)
            # ---> AJOUTER CETTE LIGNE <---
            logger.debug(f"DEBUG [_add_files_to_queue]: Scanning absolute path: '{abs_folder_path}'")
            # ------------------------------
            self.update_progress(f"🔍 Scan du dossier: {os.path.basename(folder_path)}...")
            files_in_folder = sorted(os.listdir(abs_folder_path))
            # ---> AJOUTER CETTE LIGNE <---
            logger.debug(f"DEBUG [_add_files_to_queue]: os.listdir found: {files_in_folder}")
            # ------------------------------
            new_files_found_in_folder = []
            for fname in files_in_folder:
                # ---> AJOUTER CETTE LIGNE (optionnel mais peut aider) <---
                logger.debug(f"DEBUG [_add_files_to_queue]: Checking file: '{fname}'")
                # ---------------------------------------------------------
                if self.stop_processing: self.update_progress("⛔ Scan interrompu."); break
                if fname.lower().endswith(('.fit', '.fits')):
                    fpath = os.path.join(abs_folder_path, fname)
                    abs_fpath = os.path.abspath(fpath)
                    if abs_fpath not in self.processed_files:
                        # ---> AJOUTER CETTE LIGNE <---
                        logger.debug(f"DEBUG [_add_files_to_queue]: ADDING to queue and processed_files: '{fpath}'")
                        # ------------------------------
                        self.queue.put(fpath)
                        self.processed_files.add(abs_fpath)
                        count_added += 1
            if count_added > 0: self.files_in_queue += count_added; self._recalculate_total_batches()
            return count_added
        except FileNotFoundError: self.update_progress(f"❌ Erreur scan: Dossier introuvable {os.path.basename(folder_path)}"); return 0
        except PermissionError: self.update_progress(f"❌ Erreur scan: Permission refusée {os.path.basename(folder_path)}"); return 0
        except Exception as e: self.update_progress(f"❌ Erreur scan dossier {os.path.basename(folder_path)}: {e}"); return 0

################################################################################################################################################




# --- DANS LA CLASSE SeestarQueuedStacker DANS seestar/queuep/queue_manager.py ---

    def start_processing(self, input_dir, output_dir, reference_path_ui=None,
                         output_filename="",
                         initial_additional_folders=None,
                         stacking_mode="kappa-sigma", kappa=2.5,
                         batch_size=10, correct_hot_pixels=True, hot_pixel_threshold=3.0,
                         neighborhood_size=5, bayer_pattern="GRBG", perform_cleanup=True,
                         use_weighting=False, 
                         weight_by_snr=True, 
                         weight_by_stars=True,
                         snr_exp=1.0, 
                         stars_exp=0.5, 
                         min_w=0.1,
                         use_drizzle=False, drizzle_scale=2.0, drizzle_wht_threshold=0.7,
                         drizzle_mode="Final", drizzle_kernel="square", drizzle_pixfrac=1.0,
                         apply_chroma_correction=True,
                         apply_final_scnr=False, final_scnr_target_channel='green',
                         final_scnr_amount=0.8, final_scnr_preserve_luminosity=True,
                         bn_grid_size_str="16x16", bn_perc_low=5, bn_perc_high=30,
                         bn_std_factor=1.0, bn_min_gain=0.2, bn_max_gain=7.0,
                         cb_border_size=25, cb_blur_radius=8,
                         cb_min_b_factor=0.4, cb_max_b_factor=1.5,
                         final_edge_crop_percent=2.0,
                         apply_photutils_bn=False,
                         photutils_bn_box_size=128,
                         photutils_bn_filter_size=5,
                         photutils_bn_sigma_clip=3.0,
                         photutils_bn_exclude_percentile=98.0,
                         apply_feathering=False,
                         feather_blur_px=256,
                         apply_low_wht_mask=False, 
                         low_wht_percentile=5,    
                         low_wht_soften_px=128,   
                         is_mosaic_run=False, api_key=None, 
                         mosaic_settings=None,
                         use_local_solver_priority=False, # DEPRECATED - ignoré, mais gardé pour compatibilité signature
                         astap_path="",
                         astap_data_dir="",
                         local_ansvr_path="",
                         astap_search_radius=3.0,

                         astap_downsample=1,
                         astap_sensitivity=100,

                         local_solver_preference="none",
                         save_as_float32=False,
                         preserve_linear_output=False,
                         reproject_between_batches=False
                         ):
        logger.debug(f"!!!!!!!!!! VALEUR BRUTE ARGUMENT astap_search_radius REÇU : {astap_search_radius} !!!!!!!!!!")
        logger.debug(f"!!!!!!!!!! VALEUR BRUTE ARGUMENT save_as_float32 REÇU : {save_as_float32} !!!!!!!!!!") # DEBUG
                         
        """
        Démarre le thread de traitement principal avec la configuration spécifiée.
        MODIFIED: Ajout arguments save_as_float32 et reproject_between_batches.
        Version: V_StartProcessing_SaveDtypeOption_1
        """

        logger.debug("DEBUG QM (start_processing V_StartProcessing_SaveDtypeOption_1): Début tentative démarrage...") # Version Log
        
        logger.debug("  --- BACKEND ARGS REÇUS (depuis GUI/SettingsManager) ---")
        logger.debug(f"    input_dir='{input_dir}', output_dir='{output_dir}'")
        logger.debug(f"    is_mosaic_run (arg de func): {is_mosaic_run}")
        logger.debug(f"    use_drizzle (global arg de func): {use_drizzle}")

        logger.debug(f"    drizzle_mode (global arg de func): {drizzle_mode}")
        logger.debug(f"    mosaic_settings (dict brut): {mosaic_settings}")
        logger.debug(f"    save_as_float32 (arg de func): {save_as_float32}") # Log du nouvel argument
        logger.debug(f"    reproject_between_batches (arg de func): {reproject_between_batches}")
        logger.debug(f"    output_filename (arg de func): {output_filename}")
        logger.debug("  --- FIN BACKEND ARGS REÇUS ---")


        if self.processing_active:
            self.update_progress("⚠️ Tentative de démarrer un traitement déjà en cours.")
            return False

        self.stop_processing = False 
        if hasattr(self, 'aligner') and self.aligner is not None:
            self.aligner.stop_processing = False
        else: 
            self.update_progress("❌ Erreur interne critique: Aligner principal non initialisé. Démarrage annulé.")
            logger.debug("ERREUR QM (start_processing): self.aligner non initialisé.")
            return False
        
        self.current_folder = os.path.abspath(input_dir) if input_dir else None
        self.output_folder = os.path.abspath(output_dir) if output_dir else None
        

        # =========================================================================================
        # === ÉTAPE 1 : CONFIGURATION DES PARAMÈTRES DE SESSION SUR L'INSTANCE (AVANT TOUT LE RESTE) ===
        # =========================================================================================
        logger.debug("DEBUG QM (start_processing): Étape 1 - Configuration des paramètres de session sur l'instance...")
          
        if not self.current_folder or not os.path.isdir(self.current_folder):
            self.update_progress(f"❌ Dossier d'entrée principal '{input_dir}' invalide ou non défini.", "ERROR")
            return False
        if not self.output_folder: 
            self.update_progress(f"❌ Dossier de sortie '{output_dir}' non défini.", "ERROR")
            return False
        try:
            os.makedirs(self.output_folder, exist_ok=True) 
        except OSError as e_mkdir:
            self.update_progress(f"❌ Erreur création dossier de sortie '{self.output_folder}': {e_mkdir}", "ERROR")
            return False
        logger.debug(f"    [Paths] Input: '{self.current_folder}', Output: '{self.output_folder}'")

        self.output_filename = str(output_filename).strip()
        
        self.local_solver_preference = str(local_solver_preference) 
        self.astap_path = str(astap_path)
        self.astap_data_dir = str(astap_data_dir)
        self.astap_search_radius = float(astap_search_radius)
        self.astap_downsample = int(astap_downsample)
        self.astap_sensitivity = int(astap_sensitivity)
        self.local_ansvr_path = str(local_ansvr_path)
        
        logger.debug(f"    [Solver Settings sur self via start_processing args] Pref: '{self.local_solver_preference}'")
        logger.debug(f"    [Solver Settings sur self via start_processing args] ASTAP Path: '{self.astap_path}'")
        logger.debug(f"    [Solver Settings sur self via start_processing args] ASTAP Data Dir: '{self.astap_data_dir}'")
        logger.debug(f"    [Solver Settings sur self via start_processing args] ASTAP Search Radius: {self.astap_search_radius}")
        logger.debug(f"    [Solver Settings sur self via start_processing args] ASTAP Downsample: {self.astap_downsample}")
        logger.debug(f"    [Solver Settings sur self via start_processing args] ASTAP Sensitivity: {self.astap_sensitivity}")
        logger.debug(f"    [Solver Settings sur self via start_processing args] Ansvr Path: '{self.local_ansvr_path}'")
        
        try:
            self.astap_search_radius_config = float(astap_search_radius)
        except (ValueError, TypeError):
            logger.debug(f"  WARN QM (start_processing): Valeur astap_search_radius ('{astap_search_radius}') invalide. Utilisation de 5.0° par défaut.")
            self.astap_search_radius_config = 5.0 
        
        # self.use_local_solver_priority (attribut de self) n'est plus utilisé, la variable locale de la fonction l'est.
        # logger.debug(f"    [Solver Settings sur self] Priorité Locale: {self.use_local_solver_priority}") 
        logger.debug(f"    [Solver Settings sur self] ASTAP Exe: '{self.astap_path}'")
        logger.debug(f"    [Solver Settings sur self] ASTAP Data: '{self.astap_data_dir}'")
        logger.debug(f"    [Solver Settings sur self] Ansvr Local: '{self.local_ansvr_path}'")
        logger.debug(f"    [Solver Settings sur self] ASTAP Search Radius Config: {self.astap_search_radius_config}°")

        self.is_mosaic_run = is_mosaic_run                     
        self.drizzle_active_session = use_drizzle or self.is_mosaic_run   
        self.drizzle_mode = str(drizzle_mode) 
        
        self.api_key = api_key if isinstance(api_key, str) else ""
        if getattr(self, 'reference_pixel_scale_arcsec', None) is None:
            self.reference_pixel_scale_arcsec = None 
        
        self.stacking_mode = str(stacking_mode); self.kappa = float(kappa)
        self.correct_hot_pixels = bool(correct_hot_pixels); self.hot_pixel_threshold = float(hot_pixel_threshold)
        self.neighborhood_size = int(neighborhood_size); self.bayer_pattern = str(bayer_pattern) if bayer_pattern else "GRBG"
        self.perform_cleanup = bool(perform_cleanup)
        self.use_quality_weighting = bool(use_weighting); self.weight_by_snr = bool(weight_by_snr)
        self.weight_by_stars = bool(weight_by_stars); self.snr_exponent = float(snr_exp)
        self.stars_exponent = float(stars_exp); self.min_weight = float(max(0.01, min(1.0, min_w)))
        
        self.drizzle_scale = float(drizzle_scale) if drizzle_scale else 2.0 
        self.drizzle_wht_threshold = float(drizzle_wht_threshold) 

        self.apply_chroma_correction = bool(apply_chroma_correction); self.apply_final_scnr = bool(apply_final_scnr)
        self.final_scnr_target_channel = str(final_scnr_target_channel).lower(); self.final_scnr_amount = float(final_scnr_amount)
        self.final_scnr_preserve_luminosity = bool(final_scnr_preserve_luminosity)
        self.bn_grid_size_str = str(bn_grid_size_str); self.bn_perc_low = int(bn_perc_low); self.bn_perc_high = int(bn_perc_high)
        self.bn_std_factor = float(bn_std_factor); self.bn_min_gain = float(bn_min_gain); self.bn_max_gain = float(bn_max_gain)
        self.cb_border_size = int(cb_border_size); self.cb_blur_radius = int(cb_blur_radius)
        self.cb_min_b_factor = float(cb_min_b_factor); self.cb_max_b_factor = float(cb_max_b_factor)
        self.final_edge_crop_percent_decimal = float(final_edge_crop_percent) / 100.0
        self.apply_photutils_bn = bool(apply_photutils_bn); self.photutils_bn_box_size = int(photutils_bn_box_size)
        self.photutils_bn_filter_size = int(photutils_bn_filter_size); self.photutils_bn_sigma_clip = float(photutils_bn_sigma_clip)
        self.photutils_bn_exclude_percentile = float(photutils_bn_exclude_percentile)
        self.apply_feathering = bool(apply_feathering); self.feather_blur_px = int(feather_blur_px)
        self.apply_low_wht_mask = bool(apply_low_wht_mask); self.low_wht_percentile = int(low_wht_percentile); self.low_wht_soften_px = int(low_wht_soften_px)

        # --- NOUVEAU : Assignation du paramètre de sauvegarde à l'attribut de l'instance ---

        self.save_final_as_float32 = bool(save_as_float32)
        logger.debug(f"    [OutputFormat] self.save_final_as_float32 (attribut d'instance) mis à : {self.save_final_as_float32} (depuis argument {save_as_float32})")
        self.preserve_linear_output = bool(preserve_linear_output)
        logger.debug(
            f"    [OutputFormat] self.preserve_linear_output (attribut d'instance) mis à : {self.preserve_linear_output} (depuis argument {preserve_linear_output})"
        )
        self.reproject_between_batches = bool(reproject_between_batches)


        # --- FIN NOUVEAU ---

        self.mosaic_settings_dict = mosaic_settings if isinstance(mosaic_settings, dict) else {}
        if self.is_mosaic_run:
            logger.debug(f"DEBUG QM (start_processing): Application des paramètres de Mosaïque depuis mosaic_settings_dict: {self.mosaic_settings_dict}")
            self.mosaic_alignment_mode = self.mosaic_settings_dict.get('alignment_mode', "local_fast_fallback")
            self.fa_orb_features = int(self.mosaic_settings_dict.get('fastalign_orb_features', 5000))
            self.fa_min_abs_matches = int(self.mosaic_settings_dict.get('fastalign_min_abs_matches', 10))
            self.fa_min_ransac_raw = int(self.mosaic_settings_dict.get('fastalign_min_ransac', 4)) 
            self.fa_ransac_thresh = float(self.mosaic_settings_dict.get('fastalign_ransac_thresh', 3.0))
            self.fa_daofind_fwhm = float(self.mosaic_settings_dict.get('fastalign_dao_fwhm', 3.5))
            self.fa_daofind_thr_sig = float(self.mosaic_settings_dict.get('fastalign_dao_thr_sig', 4.0))
            self.fa_max_stars_descr = int(self.mosaic_settings_dict.get('fastalign_dao_max_stars', 750))
            self.use_wcs_fallback_for_mosaic = (self.mosaic_alignment_mode == "local_fast_fallback")
            self.mosaic_drizzle_kernel = str(self.mosaic_settings_dict.get('kernel', "square"))
            self.mosaic_drizzle_pixfrac = float(self.mosaic_settings_dict.get('pixfrac', 1.0))
            self.mosaic_drizzle_fillval = str(self.mosaic_settings_dict.get('fillval', "0.0"))
            self.drizzle_fillval = self.mosaic_drizzle_fillval  # override global drizzle fill value
            self.mosaic_drizzle_wht_threshold = float(self.mosaic_settings_dict.get('wht_threshold', 0.01))
            # Surcharge du facteur d'échelle global pour la mosaïque
            self.drizzle_scale = float(self.mosaic_settings_dict.get('mosaic_scale_factor', self.drizzle_scale)) 
            logger.debug(f"  -> Mode Mosaïque ACTIF. Align Mode: '{self.mosaic_alignment_mode}', Fallback WCS: {self.use_wcs_fallback_for_mosaic}")
            logger.debug(f"     Mosaic Drizzle: Kernel='{self.mosaic_drizzle_kernel}', Pixfrac={self.mosaic_drizzle_pixfrac:.2f}, Scale(global)={self.drizzle_scale}x")
        
        if self.drizzle_active_session and not self.is_mosaic_run:
            self.drizzle_kernel = str(drizzle_kernel)      
            self.drizzle_pixfrac = float(drizzle_pixfrac)  
            logger.debug(f"   -> Drizzle ACTIF (Standard). Mode: '{self.drizzle_mode}', Scale: {self.drizzle_scale:.1f}, Kernel: {self.drizzle_kernel}, Pixfrac: {self.drizzle_pixfrac:.2f}, WHT Thresh: {self.drizzle_wht_threshold:.3f}")
        
        requested_batch_size = batch_size 
        if requested_batch_size <= 0:
            sample_img_path_for_bsize = None
            if input_dir and os.path.isdir(input_dir): 
                fits_files_bsize = [f for f in os.listdir(input_dir) if f.lower().endswith(('.fit', '.fits'))]
                sample_img_path_for_bsize = os.path.join(input_dir, fits_files_bsize[0]) if fits_files_bsize else None
            try: 
                estimated_size = estimate_batch_size(sample_image_path=sample_img_path_for_bsize)
                self.batch_size = max(3, estimated_size) 
                self.update_progress(f"✅ Taille lot auto estimée et appliquée: {self.batch_size}", None)
            except Exception as est_err: 
                self.update_progress(f"⚠️ Erreur estimation taille lot: {est_err}. Utilisation défaut (10).", None)
                self.batch_size = 10
        else: 
            self.batch_size = max(3, int(requested_batch_size)) 
        self.update_progress(f"ⓘ Taille de lot effective pour le traitement : {self.batch_size}")
        logger.debug("DEBUG QM (start_processing): Fin Étape 1 - Configuration des paramètres de session.")
        


        # --- ÉTAPE 2 : PRÉPARATION DE L'IMAGE DE RÉFÉRENCE (shape ET WCS global si nécessaire) ---
        # ... (le reste de la méthode est inchangé) ...
        logger.debug("DEBUG QM (start_processing): Étape 2 - Préparation référence (shape ET WCS global si Drizzle/Mosaïque)...")
        reference_image_data_for_shape_determination = None 
        reference_header_for_shape_determination = None     
        ref_shape_hwc = None 
        
        try:
            potential_folders_for_shape = []
            if self.current_folder and os.path.isdir(self.current_folder): 
                potential_folders_for_shape.append(self.current_folder)
            if initial_additional_folders: 
                for add_f in initial_additional_folders:
                    abs_add_f = os.path.abspath(str(add_f)) 
                    if abs_add_f and os.path.isdir(abs_add_f) and abs_add_f not in potential_folders_for_shape:
                        potential_folders_for_shape.append(abs_add_f)
            if not potential_folders_for_shape: 
                raise RuntimeError("Aucun dossier d'entrée valide pour trouver une image de référence.")
            
            current_folder_to_scan_for_shape = None
            files_in_folder_for_shape = []
            for folder_path_iter in potential_folders_for_shape:
                try:
                    temp_files = sorted([f for f in os.listdir(folder_path_iter) if f.lower().endswith(('.fit', '.fits'))])
                    if temp_files: 
                        files_in_folder_for_shape = temp_files
                        current_folder_to_scan_for_shape = folder_path_iter
                        break 
                except Exception as e_listdir:
                    self.update_progress(f"Avertissement: Erreur lecture dossier '{folder_path_iter}' pour réf: {e_listdir}", "WARN")
            if not current_folder_to_scan_for_shape or not files_in_folder_for_shape:
                raise RuntimeError("Aucun fichier FITS trouvé dans les dossiers pour servir de référence.")

            self.aligner.correct_hot_pixels = self.correct_hot_pixels
            self.aligner.hot_pixel_threshold = self.hot_pixel_threshold
            self.aligner.neighborhood_size = self.neighborhood_size
            self.aligner.bayer_pattern = self.bayer_pattern
            self.aligner.reference_image_path = reference_path_ui or None 

            reference_image_data_for_shape_determination, reference_header_for_shape_determination = \
                self.aligner._get_reference_image(
                    current_folder_to_scan_for_shape, 
                    files_in_folder_for_shape,
                    self.output_folder 
                )


            if reference_image_data_for_shape_determination is None or reference_header_for_shape_determination is None:
                raise RuntimeError("Échec obtention de l'image de référence par self.aligner._get_reference_image.")
            
            ref_shape_initial = reference_image_data_for_shape_determination.shape
            if len(ref_shape_initial) == 2: 
                ref_shape_hwc = (ref_shape_initial[0], ref_shape_initial[1], 3)
            elif len(ref_shape_initial) == 3 and ref_shape_initial[2] == 3:
                ref_shape_hwc = ref_shape_initial
            else:
                raise RuntimeError(f"Shape de l'image de référence ({ref_shape_initial}) non supportée.")
            
            self.reference_header_for_wcs = reference_header_for_shape_determination.copy() 
            logger.debug(f"DEBUG QM (start_processing): Shape de référence HWC déterminée: {ref_shape_hwc}")

            ref_temp_processing_dir = os.path.join(self.output_folder, "temp_processing")
            reference_image_path_for_solving = os.path.join(ref_temp_processing_dir, "reference_image.fit")

            self.reference_wcs_object = None 
            
            if self.drizzle_active_session or self.is_mosaic_run or self.reproject_between_batches:
                logger.debug("DEBUG QM (start_processing): Plate-solving de la référence principale requis...")
                
                if not os.path.exists(reference_image_path_for_solving):
                    raise RuntimeError(f"Fichier de référence '{reference_image_path_for_solving}' non trouvé pour le solving.")

                if self.astrometry_solver is None: 
                    self.update_progress("❌ ERREUR CRITIQUE: AstrometrySolver non initialisé.", "ERROR")
                    return False 

                solver_settings_for_ref = {
                    "local_solver_preference": self.local_solver_preference,
                    "api_key": self.api_key,
                    "astap_path": self.astap_path,
                    "astap_data_dir": self.astap_data_dir,
                    "astap_search_radius": self.astap_search_radius,
                    "astap_downsample": self.astap_downsample,
                    "astap_sensitivity": self.astap_sensitivity,
                    "local_ansvr_path": self.local_ansvr_path,
                    "scale_est_arcsec_per_pix": self.reference_pixel_scale_arcsec, 
                    "scale_tolerance_percent": 20, 
                    "ansvr_timeout_sec": getattr(self, 'ansvr_timeout_sec', 120), 
                    "astap_timeout_sec": getattr(self, 'astap_timeout_sec', 120),
                    "astrometry_net_timeout_sec": getattr(self, 'astrometry_net_timeout_sec', 300)
                }
                
                self.update_progress("   [StartProcRefSolve] Tentative résolution astrométrique pour référence globale...")
                self.reference_wcs_object = self.astrometry_solver.solve(
                    image_path=reference_image_path_for_solving, 
                    fits_header=self.reference_header_for_wcs, 
                    settings=solver_settings_for_ref,
                    update_header_with_solution=True 
                )
                
                if self.reference_wcs_object and self.reference_wcs_object.is_celestial:
                    self.update_progress("   [StartProcRefSolve] Référence globale plate-solvée avec succès.")
                    if self.reference_wcs_object.pixel_shape is None:
                         nx_ref_hdr = self.reference_header_for_wcs.get('NAXIS1', ref_shape_hwc[1])
                         ny_ref_hdr = self.reference_header_for_wcs.get('NAXIS2', ref_shape_hwc[0])
                         self.reference_wcs_object.pixel_shape = (int(nx_ref_hdr), int(ny_ref_hdr))
                         logger.debug(f"    [StartProcRefSolve] pixel_shape ajouté/vérifié sur WCS réf: {self.reference_wcs_object.pixel_shape}")


                    try:
                        scales_deg_per_pix = proj_plane_pixel_scales(self.reference_wcs_object)
                        avg_scale_deg_per_pix = np.mean(np.abs(scales_deg_per_pix))
                        
                        if avg_scale_deg_per_pix > 1e-9: 
                            self.reference_pixel_scale_arcsec = avg_scale_deg_per_pix * 3600.0
                            self.update_progress(f"   [StartProcRefSolve] Échelle image de référence estimée à: {self.reference_pixel_scale_arcsec:.2f} arcsec/pix.", "INFO")
                            logger.debug(f"DEBUG QM: self.reference_pixel_scale_arcsec mis à jour à {self.reference_pixel_scale_arcsec:.3f} depuis le WCS de référence.")
                        else:
                            self.update_progress("   [StartProcRefSolve] Avertissement: Échelle calculée depuis WCS de référence trop faible ou invalide.", "WARN")
                    except Exception as e_scale_extract:
                        self.update_progress(f"   [StartProcRefSolve] Avertissement: Impossible d'extraire l'échelle du WCS de référence: {e_scale_extract}", "WARN")
                                         
                else: 
                    self.update_progress("   [StartProcRefSolve] ÉCHEC plate-solving réf. globale. Tentative WCS approximatif...", "WARN")
                    _cwfh_func_startup = None
                    try: from ..enhancement.drizzle_integration import _create_wcs_from_header as _cwfh_s; _cwfh_func_startup = _cwfh_s
                    except ImportError: self.update_progress("     -> Import _create_wcs_from_header échoué pour fallback.", "ERROR")
                    
                    if _cwfh_func_startup: 
                        self.reference_wcs_object = _cwfh_func_startup(self.reference_header_for_wcs) 
                    
                    if self.reference_wcs_object and self.reference_wcs_object.is_celestial:
                        nx_ref_hdr = self.reference_header_for_wcs.get('NAXIS1', ref_shape_hwc[1])
                        ny_ref_hdr = self.reference_header_for_wcs.get('NAXIS2', ref_shape_hwc[0])
                        self.reference_wcs_object.pixel_shape = (int(nx_ref_hdr), int(ny_ref_hdr))
                        self.update_progress("   [StartProcRefSolve] WCS approximatif pour référence globale créé.")
                    else: 
                        self.update_progress("❌ ERREUR CRITIQUE: Impossible d'obtenir un WCS pour la référence globale. Drizzle/Mosaïque ne peut continuer.", "ERROR")
                        return False 
            else:
                logger.debug(
                    "DEBUG QM (start_processing): Plate-solving de la référence globale ignoré (mode Stacking Classique sans reprojection)."
                )
                self.reference_wcs_object = None
            
            if reference_image_data_for_shape_determination is not None:
                del reference_image_data_for_shape_determination
            gc.collect() 
            logger.debug("DEBUG QM (start_processing): Fin Étape 2 - Préparation référence et WCS global.")

        except Exception as e_ref_prep: 
            self.update_progress(f"❌ Erreur préparation référence/WCS: {e_ref_prep}", "ERROR")
            logger.debug(f"ERREUR QM (start_processing): Échec préparation référence/WCS : {e_ref_prep}"); traceback.print_exc(limit=2)
            return False
        
        logger.debug(f"DEBUG QM (start_processing): AVANT APPEL initialize():")
        logger.debug(f"  -> self.is_mosaic_run: {self.is_mosaic_run}")
        logger.debug(f"  -> self.drizzle_active_session: {self.drizzle_active_session}")
        logger.debug(f"  -> self.drizzle_mode: {self.drizzle_mode}")
        logger.debug(f"  -> self.reference_wcs_object IS None: {self.reference_wcs_object is None}")
        if self.reference_wcs_object and hasattr(self.reference_wcs_object, 'is_celestial') and self.reference_wcs_object.is_celestial:
            logger.debug(f"     WCS Ref CTYPE: {self.reference_wcs_object.wcs.ctype if hasattr(self.reference_wcs_object, 'wcs') else 'N/A'}, PixelShape: {self.reference_wcs_object.pixel_shape}")
        else:
            logger.debug(f"     WCS Ref non disponible ou non céleste.")

        if self.reference_wcs_object and self.fixed_output_wcs is None:
            try:
                ref_hw = ref_shape_hwc[:2]
                self.fixed_output_wcs, self.fixed_output_shape = self._create_drizzle_output_wcs(
                    self.reference_wcs_object, ref_hw, self.drizzle_scale
                )
                self.drizzle_output_wcs = self.fixed_output_wcs
                self.drizzle_output_shape_hw = self.fixed_output_shape
            except Exception as e_fix:
                logger.debug(f"WARN start_processing: erreur creation grille fixe: {e_fix}")

        logger.debug(f"DEBUG QM (start_processing): Étape 3 - Appel à self.initialize() avec output_dir='{output_dir}', shape_ref_HWC={ref_shape_hwc}...")
        if not self.initialize(output_dir, ref_shape_hwc): 
            self.processing_active = False 
            logger.debug("ERREUR QM (start_processing): Échec de self.initialize().")
            return False
        logger.debug("DEBUG QM (start_processing): self.initialize() terminé avec succès.")

        logger.debug("DEBUG QM (start_processing): Étape 4 - Remplissage de la file d'attente...")
        initial_folders_to_add_count = 0
        with self.folders_lock:
            self.additional_folders = [] 
            if initial_additional_folders and isinstance(initial_additional_folders, list): 
                for folder_iter in initial_additional_folders:
                    abs_folder = os.path.abspath(str(folder_iter)) 
                    if os.path.isdir(abs_folder) and abs_folder not in self.additional_folders:
                        self.additional_folders.append(abs_folder); initial_folders_to_add_count += 1
        if initial_folders_to_add_count > 0:
            self.update_progress(f"ⓘ {initial_folders_to_add_count} dossier(s) pré-ajouté(s) en attente.")
        self.update_progress(f"folder_count_update:{len(self.additional_folders)}")

        # Build the list of all FITS filepaths for global reprojection grid
        self.all_input_filepaths = []
        folders_for_scan = []
        if self.current_folder:
            folders_for_scan.append(self.current_folder)
        folders_for_scan.extend(self.additional_folders)
        for folder_iter in folders_for_scan:
            if folder_iter and os.path.isdir(folder_iter):
                try:
                    for fname in sorted(os.listdir(folder_iter)):
                        if fname.lower().endswith((".fit", ".fits")):
                            self.all_input_filepaths.append(os.path.join(folder_iter, fname))
                except Exception as e_scan:
                    self.update_progress(
                        f"⚠️ Scan skip {os.path.basename(folder_iter)}: {e_scan}", "WARN"
                    )

<<<<<<< HEAD
=======

>>>>>>> 991b4151

        initial_files_added = self._add_files_to_queue(self.current_folder) 
        if initial_files_added > 0: 
            self._recalculate_total_batches()
            self.update_progress(f"📋 {initial_files_added} fichiers initiaux ajoutés. Total lots estimé: {self.total_batches_estimated if self.total_batches_estimated > 0 else '?'}")
        elif not self.additional_folders: 
            self.update_progress("⚠️ Aucun fichier initial trouvé dans le dossier principal et aucun dossier supplémentaire en attente.")
        
        self.aligner.reference_image_path = reference_path_ui or None 

        logger.debug("DEBUG QM (start_processing V_StartProcessing_SaveDtypeOption_1): Démarrage du thread worker...") # Version Log
        self.processing_thread = threading.Thread(target=self._worker, name="StackerWorker")
        self.processing_thread.daemon = True 
        self.processing_thread.start()
        self.processing_active = True 
        
        self.update_progress("🚀 Thread de traitement démarré.")
        logger.debug("DEBUG QM (start_processing V_StartProcessing_SaveDtypeOption_1): Fin.") # Version Log
        return True



###############################################################################################################################################






    def _save_drizzle_input_temp(self, aligned_data, header):
        """
        Sauvegarde une image alignée (HxWx3 float32) dans le dossier temp Drizzle,
        en transposant en CxHxW et en INJECTANT l'OBJET WCS DE RÉFÉRENCE stocké
        dans le header sauvegardé.

        Args:
            aligned_data (np.ndarray): Données alignées (HxWx3 float32, 0-1).
            header (fits.Header): Header FITS ORIGINAL (pour métadonnées non-WCS).

        Returns:
            str or None: Chemin complet du fichier sauvegardé, ou None en cas d'erreur.
        """
        # Vérifications initiales
        if self.drizzle_temp_dir is None: self.update_progress("❌ Erreur interne: Dossier temp Drizzle non défini."); return None
        os.makedirs(self.drizzle_temp_dir, exist_ok=True)
        if aligned_data.ndim != 3 or aligned_data.shape[2] != 3: self.update_progress(f"❌ Erreur interne: _save_drizzle_input_temp attend HxWx3, reçu {aligned_data.shape}"); return None
        # --- VÉRIFIER SI L'OBJET WCS DE RÉFÉRENCE EST DISPONIBLE ---
        if self.reference_wcs_object is None:
             self.update_progress("❌ Erreur interne: Objet WCS de référence non disponible pour sauvegarde temp.")
             return None
        # --- FIN VÉRIFICATION ---

        try:
            temp_filename = f"aligned_input_{self.aligned_files_count:05d}.fits"
            temp_filepath = os.path.join(self.drizzle_temp_dir, temp_filename)

            # --- Préparer les données : Transposer HxWxC -> CxHxW ---
            data_to_save = np.moveaxis(aligned_data, -1, 0).astype(np.float32)

            # --- Préparer le header ---
            header_to_save = header.copy() if header else fits.Header()

            # --- EFFACER l'ancien WCS potentiellement invalide ---
            keys_to_remove = ['PC1_1', 'PC1_2', 'PC2_1', 'PC2_2', 'CD1_1', 'CD1_2', 'CD2_1', 'CD2_2',
                              'CRPIX1', 'CRPIX2', 'CRVAL1', 'CRVAL2', 'CTYPE1', 'CTYPE2', 'CUNIT1', 'CUNIT2',
                              'CDELT1', 'CDELT2', 'CROTA2']
            for key in keys_to_remove:
                if key in header_to_save:
                    del header_to_save[key]

            # --- INJECTER le WCS de l'OBJET WCS de référence ---
            ref_wcs_header = self.reference_wcs_object.to_header(relax=True)
            header_to_save.update(ref_wcs_header)

            # --- Mettre à jour NAXIS pour CxHxW ---
            header_to_save['NAXIS'] = 3
            header_to_save['NAXIS1'] = aligned_data.shape[1] # Width
            header_to_save['NAXIS2'] = aligned_data.shape[0] # Height
            header_to_save['NAXIS3'] = 3                   # Channels
            if 'CTYPE3' not in header_to_save: header_to_save['CTYPE3'] = 'CHANNEL'

            # --- Sauvegarde ---
            hdu = fits.PrimaryHDU(data=data_to_save, header=header_to_save)
            hdul = fits.HDUList([hdu])
            hdul.writeto(temp_filepath, overwrite=True, checksum=False, output_verify='ignore')
            hdul.close()

            # logger.debug(f"   -> Temp Drizzle sauvegardé ({os.path.basename(temp_filepath)}) avec WCS Ref Obj.") # DEBUG
            return temp_filepath

        except Exception as e:
            temp_filename_for_error = f"aligned_input_{self.aligned_files_count:05d}.fits"
            self.update_progress(f"❌ Erreur sauvegarde fichier temp Drizzle {temp_filename_for_error}: {e}")
            traceback.print_exc(limit=2)
            return None






################################################################################################################################################


    def _list_drizzle_temp_files(self):
        """
        Retourne la liste triée des chemins complets des fichiers FITS
        présents dans le dossier temporaire Drizzle.
        """
        # Vérifier si le dossier est défini et existe
        if self.drizzle_temp_dir is None or not os.path.isdir(self.drizzle_temp_dir):
            self.update_progress("⚠️ Dossier temp Drizzle non trouvé pour listage.")
            return [] # Retourner liste vide

        try:
            # Lister les fichiers correspondant au pattern attendu
            files = [
                os.path.join(self.drizzle_temp_dir, f)
                for f in os.listdir(self.drizzle_temp_dir)
                if f.lower().endswith('.fits') and f.startswith('aligned_input_')
            ]
            # Trier la liste pour un ordre cohérent
            files.sort()
            return files

        except Exception as e:
            # Gérer les erreurs de listage (permissions, etc.)
            self.update_progress(f"❌ Erreur listage fichiers temp Drizzle: {e}")
            return [] # Retourner liste vide en cas d'erreur

###################################################################################################################################################


    def _cleanup_drizzle_temp_files(self):
        """Supprime le dossier temporaire Drizzle et tout son contenu."""
        if self.drizzle_temp_dir is None: # self.drizzle_temp_dir dépend de self.output_folder
            if self.output_folder is None:
                logger.debug("WARN QM [_cleanup_drizzle_temp_files]: self.output_folder non défini, nettoyage Drizzle temp annulé.")
                return
        else:
            self.drizzle_temp_dir = os.path.join(self.output_folder, "drizzle_temp_inputs")
        # Vérifier si le dossier est défini et existe
        if self.drizzle_temp_dir and os.path.isdir(self.drizzle_temp_dir):
            try:
                # Utiliser shutil.rmtree pour supprimer le dossier et son contenu
                shutil.rmtree(self.drizzle_temp_dir)
                self.update_progress(f"🧹 Dossier temporaire Drizzle supprimé: {os.path.basename(self.drizzle_temp_dir)}")
            except Exception as e:
                # Log l'erreur si la suppression échoue
                self.update_progress(f"⚠️ Erreur suppression dossier temp Drizzle ({os.path.basename(self.drizzle_temp_dir)}): {e}")
        # else: # Log optionnel si le dossier n'existait pas
            # self.update_progress("ⓘ Dossier temp Drizzle non trouvé pour nettoyage (normal si Drizzle inactif ou déjà nettoyé).")     


################################################################################################################################################


    def stop(self):
        if not self.processing_active: return
        self.update_progress("⛔ Arrêt demandé..."); self.stop_processing = True; self.aligner.stop_processing = True


################################################################################################################################################


    def is_running(self):
        """Vérifie si le thread de traitement est actif et en cours d'exécution."""
        # Vérifier si l'attribut processing_active existe et est True
        is_processing_flag_active = getattr(self, 'processing_active', False)
        
        # Vérifier si l'attribut processing_thread existe
        thread_exists = hasattr(self, 'processing_thread')
        
        # Si les deux existent, vérifier si le thread est non None et vivant
        is_thread_alive_and_valid = False
        if thread_exists:
            thread_obj = getattr(self, 'processing_thread', None)
            if thread_obj is not None and thread_obj.is_alive():
                is_thread_alive_and_valid = True
        
        # logger.debug(f"DEBUG QM [is_running]: processing_active={is_processing_flag_active}, thread_exists={thread_exists}, thread_alive={is_thread_alive_and_valid}") # Debug
        return is_processing_flag_active and thread_exists and is_thread_alive_and_valid



######################################################################################################################################################



    def _process_and_save_drizzle_batch(self, batch_temp_filepaths_list, output_wcs_target, output_shape_target_hw, batch_num):
        """
        Traite un lot de fichiers FITS temporaires (contenant des images alignées et leur WCS de référence)
        en utilisant Drizzle et sauvegarde les fichiers science (CxHxW) et poids (HxW x3)
        intermédiaires pour ce lot.
        MODIFIED CRITICAL: Force ALL input data to be in [0, 65535] ADU range BEFORE Drizzle.add_image.
        Robustify weight_map handling.
        Version: V_ProcessAndSaveDrizzleBatch_DrizzleInputFix_5_ForceADUAllChannels
        """
        num_files_in_batch = len(batch_temp_filepaths_list)
        self.update_progress(f"💧 Traitement Drizzle du lot #{batch_num} ({num_files_in_batch} images)...")
        batch_start_time = time.time()
        logger.debug(f"DEBUG QM [_process_and_save_drizzle_batch V_ProcessAndSaveDrizzleBatch_DrizzleInputFix_5_ForceADUAllChannels]: Lot #{batch_num} avec {num_files_in_batch} images.")
        logger.debug(f"  -> WCS de sortie cible fourni: {'Oui' if output_wcs_target else 'Non'}, Shape de sortie cible: {output_shape_target_hw}")

        if not batch_temp_filepaths_list:
            self.update_progress(f"   - Warning: Lot Drizzle #{batch_num} vide.")
            return None, []
        if output_wcs_target is None or output_shape_target_hw is None:
            self.update_progress(f"   - ERREUR: WCS ou Shape de sortie manquant pour lot Drizzle #{batch_num}. Traitement annulé.", "ERROR")
            logger.debug(f"ERREUR QM [_process_and_save_drizzle_batch V_ProcessAndSaveDrizzleBatch_DrizzleInputFix_5_ForceADUAllChannels]: output_wcs_target ou output_shape_target_hw est None.")
            return None, []
        if not isinstance(output_wcs_target, WCS) or not output_wcs_target.is_celestial:
            self.update_progress(f"   - ERREUR: output_wcs_target invalide pour lot Drizzle #{batch_num}.", "ERROR")
            return None, []
        if not isinstance(output_shape_target_hw, tuple) or len(output_shape_target_hw) != 2 or \
           not all(isinstance(dim, int) and dim > 0 for dim in output_shape_target_hw):
            self.update_progress(f"   - ERREUR: output_shape_target_hw invalide pour lot Drizzle #{batch_num}.", "ERROR")
            return None, []

        num_output_channels = 3; channel_names = ['R', 'G', 'B']
        drizzlers_batch = []; output_images_batch = []; output_weights_batch = []
        try:
            logger.debug(f"DEBUG QM [_process_and_save_drizzle_batch V_ProcessAndSaveDrizzleBatch_DrizzleInputFix_5_ForceADUAllChannels]: Initialisation Drizzle pour lot #{batch_num}. Shape Sortie CIBLE: {output_shape_target_hw}.")
            for _ in range(num_output_channels):
                output_images_batch.append(np.zeros(output_shape_target_hw, dtype=np.float32))
                output_weights_batch.append(np.zeros(output_shape_target_hw, dtype=np.float32))
            for i in range(num_output_channels):
                driz_ch = Drizzle(out_img=output_images_batch[i], out_wht=output_weights_batch[i],
                                  out_shape=output_shape_target_hw, kernel=self.drizzle_kernel, fillval="0.0")
                drizzlers_batch.append(driz_ch)
            self.update_progress(f"   - Objets Drizzle initialisés pour lot #{batch_num}.")
        except Exception as init_err:
            self.update_progress(f"   - ERREUR: Échec init Drizzle pour lot #{batch_num}: {init_err}", "ERROR")
            logger.debug(f"ERREUR QM [_process_and_save_drizzle_batch V_ProcessAndSaveDrizzleBatch_DrizzleInputFix_5_ForceADUAllChannels]: Échec init Drizzle: {init_err}"); traceback.print_exc(limit=1)
            return None, []

        processed_in_batch_count = 0
        for i_file, temp_fits_filepath_item in enumerate(batch_temp_filepaths_list): 
            if self.stop_processing: break
            current_filename_for_log = os.path.basename(temp_fits_filepath_item)
            logger.debug(f"DEBUG QM [P&SDB_Loop]: Lot #{batch_num}, Fichier {i_file+1}/{num_files_in_batch}: '{current_filename_for_log}'")

            input_data_HxWxC_orig = None; wcs_input_from_file_header = None
            input_file_header_content = None; pixmap_for_this_file = None
            file_successfully_added_to_drizzle = False
            try:
                with fits.open(temp_fits_filepath_item, memmap=False) as hdul:
                    if not hdul or len(hdul) == 0 or hdul[0].data is None: raise IOError(f"FITS temp invalide/vide: {temp_fits_filepath_item}")
                    data_cxhxw = hdul[0].data.astype(np.float32)
                    if data_cxhxw.ndim!=3 or data_cxhxw.shape[0]!=num_output_channels: raise ValueError(f"Shape FITS temp {data_cxhxw.shape} != CxHxW")
                    input_data_HxWxC_orig = np.moveaxis(data_cxhxw, 0, -1) 
                    input_file_header_content = hdul[0].header 
                    with warnings.catch_warnings(): warnings.simplefilter("ignore"); wcs_input_from_file_header = WCS(input_file_header_content, naxis=2)
                    if not wcs_input_from_file_header.is_celestial: raise ValueError(f"WCS non céleste dans FITS temp")
                
                current_input_shape_hw = input_data_HxWxC_orig.shape[:2]
                y_in_coords, x_in_coords = np.indices(current_input_shape_hw)
                sky_coords_ra_deg, sky_coords_dec_deg = wcs_input_from_file_header.all_pix2world(x_in_coords.ravel(),y_in_coords.ravel(),0)
                x_output_pixels_flat, y_output_pixels_flat = output_wcs_target.all_world2pix(sky_coords_ra_deg,sky_coords_dec_deg,0)
                pixmap_for_this_file = np.dstack((x_output_pixels_flat.reshape(current_input_shape_hw), y_output_pixels_flat.reshape(current_input_shape_hw))).astype(np.float32)
                
                if pixmap_for_this_file is not None:
                    logger.debug(f"      DEBUG PIXMAP (P&SDB) Fichier {i_file+1}: Shape={pixmap_for_this_file.shape}")
                    if np.isnan(pixmap_for_this_file).any(): logger.debug(f"      WARN PIXMAP (P&SDB) Fichier {i_file+1}: CONTIENT DES NaN !")
                    if np.isinf(pixmap_for_this_file).any(): logger.debug(f"      WARN PIXMAP (P&SDB) Fichier {i_file+1}: CONTIENT DES INF !")
            except Exception as load_map_err:
                self.update_progress(f"      -> ERREUR P&SDB chargement/pixmap '{current_filename_for_log}': {load_map_err}", "WARN")
                logger.debug(f"ERREUR QM [P&SDB_Loop]: Échec chargement/pixmap '{current_filename_for_log}': {load_map_err}"); traceback.print_exc(limit=1)
                continue

            if pixmap_for_this_file is not None:
                try:
                    base_exptime = 1.0 
                    if input_file_header_content and 'EXPTIME' in input_file_header_content:
                        try: base_exptime = max(1e-6, float(input_file_header_content['EXPTIME']))
                        except (ValueError, TypeError): pass
                    
                    # --- CRITICAL FIX 1: Force ALL input data to [0, 65535] ADU range BEFORE Drizzle.add_image ---
                    input_data_HxWxC_adu_scaled = input_data_HxWxC_orig.copy()
                    
                    current_max_for_batch_adu = np.nanmax(input_data_HxWxC_adu_scaled)
                    if current_max_for_batch_adu <= 1.0 + 1e-5 and current_max_for_batch_adu > 0:
                        input_data_HxWxC_adu_scaled = input_data_HxWxC_adu_scaled * 65535.0
                        logger.debug(f"      DEBUG: File {i_file+1} FORCED rescaled from [0,1] to [0,65535] for Drizzle input. Range: [{np.min(input_data_HxWxC_adu_scaled):.4g}, {np.max(input_data_HxWxC_adu_scaled):.4g}]")
                    else:
                        logger.debug(f"      DEBUG: File {i_file+1} kept original range for Drizzle input: [{np.min(input_data_HxWxC_adu_scaled):.4g}, {np.max(input_data_HxWxC_adu_scaled):.4g}]")
                    
                    # Clip negative values and handle NaNs/Infs
                    input_data_HxWxC_cleaned = np.nan_to_num(np.clip(input_data_HxWxC_adu_scaled, 0.0, None), nan=0.0, posinf=0.0, neginf=0.0)
                    # --- END CRITICAL FIX 1 ---

                    # --- CRITICAL FIX 2: Robustify weight_map ---
                    # For _process_and_save_drizzle_batch, the original pixel mask is not readily available from temp file.
                    # So we use a uniform weight map here. This should be improved if possible by saving/loading the mask.
                    effective_weight_map = np.ones(current_input_shape_hw, dtype=np.float32)
                    logger.debug(f"      DEBUG: File {i_file+1}, uniform weight_map used for Drizzle.add_image. Range: [{np.min(effective_weight_map):.3f}, {np.max(effective_weight_map):.3f}]")
                    # --- END CRITICAL FIX 2 ---

                    for ch_index in range(num_output_channels):
                        channel_data_2d_clean = input_data_HxWxC_cleaned[..., ch_index]
                        
                        drizzlers_batch[ch_index].add_image(data=channel_data_2d_clean, pixmap=pixmap_for_this_file, exptime=base_exptime,
                                                            pixfrac=self.drizzle_pixfrac, in_units='counts', weight_map=effective_weight_map)
                    file_successfully_added_to_drizzle = True
                except Exception as drizzle_add_err:
                    self.update_progress(f"      -> ERREUR P&SDB add_image pour '{current_filename_for_log}': {drizzle_add_err}", "WARN")
                    logger.debug(f"ERREUR QM [P&SDB_Loop]: Échec add_image '{current_filename_for_log}': {drizzle_add_err}"); traceback.print_exc(limit=1)
            
            if file_successfully_added_to_drizzle:
                processed_in_batch_count += 1
                logger.debug(f"  [P&SDB_Loop]: Fichier '{current_filename_for_log}' AJOUTÉ. processed_in_batch_count = {processed_in_batch_count}")
            else:
                logger.debug(f"  [P&SDB_Loop]: Fichier '{current_filename_for_log}' NON ajouté (erreur pixmap ou add_image).")
            
            del input_data_HxWxC_orig, input_data_HxWxC_adu_scaled, input_data_HxWxC_cleaned, wcs_input_from_file_header, input_file_header_content, pixmap_for_this_file
            gc.collect()
        logger.debug(f"DEBUG QM [P&SDB_Loop]: Fin boucle pour lot #{batch_num}. Total processed_in_batch_count = {processed_in_batch_count}")
        
        if processed_in_batch_count == 0:
            self.update_progress(f"   - Erreur: Aucun fichier du lot Drizzle #{batch_num} n'a pu être traité (processed_in_batch_count est 0).", "ERROR")
            del drizzlers_batch, output_images_batch, output_weights_batch; gc.collect()
            return None, []

        batch_output_dir = self.drizzle_batch_output_dir; os.makedirs(batch_output_dir, exist_ok=True)
        base_out_filename = f"batch_{batch_num:04d}_s{self.drizzle_scale:.1f}p{self.drizzle_pixfrac:.1f}{self.drizzle_kernel}"
        out_filepath_sci = os.path.join(batch_output_dir, f"{base_out_filename}_sci.fits"); out_filepaths_wht = []
        
        logger.debug(f"DEBUG QM [P&SDB_Save]: Début sauvegarde pour lot #{batch_num}. SCI path: {out_filepath_sci}")
        try:
            final_sci_data_batch_hwc = np.stack(output_images_batch, axis=-1).astype(np.float32)
            final_sci_data_to_save = np.moveaxis(final_sci_data_batch_hwc, -1, 0).astype(np.float32)
            logger.debug(f"  [P&SDB_Save]: Données SCI prêtes pour écriture. Shape CxHxW: {final_sci_data_to_save.shape}")
            final_header_sci = output_wcs_target.to_header(relax=True) 
            final_header_sci['NINPUTS'] = (processed_in_batch_count, f'Valid input images for Drizzle batch {batch_num}')
            final_header_sci['ISCALE'] = (self.drizzle_scale, 'Drizzle scale factor'); final_header_sci['PIXFRAC'] = (self.drizzle_pixfrac, 'Drizzle pixfrac')
            final_header_sci['KERNEL'] = (self.drizzle_kernel, 'Drizzle kernel'); final_header_sci['HISTORY'] = f'Drizzle Batch {batch_num}'
            final_header_sci['BUNIT'] = 'Counts/s'; final_header_sci['NAXIS'] = 3
            final_header_sci['NAXIS1'] = final_sci_data_to_save.shape[2]; final_header_sci['NAXIS2'] = final_sci_data_to_save.shape[1]
            final_header_sci['NAXIS3'] = final_sci_data_to_save.shape[0]; final_header_sci['CTYPE3'] = 'CHANNEL'
            try: final_header_sci['CHNAME1'] = 'R'; final_header_sci['CHNAME2'] = 'G'; final_header_sci['CHNAME3'] = 'B'
            except Exception: pass
            logger.debug(f"  [P&SDB_Save]: Header SCI prêt. Tentative d'écriture...")
            fits.writeto(out_filepath_sci, final_sci_data_to_save, final_header_sci, overwrite=True, checksum=False, output_verify='ignore')
            self.update_progress(f"      -> Science lot #{batch_num} sauvegardé: {os.path.basename(out_filepath_sci)}")
            logger.debug(f"DEBUG QM [P&SDB_Save]: Fichier SCI lot #{batch_num} sauvegardé: {out_filepath_sci}")
            del final_sci_data_batch_hwc, final_sci_data_to_save; gc.collect()
        except Exception as e_save_sci:
            self.update_progress(f"   - ERREUR sauvegarde science lot #{batch_num}: {e_save_sci}", "ERROR")
            logger.debug(f"ERREUR QM [P&SDB_Save]: Échec sauvegarde SCI: {e_save_sci}"); traceback.print_exc(limit=1)
            del drizzlers_batch, output_images_batch, output_weights_batch; gc.collect()
            return None, []

        for i_ch_save in range(num_output_channels):
            ch_name = channel_names[i_ch_save]
            out_filepath_wht_ch = os.path.join(batch_output_dir, f"{base_out_filename}_wht_{ch_name}.fits")
            out_filepaths_wht.append(out_filepath_wht_ch)
            try:
                logger.debug(f"  [P&SDB_Save]: Préparation WHT pour canal {ch_name} lot #{batch_num}. Path: {out_filepath_wht_ch}")
                wht_data_to_save_ch = output_weights_batch[i_ch_save].astype(np.float32)
                wht_header_ch = output_wcs_target.to_header(relax=True) 
                for key_clean in ['NAXIS3','CTYPE3','CRPIX3','CRVAL3','CDELT3','CUNIT3','PC3_1','PC3_2','PC3_3','PC1_3','PC2_3','CHNAME1','CHNAME2','CHNAME3']:
                    if key_clean in wht_header_ch: del wht_header_ch[key_clean]
                wht_header_ch['NAXIS'] = 2; wht_header_ch['NAXIS1'] = wht_data_to_save_ch.shape[1]
                wht_header_ch['NAXIS2'] = wht_data_to_save_ch.shape[0]
                wht_header_ch['HISTORY'] = f'Drizzle Weights ({ch_name}) Batch {batch_num}'; wht_header_ch['NINPUTS'] = processed_in_batch_count
                wht_header_ch['BUNIT'] = 'Weight'
                logger.debug(f"    [P&SDB_Save]: Header WHT {ch_name} prêt. Tentative d'écriture...")
                fits.writeto(out_filepath_wht_ch, wht_data_to_save_ch, wht_header_ch, overwrite=True, checksum=False, output_verify='ignore')
                logger.debug(f"  [P&SDB_Save]: Fichier WHT lot ({ch_name}) #{batch_num} sauvegardé.")
            except Exception as e_save_wht:
                self.update_progress(f"   - ERREUR sauvegarde poids {ch_name} lot #{batch_num}: {e_save_wht}", "ERROR")
                logger.debug(f"ERREUR QM [P&SDB_Save]: Échec sauvegarde WHT {ch_name}: {e_save_wht}"); traceback.print_exc(limit=1)
                if os.path.exists(out_filepath_sci):
                    try: os.remove(out_filepath_sci)
                    except Exception: pass
                for wht_f_clean in out_filepaths_wht:
                    if os.path.exists(wht_f_clean):
                        try: os.remove(wht_f_clean)
                        except Exception: pass
                del drizzlers_batch, output_images_batch, output_weights_batch; gc.collect()
                return None, []

        self.update_progress(f"   -> Sauvegarde lot Drizzle #{batch_num} terminée ({time.time() - batch_start_time:.2f}s).")
        del drizzlers_batch, output_images_batch, output_weights_batch; gc.collect()
        return out_filepath_sci, out_filepaths_wht



######################################################################################################################################################<|MERGE_RESOLUTION|>--- conflicted
+++ resolved
@@ -1311,10 +1311,6 @@
                     f"⚠️ [Pre‑scan] bad WCS in {os.path.basename(fpath)}: {e}", "WARN"
                 )
 
-<<<<<<< HEAD
-=======
-
->>>>>>> 991b4151
         if not wcs_list:
             if self.reference_wcs_object and self.reference_wcs_object.pixel_shape:
                 self.update_progress("No valid WCS found – using fallback", "WARN")
@@ -1344,10 +1340,7 @@
                 self.update_progress("Global WCS grid failed – abort.", "ERROR")
                 return False
 
-<<<<<<< HEAD
-=======
-
->>>>>>> 991b4151
+
         self.reference_wcs_object = ref_wcs
         self.reference_shape = ref_shape
         self.reference_header_for_wcs = ref_wcs.to_header()
@@ -1357,17 +1350,11 @@
         self.update_progress(
             f"🗺️ Global grid ready – centre={crval}, shape={ref_shape}", "INFO"
         )
-<<<<<<< HEAD
+
         return True
 
 
-=======
-
-        return True
-
-
-
->>>>>>> 991b4151
+
     def _recalculate_total_batches(self):
         """Estimates the total number of batches based on files_in_queue."""
         if self.batch_size > 0: self.total_batches_estimated = math.ceil(self.files_in_queue / self.batch_size)
@@ -6278,10 +6265,7 @@
                         f"⚠️ Scan skip {os.path.basename(folder_iter)}: {e_scan}", "WARN"
                     )
 
-<<<<<<< HEAD
-=======
-
->>>>>>> 991b4151
+
 
         initial_files_added = self._add_files_to_queue(self.current_folder) 
         if initial_files_added > 0: 
