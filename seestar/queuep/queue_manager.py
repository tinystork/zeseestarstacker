"""
Module de gestion de file d'attente pour le traitement des images astronomiques.
Gère l'alignement et l'empilement incrémental par LOTS dans un thread séparé.
(Version Révisée 9: Imports strictement nécessaires au niveau module)
"""
import logging

logger = logging.getLogger(__name__)

# --- AJOUTEZ CES DEUX LIGNES POUR LE DEBUG CRITIQUE ---
import sys
print(f"DEBUG_CRITICAL: Loading queue_manager.py from: {__file__}")
if 'seestar.queuep.queue_manager' in sys.modules:
    print(f"DEBUG_CRITICAL: sys.modules entry: {sys.modules['seestar.queuep.queue_manager'].__file__}")
else:
    print("DEBUG_CRITICAL: seestar.queuep.queue_manager not yet in sys.modules.")


# --- FIN AJOUT CRITIQUE ---

logger.debug("Début chargement module queue_manager.py")

# --- Standard Library Imports ---
import gc
import math
import os
from queue import Queue, Empty # Essentiel pour la classe
import shutil
import tempfile
import threading              # Essentiel pour la classe (Lock)
import time
import traceback
import warnings

logger.debug("Imports standard OK.")


# --- Third-Party Library Imports ---
from ..core.background import subtract_background_2d, _PHOTOUTILS_AVAILABLE as _PHOTOUTILS_BG_SUB_AVAILABLE
import astroalign as aa
import cv2
import numpy as np
from astropy.coordinates import SkyCoord, concatenate as skycoord_concatenate
from astropy import units as u
from astropy.io import fits
from astropy.wcs import WCS, FITSFixedWarning
from ccdproc import combine as ccdproc_combine
from astropy.nddata import CCDData
from ..enhancement.stack_enhancement import apply_edge_crop
from astropy.wcs.utils import proj_plane_pixel_scales
from scipy.spatial import ConvexHull
from seestar.gui.settings import SettingsManager
from ..core.reprojection import reproject_to_reference_wcs
from ..core.incremental_reprojection import reproject_and_combine
logger.debug("Imports tiers (numpy, cv2, astropy, ccdproc) OK.")

# --- Optional Third-Party Imports (with availability flags) ---
try:
    # On importe juste Drizzle ici, car la CLASSE est utilisée dans les méthodes
    from drizzle.resample import Drizzle
    _OO_DRIZZLE_AVAILABLE = True
    logger.debug("Import drizzle.resample.Drizzle OK.")
except ImportError as e_driz_cls:
    _OO_DRIZZLE_AVAILABLE = False
    Drizzle = None  # Définir comme None si indisponible
    logger.error("Échec import drizzle.resample.Drizzle: %s", e_driz_cls)


# --- Core/Internal Imports (Needed for __init__ or core logic) ---
try:
    from ..core.hot_pixels import detect_and_correct_hot_pixels
except ImportError as e:
    logger.error("Échec import detect_and_correct_hot_pixels: %s", e)
    raise
try:
    from ..core.image_processing import (
        load_and_validate_fits,
        debayer_image,
        save_fits_image,
        save_preview_image,
    )
except ImportError as e:
    logger.error("Échec import image_processing: %s", e)
    raise
try:
    from ..core.utils import estimate_batch_size
except ImportError as e:
    logger.error("Échec import utils: %s", e)
    raise
try:
    from ..enhancement.color_correction import ChromaticBalancer
except ImportError as e_cb:
    logger.error("Échec import ChromaticBalancer: %s", e_cb)
    raise

# --- Imports INTERNES à déplacer en IMPORTS TARDIFS (si utilisés uniquement dans des méthodes spécifiques) ---
# Ces modules/fonctions sont gérés par des appels conditionnels ou try/except dans les méthodes où ils sont utilisés.
# from ..enhancement.drizzle_integration import _load_drizzle_temp_file, DrizzleProcessor, _create_wcs_from_header 
# from ..alignment.astrometry_solver import solve_image_wcs 
# from ..enhancement.mosaic_processor import process_mosaic_from_aligned_files 
# from ..enhancement.stack_enhancement import StackEnhancer # Cette classe n'est pas utilisée ici

# --- Configuration des Avertissements ---
warnings.filterwarnings('ignore', category=FITSFixedWarning)
logger.debug("Configuration warnings OK.")
# --- FIN Imports ---
# --- NEW GLOBAL VERSION STRING CONSTANT (ajoutée à la fin de queue_manager.py) ---
# Assurez-vous d'ajouter cette ligne aussi à l'extérieur de la classe, tout en haut du fichier, comme je l'ai suggéré précédemment.
# Global version string to make sure it's always the same
GLOBAL_DRZ_BATCH_VERSION_STRING_ULTRA_DEBUG = "V_DRIZ_INCR_ULTRA_DEBUG_20250611_FINAL_ATTEMPT"

# --- Internal Project Imports (Core Modules ABSOLUMENT nécessaires pour la classe/init) ---
# Core Alignment (Instancié dans __init__)
try:
    from ..core.alignment import SeestarAligner
    logger.debug("Import SeestarAligner OK.")
except ImportError as e:
    logger.error("Échec import SeestarAligner: %s", e)
    raise
# Core Hot Pixels (Utilisé dans _worker -> _process_file)
try:
    from ..core.hot_pixels import detect_and_correct_hot_pixels
    logger.debug("Import detect_and_correct_hot_pixels OK.")
except ImportError as e:
    logger.error("Échec import detect_and_correct_hot_pixels: %s", e)
    raise
# Core Image Processing (Utilisé PARTOUT)
try:
    from ..core.image_processing import (
        load_and_validate_fits,
        debayer_image,
        save_fits_image,
        save_preview_image
    )
    logger.debug("Imports image_processing OK.")
except ImportError as e:
    logger.error("Échec import image_processing: %s", e)
    raise
# --- IMPORT POUR L'ALIGNEUR LOCAL ---
try:
    from ..core import SeestarLocalAligner # Devrait être FastSeestarAligner aliasé
    _LOCAL_ALIGNER_AVAILABLE = True
    logger.debug("Import SeestarLocalAligner (local CV) OK.")
except ImportError:
    _LOCAL_ALIGNER_AVAILABLE = False
    SeestarLocalAligner = None  # Définir pour que le code ne plante pas à l'instanciation
    logger.warning(
        "SeestarLocalAligner (local CV) non importable. Alignement mosaïque local désactivé."
    )
# ---  ---



# Core Utils (Utilisé PARTOUT)
try:
    from ..core.utils import estimate_batch_size
    logger.debug("Imports utils OK.")
except ImportError as e:
    logger.error("Échec import utils: %s", e)
    raise
# Enhancement Color Correction (Instancié dans __init__)
try:
    from ..enhancement.color_correction import ChromaticBalancer
    logger.debug("Import ChromaticBalancer OK.")
except ImportError as e:
    logger.error("Échec import ChromaticBalancer: %s", e)
    raise

try:
    from ..enhancement.stack_enhancement import feather_by_weight_map  # NOUVEL IMPORT
    _FEATHERING_AVAILABLE = True
    logger.debug("Import feather_by_weight_map depuis stack_enhancement OK.")
except ImportError as e_feather:
    _FEATHERING_AVAILABLE = False
    logger.error(
        "Échec import feather_by_weight_map depuis stack_enhancement: %s",
        e_feather,
    )
    # Définir une fonction factice pour que le code ne plante pas si l'import échoue
    # lors des appels ultérieurs, bien qu'on vérifiera _FEATHERING_AVAILABLE.
    def feather_by_weight_map(img, wht, blur_px=256, eps=1e-6):
        logger.error(
            "Fonction feather_by_weight_map non disponible (échec import)."
        )
        return img # Retourner l'image originale
try:
    from ..enhancement.stack_enhancement import apply_low_wht_mask # NOUVEL IMPORT
    _LOW_WHT_MASK_AVAILABLE = True
    logger.debug("Import apply_low_wht_mask depuis stack_enhancement OK.")
except ImportError as e_low_wht:
    _LOW_WHT_MASK_AVAILABLE = False
    logger.error(
        "Échec import apply_low_wht_mask: %s",
        e_low_wht,
    )
    def apply_low_wht_mask(img, wht, percentile=5, soften_px=128, progress_callback=None): # Factice
        if progress_callback:
            progress_callback(
                "   [LowWHTMask] ERREUR: Fonction apply_low_wht_mask non disponible (échec import).",
                None,
            )
        else:
            logger.error(
                "Fonction apply_low_wht_mask non disponible (échec import)."
            )
        return img
# --- Optional Third-Party Imports (Post-processing related) ---
# Ces imports sont tentés globalement. Des flags indiquent leur disponibilité.
_PHOTOUTILS_BG_SUB_AVAILABLE = False
try:
    from ..core.background import subtract_background_2d
    _PHOTOUTILS_BG_SUB_AVAILABLE = True
    logger.debug("Import subtract_background_2d (Photutils) OK.")
except ImportError as e:
    subtract_background_2d = None  # Fonction factice
    logger.warning("Échec import subtract_background_2d (Photutils): %s", e)

_BN_AVAILABLE = False  # Neutralisation de fond globale
try:
    from ..tools.stretch import neutralize_background_automatic
    _BN_AVAILABLE = True
    logger.debug("Import neutralize_background_automatic OK.")
except ImportError as e:
    neutralize_background_automatic = None  # Fonction factice
    logger.warning("Échec import neutralize_background_automatic: %s", e)

_SCNR_AVAILABLE = False  # SCNR Final
try:
    from ..enhancement.color_correction import apply_scnr
    _SCNR_AVAILABLE = True
    logger.debug("Import apply_scnr OK.")
except ImportError as e:
    apply_scnr = None  # Fonction factice
    logger.warning("Échec import apply_scnr: %s", e)

_CROP_AVAILABLE = False  # Rognage Final
try:
    from ..enhancement.stack_enhancement import apply_edge_crop
    _CROP_AVAILABLE = True
    logger.debug("Import apply_edge_crop OK.")
except ImportError as e:
    apply_edge_crop = None  # Fonction factice
    logger.warning("Échec import apply_edge_crop: %s", e)

# --- Imports INTERNES à déplacer en IMPORTS TARDIFS ---
# Ces modules seront importés seulement quand les méthodes spécifiques sont appelées
# pour éviter les dépendances circulaires au chargement initial.



from ..alignment.astrometry_solver import AstrometrySolver, solve_image_wcs  # Déplacé vers _worker/_process_file



# --- Configuration des Avertissements ---
warnings.filterwarnings('ignore', category=FITSFixedWarning)
logger.debug("Configuration warnings OK.")
# --- FIN Imports ---


class SeestarQueuedStacker:
    """
    Classe pour l'empilement des images Seestar avec file d'attente et traitement par lots.
    Gère l'alignement et l'empilement dans un thread séparé.
    Ajout de la pondération basée sur la qualité (SNR, Nombre d'étoiles).
    """
    logger.debug("Lecture de la définition de la classe SeestarQueuedStacker...")




# --- DANS LA CLASSE SeestarQueuedStacker DANS seestar/queuep/queue_manager.py ---

    def __init__(self, settings: SettingsManager | None = None):
        logger.debug("\n==== DÉBUT INITIALISATION SeestarQueuedStacker (AVEC LocalAligner) ====") 
        
        # --- 1. Attributs Critiques et Simples ---
        logger.debug("  -> Initialisation attributs simples et flags...")
        
        
        self.processing_active = False; self.stop_processing = False; self.processing_error = None
        self.is_mosaic_run = False; self.drizzle_active_session = False 
        self.mosaic_alignment_mode = "local_fast_fallback" 
        self.use_wcs_fallback_for_mosaic = True      
        
        self.fa_orb_features = 5000
        self.fa_min_abs_matches = 12
        self.fa_min_ransac_raw = 7 
        self.fa_ransac_thresh = 5.0
        self.fa_daofind_fwhm = 3.5
        self.fa_daofind_thr_sig = 4.0
        self.fa_max_stars_descr = 750 
        
        self.mosaic_drizzle_kernel = "square"
        self.mosaic_drizzle_pixfrac = 0.8
        self.mosaic_drizzle_fillval = "0.0"
        self.mosaic_drizzle_wht_threshold = 0.01


        self.perform_cleanup = True; self.use_quality_weighting = True 
        self.correct_hot_pixels = True; self.apply_chroma_correction = True
        self.apply_final_scnr = False 

        #Info message pour l'utilisateur
        self.warned_unaligned_source_folders = set()
        
        # NOUVEAU : Initialisation de l'attribut pour la sauvegarde en float32

        self.save_final_as_float32 = False # Par défaut, sauvegarde en uint16 (via conversion dans _save_final_stack)
        logger.debug(f"  -> Attribut self.save_final_as_float32 initialisé à: {self.save_final_as_float32}")
        self.preserve_linear_output = False
        logger.debug(
            f"  -> Attribut self.preserve_linear_output initialisé à: {self.preserve_linear_output}"
        )
        # Option de reprojection des lots intermédiaires
        self.reproject_between_batches = False
        # Liste des fichiers intermédiaires en mode Classic avec reprojection
        self.intermediate_classic_batch_files = []

        # Master arrays when combining batches with incremental reprojection
        self.master_stack = None
        self.master_coverage = None

        # Backward compatibility attributes removed in favour of
        # ``reproject_between_batches``. They may still appear in old settings
        # files, so we simply ignore them here.

        # --- FIN NOUVEAU ---

        self.progress_callback = None; self.preview_callback = None
        self.queue = Queue(); self.folders_lock = threading.Lock(); self.processing_thread = None
        self.processed_files = set(); self.additional_folders = []; self.current_folder = None
        self.output_folder = None; self.unaligned_folder = None; self.drizzle_temp_dir = None
        self.output_filename = ""
        self.drizzle_batch_output_dir = None; self.final_stacked_path = None
        self.api_key = None; self.reference_wcs_object = None; self.reference_header_for_wcs = None
        self.reference_pixel_scale_arcsec = None; self.drizzle_output_wcs = None; self.drizzle_output_shape_hw = None
        
        self.sum_memmap_path = None 
        self.wht_memmap_path = None 
        self.cumulative_sum_memmap = None  
        self.cumulative_wht_memmap = None  
        self.memmap_shape = None           
        self.memmap_dtype_sum = np.float32 
        self.memmap_dtype_wht = np.float32 
        logger.debug("  -> Attributs SUM/W (memmap) initialisés à None.")
        
        self.use_quality_weighting = False 
        self.weight_by_snr = True          
        self.weight_by_stars = True        
        self.snr_exponent = 1.0
        self.stars_exponent = 0.5
        self.min_weight = 0.01
        self.apply_feathering = False
        self.feather_blur_px = 256
        
        self.current_batch_data = []
        self.current_stack_header = None
        self.images_in_cumulative_stack = 0
        self.cumulative_drizzle_data = None
        self.total_exposure_seconds = 0.0
        self.intermediate_drizzle_batch_files = []
        
        self.incremental_drizzle_objects = []
        logger.debug("  -> Attributs pour Drizzle Incrémental (objets) initialisés à liste vide.")

        if settings is not None:
            try:
                self.reproject_between_batches = bool(
                    getattr(settings, 'reproject_between_batches', False)
                )
                logger.debug(
                    f"  -> Flag reproject_between_batches initialisé depuis settings: {self.reproject_between_batches}"
                )
            except Exception:
                logger.debug(
                    "  -> Impossible de lire reproject_between_batches depuis settings. Valeur par défaut utilisée."
                )

        self.stacking_mode = "kappa-sigma"; self.kappa = 2.5; self.batch_size = 10
        self.hot_pixel_threshold = 3.0; self.neighborhood_size = 5; self.bayer_pattern = "GRBG"
        self.drizzle_mode = "Final"; self.drizzle_scale = 2.0; self.drizzle_wht_threshold = 0.7
        self.drizzle_kernel = "square"; self.drizzle_pixfrac = 1.0
        self.drizzle_fillval = "0.0"  # default fill value for Drizzle
        self.final_scnr_target_channel = 'green'; self.final_scnr_amount = 0.8; self.final_scnr_preserve_luminosity = True
        
        self.files_in_queue = 0; self.processed_files_count = 0; self.aligned_files_count = 0
        self.stacked_batches_count = 0; self.total_batches_estimated = 0
        self.failed_align_count = 0; self.failed_stack_count = 0; self.skipped_files_count = 0
        self.photutils_bn_applied_in_session = False
        self.bn_globale_applied_in_session = False
        self.cb_applied_in_session = False
        self.feathering_applied_in_session = False 
        self.low_wht_mask_applied_in_session = False 
        self.scnr_applied_in_session = False
        self.crop_applied_in_session = False
        self.photutils_params_used_in_session = {}
        self.last_saved_data_for_preview = None 

        logger.debug("  -> Attributs simples et paramètres par défaut initialisés.")
        
        self.local_aligner_instance = None
        self.is_local_alignment_preferred_for_mosaic = True 
        logger.debug(f"  -> Mosaïque: Préférence pour alignement local: {self.is_local_alignment_preferred_for_mosaic}")

        try:
            logger.debug("  -> Instanciation ChromaticBalancer...")
            self.chroma_balancer = ChromaticBalancer(border_size=50, blur_radius=15) 
            logger.debug("     ✓ ChromaticBalancer OK.")
        except Exception as e_cb: 
            logger.debug(f"  -> ERREUR ChromaticBalancer: {e_cb}")
            self.chroma_balancer = None

        try:
            logger.debug("  -> Instanciation SeestarAligner (pour alignement général astroalign)...")
            self.aligner = SeestarAligner() 
            logger.debug("     ✓ SeestarAligner (astroalign) OK.")
        except Exception as e_align: 
            logger.debug(f"  -> ERREUR SeestarAligner (astroalign): {e_align}")
            self.aligner = None
            raise 

        try:
            logger.debug("  -> Instanciation AstrometrySolver...")
            self.astrometry_solver = AstrometrySolver(progress_callback=self.update_progress) 
            logger.debug("     ✓ AstrometrySolver instancié.")
        except Exception as e_as_solver:
            logger.debug(f"  -> ERREUR AstrometrySolver instantiation: {e_as_solver}")
            self.astrometry_solver = None 
        
        logger.debug("==== FIN INITIALISATION SeestarQueuedStacker (AVEC LocalAligner) ====\n")


        if _LOCAL_ALIGNER_AVAILABLE and SeestarLocalAligner is not None:
            try:
                logger.debug("  -> Instanciation SeestarLocalAligner (pour mosaïque locale si préférée)...")
                self.local_aligner_instance = SeestarLocalAligner(debug=True) 
                logger.debug("     ✓ SeestarLocalAligner instancié.")
            except Exception as e_local_align_inst:
                logger.debug(f"  -> ERREUR lors de l'instanciation de SeestarLocalAligner: {e_local_align_inst}")
                traceback.print_exc(limit=1)
                self.local_aligner_instance = None
                logger.debug("     WARN QM: Instanciation de SeestarLocalAligner a échoué. Il ne sera pas utilisable.")
        else:
            logger.debug("  -> SeestarLocalAligner n'est pas disponible (import échoué ou classe non définie), instanciation ignorée.")
            self.local_aligner_instance = None 

        logger.debug("==== FIN INITIALISATION SeestarQueuedStacker (AVEC LocalAligner) ====\n")



######################################################################################################################################################





    def _move_to_unaligned(self, file_path):
        """
        Déplace un fichier dans un sous-dossier 'unaligned_by_stacker' 
        CRÉÉ DANS LE DOSSIER D'ORIGINE du fichier.
        Notifie l'utilisateur via update_progress (log spécial) la première fois 
        pour un dossier source.
        Version: V_MoveUnaligned_RobustAdd
        """
        # --- NOUVELLE VÉRIFICATION DE LA PRÉSENCE DU FICHIER EN DÉBUT ---
        if not file_path or not isinstance(file_path, str) or file_path.strip() == "":
            logger.debug(f"DEBUG QM [_move_to_unaligned_V_MoveUnaligned_RobustAdd]: Chemin fichier source invalide ou vide: '{file_path}'. Sortie précoce.")
            return

        original_folder_abs = os.path.abspath(os.path.dirname(file_path))
        file_basename = os.path.basename(file_path)
        
        # Ce check doit être fait après avoir extrait le basename pour un meilleur log
        if not os.path.exists(file_path):
            logger.debug(f"DEBUG QM [_move_to_unaligned_V_MoveUnaligned_RobustAdd]: Fichier '{file_basename}' (chemin: '{file_path}') N'EXISTE PAS au début de _move_to_unaligned. Abandon.")
            return # Sortie si le fichier n'existe vraiment pas

        unaligned_subfolder_name = "unaligned_by_stacker" 
        destination_folder_for_this_file = os.path.join(original_folder_abs, unaligned_subfolder_name)

        # --- Notification (message spécial) ---
        # Cette notification se fait toujours si le dossier n'a pas déjà été averti,
        # avant même de tenter le déplacement.
        # Le set.add() pour le dossier sera fait plus tard, SEULEMENT si le déplacement réussit.
        if original_folder_abs not in self.warned_unaligned_source_folders:
            info_msg_for_ui = (
                f"Les fichiers de '{os.path.basename(original_folder_abs)}' qui ne peuvent pas être alignés "
                f"seront déplacés dans son sous-dossier : '{unaligned_subfolder_name}'. "
                f"(Ce message apparaît une fois par dossier source par session)"
            )
            self.update_progress(f"UNALIGNED_INFO:{info_msg_for_ui}", "WARN") 
            # Ne pas ajouter à warned_unaligned_source_folders ICI, mais plus tard si succès.
        # --- Fin Notification ---

        try:
            # S'assurer que le dossier de destination existe
            os.makedirs(destination_folder_for_this_file, exist_ok=True)
            
            dest_path = os.path.join(destination_folder_for_this_file, file_basename)
            
            # Gérer les conflits de noms si le fichier existe déjà à destination
            if os.path.exists(dest_path):
                base, ext = os.path.splitext(file_basename)
                timestamp = time.strftime("%Y%m%d_%H%M%S")
                unique_filename = f"{base}_unaligned_{timestamp}{ext}"
                dest_path = os.path.join(destination_folder_for_this_file, unique_filename)
                logger.debug(f"DEBUG QM [_move_to_unaligned_V_MoveUnaligned_RobustAdd]: Conflit de nom pour '{file_basename}', renommé en '{unique_filename}' dans '{destination_folder_for_this_file}'.")

            # --- Logique de déplacement/copie avec retry et pause ---
            max_retries = 3
            initial_delay_sec = 0.1 # Petite pause initiale
            final_move_copy_success = False

            for attempt in range(max_retries):
                if not os.path.exists(file_path): # Le fichier peut disparaître entre les tentatives
                    logger.debug(f"DEBUG QM [_move_to_unaligned_V_MoveUnaligned_RobustAdd]: Fichier '{file_basename}' n'existe plus à l'essai {attempt+1}. Abandon des tentatives.")
                    break # Sortir de la boucle si le fichier a disparu

                try:
                    # Ajouter une petite pause pour laisser le système libérer le fichier
                    if attempt > 0: # Pause uniquement après la première tentative
                        time.sleep(initial_delay_sec * (2 ** (attempt - 1))) # Délai exponentiel
                        logger.debug(f"DEBUG QM [_move_to_unaligned_V_MoveUnaligned_RobustAdd]: Ré-essai {attempt+1}/{max_retries} pour déplacer '{file_basename}' après pause...")

                    # Tenter de déplacer
                    shutil.move(file_path, dest_path)
                    final_move_copy_success = True
                    break # Succès, sortir de la boucle

                except (OSError, FileNotFoundError, shutil.Error) as e_move:
                    logger.debug(f"DEBUG QM [_move_to_unaligned_V_MoveUnaligned_RobustAdd]: Échec déplacement '{file_basename}' (essai {attempt+1}): {e_move}")
                    if attempt == max_retries - 1: # Dernière tentative échouée, essayer de copier
                        logger.debug(f"DEBUG QM [_move_to_unaligned_V_MoveUnaligned_RobustAdd]: Échec déplacement après {max_retries} essais. Tentative de copie en dernier recours...")
                        try:
                            shutil.copy2(file_path, dest_path)
                            logger.debug(f"DEBUG QM [_move_to_unaligned_V_MoveUnaligned_RobustAdd]: Copie de '{file_basename}' réussie en dernier recours.")
                            final_move_copy_success = True # Considérer comme succès si la copie marche
                        except Exception as e_copy:
                            logger.debug(f"DEBUG QM [_move_to_unaligned_V_MoveUnaligned_RobustAdd]: Échec de la copie de '{file_basename}' aussi : {e_copy}")
                            final_move_copy_success = False # La copie a aussi échoué
            # --- Fin Nouvelle logique ---

            if final_move_copy_success:
                self.update_progress(f"   Déplacé vers non alignés: '{file_basename}' (maintenant dans '{unaligned_subfolder_name}' de son dossier source).", "INFO_DETAIL")
                logger.debug(f"DEBUG QM [_move_to_unaligned_V_MoveUnaligned_RobustAdd]: Fichier '{file_basename}' traité (déplacé/copié) vers '{dest_path}'.")
                
                # NOUVEAU : Ajouter le dossier source au set SEULEMENT si le déplacement/copie a réussi
                self.warned_unaligned_source_folders.add(original_folder_abs)
                logger.debug(f"DEBUG QM [_move_to_unaligned_V_MoveUnaligned_RobustAdd]: Dossier source '{original_folder_abs}' ajouté à warned_unaligned_source_folders.")

            else: # Final_move_copy_success est False
                self.update_progress(f"   ❌ Échec déplacement/copie fichier non-aligné '{file_basename}'.", "ERROR")
                logger.debug(f"ERREUR QM [_move_to_unaligned_V_MoveUnaligned_RobustAdd]: Échec définitif déplacement/copie de '{file_basename}'.")


        except Exception as e:
            # Gérer toute autre exception inattendue lors de la préparation/finalisation
            error_details = f"Erreur générale _move_to_unaligned pour '{file_basename}': {e}"
            logger.debug(f"ERREUR QM [_move_to_unaligned_V_MoveUnaligned_RobustAdd]: {error_details}")
            traceback.print_exc(limit=1)
            self.update_progress(f"   ❌ Erreur inattendue déplacement/copie fichier non-aligné '{file_basename}': {type(e).__name__}", "ERROR")






#######################################################################################################################################################





# --- DANS LA CLASSE SeestarQueuedStacker DANS seestar/queuep/queue_manager.py ---

    def initialize(self, output_dir, reference_image_shape_hwc_input): # Renommé pour clarté
        """
        Prépare les dossiers, réinitialise l'état.
        CRÉE/INITIALISE les fichiers memmap pour SUM et WHT (si pas Drizzle Incrémental VRAI).
        OU INITIALISE les objets Drizzle persistants (si Drizzle Incrémental VRAI).
        Version: V_DrizIncr_StrategyA_Init_MemmapDirFix
        """
        
        logger.debug(f"DEBUG QM [initialize V_DrizIncr_StrategyA_Init_MemmapDirFix]: Début avec output_dir='{output_dir}', shape_ref_HWC={reference_image_shape_hwc_input}")
        logger.debug(f"  VALEURS AU DÉBUT DE INITIALIZE:")
        logger.debug(f"    -> self.is_mosaic_run: {getattr(self, 'is_mosaic_run', 'Non Défini')}")
        logger.debug(f"    -> self.drizzle_active_session: {getattr(self, 'drizzle_active_session', 'Non Défini')}")
        logger.debug(f"    -> self.drizzle_mode: {getattr(self, 'drizzle_mode', 'Non Défini')}")
        
        # --- Nettoyage et création dossiers ---
        try:
            self.output_folder = os.path.abspath(output_dir)
            self.unaligned_folder = os.path.join(self.output_folder, "unaligned_files")
            self.drizzle_temp_dir = os.path.join(self.output_folder, "drizzle_temp_inputs")
            self.drizzle_batch_output_dir = os.path.join(self.output_folder, "drizzle_batch_outputs")
            
            # Définir le chemin du dossier memmap mais ne le créer que si nécessaire plus tard
            memmap_dir = os.path.join(self.output_folder, "memmap_accumulators")
            self.sum_memmap_path = os.path.join(memmap_dir, "cumulative_SUM.npy")
            self.wht_memmap_path = os.path.join(memmap_dir, "cumulative_WHT.npy")

            os.makedirs(self.output_folder, exist_ok=True)
            os.makedirs(self.unaligned_folder, exist_ok=True)
            
            if self.drizzle_active_session or self.is_mosaic_run:
                os.makedirs(self.drizzle_temp_dir, exist_ok=True)
                if self.drizzle_mode == "Final" and not self.is_mosaic_run :
                     os.makedirs(self.drizzle_batch_output_dir, exist_ok=True)
            
            # La création de memmap_dir est déplacée plus bas, dans la condition où elle est utilisée.
            
            if self.perform_cleanup:
                if os.path.isdir(self.drizzle_temp_dir):
                    try: shutil.rmtree(self.drizzle_temp_dir); os.makedirs(self.drizzle_temp_dir, exist_ok=True)
                    except Exception as e: self.update_progress(f"⚠️ Erreur nettoyage {self.drizzle_temp_dir}: {e}")
                if os.path.isdir(self.drizzle_batch_output_dir) and self.drizzle_mode == "Final" and not self.is_mosaic_run : # Nettoyer seulement si utilisé
                    try: shutil.rmtree(self.drizzle_batch_output_dir); os.makedirs(self.drizzle_batch_output_dir, exist_ok=True)
                    except Exception as e: self.update_progress(f"⚠️ Erreur nettoyage {self.drizzle_batch_output_dir}: {e}")
            self.update_progress(f"🗄️ Dossiers prêts.")
        except OSError as e:
            self.update_progress(f"❌ Erreur critique création dossiers: {e}", 0) # progress_val 0
            return False

        # --- Validation Shape Référence (HWC) ---
        if not isinstance(reference_image_shape_hwc_input, tuple) or len(reference_image_shape_hwc_input) != 3 or \
           reference_image_shape_hwc_input[2] != 3:
            self.update_progress(f"❌ Erreur interne: Shape référence HWC invalide ({reference_image_shape_hwc_input}).")
            return False
        
        current_output_shape_hw_for_accum_or_driz = None 
        
        # --- Logique d'initialisation spécifique au mode ---
        is_true_incremental_drizzle_mode = (self.drizzle_active_session and 
                                            self.drizzle_mode == "Incremental" and
                                            not self.is_mosaic_run) 
        
        logger.debug(f"  DEBUG QM [initialize]: Valeur calculée de is_true_incremental_drizzle_mode: {is_true_incremental_drizzle_mode}")
        logger.debug(f"    -> self.drizzle_active_session ÉTAIT: {self.drizzle_active_session}")
        logger.debug(f"    -> self.drizzle_mode ÉTAIT: '{self.drizzle_mode}' (comparé à 'Incremental')")
        logger.debug(f"    -> not self.is_mosaic_run ÉTAIT: {not self.is_mosaic_run} (self.is_mosaic_run était {self.is_mosaic_run})")

        if is_true_incremental_drizzle_mode:
            logger.debug("DEBUG QM [initialize V_DrizIncr_StrategyA_Init_MemmapDirFix]: Mode Drizzle Incrémental VRAI détecté.")
            if self.reference_wcs_object is None:
                self.update_progress("❌ Erreur: WCS de référence manquant pour initialiser la grille Drizzle Incrémental.", "ERROR")
                return False
            try:
                ref_shape_hw_for_grid = reference_image_shape_hwc_input[:2]
                self.drizzle_output_wcs, self.drizzle_output_shape_hw = self._create_drizzle_output_wcs(
                    self.reference_wcs_object, ref_shape_hw_for_grid, self.drizzle_scale
                )
                if self.drizzle_output_wcs is None or self.drizzle_output_shape_hw is None:
                    raise RuntimeError("Échec _create_drizzle_output_wcs pour Drizzle Incrémental.")
                current_output_shape_hw_for_accum_or_driz = self.drizzle_output_shape_hw
                logger.debug(f"  -> Grille Drizzle Incrémental: Shape={current_output_shape_hw_for_accum_or_driz}, WCS CRVAL={self.drizzle_output_wcs.wcs.crval if self.drizzle_output_wcs.wcs else 'N/A'}")
            except Exception as e_grid:
                self.update_progress(f"❌ Erreur création grille Drizzle Incrémental: {e_grid}", "ERROR")
                return False

            self.update_progress(f"💧 Initialisation des objets Drizzle persistants pour mode Incrémental (Shape: {current_output_shape_hw_for_accum_or_driz})...")
            self.incremental_drizzle_objects = []
            self.incremental_drizzle_sci_arrays = []      # ← ajouté
            self.incremental_drizzle_wht_arrays = []      # ← ajouté
            num_channels_driz = 3

            try:
                for _ in range(num_channels_driz):
                    driz_obj = Drizzle(
                        out_shape=current_output_shape_hw_for_accum_or_driz,
                        kernel=self.drizzle_kernel,
                        fillval=str(getattr(self, "drizzle_fillval", "0.0"))
                    )
                    self.incremental_drizzle_sci_arrays.append(driz_obj.out_img)
                    self.incremental_drizzle_wht_arrays.append(driz_obj.out_wht)                    
                    self.incremental_drizzle_objects.append(driz_obj)

                logger.debug(f"  -> {len(self.incremental_drizzle_objects)} objets Drizzle persistants créés pour mode Incrémental.")
            except Exception as e_driz_obj_init:
                self.update_progress(f"❌ Erreur initialisation objets Drizzle persistants: {e_driz_obj_init}", "ERROR")
                traceback.print_exc(limit=1)
                return False

            self.cumulative_sum_memmap = None
            self.cumulative_wht_memmap = None
            self.memmap_shape = None 
            logger.debug("  -> Memmaps SUM/WHT désactivés pour Drizzle Incrémental VRAI.")

        else: # Mosaïque, Drizzle Final standard, ou Stacking Classique -> Utiliser Memmaps SUM/W
            logger.debug("DEBUG QM [initialize V_DrizIncr_StrategyA_Init_MemmapDirFix]: Mode NON-Drizzle Incr. VRAI. Initialisation Memmaps SUM/W...")
            
            # ***** CORRECTION: Créer memmap_dir ICI, seulement si cette branche est exécutée *****
            try:
                os.makedirs(memmap_dir, exist_ok=True)
                logger.debug(f"  -> Dossier pour memmap '{memmap_dir}' créé (ou existait déjà).")
            except OSError as e_mkdir_memmap:
                self.update_progress(f"❌ Erreur critique création dossier memmap '{memmap_dir}': {e_mkdir_memmap}", "ERROR")
                return False
            # ***** FIN CORRECTION *****

            self.memmap_shape = reference_image_shape_hwc_input
            wht_shape_memmap = self.memmap_shape[:2]
            logger.debug(f"  -> Shape Memmap SUM={self.memmap_shape}, WHT={wht_shape_memmap}")

            if self.reproject_between_batches:
                logger.debug("  -> reproject_between_batches=True: Memmaps SUM/WHT non créés (mode incrémental).")
                self.cumulative_sum_memmap = None
                self.cumulative_wht_memmap = None
                self.master_stack = None
                self.master_coverage = None
            else:
                logger.debug(f"  -> Tentative création/ouverture fichiers memmap SUM/WHT (mode 'w+')...")
                try:
                    self.cumulative_sum_memmap = np.lib.format.open_memmap(
                        self.sum_memmap_path, mode='w+', dtype=self.memmap_dtype_sum, shape=self.memmap_shape
                    )
                    self.cumulative_sum_memmap[:] = 0.0
                    logger.debug(f"  -> Memmap SUM ({self.memmap_shape}) créé/ouvert et initialisé à zéro.")

                    self.cumulative_wht_memmap = np.lib.format.open_memmap(
                        self.wht_memmap_path, mode='w+', dtype=self.memmap_dtype_wht, shape=wht_shape_memmap
                    )
                    self.cumulative_wht_memmap[:] = 0
                    logger.debug(f"  -> Memmap WHT ({wht_shape_memmap}) créé/ouvert et initialisé à zéro.")

                    self.incremental_drizzle_objects = []

                except (IOError, OSError, ValueError, TypeError) as e_memmap:
                    self.update_progress(f"❌ Erreur création/initialisation fichier memmap: {e_memmap}")
                    logger.debug(f"ERREUR QM [initialize V_DrizIncr_StrategyA_Init_MemmapDirFix]: Échec memmap : {e_memmap}"); traceback.print_exc(limit=2)
                    self.cumulative_sum_memmap = None; self.cumulative_wht_memmap = None
                    self.sum_memmap_path = None; self.wht_memmap_path = None
                    return False
        
        # --- Réinitialisations Communes ---
        self.warned_unaligned_source_folders.clear()
        logger.debug("DEBUG QM [initialize V_DrizIncr_StrategyA_Init_MemmapDirFix]: Réinitialisation des autres états...")
        # self.reference_wcs_object est conservé s'il a été défini par start_processing (plate-solving de réf)
        self.intermediate_drizzle_batch_files = []
        
        self.processed_files.clear()
        with self.folders_lock: self.additional_folders = []
        self.current_batch_data = []; self.current_stack_header = None; self.images_in_cumulative_stack = 0
        self.cumulative_drizzle_data = None
        self.total_exposure_seconds = 0.0; self.final_stacked_path = None; self.processing_error = None
        self.files_in_queue = 0; self.processed_files_count = 0; self.aligned_files_count = 0
        self.stacked_batches_count = 0; self.total_batches_estimated = 0
        self.failed_align_count = 0; self.failed_stack_count = 0; self.skipped_files_count = 0
        
        self.photutils_bn_applied_in_session = False
        self.bn_globale_applied_in_session = False
        self.cb_applied_in_session = False
        self.feathering_applied_in_session = False 
        self.low_wht_mask_applied_in_session = False 
        self.scnr_applied_in_session = False
        self.crop_applied_in_session = False
        self.photutils_params_used_in_session = {}

        while not self.queue.empty():
            try: self.queue.get_nowait(); self.queue.task_done()
            except Exception: break

        if hasattr(self, 'aligner') and self.aligner: self.aligner.stop_processing = False
        logger.debug("DEBUG QM [initialize V_DrizIncr_StrategyA_Init_MemmapDirFix]: Initialisation terminée avec succès.")
        return True



########################################################################################################################################################


    def update_progress(self, message, progress=None):
        message = str(message)
        if self.progress_callback:
            try: self.progress_callback(message, progress)
            except Exception as e: logger.debug(f"Error in progress callback: {e}")
        else:
            if progress is not None: logger.debug(f"[{int(progress)}%] {message}")
            else: logger.debug(message)

    def _send_eta_update(self):
        """Compute and send remaining time estimation to the GUI."""
        if not hasattr(self, "_eta_start_time") or self._eta_start_time is None:
            return
        if self.total_batches_estimated > 0 and self.stacked_batches_count > 0:
            elapsed = time.monotonic() - self._eta_start_time
            eta_sec = (elapsed / self.stacked_batches_count) * max(self.total_batches_estimated - self.stacked_batches_count, 0)
            hours, rem = divmod(int(eta_sec), 3600)
            minutes, seconds = divmod(rem, 60)
            eta_str = f"{hours:02d}:{minutes:02d}:{seconds:02d}"
            self.update_progress(f"ETA_UPDATE:{eta_str}", None)

########################################################################################################################################################
    






 



##########################################################################################################################################################

    def _update_preview(self, force_update=False):
        """Safely calls the preview callback, including stack count and batch info."""
        if self.preview_callback is None or self.current_stack_data is None: return
        try:
            data_copy = self.current_stack_data.copy()
            header_copy = self.current_stack_header.copy() if self.current_stack_header else None
            img_count = self.images_in_cumulative_stack; total_imgs_est = self.files_in_queue
            current_batch = self.stacked_batches_count; total_batches_est = self.total_batches_estimated
            stack_name = f"Stack ({img_count}/{total_imgs_est} Img | Batch {current_batch}/{total_batches_est if total_batches_est > 0 else '?'})"
            self.preview_callback(data_copy, header_copy, stack_name, img_count, total_imgs_est, current_batch, total_batches_est)
        except Exception as e: logger.debug(f"Error in preview callback: {e}"); traceback.print_exc(limit=2)

###########################################################################################################################################################




    def _calculate_M_from_wcs(self,
                            wcs_source: WCS,
                            wcs_target: WCS,
                            shape_source_hw: tuple,
                            num_points_edge: int = 6,
                            ransac_thresh_fallback: float = 5.0): # << MODIFIÉ la valeur par défaut à 5.0
        """
        Calcule la matrice affine M...
        MODIFIED: Augmentation du seuil RANSAC par défaut et logs plus détaillés.
        """
        # Utiliser self.update_progress pour les logs visibles dans l'UI
        self.update_progress(f"    [FallbackWCS] Tentative calcul M (Source->Cible). RANSAC Thresh: {ransac_thresh_fallback}px", "DEBUG_DETAIL") # << Log amélioré

        if not (wcs_source and wcs_source.is_celestial and wcs_target and wcs_target.is_celestial):
            self.update_progress("      [FallbackWCS] Échec: WCS source ou cible invalide/non céleste.", "WARN")
            return None

        h, w = shape_source_hw
        if h < num_points_edge or w < num_points_edge:
            self.update_progress(f"      [FallbackWCS] Échec: Image source trop petite ({w}x{h}) pour grille {num_points_edge}x{num_points_edge}.", "WARN")
            return None

        xs = np.linspace(0, w - 1, num_points_edge, dtype=np.float32)
        ys = np.linspace(0, h - 1, num_points_edge, dtype=np.float32)
        xv, yv = np.meshgrid(xs, ys)
        src_pts_pix_flat = np.vstack([xv.ravel(), yv.ravel()]).T

        if len(src_pts_pix_flat) < 3:
            self.update_progress(f"      [FallbackWCS] Échec: Pas assez de points de contrôle ({len(src_pts_pix_flat)}).", "WARN")
            return None
        self.update_progress(f"      [FallbackWCS] {len(src_pts_pix_flat)} points de contrôle source générés.", "DEBUG_DETAIL")

        try:
            sky_coords_ra, sky_coords_dec = wcs_source.all_pix2world(src_pts_pix_flat[:,0], src_pts_pix_flat[:,1], 0)
            if not (np.all(np.isfinite(sky_coords_ra)) and np.all(np.isfinite(sky_coords_dec))):
                self.update_progress("      [FallbackWCS] Échec: Coords célestes non finies depuis wcs_source.", "WARN")
                return None

            dst_pts_pix_flat_x, dst_pts_pix_flat_y = wcs_target.all_world2pix(sky_coords_ra, sky_coords_dec, 0)
            if not (np.all(np.isfinite(dst_pts_pix_flat_x)) and np.all(np.isfinite(dst_pts_pix_flat_y))):
                self.update_progress("      [FallbackWCS] Échec: Coords pixels cibles non finies depuis wcs_target.", "WARN")
                return None

            dst_pts_pix_flat = np.column_stack((dst_pts_pix_flat_x, dst_pts_pix_flat_y)).astype(np.float32)
            self.update_progress(f"      [FallbackWCS] Points source et destination prêts pour estimation M.", "DEBUG_DETAIL")

            src_pts_cv = src_pts_pix_flat.reshape(-1, 1, 2)
            dst_pts_cv = dst_pts_pix_flat.reshape(-1, 1, 2)

            M, inliers_mask = cv2.estimateAffinePartial2D(src_pts_cv, dst_pts_cv,
                                                        method=cv2.RANSAC,
                                                        ransacReprojThreshold=ransac_thresh_fallback,
                                                        maxIters=1000,
                                                        confidence=0.95)

            if M is None:
                self.update_progress(f"      [FallbackWCS] Échec: estimateAffinePartial2D n'a pas retourné de matrice (avec seuil {ransac_thresh_fallback}px).", "WARN") # << Log amélioré
                return None

            num_inliers = np.sum(inliers_mask) if inliers_mask is not None else 0
            min_inliers_needed_fallback = max(3, len(src_pts_cv) // 6)

            self.update_progress(f"      [FallbackWCS] RANSAC: {num_inliers} inliers / {len(src_pts_cv)} points (seuil {ransac_thresh_fallback}px). Requis: {min_inliers_needed_fallback}.", "INFO") # << Log amélioré

            if num_inliers < min_inliers_needed_fallback:
                self.update_progress(f"      [FallbackWCS] Échec: Pas assez d'inliers RANSAC.", "WARN")
                return None

            self.update_progress(f"      [FallbackWCS] Matrice M calculée avec succès.", "INFO")
            # logger.debug(f"  DEBUG QM [_calculate_M_from_wcs]: Matrice M de fallback WCS calculée:\n{M}") # Garder pour debug console
            return M

        except Exception as e_m_wcs:
            self.update_progress(f"      [FallbackWCS] ERREUR: Exception lors du calcul de M: {e_m_wcs}", "ERROR")
            # logger.debug(f"ERREUR QM [_calculate_M_from_wcs]: {e_m_wcs}") # Garder pour debug console
            # if self.debug_mode: traceback.print_exc(limit=1) # Supposant un self.debug_mode
            return None




##########################################################################################################################################################

# --- DANS LA CLASSE SeestarQueuedStacker DANS seestar/queuep/queue_manager.py ---

    def _update_preview_sum_w(self, downsample_factor=2):
        """
        Met à jour l'aperçu en utilisant les accumulateurs SUM et WHT.
        Calcule l'image moyenne, applique optionnellement le Low WHT Mask,
        normalise, sous-échantillonne et envoie au callback GUI.
        """
        logger.debug("DEBUG QM [_update_preview_sum_w]: Tentative de mise à jour de l'aperçu SUM/W...")

        if self.preview_callback is None:
            logger.debug("DEBUG QM [_update_preview_sum_w]: Callback preview non défini. Sortie.")
            return
        if self.cumulative_sum_memmap is None or self.cumulative_wht_memmap is None:
            logger.debug("DEBUG QM [_update_preview_sum_w]: Memmaps SUM ou WHT non initialisés. Sortie.")
            return

        try:
            logger.debug("DEBUG QM [_update_preview_sum_w]: Lecture des données depuis memmap...")
            # Lire en float64 pour la division pour maintenir la précision autant que possible
            current_sum = np.array(self.cumulative_sum_memmap, dtype=np.float64) # Shape (H, W, C)
            current_wht_map = np.array(self.cumulative_wht_memmap, dtype=np.float64) # Shape (H, W)
            logger.debug(f"DEBUG QM [_update_preview_sum_w]: Données lues. SUM shape={current_sum.shape}, WHT shape={current_wht_map.shape}")

            # Calcul de l'image moyenne (SUM / WHT)
            epsilon = 1e-9 # Pour éviter division par zéro
            wht_for_division = np.maximum(current_wht_map, epsilon)
            # Broadcaster wht_for_division (H,W) pour correspondre à current_sum (H,W,C)
            wht_broadcasted = wht_for_division[:, :, np.newaxis]
            
            avg_img_fullres = None
            with np.errstate(divide='ignore', invalid='ignore'):
                avg_img_fullres = current_sum / wht_broadcasted
            avg_img_fullres = np.nan_to_num(avg_img_fullres, nan=0.0, posinf=0.0, neginf=0.0)
            logger.debug(f"DEBUG QM [_update_preview_sum_w]: Image moyenne SUM/W calculée. Shape={avg_img_fullres.shape}")
            logger.debug(f"  Range avant normalisation 0-1: [{np.nanmin(avg_img_fullres):.4g}, {np.nanmax(avg_img_fullres):.4g}]")

            # --- NOUVEAU : Application du Low WHT Mask pour l'aperçu ---
            # Utiliser les settings stockés sur self (qui viennent de l'UI via SettingsManager)
            if hasattr(self, 'apply_low_wht_mask') and self.apply_low_wht_mask:
                if _LOW_WHT_MASK_AVAILABLE:
                    logger.debug("DEBUG QM [_update_preview_sum_w]: Application du Low WHT Mask pour l'aperçu...")
                    pct_low_wht = getattr(self, 'low_wht_percentile', 5)
                    soften_val_low_wht = getattr(self, 'low_wht_soften_px', 128)
                    
                    # La fonction apply_low_wht_mask attend une image déjà normalisée 0-1
                    # Donc, normalisons d'abord avg_img_fullres avant de l'appliquer.
                    temp_min_val = np.nanmin(avg_img_fullres)
                    temp_max_val = np.nanmax(avg_img_fullres)
                    avg_img_normalized_before_mask = avg_img_fullres # Par défaut
                    if temp_max_val > temp_min_val:
                        avg_img_normalized_before_mask = (avg_img_fullres - temp_min_val) / (temp_max_val - temp_min_val)
                    else:
                        avg_img_normalized_before_mask = np.zeros_like(avg_img_fullres)
                    avg_img_normalized_before_mask = np.clip(avg_img_normalized_before_mask, 0.0, 1.0).astype(np.float32)

                    avg_img_fullres = apply_low_wht_mask(
                        avg_img_normalized_before_mask, # Passer l'image normalisée 0-1
                        current_wht_map.astype(np.float32), # Passer la carte de poids originale (H,W)
                        percentile=pct_low_wht,
                        soften_px=soften_val_low_wht,
                        progress_callback=self.update_progress # Passer le callback pour les logs internes
                    )
                    # apply_low_wht_mask retourne déjà une image clippée 0-1 et en float32
                    logger.debug(f"DEBUG QM [_update_preview_sum_w]: Low WHT Mask appliqué à l'aperçu. Shape retournée: {avg_img_fullres.shape}")
                    logger.debug(f"  Range après Low WHT Mask (devrait être 0-1): [{np.nanmin(avg_img_fullres):.3f}, {np.nanmax(avg_img_fullres):.3f}]")
                else:
                    logger.debug("WARN QM [_update_preview_sum_w]: Low WHT Mask activé mais fonction non disponible (échec import). Aperçu non modifié.")
            else:
                logger.debug("DEBUG QM [_update_preview_sum_w]: Low WHT Mask non activé pour l'aperçu.")
            # --- FIN NOUVEAU ---

            # Normalisation finale 0-1 (nécessaire si Low WHT Mask n'a pas été appliqué,
            # ou pour re-normaliser si Low WHT Mask a modifié la plage de manière inattendue,
            # bien qu'il soit censé retourner 0-1). Une double normalisation ne nuit pas ici
            # car la première (avant mask) était pour la fonction mask, celle-ci est pour l'affichage.
            min_val_final = np.nanmin(avg_img_fullres)
            max_val_final = np.nanmax(avg_img_fullres)
            preview_data_normalized = avg_img_fullres # Par défaut si déjà 0-1
            if max_val_final > min_val_final:
                 preview_data_normalized = (avg_img_fullres - min_val_final) / (max_val_final - min_val_final)
            elif np.any(np.isfinite(avg_img_fullres)): # Image constante non nulle
                 preview_data_normalized = np.full_like(avg_img_fullres, 0.5) # Image grise
            else: # Image vide ou tout NaN/Inf
                 preview_data_normalized = np.zeros_like(avg_img_fullres)
            
            preview_data_normalized = np.clip(preview_data_normalized, 0.0, 1.0).astype(np.float32)
            logger.debug(f"DEBUG QM [_update_preview_sum_w]: Image APERÇU normalisée finale 0-1. Range: [{np.nanmin(preview_data_normalized):.3f}, {np.nanmax(preview_data_normalized):.3f}]")

            # Sous-échantillonnage pour l'affichage
            preview_data_to_send = preview_data_normalized
            if downsample_factor > 1:
                 try:
                     h, w = preview_data_normalized.shape[:2] # Fonctionne pour N&B (H,W) et Couleur (H,W,C)
                     new_h, new_w = h // downsample_factor, w // downsample_factor
                     if new_h > 10 and new_w > 10: # Éviter de réduire à une taille trop petite
                         # cv2.resize attend (W, H) pour dsize
                         preview_data_to_send = cv2.resize(preview_data_normalized, (new_w, new_h), interpolation=cv2.INTER_AREA)
                         logger.debug(f"DEBUG QM [_update_preview_sum_w]: Aperçu sous-échantillonné à {preview_data_to_send.shape}")
                 except Exception as e_resize:
                     logger.debug(f"ERREUR QM [_update_preview_sum_w]: Échec réduction taille APERÇU: {e_resize}")
                     # Continuer avec l'image pleine résolution si le resize échoue
            
            # Préparation du header et du nom pour le callback
            header_copy = self.current_stack_header.copy() if self.current_stack_header else fits.Header()
            # Ajouter/Mettre à jour les infos de l'aperçu dans le header
            header_copy['PREV_SRC'] = ('SUM/W Accumulators', 'Source data for this preview')
            if hasattr(self, 'apply_low_wht_mask') and self.apply_low_wht_mask:
                header_copy['PREV_LWM'] = (True, 'Low WHT Mask applied to this preview')
                header_copy['PREV_LWMP'] = (getattr(self, 'low_wht_percentile', 5), 'Low WHT Mask Percentile for preview')
                header_copy['PREV_LWMS'] = (getattr(self, 'low_wht_soften_px', 128), 'Low WHT Mask SoftenPx for preview')
            
            img_count = self.images_in_cumulative_stack
            total_imgs_est = self.files_in_queue
            current_batch_num = self.stacked_batches_count
            total_batches_est = self.total_batches_estimated
            stack_name_parts = ["Aperçu SUM/W"]
            if hasattr(self, 'apply_low_wht_mask') and self.apply_low_wht_mask:
                stack_name_parts.append("LWMask")
            stack_name_parts.append(f"({img_count}/{total_imgs_est} Img | Lot {current_batch_num}/{total_batches_est if total_batches_est > 0 else '?'})")
            stack_name = " ".join(stack_name_parts)

            logger.debug(f"DEBUG QM [_update_preview_sum_w]: Appel du callback preview avec image APERÇU shape {preview_data_to_send.shape}...")
            self.preview_callback(
                preview_data_to_send, 
                header_copy, 
                stack_name, 
                img_count, 
                total_imgs_est, 
                current_batch_num, 
                total_batches_est
            )
            logger.debug("DEBUG QM [_update_preview_sum_w]: Callback preview terminé.")

        except MemoryError as mem_err:
             logger.debug(f"ERREUR QM [_update_preview_sum_w]: ERREUR MÉMOIRE - {mem_err}")
             self.update_progress(f"❌ ERREUR MÉMOIRE pendant la mise à jour de l'aperçu SUM/W.")
             traceback.print_exc(limit=1)
        except Exception as e:
            logger.debug(f"ERREUR QM [_update_preview_sum_w]: Exception inattendue - {e}")
            self.update_progress(f"❌ Erreur inattendue pendant la mise à jour de l'aperçu SUM/W: {e}")
            traceback.print_exc(limit=2)




#############################################################################################################################################################


    def _update_preview_incremental_drizzle(self):
        """
        Met à jour l'aperçu spécifiquement pour le mode Drizzle Incrémental.
        Envoie les données drizzlées cumulatives et le header mis à jour.
        """
        if self.preview_callback is None or self.cumulative_drizzle_data is None:
            # Ne rien faire si pas de callback ou pas de données drizzle cumulatives
            return

        try:
            # Utiliser les données et le header cumulatifs Drizzle
            data_to_send = self.cumulative_drizzle_data.copy()
            header_to_send = self.current_stack_header.copy() if self.current_stack_header else fits.Header()

            # Informations pour l'affichage dans l'aperçu
            img_count = self.images_in_cumulative_stack # Compteur mis à jour dans _process_incremental_drizzle_batch
            total_imgs_est = self.files_in_queue       # Estimation globale
            current_batch = self.stacked_batches_count # Le lot qui vient d'être traité
            total_batches_est = self.total_batches_estimated

            # Créer un nom pour l'aperçu
            stack_name = f"Drizzle Incr ({img_count}/{total_imgs_est} Img | Lot {current_batch}/{total_batches_est if total_batches_est > 0 else '?'})"

            # Appeler le callback du GUI
            self.preview_callback(
                data_to_send,
                header_to_send,
                stack_name,
                img_count,
                total_imgs_est,
                current_batch,
                total_batches_est
            )
            # logger.debug(f"DEBUG: Preview updated with Incremental Drizzle data (Shape: {data_to_send.shape})") # Optionnel

        except AttributeError:
             # Cas où cumulative_drizzle_data ou current_stack_header pourrait être None entre-temps
             logger.debug("Warning: Attribut manquant pour l'aperçu Drizzle incrémental.")
        except Exception as e:
            logger.debug(f"Error in _update_preview_incremental_drizzle: {e}")
            traceback.print_exc(limit=2)


    def _update_preview_master(self):
        """Update preview when using incremental reprojection."""
        if (
            self.preview_callback is None
            or self.master_stack is None
            or self.master_coverage is None
        ):
            return

        try:
            wht_safe = np.maximum(self.master_coverage, 1e-9)
            if self.master_stack.ndim == 3:
                avg = self.master_stack / wht_safe[..., None]
            else:
                avg = self.master_stack / wht_safe
            avg = np.nan_to_num(avg, nan=0.0, posinf=0.0, neginf=0.0)
            mn, mx = np.nanmin(avg), np.nanmax(avg)
            if np.isfinite(mn) and np.isfinite(mx) and mx > mn:
                norm = (avg - mn) / (mx - mn)
            else:
                norm = np.zeros_like(avg, dtype=np.float32)
            self.current_stack_data = np.clip(norm, 0.0, 1.0).astype(np.float32)
            self.current_stack_header = self.current_stack_header or fits.Header()
            self._update_preview()
        except Exception as e:
            logger.debug(f"Error in _update_preview_master: {e}")



#########################################################################################################################################################




    def _create_drizzle_output_wcs(self, ref_wcs, ref_shape_2d, scale_factor):
        """
        Crée le WCS et la shape (H,W) pour l'image Drizzle de sortie.
        Inspiré de full_drizzle.py corrigé pour conserver le même centre ciel.

        Args
        ----
        ref_wcs : astropy.wcs.WCS
            WCS de référence (doit être céleste et avoir pixel_shape).
        ref_shape_2d : tuple(int, int)
            (H, W) de l'image de référence.
        scale_factor : float
            Facteur d'échantillonnage Drizzle (>1 = sur-échantillonner).

        Returns
        -------
        (output_wcs, output_shape_hw)  où output_shape_hw = (H, W)
        """
        # ------------------ 0. Vérifications ------------------
        if not ref_wcs or not ref_wcs.is_celestial:
            raise ValueError("Référence WCS invalide ou non céleste pour Drizzle.")
        if ref_wcs.pixel_shape is None:
            raise ValueError("Référence WCS n'a pas de pixel_shape défini.")
        if len(ref_shape_2d) != 2:
            raise ValueError(f"Référence shape 2D (H,W) attendu, reçu {ref_shape_2d}")

        # ------------------ 1. Dimensions de sortie ------------------
        h_in,  w_in  = ref_shape_2d          # entrée (H,W)
        out_h = int(round(h_in * scale_factor))
        out_w = int(round(w_in * scale_factor))
        out_h = max(1, out_h); out_w = max(1, out_w)  # sécurité
        out_shape_hw = (out_h, out_w)        # (H,W) pour NumPy

        logger.debug(f"[DrizzleWCS] Scale={scale_factor}  -->  shape in={ref_shape_2d}  ->  out={out_shape_hw}")

        # ------------------ 2. Copier le WCS ------------------
        out_wcs = ref_wcs.deepcopy()

        # ------------------ 3. Ajuster l'échelle pixel ------------------
        scale_done = False
        try:
            # a) Matrice CD prioritaire
            if hasattr(out_wcs.wcs, 'cd') and out_wcs.wcs.cd is not None and np.any(out_wcs.wcs.cd):
                out_wcs.wcs.cd = ref_wcs.wcs.cd / scale_factor
                scale_done = True
                logger.debug("[DrizzleWCS] CD matrix divisée par", scale_factor)
            # b) Sinon CDELT (+ PC identité si absent)
            elif hasattr(out_wcs.wcs, 'cdelt') and out_wcs.wcs.cdelt is not None and np.any(out_wcs.wcs.cdelt):
                out_wcs.wcs.cdelt = ref_wcs.wcs.cdelt / scale_factor
                if not getattr(out_wcs.wcs, 'pc', None) is not None:
                    out_wcs.wcs.pc = np.identity(2)
                scale_done = True
                logger.debug("[DrizzleWCS] CDELT vector divisé par", scale_factor)
            else:
                raise ValueError("Input WCS lacks valid CD matrix and CDELT vector.")
        except Exception as e:
            raise ValueError(f"Failed to adjust pixel scale in output WCS: {e}")

        if not scale_done:
            raise ValueError("Could not adjust WCS scale.")

        # ------------------ 4. Recaler CRPIX ------------------
        # → garder le même point du ciel au même pixel relatif :
        #    CRPIX_out = CRPIX_in * scale_factor  (1‑based convention FITS)
        new_crpix = np.round(np.asarray(ref_wcs.wcs.crpix, dtype=float) * scale_factor, 6)
        out_wcs.wcs.crpix = new_crpix.tolist()
        logger.debug(f"[DrizzleWCS] CRPIX in={ref_wcs.wcs.crpix}  ->  out={out_wcs.wcs.crpix}")

        # ------------------ 5. Mettre à jour la taille interne ------------------
        out_wcs.pixel_shape = (out_w, out_h)   # (W,H) pour Astropy
        try:                                   # certains attributs privés selon versions
            out_wcs._naxis1 = out_w
            out_wcs._naxis2 = out_h
        except AttributeError:
            pass

        logger.debug(f"[DrizzleWCS] Output WCS OK  (shape={out_shape_hw})")
        return out_wcs, out_shape_hw





###########################################################################################################################################################



    def _calculate_final_mosaic_grid_manual(self, all_input_wcs_list, all_input_headers_list=None):
        """
        Calcule le WCS et la Shape optimaux pour la mosaïque finale en se basant
        sur l'étendue couverte par tous les WCS d'entrée.

        Args:
            all_input_wcs_list (list): Liste des objets astropy.wcs.WCS
                                       provenant de toutes les images d'entrée alignées.
                                       IMPORTANT: Chaque WCS doit avoir .pixel_shape défini !

        Returns:
            tuple: (output_wcs, output_shape_hw) ou (None, None) si échec.
        """
        num_wcs = len(all_input_wcs_list)
        logger.debug(f"DEBUG (Backend _calculate_final_mosaic_grid): Appel avec {num_wcs} WCS d'entrée.")
        self.update_progress(f"📐 Calcul de la grille de sortie mosaïque ({num_wcs} WCS)...")

        if num_wcs == 0:
            logger.debug("ERREUR (Backend _calculate_final_mosaic_grid): Aucune information WCS fournie.")
            return None, None

        # --- Validation des WCS d'entrée ---
        valid_wcs_list = []
        for i, wcs_in in enumerate(all_input_wcs_list):
            if wcs_in is None or not wcs_in.is_celestial:
                logger.debug(f"   - WARNING: WCS {i+1} invalide ou non céleste. Ignoré.")
                continue

            if wcs_in.pixel_shape is None:
                header = None
                if all_input_headers_list and i < len(all_input_headers_list):
                    header = all_input_headers_list[i]
                naxis1 = None; naxis2 = None
                if header is not None:
                    naxis1 = header.get('NAXIS1')
                    naxis2 = header.get('NAXIS2')
                if naxis1 and naxis2:
                    try:
                        wcs_in.pixel_shape = (int(naxis1), int(naxis2))
                        try:
                            wcs_in._naxis1 = int(naxis1); wcs_in._naxis2 = int(naxis2)
                        except Exception:
                            pass
                        logger.debug(
                            f"   - WCS {i+1}: pixel_shape déduit du header -> {wcs_in.pixel_shape}."
                        )
                    except Exception as e:
                        logger.debug(
                            f"   - WARNING: Impossible de définir pixel_shape pour WCS {i+1} depuis le header: {e}. Ignoré."
                        )

            if wcs_in.pixel_shape is None:
                logger.debug(
                    f"   - WARNING: WCS {i+1} n'a pas de pixel_shape défini même après tentative de fallback. Ignoré."
                )
                continue

            valid_wcs_list.append(wcs_in)

        if not valid_wcs_list:
            logger.debug("ERREUR (Backend _calculate_final_mosaic_grid): Aucun WCS d'entrée valide trouvé.")
            return None, None

        if len(valid_wcs_list) == 1:
            output_wcs = valid_wcs_list[0].deepcopy()
            out_shape_hw = (output_wcs.pixel_shape[1], output_wcs.pixel_shape[0])
            if not (getattr(output_wcs.wcs, 'naxis1', 0) > 0):
                try:
                    output_wcs.wcs.naxis1 = output_wcs.pixel_shape[0]
                    output_wcs.wcs.naxis2 = output_wcs.pixel_shape[1]
                except Exception:
                    pass
            logger.debug("   -> Un seul WCS valide, utilisation directe.")
            return output_wcs, out_shape_hw

        logger.debug(f"   -> {len(valid_wcs_list)} WCS valides retenus pour le calcul.")

        try:
            # --- 1. Calculer le "footprint" (empreinte) de chaque image sur le ciel ---
            #    Le footprint est la projection des 4 coins de l'image dans les coordonnées célestes.
            all_footprints_sky = []
            logger.debug("   -> Calcul des footprints célestes...")
            for wcs_in in valid_wcs_list:
                # wcs_in.pixel_shape est (nx, ny)
                nx, ny = wcs_in.pixel_shape
                # Calculer le footprint en coordonnées pixel (0-based corners)
                # Ordre: (0,0), (nx-1, 0), (nx-1, ny-1), (0, ny-1)
                pixel_corners = np.array([
                    [0, 0], [nx - 1, 0], [nx - 1, ny - 1], [0, ny - 1]
                ], dtype=np.float64)
                # Projeter ces coins sur le ciel
                sky_corners = wcs_in.pixel_to_world(pixel_corners[:, 0], pixel_corners[:, 1])
                all_footprints_sky.append(sky_corners)

            # --- 2. Déterminer l'étendue totale de la mosaïque ---
            #    Trouver les RA/Dec min/max de tous les coins projetés.
            #    Attention à la discontinuité du RA à 0h/24h (ou 0/360 deg).
            #    SkyCoord gère cela mieux.
            logger.debug("   -> Détermination de l'étendue totale...")
            all_corners_flat = SkyCoord(ra=np.concatenate([fp.ra.deg for fp in all_footprints_sky]),
                                        dec=np.concatenate([fp.dec.deg for fp in all_footprints_sky]),
                                        unit='deg', frame='icrs') # Assumer ICRS

            # Trouver le centre approximatif pour aider à gérer le wrap RA
            central_ra = np.median(all_corners_flat.ra.wrap_at(180*u.deg).deg)
            central_dec = np.median(all_corners_flat.dec.deg)
            logger.debug(f"      - Centre Approx (RA, Dec): ({central_ra:.4f}, {central_dec:.4f}) deg")

            # Calculer l'étendue en RA/Dec en tenant compte du wrap
            # On utilise wrap_at(180) pour le RA
            ra_values_wrapped = all_corners_flat.ra.wrap_at(180 * u.deg).deg
            min_ra_wrap, max_ra_wrap = np.min(ra_values_wrapped), np.max(ra_values_wrapped)
            min_dec, max_dec = np.min(all_corners_flat.dec.deg), np.max(all_corners_flat.dec.deg)

            # La taille angulaire en RA dépend de la déclinaison
            delta_ra_deg = (max_ra_wrap - min_ra_wrap) * np.cos(np.radians(central_dec))
            delta_dec_deg = max_dec - min_dec
            logger.debug(f"      - Étendue Approx (RA * cos(Dec), Dec): ({delta_ra_deg:.4f}, {delta_dec_deg:.4f}) deg")

            # --- 3. Définir le WCS de Sortie ---
            #    Utiliser le centre calculé, la même projection que la référence,
            #    et la nouvelle échelle de pixel.
            logger.debug("   -> Création du WCS de sortie...")
            ref_wcs = valid_wcs_list[0] # Utiliser le premier WCS valide comme base
            output_wcs = WCS(naxis=2)
            output_wcs.wcs.ctype = ref_wcs.wcs.ctype # Garder la projection (ex: TAN)
            output_wcs.wcs.crval = [central_ra, central_dec] # Centrer sur la mosaïque
            output_wcs.wcs.cunit = ref_wcs.wcs.cunit # Garder les unités (deg)

            # Calculer la nouvelle échelle de pixel (en degrés/pixel)
            # Utiliser la moyenne des échelles d'entrée ou l'échelle de référence
            ref_scale_matrix = ref_wcs.pixel_scale_matrix
            # Prendre la moyenne des valeurs absolues diagonales comme échelle approx
            avg_input_scale = np.mean(np.abs(np.diag(ref_scale_matrix)))
            output_pixel_scale = avg_input_scale / self.drizzle_scale
            logger.debug(f"      - Échelle Pixel Entrée (Moy): {avg_input_scale * 3600:.3f} arcsec/pix")
            logger.debug(f"      - Échelle Pixel Sortie Cible: {output_pixel_scale * 3600:.3f} arcsec/pix")

            # Appliquer la nouvelle échelle (CD matrix, en assumant pas de rotation/skew complexe)
            # Mettre le signe correct pour le RA (- pour axe X vers l'Est)
            output_wcs.wcs.cd = np.array([[-output_pixel_scale, 0.0],
                                          [0.0, output_pixel_scale]])

            # --- 4. Calculer la Shape de Sortie ---
            #    Projeter l'étendue totale (les coins extrêmes) sur la nouvelle grille WCS
            #    pour déterminer les dimensions en pixels nécessaires.
            logger.debug("   -> Calcul de la shape de sortie...")
            # Créer les coordonnées des coins englobants de la mosaïque
            # (On prend les min/max RA/Dec, attention au wrap RA)
            # C'est plus sûr de projeter *tous* les coins d'entrée dans le système de sortie
            all_output_pixels_x = []
            all_output_pixels_y = []
            for sky_corners in all_footprints_sky:
                pixels_out_x, pixels_out_y = output_wcs.world_to_pixel(sky_corners)
                all_output_pixels_x.extend(pixels_out_x)
                all_output_pixels_y.extend(pixels_out_y)

            # Trouver les min/max des coordonnées pixel de sortie
            x_min_out, x_max_out = np.min(all_output_pixels_x), np.max(all_output_pixels_x)
            y_min_out, y_max_out = np.min(all_output_pixels_y), np.max(all_output_pixels_y)

            # Calculer la largeur et la hauteur (ajouter 1 car indices 0-based)
            # Utiliser ceil pour s'assurer qu'on couvre tout
            out_width = int(np.ceil(x_max_out - x_min_out + 1))
            out_height = int(np.ceil(y_max_out - y_min_out + 1))
            # Assurer une taille minimale
            out_width = max(10, out_width)
            out_height = max(10, out_height)
            output_shape_hw = (out_height, out_width) # Ordre H, W
            logger.debug(f"      - Dimensions Pixels Calculées (W, H): ({out_width}, {out_height})")

            # --- 5. Finaliser le WCS de Sortie ---
            #    Ajuster CRPIX pour qu'il corresponde au nouveau centre pixel
            #    dans le système de coordonnées de sortie (0-based index).
            #    Le pixel (0,0) de la sortie correspond à (x_min_out, y_min_out)
            #    dans le système intermédiaire calculé par world_to_pixel.
            #    CRPIX (1-based) = (coord_centre_interm - coord_min_interm + 1)
            #    Calculer le pixel central dans le système 'output_pixels'
            center_x_out, center_y_out = output_wcs.world_to_pixel(SkyCoord(ra=central_ra*u.deg, dec=central_dec*u.deg))
            # Calculer CRPIX
            output_wcs.wcs.crpix = [
                center_x_out - x_min_out + 1.0, # CRPIX1
                center_y_out - y_min_out + 1.0  # CRPIX2
            ]
            # Définir la shape pour Astropy WCS (W, H)
            output_wcs.pixel_shape = (out_width, out_height)
            # Mettre à jour NAXIS internes
            try: output_wcs._naxis1 = out_width; output_wcs._naxis2 = out_height
            except AttributeError: pass

            logger.debug(f"      - WCS Finalisé: CRPIX={output_wcs.wcs.crpix}, PixelShape={output_wcs.pixel_shape}")
            logger.debug(f"DEBUG (Backend _calculate_final_mosaic_grid): Calcul grille mosaïque réussi.")
            return output_wcs, output_shape_hw # Retourne WCS et shape (H, W)

        except Exception as e:
            logger.debug(f"ERREUR (Backend _calculate_final_mosaic_grid): Échec calcul grille mosaïque: {e}")
            traceback.print_exc(limit=3)
            return None, None





    def _calculate_final_mosaic_grid_reproject(self, all_input_wcs_list, all_input_headers_list=None):
        num_wcs = len(all_input_wcs_list)
        if num_wcs == 0:
            return None, None
        valid_wcs = []
        valid_headers = []
        valid_shapes_hw = []
        for i, wcs_in in enumerate(all_input_wcs_list):
            if wcs_in is None or not wcs_in.is_celestial:
                continue
            header = None
            if all_input_headers_list and i < len(all_input_headers_list):
                header = all_input_headers_list[i]
            if wcs_in.pixel_shape is None and header is not None:
                n1 = header.get('NAXIS1')
                n2 = header.get('NAXIS2')
                if n1 and n2:
                    try:
                        wcs_in.pixel_shape = (int(n1), int(n2))
                        try:
                            wcs_in._naxis1 = int(n1)
                            wcs_in._naxis2 = int(n2)
                        except Exception:
                            pass
                    except Exception:
                        pass
            if wcs_in.pixel_shape is None:
                continue
            valid_wcs.append(wcs_in)
            valid_headers.append(header)
            valid_shapes_hw.append((wcs_in.pixel_shape[1], wcs_in.pixel_shape[0]))
        if not valid_wcs:
            return None, None
        from astropy.coordinates import Angle
        from reproject.mosaicking import find_optimal_celestial_wcs
        import numpy as np
        from astropy import units as u
        sum_scales = 0.0
        count_scales = 0
        for w in valid_wcs:
            try:
                if hasattr(w, 'proj_plane_pixel_scales'):
                    sc = w.proj_plane_pixel_scales()
                    val = float(sum(abs(s.to_value(u.deg)) for s in sc)/len(sc))
                elif hasattr(w, 'pixel_scale_matrix'):
                    val = (abs(np.linalg.det(w.pixel_scale_matrix))**0.5)
                else:
                    continue
                if np.isfinite(val) and val > 1e-10:
                    sum_scales += val
                    count_scales += 1
            except Exception:
                pass
        avg_scale = 2.0/3600.0
        if count_scales > 0:
            avg_scale = sum_scales / count_scales
        target = Angle(avg_scale / self.drizzle_scale, unit=u.deg)
        inputs = [(sh, w) for sh, w in zip(valid_shapes_hw, valid_wcs)]
        out_wcs, out_shape = find_optimal_celestial_wcs(inputs, resolution=target, auto_rotate=True, projection='TAN', reference=None, frame='icrs')
        if out_wcs and out_shape:
            expected = (out_shape[1], out_shape[0])
            if out_wcs.pixel_shape is None or out_wcs.pixel_shape != expected:
                try:
                    out_wcs.pixel_shape = expected
                except Exception:
                    pass
            if not (getattr(out_wcs.wcs,'naxis1',0)>0 and getattr(out_wcs.wcs,'naxis2',0)>0):
                try:
                    out_wcs.wcs.naxis1 = expected[0]
                    out_wcs.wcs.naxis2 = expected[1]
                except Exception:
                    pass
        return out_wcs, out_shape

    def _calculate_final_mosaic_grid(self, all_input_wcs_list, all_input_headers_list=None):
        try:
            from reproject.mosaicking import find_optimal_celestial_wcs
            from shapely.geometry import MultiPoint
        except Exception:
            return self._calculate_final_mosaic_grid_manual(
                all_input_wcs_list, all_input_headers_list
            )

        try:
            return self._calculate_final_mosaic_grid_reproject(
                all_input_wcs_list, all_input_headers_list
            )
        except Exception as e:
            logger.debug(
                f"   -> Fallback manual grid due to error in find_optimal_celestial_wcs: {e}"
            )
            return self._calculate_final_mosaic_grid_manual(
                all_input_wcs_list, all_input_headers_list
            )
###########################################################################################################################################################

    def _recalculate_total_batches(self):
        """Estimates the total number of batches based on files_in_queue."""
        if self.batch_size > 0: self.total_batches_estimated = math.ceil(self.files_in_queue / self.batch_size)
        else: self.update_progress(f"⚠️ Taille de lot invalide ({self.batch_size}), impossible d'estimer le nombre total de lots."); self.total_batches_estimated = 0




################################################################################################################################################





    def _calculate_quality_metrics(self, image_data):
        """Calculates SNR and Star Count, WITH ADDED LOGGING.""" # Docstring updated
        scores = {'snr': 0.0, 'stars': 0.0}
        # --- Added: Get filename for logging ---
        # We need the filename here. Since it's not passed directly, we'll have to
        # rely on it being logged just before this function is called in _process_file.
        # This isn't ideal, but avoids major refactoring for diagnostics.
        # The log message in _process_file before calling this will provide context.
        # --- End Added ---

        if image_data is None: return scores # Should not happen if called correctly

        # --- Calculate SNR ---
        snr = 0.0
        try:
            if image_data.ndim == 3 and image_data.shape[2] == 3:
                # Use luminance for SNR calculation
                data_for_snr = 0.299 * image_data[..., 0] + 0.587 * image_data[..., 1] + 0.114 * image_data[..., 2]
            elif image_data.ndim == 2:
                data_for_snr = image_data
            else:
                # self.update_progress(f"⚠️ Format non supporté pour SNR (fichier ?)") # Logged before
                raise ValueError("Unsupported image format for SNR")

            finite_data = data_for_snr[np.isfinite(data_for_snr)]
            if finite_data.size < 50: # Need enough pixels
                 # self.update_progress(f"⚠️ Pas assez de pixels finis pour SNR (fichier ?)") # Logged before
                 raise ValueError("Not enough finite pixels for SNR")

            signal = np.median(finite_data)
            mad = np.median(np.abs(finite_data - signal)) # Median Absolute Deviation
            noise_std = max(mad * 1.4826, 1e-9) # Approx std dev from MAD, avoid zero
            snr = signal / noise_std
            scores['snr'] = np.clip(snr, 0.0, 1000.0) # Clip SNR to a reasonable range

        except Exception as e:
             # Error message will be logged before returning from _process_file
             # self.update_progress(f"⚠️ Erreur calcul SNR (fichier ?): {e}")
             scores['snr'] = 0.0

      
        # --- Calculate Star Count ---
        num_stars = 0
        try:
            transform, (source_list, _target_list) = aa.find_transform(image_data, image_data)
            num_stars = len(source_list)
            max_stars_for_score = 200.0
            scores['stars'] = np.clip(num_stars / max_stars_for_score, 0.0, 1.0)

        except (aa.MaxIterError, ValueError) as star_err: # Handles specific astroalign errors
            self.update_progress(f"      Quality Scores -> Warning: Failed finding stars ({type(star_err).__name__}). Stars score set to 0.")
            scores = {'snr': scores.get('snr', 0.0), 'stars': 0.0} # Explicitly set scores
            return scores # Return immediately

        except Exception as e: # Handles any other unexpected error
            self.update_progress(f"      Quality Scores -> Error calculating stars: {e}. Stars score set to 0.")
            scores = {'snr': scores.get('snr', 0.0), 'stars': 0.0} # Explicitly set scores
            return scores # Return immediately

        # --- This section is ONLY reached if the 'try' block succeeds ---
        self.update_progress(f"      Quality Scores -> SNR: {scores['snr']:.2f}, Stars: {scores['stars']:.3f} ({num_stars} raw)")
        return scores # Return the successfully calculated scores



##################################################################################################################


    def set_progress_callback(self, callback):
        """Définit la fonction de rappel pour les mises à jour de progression."""
        # logger.debug("DEBUG QM: Appel de set_progress_callback.") # Optionnel
        self.progress_callback = callback
        # Passer le callback à l'aligneur astroalign s'il existe
        if hasattr(self, 'aligner') and self.aligner is not None and hasattr(self.aligner, 'set_progress_callback') and callable(callback):
            try:
                # logger.debug("DEBUG QM: Tentative de configuration callback sur aligner (astroalign)...")
                self.aligner.set_progress_callback(callback)
                # logger.debug("DEBUG QM: Callback aligner (astroalign) configuré.")
            except Exception as e_align_cb: 
                logger.debug(f"Warning QM: Could not set progress callback on aligner (astroalign): {e_align_cb}")
        # Passer le callback à l'aligneur local s'il existe
        if hasattr(self, 'local_aligner_instance') and self.local_aligner_instance is not None and \
           hasattr(self.local_aligner_instance, 'set_progress_callback') and callable(callback):
            try:
                # logger.debug("DEBUG QM: Tentative de configuration callback sur local_aligner_instance...")
                self.local_aligner_instance.set_progress_callback(callback)
                # logger.debug("DEBUG QM: Callback local_aligner_instance configuré.")
            except Exception as e_local_cb:
                logger.debug(f"Warning QM: Could not set progress callback on local_aligner_instance: {e_local_cb}")

################################################################################################################################################




    def set_preview_callback(self, callback):
        """Définit la fonction de rappel pour les mises à jour de l'aperçu."""
        logger.debug("DEBUG QM: Appel de set_preview_callback (VERSION ULTRA PROPRE).") 
        self.preview_callback = callback
        
################################################################################################################################################







    def _worker(self):
        """
        Thread principal pour le traitement des images.
        Version: V5.3.2_AstroPerPanelFix (Correction appel _process_file pour Astrometry par panneau)
        """
        # ================================================================================
        # === SECTION 0 : INITIALISATION DU WORKER ET CONFIGURATION DE SESSION ===
        # ================================================================================
        logger.debug("\n" + "=" * 10 + f" DEBUG QM [_worker V5.3.2_AstroPerPanelFix]: Initialisation du worker " + "=" * 10)

        self.processing_active = True
        self.processing_error = None
        # start_time_session = time.monotonic() # Décommenter si besoin
        self._eta_start_time = time.monotonic()

        reference_image_data_for_global_alignment = None
        reference_header_for_global_alignment = None
        mosaic_ref_panel_image_data = None # Utilisé seulement si local_fast_fallback
        mosaic_ref_panel_header = None     # Utilisé seulement si local_fast_fallback

        current_batch_items_with_masks_for_stack_batch = []
        self.intermediate_drizzle_batch_files = []
        solved_items_for_final_reprojection = []
        all_aligned_files_with_info_for_mosaic = []

        # --- 0.B Détermination du mode d'opération (basé sur self.xxx settés par start_processing) ---
        use_local_aligner_for_this_mosaic_run = (
            self.is_mosaic_run and
            self.mosaic_alignment_mode in ["local_fast_fallback", "local_fast_only"] and
            _LOCAL_ALIGNER_AVAILABLE and
            self.local_aligner_instance is not None
        )
        use_wcs_fallback_if_local_fails = ( # Utilisé seulement si use_local_aligner_for_this_mosaic_run est True
            use_local_aligner_for_this_mosaic_run and
            self.mosaic_alignment_mode == "local_fast_fallback"
        )
        use_astrometry_per_panel_mosaic = (
            self.is_mosaic_run and
            self.mosaic_alignment_mode == "astrometry_per_panel"
        )

        logger.debug(f"DEBUG QM [_worker V5.3.2_AstroPerPanelFix]: Configuration de la session:")
        logger.debug(f"  - is_mosaic_run: {self.is_mosaic_run}")
        if self.is_mosaic_run:
            logger.debug(f"    - mosaic_alignment_mode: '{self.mosaic_alignment_mode}'")
            logger.debug(f"    - -> Utilisation Aligneur Local (FastAligner): {use_local_aligner_for_this_mosaic_run}")
            if use_local_aligner_for_this_mosaic_run:
                logger.debug(f"      - Fallback WCS si FastAligner échoue: {use_wcs_fallback_if_local_fails}")
            logger.debug(f"    - -> Utilisation Astrometry par Panneau: {use_astrometry_per_panel_mosaic}") # Crucial
        logger.debug(f"  - drizzle_active_session (pour stacking standard non-mosaïque): {self.drizzle_active_session}")
        if self.drizzle_active_session and not self.is_mosaic_run:
            logger.debug(f"    - drizzle_mode (standard): '{self.drizzle_mode}'")

        path_of_processed_ref_panel_basename = None # Pour skipper le panneau d'ancre si local_fast_fallback
        
        # Récupérer les paramètres Drizzle spécifiques à la mosaïque depuis mosaic_settings_dict
        mosaic_drizzle_kernel_effective = str(self.mosaic_settings_dict.get('kernel', "square"))
        mosaic_drizzle_pixfrac_effective = float(self.mosaic_settings_dict.get('pixfrac', 1.0))
        mosaic_drizzle_fillval_effective = str(self.mosaic_settings_dict.get('fillval', "0.0"))
        mosaic_drizzle_wht_threshold_effective = float(self.mosaic_settings_dict.get('wht_threshold', 0.01))

        # Les paramètres globaux de Drizzle (self.drizzle_kernel, self.drizzle_pixfrac, etc.)
        # sont déjà configurés par start_processing.
        # Ici, nous les *surchargons* avec les valeurs spécifiques à la mosaïque si le mode mosaïque est actif.
        if self.is_mosaic_run:
            self.drizzle_kernel = mosaic_drizzle_kernel_effective
            self.drizzle_pixfrac = mosaic_drizzle_pixfrac_effective
            self.drizzle_fillval = mosaic_drizzle_fillval_effective # <-- Assurez-vous que cet attribut existe sur self
            self.drizzle_wht_threshold = mosaic_drizzle_wht_threshold_effective # <-- Assurez-vous que cet attribut existe sur self

            logger.debug(f"DEBUG QM [_worker]: Mode Mosaïque ACTIF. Surcharge des paramètres Drizzle globaux:")
            logger.debug(f"  -> self.drizzle_kernel mis à '{self.drizzle_kernel}' (depuis mosaic_settings)")
            logger.debug(f"  -> self.drizzle_pixfrac mis à '{self.drizzle_pixfrac}' (depuis mosaic_settings)")
            logger.debug(f"  -> self.drizzle_fillval mis à '{self.drizzle_fillval}' (depuis mosaic_settings)")
            logger.debug(f"  -> self.drizzle_wht_threshold mis à '{self.drizzle_wht_threshold}' (depuis mosaic_settings)")
        else:
            # S'assurer que les attributs spécifiques à la mosaïque (qui ne sont pas self.drizzle_*)
            # ont une valeur par défaut, même si le mode mosaïque n'est pas actif.
            # Cela évite des erreurs si on les lit par erreur dans d'autres branches de code.
            # (Si vos attributs `mosaic_drizzle_kernel` etc. ne sont pas déjà initialisés dans `__init__`,
            # il faudrait les initialiser ici. Actuellement, ils le sont via `start_processing` ou `initialize`
            # donc ce bloc 'else' est pour la clarté mais pas strictement nécessaire ici si le flux est correct.)
            pass # Les attributs self.mosaic_drizzle_xyz sont déjà settés par start_processing et ne sont pas lus ici.
        

        try:

            # =====================================================================================
            # === SECTION 1: PRÉPARATION DE L'IMAGE DE RÉFÉRENCE ET DU/DES WCS DE RÉFÉRENCE ===
            # =====================================================================================
        
            self.update_progress("⭐ Préparation image(s) de référence...")
            
            # --- Détermination du dossier et des fichiers pour la référence ---
            files_for_ref_scan = [] 
            folder_for_ref_scan = None
            if self.current_folder and os.path.isdir(self.current_folder):
                files_for_ref_scan = sorted([f for f in os.listdir(self.current_folder) if f.lower().endswith((".fit", ".fits"))])
                if files_for_ref_scan: folder_for_ref_scan = self.current_folder
            
            if not files_for_ref_scan and hasattr(self, 'additional_folders') and self.additional_folders:
                first_additional = self.additional_folders[0]
                if os.path.isdir(first_additional):
                    files_for_ref_scan_add = sorted([f for f in os.listdir(first_additional) if f.lower().endswith((".fit", ".fits"))])
                    if files_for_ref_scan_add: 
                        files_for_ref_scan = files_for_ref_scan_add
                        folder_for_ref_scan = first_additional
                        logger.debug(f"DEBUG QM [_worker]: Dossier initial vide/invalide, utilisation du premier dossier additionnel '{os.path.basename(folder_for_ref_scan)}' pour la référence.")
            
            if not files_for_ref_scan or not folder_for_ref_scan: 
                raise RuntimeError("Aucun fichier FITS trouvé dans les dossiers d'entrée initiaux pour déterminer la référence.")
            # --- Fin logique dossier/fichiers référence ---

            # Configuration de self.aligner pour _get_reference_image
            self.aligner.correct_hot_pixels = self.correct_hot_pixels 
            self.aligner.hot_pixel_threshold = self.hot_pixel_threshold
            self.aligner.neighborhood_size = self.neighborhood_size
            self.aligner.bayer_pattern = self.bayer_pattern
            # self.aligner.reference_image_path est déjà setté dans start_processing

            logger.debug(f"DEBUG QM [_worker]: Appel à self.aligner._get_reference_image avec dossier '{os.path.basename(folder_for_ref_scan)}' pour la référence de base/globale...")
            # _get_reference_image DOIT s'assurer que s'il ajoute _SOURCE_PATH à son header interne
            # avant de sauvegarder reference_image.fit, il utilise os.path.basename().
            # C'est la source de l'erreur "keyword too long".
            reference_image_data_for_global_alignment, reference_header_for_global_alignment = self.aligner._get_reference_image(
                folder_for_ref_scan, 
                files_for_ref_scan,
                self.output_folder  
            )
            if reference_image_data_for_global_alignment is None or reference_header_for_global_alignment is None:
                raise RuntimeError("Échec critique obtention image/header de référence de base (globale/premier panneau).")

            # Préparation du header qui sera utilisé pour le WCS de référence global
            self.reference_header_for_wcs = reference_header_for_global_alignment.copy() 
            
            # La clé '_SOURCE_PATH' dans reference_header_for_global_alignment vient de
            # la logique interne de _get_reference_image. Si cette clé contient un chemin complet,
            # nous devons extraire le nom de base pour nos propres besoins.
            # Le fichier reference_image.fit lui-même (s'il contient _SOURCE_PATH) doit avoir été sauvegardé
            # par _get_reference_image en utilisant déjà un nom de base pour ce mot-clé.
            original_source_path_from_ref_fits = reference_header_for_global_alignment.get('_SOURCE_PATH')

            if original_source_path_from_ref_fits:
                source_basename_for_wcs_ref = os.path.basename(str(original_source_path_from_ref_fits))
                # Utiliser une clé claire pour indiquer que c'est le nom de base du fichier de référence
                self.reference_header_for_wcs['REF_FNAME'] = (source_basename_for_wcs_ref, "Basename of the source file for global WCS reference")
                
                # Pour la logique de mosaïque locale, path_of_processed_ref_panel_basename
                # doit aussi être juste le nom de base.
                if use_local_aligner_for_this_mosaic_run: 
                    path_of_processed_ref_panel_basename = source_basename_for_wcs_ref
                    logger.debug(f"DEBUG QM [_worker]: Panneau d'ancre identifié par basename: {path_of_processed_ref_panel_basename}")
            else:
                # Si _SOURCE_PATH n'est pas dans le header de reference_image.fit, on ne peut pas le définir
                # Cela pourrait arriver si _get_reference_image ne l'ajoute pas.
                logger.debug("WARN QM [_worker]: Mot-clé '_SOURCE_PATH' non trouvé dans le header de l'image de référence globale.")
                if use_local_aligner_for_this_mosaic_run:
                     path_of_processed_ref_panel_basename = "unknown_reference_panel.fits" # Fallback

            ref_temp_processing_dir = os.path.join(self.output_folder, "temp_processing")
            reference_image_path_for_solver = os.path.join(ref_temp_processing_dir, "reference_image.fit")
            
            # À ce stade, reference_image.fit doit exister, sinon l'erreur que tu as eue se produira.
            if not os.path.exists(reference_image_path_for_solver):
                # Cette erreur devrait être prévenue si _get_reference_image fonctionne correctement
                # ET si la correction pour _SOURCE_PATH trop long est appliquée DANS _get_reference_image.
                raise RuntimeError(f"CRITICAL: Fichier de référence '{reference_image_path_for_solver}' non trouvé après appel à _get_reference_image. Vérifier la logique de sauvegarde dans SeestarAligner._get_reference_image pour les headers longs.")

            logger.debug(f"DEBUG QM [_worker]: Image de référence de base (pour shape et solving) prête: {reference_image_path_for_solver}")



            # --- 1.A Plate-solving de la référence ---
            if self.drizzle_active_session or self.is_mosaic_run or self.reproject_between_batches:
                self.update_progress(
                    "DEBUG WORKER: Section 1.A - Plate-solving de la référence..."
                )
            else:
                logger.debug(
                    "DEBUG QM [_worker]: Plate-solving de la référence ignoré (mode Stacking Classique sans reprojection)."
                )
            self.reference_wcs_object = None
            temp_wcs_ancre = None  # Spécifique pour la logique mosaïque locale

            logger.debug(f"!!!! DEBUG _WORKER AVANT CRÉATION DICT SOLVEUR ANCRE !!!!")
            logger.debug(f"    self.is_mosaic_run = {self.is_mosaic_run}")
            logger.debug(f"    self.local_solver_preference = '{getattr(self, 'local_solver_preference', 'NON_DÉFINI')}'")
            logger.debug(f"    self.astap_search_radius = {getattr(self, 'astap_search_radius', 'NON_DÉFINI')}")
            logger.debug(f"    self.reference_pixel_scale_arcsec = {self.reference_pixel_scale_arcsec}")

            solver_settings_for_ref_anchor = {
                'local_solver_preference': self.local_solver_preference,
                'api_key': self.api_key,
                'astap_path': self.astap_path,
                'astap_data_dir': self.astap_data_dir,
                'astap_search_radius': self.astap_search_radius,
                'astap_downsample': self.astap_downsample,
                'astap_sensitivity': self.astap_sensitivity,
                'local_ansvr_path': self.local_ansvr_path,
                'scale_est_arcsec_per_pix': self.reference_pixel_scale_arcsec, # Peut être None au premier passage
                'scale_tolerance_percent': 20,
                'ansvr_timeout_sec': getattr(self, 'ansvr_timeout_sec', 120),
                'astap_timeout_sec': getattr(self, 'astap_timeout_sec', 120),
                'astrometry_net_timeout_sec': getattr(self, 'astrometry_net_timeout_sec', 300)
            }
            # (Vos logs pour le contenu de solver_settings_for_ref_anchor peuvent rester ici)
            logger.debug(f"DEBUG QM (_worker): Contenu de solver_settings_for_ref_anchor:") 
            for key_s, val_s in solver_settings_for_ref_anchor.items():               
                if key_s == 'api_key': logger.debug(f"    '{key_s}': '{'Présente' if val_s else 'Absente'}'")
                else: logger.debug(f"    '{key_s}': '{val_s}'")

            logger.debug(f"!!!! DEBUG _worker AVANT BLOC IF/ELIF POUR SOLVING ANCRE (SECTION 1.A) !!!! self.is_mosaic_run = {self.is_mosaic_run}")

            # --- CAS 1: Mosaïque Locale (FastAligner avec ou sans fallback WCS) ---
            if use_local_aligner_for_this_mosaic_run: # Flag défini au tout début de _worker
                self.update_progress("⭐ Mosaïque Locale: Traitement du panneau de référence (ancrage)...")
                mosaic_ref_panel_image_data = reference_image_data_for_global_alignment 
                mosaic_ref_panel_header = self.reference_header_for_wcs.copy()
                
                if reference_header_for_global_alignment.get('_SOURCE_PATH'):
                    # path_of_processed_ref_panel_basename est déjà défini plus haut
                    mosaic_ref_panel_header['_PANREF_FN'] = (path_of_processed_ref_panel_basename, "Base name of this mosaic ref panel source")

                if self.astrometry_solver and os.path.exists(reference_image_path_for_solver):
                    self.update_progress("   -> Mosaïque Locale: Tentative résolution astrométrique ancre via self.astrometry_solver.solve...")
                    temp_wcs_ancre = self.astrometry_solver.solve(
                        reference_image_path_for_solver,
                        mosaic_ref_panel_header, 
                        settings=solver_settings_for_ref_anchor,
                        update_header_with_solution=True
                    )
                    if temp_wcs_ancre: self.update_progress("   -> Mosaïque Locale: Astrometry (via solveur) ancre RÉUSSI.")
                    else: self.update_progress("   -> Mosaïque Locale: Astrometry (via solveur) ancre ÉCHOUÉ.")
                else:
                    self.update_progress("   -> Mosaïque Locale: AstrometrySolver non dispo ou fichier réf. manquant. Solving ancre impossible.", "ERROR")

                if temp_wcs_ancre is None: 
                    self.update_progress("   ⚠️ Échec de tous les solveurs pour panneau de référence. Tentative WCS approximatif (fallback)...")
                    _cwfh_func = None; from ..enhancement.drizzle_integration import _create_wcs_from_header as _cwfh; _cwfh_func = _cwfh
                    if _cwfh_func: temp_wcs_ancre = _cwfh_func(mosaic_ref_panel_header)
                    if temp_wcs_ancre and temp_wcs_ancre.is_celestial:
                         nx_hdr_a = mosaic_ref_panel_header.get('NAXIS1'); ny_hdr_a = mosaic_ref_panel_header.get('NAXIS2')
                         if nx_hdr_a and ny_hdr_a: temp_wcs_ancre.pixel_shape = (int(nx_hdr_a), int(ny_hdr_a))
                         elif hasattr(mosaic_ref_panel_image_data,'shape'): temp_wcs_ancre.pixel_shape=(mosaic_ref_panel_image_data.shape[1],mosaic_ref_panel_image_data.shape[0])
                
                if temp_wcs_ancre is None: raise RuntimeError("Mosaïque Locale: Échec critique obtention WCS pour panneau de référence.")
                self.reference_wcs_object = temp_wcs_ancre 
                
                if self.reference_wcs_object and hasattr(self.reference_wcs_object, 'pixel_scale_matrix'): # Mettre à jour l'échelle globale
                    try: self.reference_pixel_scale_arcsec = np.sqrt(np.abs(np.linalg.det(self.reference_wcs_object.pixel_scale_matrix))) * 3600.0
                    except: pass # Ignorer si erreur de calcul

                if self.reference_wcs_object: logger.debug(f"  DEBUG QM [_worker]: Infos WCS du Panneau d'Ancrage (self.reference_wcs_object): CRVAL={self.reference_wcs_object.wcs.crval if self.reference_wcs_object.wcs else 'N/A'} ...");
                
                mat_identite_ref_panel = np.array([[1.,0.,0.],[0.,1.,0.]], dtype=np.float32)
                valid_mask_ref_panel_pixels = np.ones(mosaic_ref_panel_image_data.shape[:2], dtype=bool)
                all_aligned_files_with_info_for_mosaic.append((mosaic_ref_panel_image_data.copy(), mosaic_ref_panel_header.copy(), self.reference_wcs_object, mat_identite_ref_panel, valid_mask_ref_panel_pixels))
                self.aligned_files_count += 1; self.processed_files_count += 1
                logger.debug(f"DEBUG QM [_worker]: Mosaïque Locale: Panneau de référence ajouté à all_aligned_files_with_info_for_mosaic.")

            # --- CAS 2: Mosaïque Astrometry.net par panneau OU Drizzle Standard (pour la référence globale) ---
            elif self.drizzle_active_session or use_astrometry_per_panel_mosaic: # `use_astrometry_per_panel_mosaic` est True si mode mosaique="astrometry_per_panel"
                self.update_progress("DEBUG WORKER: Branche Drizzle Std / AstroMosaic pour référence globale...")
                if self.astrometry_solver and os.path.exists(reference_image_path_for_solver):
                    self.update_progress("   -> Drizzle Std/AstroMosaic: Tentative résolution astrométrique réf. globale via self.astrometry_solver.solve...")
                    self.reference_wcs_object = self.astrometry_solver.solve(
                        reference_image_path_for_solver,
                        self.reference_header_for_wcs, 
                        settings=solver_settings_for_ref_anchor, # Utilise le même dict de settings que pour l'ancre
                        update_header_with_solution=True
                    )
                else:
                    self.update_progress("   -> Drizzle Std/AstroMosaic: AstrometrySolver non dispo ou fichier réf. manquant. Solving réf. globale impossible.", "ERROR")
                    self.reference_wcs_object = None
                
                if self.reference_wcs_object is None: # Si solving a échoué
                    self.update_progress("ERREUR WORKER: Échec plate-solving réf. principale (Drizzle Std / AstroMosaic). Tentative WCS approximatif...", "WARN")
                    # Fallback WCS approximatif pour Drizzle Standard / Mosaïque Astrometry.net per Panel
                    _cwfh_func_std_driz = None; from ..enhancement.drizzle_integration import _create_wcs_from_header as _cwfh_std; _cwfh_func_std_driz = _cwfh_std
                    if _cwfh_func_std_driz: self.reference_wcs_object = _cwfh_func_std_driz(self.reference_header_for_wcs)
                    if not (self.reference_wcs_object and self.reference_wcs_object.is_celestial):
                        raise RuntimeError("Échec critique obtention WCS pour Drizzle standard ou Mosaïque Astrometry (même après fallback).")
                    self.update_progress("   -> WCS approximatif pour réf. globale créé (pour Drizzle Std / AstroMosaic).", "INFO")

                # Si on a un WCS (résolu ou approximatif)
                self.update_progress("   -> Drizzle Std/AstroMosaic: WCS pour réf. globale obtenu (résolu ou approx).")
                if self.reference_wcs_object.pixel_shape is None:
                     nx_ref_hdr = self.reference_header_for_wcs.get('NAXIS1', reference_image_data_for_global_alignment.shape[1])
                     ny_ref_hdr = self.reference_header_for_wcs.get('NAXIS2', reference_image_data_for_global_alignment.shape[0])
                     self.reference_wcs_object.pixel_shape = (int(nx_ref_hdr), int(ny_ref_hdr))
                
                if hasattr(self.reference_wcs_object, 'pixel_scale_matrix'): # Mettre à jour l'échelle globale
                    try: self.reference_pixel_scale_arcsec = np.sqrt(np.abs(np.linalg.det(self.reference_wcs_object.pixel_scale_matrix))) * 3600.0
                    except: pass

                logger.debug(f"  DEBUG QM [_worker]: Infos WCS de Référence Globale: CRVAL={self.reference_wcs_object.wcs.crval if self.reference_wcs_object.wcs else 'N/A'} ...");
            
            logger.debug(f"!!!! DEBUG _worker APRÈS BLOC IF/ELIF POUR SOLVING ANCRE (SECTION 1.A) !!!! self.is_mosaic_run = {self.is_mosaic_run}")

            # --- Initialisation grille Drizzle Standard (si applicable pour un run NON-mosaïque) ---
            if self.drizzle_active_session and not self.is_mosaic_run: 
                self.update_progress("DEBUG WORKER: Initialisation grille de sortie pour Drizzle Standard...", "DEBUG_DETAIL")
                if self.reference_wcs_object and hasattr(reference_image_data_for_global_alignment, 'shape'):
                    ref_shape_for_drizzle_grid_hw = reference_image_data_for_global_alignment.shape[:2]
                    try:
                        self.drizzle_output_wcs, self.drizzle_output_shape_hw = self._create_drizzle_output_wcs(
                            self.reference_wcs_object,      
                            ref_shape_for_drizzle_grid_hw,  
                            self.drizzle_scale              
                        )
                        if self.drizzle_output_wcs is None or self.drizzle_output_shape_hw is None:
                            raise RuntimeError("Échec de _create_drizzle_output_wcs (retourne None) pour Drizzle Standard.")
                        logger.debug(f"DEBUG QM [_worker]: Grille de sortie Drizzle Standard initialisée: Shape={self.drizzle_output_shape_hw}")
                        self.update_progress(f"   Grille Drizzle Standard prête: {self.drizzle_output_shape_hw}", "INFO")
                    except Exception as e_grid_driz:
                        error_msg_grid = f"Échec critique création grille de sortie Drizzle Standard: {e_grid_driz}"
                        self.update_progress(error_msg_grid, "ERROR"); raise RuntimeError(error_msg_grid)
                else:
                    error_msg_ref_driz = "Référence WCS ou shape de l'image de référence globale manquante pour initialiser la grille Drizzle Standard."
                    self.update_progress(error_msg_ref_driz, "ERROR"); raise RuntimeError(error_msg_ref_driz)
            
            logger.debug(f"!!!! DEBUG _worker POST SECTION 1 (après init grille Drizzle si applicable) !!!! self.is_mosaic_run = {self.is_mosaic_run}")
            
            self.update_progress("DEBUG WORKER: Fin Section 1 (Préparation Référence).") # Message plus général
            self.update_progress("⭐ Référence(s) prête(s).", 5); self._recalculate_total_batches()
            


            self.update_progress(f"▶️ Démarrage boucle principale (En file: {self.files_in_queue} | Lots Estimés: {self.total_batches_estimated if self.total_batches_estimated > 0 else '?'})...")

            # ============================================================
            # === SECTION 2 : BOUCLE PRINCIPALE DE TRAITEMENT DES IMAGES ===
            # ============================================================
            iteration_count = 0
            # self.update_progress("DEBUG WORKER: ENTRÉE IMMINENTE DANS LA BOUCLE while not self.stop_processing...") # Peut être un peu verbeux
            
            while not self.stop_processing:
                iteration_count += 1
                
                logger.debug(f"!!!! DEBUG _worker LOOP START iter {iteration_count}: self.is_mosaic_run = {self.is_mosaic_run}, "
                      f"self.mosaic_alignment_mode = '{self.mosaic_alignment_mode}', "
                      f"self.drizzle_active_session = {self.drizzle_active_session}, "
                      f"self.drizzle_mode = '{self.drizzle_mode}'")
                
                # Log existant (bon à garder)
                logger.debug(f"DEBUG QM [_worker V_LoopFocus - Loop Iter]: DÉBUT Itération #{iteration_count}. " 
                      f"Queue approx: {self.queue.qsize()}. "
                      f"Mosaic list AVANT GET: {len(all_aligned_files_with_info_for_mosaic)}")

                file_path = None 
                file_name_for_log = "FichierInconnu" 

                try:
                    file_path = self.queue.get(timeout=1.0) 
                    file_name_for_log = os.path.basename(file_path)
                    logger.debug(f"DEBUG QM [_worker V_LoopFocus / Boucle Principale]: Traitement fichier '{file_name_for_log}' depuis la queue.")

                    if path_of_processed_ref_panel_basename and file_name_for_log == path_of_processed_ref_panel_basename:
                        self.update_progress(f"   [WorkerLoop] Panneau d'ancre '{file_name_for_log}' déjà traité. Ignoré dans la boucle principale.")
                        logger.debug(f"DEBUG QM [_worker V_LoopFocus]: Panneau d'ancre '{file_name_for_log}' skippé car déjà traité (path_of_processed_ref_panel_basename='{path_of_processed_ref_panel_basename}').")
                        self.processed_files_count += 1 
                        self.queue.task_done()
                        continue 

                    item_result_tuple = None 

                    logger.debug(f"  DEBUG _worker (iter {iteration_count}): PRE-CALL _process_file pour '{file_name_for_log}'")
                    logger.debug(f"    - use_local_aligner_for_this_mosaic_run: {use_local_aligner_for_this_mosaic_run}")
                    logger.debug(f"    - use_astrometry_per_panel_mosaic: {use_astrometry_per_panel_mosaic}")
                    logger.debug(f"    - self.is_mosaic_run (juste avant if/elif): {self.is_mosaic_run}")

                    if use_local_aligner_for_this_mosaic_run: 
                        logger.debug(f"  DEBUG _worker (iter {iteration_count}): Entrée branche 'use_local_aligner_for_this_mosaic_run' pour _process_file.") # DEBUG
                        item_result_tuple = self._process_file(
                            file_path,
                            reference_image_data_for_global_alignment, 
                            solve_astrometry_for_this_file=False,      
                            fa_orb_features_config=self.fa_orb_features,
                            fa_min_abs_matches_config=self.fa_min_abs_matches,
                            fa_min_ransac_inliers_value_config=self.fa_min_ransac_raw,
                            fa_ransac_thresh_config=self.fa_ransac_thresh,
                            daofind_fwhm_config=self.fa_daofind_fwhm,
                            daofind_threshold_sigma_config=self.fa_daofind_thr_sig,
                            max_stars_to_describe_config=self.fa_max_stars_descr
                        )
                        
                        self.processed_files_count += 1 # Mis ici car _process_file est appelé
                        if item_result_tuple and isinstance(item_result_tuple, tuple) and len(item_result_tuple) == 6 and \
                           item_result_tuple[0] is not None and \
                           item_result_tuple[3] is not None and isinstance(item_result_tuple[3], WCS) and \
                           item_result_tuple[4] is not None: 
                            
                            panel_data, panel_header, _scores, panel_wcs, panel_matrix_m, panel_mask = item_result_tuple
                            all_aligned_files_with_info_for_mosaic.append(
                                (panel_data, panel_header, panel_wcs, panel_matrix_m, panel_mask)
                            )
                            self.aligned_files_count += 1
                            align_method_used_log = panel_header.get('_ALIGN_METHOD_LOG', ('Unknown',None))[0]
                            logger.debug(f"  DEBUG QM [_worker / Mosaïque Locale]: Panneau '{file_name_for_log}' traité ({align_method_used_log}) et ajouté à all_aligned_files_with_info_for_mosaic.")
                        else:
                            self.failed_align_count += 1
                            logger.debug(f"  DEBUG QM [_worker / Mosaïque Locale]: Échec traitement/alignement panneau '{file_name_for_log}'. _process_file a retourné: {item_result_tuple}")
                            if hasattr(self, '_move_to_unaligned'): self._move_to_unaligned(file_path)

                    elif use_astrometry_per_panel_mosaic: 
                        logger.debug(f"  DEBUG _worker (iter {iteration_count}): Entrée branche 'use_astrometry_per_panel_mosaic' pour _process_file.") # DEBUG
                        item_result_tuple = self._process_file(
                            file_path,
                            reference_image_data_for_global_alignment, # Passé mais pas utilisé pour l'alignement direct dans ce mode
                            solve_astrometry_for_this_file=True
                        )
                        self.processed_files_count += 1
                        if item_result_tuple and isinstance(item_result_tuple, tuple) and len(item_result_tuple) == 6 and \
                           item_result_tuple[0] is not None and \
                           item_result_tuple[3] is not None and isinstance(item_result_tuple[3], WCS):
                            
                            panel_data, panel_header, _scores, wcs_object_panel, M_returned, valid_mask_panel = item_result_tuple
                            M_to_store = M_returned if M_returned is not None else np.array([[1.,0.,0.],[0.,1.,0.]], dtype=np.float32)
                            all_aligned_files_with_info_for_mosaic.append(
                                (panel_data, panel_header, wcs_object_panel, M_to_store, valid_mask_panel)
                            )
                            self.aligned_files_count += 1
                            align_method_used_log = panel_header.get('_ALIGN_METHOD_LOG', ('Unknown',None))[0]
                            logger.debug(f"  DEBUG QM [_worker / Mosaïque AstroPanel]: Panneau '{file_name_for_log}' traité ({align_method_used_log}) et ajouté à all_aligned_files_with_info_for_mosaic.")
                        else:
                            self.failed_align_count += 1
                            logger.debug(f"  DEBUG QM [_worker / Mosaïque AstroPanel]: Échec traitement/alignement panneau '{file_name_for_log}'. _process_file a retourné: {item_result_tuple}")
                            if hasattr(self, '_move_to_unaligned'): self._move_to_unaligned(file_path)

                    else: # Stacking Classique ou Drizzle Standard (non-mosaïque)
                        logger.debug(f"  DEBUG _worker (iter {iteration_count}): Entrée branche 'Stacking Classique/Drizzle Standard' pour _process_file.") # DEBUG
                        item_result_tuple = self._process_file(
                            file_path,
                            reference_image_data_for_global_alignment,
                            solve_astrometry_for_this_file=self.reproject_between_batches
                        )
                        self.processed_files_count += 1 
                        if item_result_tuple and isinstance(item_result_tuple, tuple) and len(item_result_tuple) == 6 and \
                           item_result_tuple[0] is not None:

                            if self.reproject_between_batches:
                                self.aligned_files_count += 1
                                aligned_data, header_orig, scores_val, wcs_gen_val, matrix_M_val, valid_mask_val = item_result_tuple
                                classic_stack_item = (
                                    aligned_data,
                                    header_orig,
                                    scores_val,
                                    wcs_gen_val,
                                    valid_mask_val,
                                )
                                current_batch_items_with_masks_for_stack_batch.append(classic_stack_item)
                            else:
                                self.aligned_files_count += 1
                                aligned_data, header_orig, scores_val, wcs_gen_val, matrix_M_val, valid_mask_val = item_result_tuple

                                if self.drizzle_active_session:  # Drizzle Standard (non-mosaïque)
                                    logger.debug(f"    DEBUG _worker (iter {iteration_count}): Mode Drizzle Standard actif pour '{file_name_for_log}'.")
                                    temp_driz_file_path = self._save_drizzle_input_temp(aligned_data, header_orig)
                                    if temp_driz_file_path:
                                        current_batch_items_with_masks_for_stack_batch.append(temp_driz_file_path)
                                    else:
                                        self.failed_stack_count += 1
                                        logger.debug(f"    DEBUG _worker (iter {iteration_count}): Échec _save_drizzle_input_temp pour '{file_name_for_log}'.")
                                else:  # Stacking Classique (SUM/W)
                                    logger.debug(f"    DEBUG _worker (iter {iteration_count}): Mode Stacking Classique pour '{file_name_for_log}'.")
                                    classic_stack_item = (aligned_data, header_orig, scores_val, wcs_gen_val, valid_mask_val)
                                    current_batch_items_with_masks_for_stack_batch.append(classic_stack_item)
                        else:  # _process_file a échoué
                            self.failed_align_count += 1
                            logger.debug(f"  DEBUG QM [_worker / Classique-DrizStd]: Échec _process_file pour '{file_name_for_log}'. Retour: {item_result_tuple}")
                            if hasattr(self, '_move_to_unaligned'):
                                self._move_to_unaligned(file_path)
                        
                        # --- Gestion des lots pour Stacking Classique ou Drizzle Standard ---
                        if len(current_batch_items_with_masks_for_stack_batch) >= self.batch_size and self.batch_size > 0:
                            self.stacked_batches_count += 1
                            self._send_eta_update()
                            logger.debug(
                                f"  DEBUG _worker (iter {iteration_count}): Lot complet ({len(current_batch_items_with_masks_for_stack_batch)} images) pour Classique/DrizStd."
                            )
                            if self.drizzle_active_session:
                                if self.drizzle_mode == "Incremental":
                                    logger.debug(
                                        "    DEBUG _worker: Appel _process_incremental_drizzle_batch (mode Incremental)."
                                    )
                                    self._process_incremental_drizzle_batch(
                                        current_batch_items_with_masks_for_stack_batch,
                                        self.stacked_batches_count,
                                        self.total_batches_estimated,
                                    )
                                elif self.drizzle_mode == "Final":
                                    logger.debug(
                                        "    DEBUG _worker: Appel _process_and_save_drizzle_batch (mode Final)."
                                    )
                                    batch_sci_p, batch_wht_p_list = self._process_and_save_drizzle_batch(
                                        current_batch_items_with_masks_for_stack_batch,
                                        self.drizzle_output_wcs,
                                        self.drizzle_output_shape_hw,
                                        self.stacked_batches_count,
                                    )
                                    if batch_sci_p and batch_wht_p_list:
                                        self.intermediate_drizzle_batch_files.append(
                                            (batch_sci_p, batch_wht_p_list)
                                        )
                                    else:
                                        self.failed_stack_count += len(
                                            current_batch_items_with_masks_for_stack_batch
                                        )
                            else:  # Stacking Classique
                                logger.debug(
                                    f"    DEBUG _worker: Appel _process_completed_batch (mode Classique SUM/W)."
                                )
                                self._process_completed_batch(
                                    current_batch_items_with_masks_for_stack_batch,
                                    self.stacked_batches_count,
                                    self.total_batches_estimated,
                                    self.reference_wcs_object,
                                )
                            current_batch_items_with_masks_for_stack_batch = []  # Vider le lot

                    self.queue.task_done()
                except Empty:
                    # --- NOUVELLE LOGIQUE POUR GÉRER LES DOSSIERS ADDITIONNELS (DÉBUT) ---
                    logger.debug(f"DEBUG QM [_worker / EmptyExcept]: Queue vide. Vérification des dossiers additionnels.")
                    new_files_added_from_additional_folder = 0
                    folder_to_process_from_additional = None

                    # Protéger l'accès à self.additional_folders avec le Lock
                    with self.folders_lock:
                        if self.additional_folders: # Si des dossiers additionnels sont en attente
                            folder_to_process_from_additional = self.additional_folders.pop(0) # Prendre le premier et le retirer
                            logger.debug(f"DEBUG QM [_worker / EmptyExcept]: Dossier additionnel trouvé et retiré: '{os.path.basename(folder_to_process_from_additional)}'.")
                            # Mettre à jour le statut dans l'UI immédiatement (même si pas de fichiers à l'intérieur)
                            self.update_progress(f"🔍 Scan du dossier additionnel: {os.path.basename(folder_to_process_from_additional)}...", None)
                        else:
                            logger.debug(f"DEBUG QM [_worker / EmptyExcept]: self.additional_folders est vide (pas de dossiers additionnels en attente).")

                    if folder_to_process_from_additional:
                        # Mettre à jour self.current_folder pour que les logs d'erreurs éventuelles soient pertinents
                        self.current_folder = folder_to_process_from_additional
                        new_files_added_from_additional_folder = self._add_files_to_queue(folder_to_process_from_additional)
                        logger.debug(f"DEBUG QM [_worker / EmptyExcept]: {new_files_added_from_additional_folder} nouveaux fichiers ajoutés de '{os.path.basename(folder_to_process_from_additional)}'.")
                        
                        # Notifier le GUI que le nombre de dossiers additionnels a diminué
                        # (La mise à jour de l'affichage du nombre de dossiers dans l'UI via le callback)
                        self.update_progress(f"folder_count_update:{len(self.additional_folders)}")

                        if new_files_added_from_additional_folder > 0:
                            # Si de nouveaux fichiers ont été ajoutés, on continue la boucle
                            # et la queue sera traitée à la prochaine itération.
                            logger.debug(f"DEBUG QM [_worker / EmptyExcept]: Nouveaux fichiers détectés, continuer la boucle.")
                            continue # <-- CRUCIAL: Retourne au début de la boucle while pour traiter les nouveaux fichiers
                        else:
                            # Si le dossier additionnel était vide de FITS, on log l'info.
                            self.update_progress(f"   ℹ️ Dossier '{os.path.basename(folder_to_process_from_additional)}' ne contient aucun fichier FITS à traiter. Passons au suivant ou finalisons.")
                            logger.debug(f"DEBUG QM [_worker / EmptyExcept]: Dossier additionnel vide, pas de nouveaux fichiers à traiter.")
                            # Si le dossier additionnel ne contenait pas de fichiers FITS, la queue reste vide.
                            # On laisse la logique de fin de traitement prendre le relais à la prochaine itération.
                            # Pas de 'continue' ici, pour permettre l'évaluation de la condition finale de sortie.
                            pass 

                    # Si aucun dossier additionnel n'a été trouvé OU si le dossier trouvé était vide de FITS
                    # (et qu'on est arrivé ici sans 'continue' précédent)
                    if not self.additional_folders and self.queue.empty(): 
                        self.update_progress("INFO: Plus aucun fichier ni dossier supplémentaire. Fin de la boucle de traitement.", None)
                        logger.debug(f"DEBUG QM [_worker / EmptyExcept]: Condition de sortie (self.additional_folders et queue vides) remplie. BREAK.")
                        break # <-- CRUCIAL: Sortie normale de la boucle while
                    else:
                        # Si self.additional_folders n'est PAS vide (même après le pop d'un élément, d'autres ont pu être ajoutés à la volée),
                        # ou si la queue n'est pas vide (si _add_files_to_queue a réussi),
                        # alors on devrait continuer. Si on est ici, la queue est vide.
                        # Cela signifie que self.additional_folders doit avoir des éléments pour que la boucle continue.
                        # Sinon, c'est une boucle infinie si on arrive ici sans `break` ou `continue` et que la queue est vide.
                        # Un `time.sleep` est alors nécessaire pour éviter le CPU à 100%.
                        self.update_progress("INFO: File d'attente vide, en attente de nouveaux ...", None)
                        logger.debug(f"DEBUG QM [_worker / EmptyExcept]: Queue vide. self.additional_folders n'est PAS vide (il reste des dossiers à traiter), OU un 'continue' a été manqué. Sleep et revérification...")
                        time.sleep(0.5) # Attendre un peu avant de refaire un `get` (pour éviter boucle serrée)
                        continue # <-- CRUCIAL: Retourne au début de la boucle `while` pour re-tenter de prendre un item ou un autre dossier additionnel
                    # --- NOUVELLE LOGIQUE POUR GÉRER LES DOSSIERS ADDITIONNELS (FIN) ---

            # ==============================================================
            # === SECTION 3 : TRAITEMENT FINAL APRÈS LA BOUCLE PRINCIPALE ===
            # ==============================================================
            logger.debug(f"DEBUG QM [_worker V_DrizIncrTrue_Fix1 / FIN DE BOUCLE WHILE]:") # Version Log
            logger.debug(f"  >> self.stop_processing est: {self.stop_processing}")
            logger.debug(f"  >> Taille de all_aligned_files_with_info_for_mosaic IMMÉDIATEMENT APRÈS LA BOUCLE WHILE: {len(all_aligned_files_with_info_for_mosaic)}")
            if all_aligned_files_with_info_for_mosaic: 
                logger.debug(f"  >> Premier item (pour vérif type): {type(all_aligned_files_with_info_for_mosaic[0])}, len: {len(all_aligned_files_with_info_for_mosaic[0]) if isinstance(all_aligned_files_with_info_for_mosaic[0], tuple) else 'N/A'}")

            logger.debug(f"DEBUG QM [_worker V_DrizIncrTrue_Fix1]: Sortie de la boucle principale. Début de la phase de finalisation...")
            logger.debug(f"  ÉTAT FINAL AVANT BLOC if/elif/else de finalisation:")
            logger.debug(f"    - self.stop_processing: {self.stop_processing}")
            logger.debug(f"    - self.is_mosaic_run: {self.is_mosaic_run}")
            if self.is_mosaic_run: logger.debug(f"      - Mode align.: '{self.mosaic_alignment_mode}', Nb items mosaïque: {len(all_aligned_files_with_info_for_mosaic)}")
            logger.debug(f"    - self.drizzle_active_session (std): {self.drizzle_active_session}")
            if self.drizzle_active_session and not self.is_mosaic_run: logger.debug(f"      - Mode Drizzle (std): '{self.drizzle_mode}', Nb lots Drizzle interm.: {len(self.intermediate_drizzle_batch_files)}")
            logger.debug(f"    - self.images_in_cumulative_stack (classique/DrizIncrVRAI): {self.images_in_cumulative_stack}") 
            logger.debug(f"    - current_batch_items_with_masks_for_stack_batch (non traité si dernier lot partiel): {len(current_batch_items_with_masks_for_stack_batch)}")

            logger.debug("DEBUG QM [_worker V_DrizIncrTrue_Fix1]: *** JUSTE AVANT LE PREMIER 'if self.stop_processing:' ***")

            if self.stop_processing:
                logger.debug("DEBUG QM [_worker V_DrizIncrTrue_Fix1]: *** ENTRÉE DANS 'if self.stop_processing:' ***")
                self.update_progress("⛔ Traitement interrompu par l'utilisateur ou erreur.")
                if self.processing_error:
                    self.update_progress(f"   Cause: {self.processing_error}")
                
                # Logique de sauvegarde partielle
                if self.drizzle_active_session and self.drizzle_mode == "Incremental" and \
                   hasattr(self, 'incremental_drizzle_objects') and self.incremental_drizzle_objects and \
                   self.images_in_cumulative_stack > 0: # Vérifier si Drizzle Incr. VRAI a des données
                    self.update_progress("   Sauvegarde du stack Drizzle Incrémental VRAI partiel...")
                    self._save_final_stack(output_filename_suffix="_drizzle_incr_true_stopped", stopped_early=True)
                elif not self.is_mosaic_run and not self.drizzle_active_session and \
                     hasattr(self, 'cumulative_sum_memmap') and self.cumulative_sum_memmap is not None and \
                     self.images_in_cumulative_stack > 0: # Stacking Classique SUM/W
                    self.update_progress("   Sauvegarde du stack classique partiel (SUM/W)...")
                    self._save_final_stack(output_filename_suffix="_classic_stopped", stopped_early=True)
                else:
                    self.update_progress("   Aucun stack partiel significatif à sauvegarder.")

            # --- MODE MOSAÏQUE ---
            elif self.is_mosaic_run:
                logger.debug("DEBUG QM [_worker V_DrizIncrTrue_Fix1]: *** ENTRÉE DANS 'elif self.is_mosaic_run:' ***")
                # ... (logique mosaïque inchangée, elle appelle _finalize_mosaic_processing qui appelle _save_final_stack
                #      en passant drizzle_final_sci_data, donc c'est géré par la branche correspondante dans _save_final_stack)
                self.update_progress("🏁 Finalisation Mosaïque...")
                if not all_aligned_files_with_info_for_mosaic: 
                    self.update_progress("   ❌ Mosaïque: Aucun panneau aligné pour l'assemblage.", "ERROR")
                    self.processing_error = "Mosaïque: Aucun panneau aligné"; self.final_stacked_path = None
                else:
                    try:
                        self._finalize_mosaic_processing(all_aligned_files_with_info_for_mosaic)
                    except Exception as e_finalize_mosaic:
                        # ... (gestion erreur identique)
                        error_msg = f"Erreur CRITIQUE durant finalisation mosaïque: {e_finalize_mosaic}"
                        logger.debug(f"ERREUR QM [_worker V_DrizIncrTrue_Fix1]: {error_msg}"); traceback.print_exc(limit=3)
                        self.update_progress(f"   ❌ {error_msg}", "ERROR")
                        self.processing_error = error_msg; self.final_stacked_path = None
            
            # --- MODE DRIZZLE STANDARD (NON-MOSAÏQUE) ---
            elif self.drizzle_active_session: 
                logger.debug("DEBUG QM [_worker V_DrizIncrTrue_Fix1]: *** ENTRÉE DANS 'elif self.drizzle_active_session:' (NON-MOSAÏQUE) ***")
                logger.debug(f"DEBUG QM [_worker/Finalize DrizzleStd]: Mode Drizzle Standard: {self.drizzle_mode}")

                if current_batch_items_with_masks_for_stack_batch:
                    self.stacked_batches_count += 1
                    self._send_eta_update()
                    num_in_partial_batch = len(current_batch_items_with_masks_for_stack_batch)
                    progress_info_partial_log = f"(Lot PARTIEL {self.stacked_batches_count}/{self.total_batches_estimated if self.total_batches_estimated > 0 else '?'})"
                    
                    if self.drizzle_mode == "Final":
                        self.update_progress(f"💧 Traitement Drizzle (mode Final) du dernier lot partiel {progress_info_partial_log}...")
                        batch_sci_path, batch_wht_paths = self._process_and_save_drizzle_batch(
                            current_batch_items_with_masks_for_stack_batch, # Liste de CHEMINS
                            self.drizzle_output_wcs, self.drizzle_output_shape_hw, self.stacked_batches_count
                        )
                        if batch_sci_path and batch_wht_paths: 
                            self.intermediate_drizzle_batch_files.append((batch_sci_path, batch_wht_paths))
                        else: self.failed_stack_count += len(current_batch_items_with_masks_for_stack_batch)
                    
                    elif self.drizzle_mode == "Incremental": # VRAI Drizzle Incrémental
                        self.update_progress(f"💧 Traitement Drizzle Incr. VRAI du dernier lot partiel {progress_info_partial_log}...")
                        self._process_incremental_drizzle_batch( # Utilise la version V_True_Incremental_Driz
                            current_batch_items_with_masks_for_stack_batch, # Liste de CHEMINS
                            self.stacked_batches_count, self.total_batches_estimated
                        )
                    current_batch_items_with_masks_for_stack_batch = []
                
                # --- Sauvegarde finale spécifique au mode Drizzle ---
                if self.drizzle_mode == "Incremental":
                    self.update_progress("🏁 Finalisation Drizzle Incrémental VRAI (depuis objets Drizzle)...")
                    # Pour le VRAI Drizzle Incrémental, _save_final_stack doit lire depuis
                    # self.incremental_drizzle_objects/arrays. Ne pas passer drizzle_final_sci_data.
                    self._save_final_stack(output_filename_suffix="_drizzle_incr_true") # MODIFIÉ ICI
                
                elif self.drizzle_mode == "Final":
                    self.update_progress("🏁 Combinaison finale des lots Drizzle (Mode Final)...")
                    if not self.intermediate_drizzle_batch_files:
                        self.update_progress("   ❌ Drizzle Final: Aucun lot intermédiaire à combiner.", None)
                        self.processing_error = "Drizzle Final: Aucun lot intermédiaire"; self.final_stacked_path = None
                    else:
                        final_drizzle_sci_hxwxc, final_drizzle_wht_hxwxc = self._combine_intermediate_drizzle_batches(
                            self.intermediate_drizzle_batch_files,
                            self.drizzle_output_wcs, self.drizzle_output_shape_hw  
                        )
                        if final_drizzle_sci_hxwxc is not None:
                            self.update_progress("   Drizzle Final combiné. Préparation sauvegarde...")
                            self._save_final_stack(output_filename_suffix="_drizzle_final", # Suffixe correct
                                                   drizzle_final_sci_data=final_drizzle_sci_hxwxc,
                                                   drizzle_final_wht_data=final_drizzle_wht_hxwxc)
                        else:
                            self.update_progress("   ❌ Échec combinaison finale des lots Drizzle (résultat vide).", None)
                            self.processing_error = "Échec combinaison Drizzle Final"; self.final_stacked_path = None
            
            # --- MODE STACKING CLASSIQUE (NON-MOSAÏQUE, NON-DRIZZLE) ---
            elif not self.is_mosaic_run and not self.drizzle_active_session: 
                # ... (logique inchangée pour stacking classique) ...
                logger.debug("DEBUG QM [_worker V_DrizIncrTrue_Fix1]: *** ENTRÉE DANS 'elif not self.is_mosaic_run and not self.drizzle_active_session:' (CLASSIQUE) ***")
                if current_batch_items_with_masks_for_stack_batch:
                    self.stacked_batches_count += 1
                    self._send_eta_update()
                    self.update_progress(f"⚙️ Traitement classique du dernier lot partiel ({len(current_batch_items_with_masks_for_stack_batch)} images)...")
                    self._process_completed_batch(
                        current_batch_items_with_masks_for_stack_batch,
                        self.stacked_batches_count, self.total_batches_estimated,
                        self.reference_wcs_object
                    )
                    current_batch_items_with_masks_for_stack_batch = []
                if self.reproject_between_batches:
                    self.update_progress("🏁 Finalisation Stacking Classique…")
                    if self.master_stack is not None:
                        self._save_final_stack(
                            output_filename_suffix="_classic_reproject",
                            drizzle_final_sci_data=self.master_stack,
                            drizzle_final_wht_data=self.master_coverage,
                        )
                    else:
                        self.update_progress("   Aucune image accumulée pour sauvegarde.")
                        self.final_stacked_path = None
                else:
                    self.update_progress("🏁 Finalisation Stacking Classique (SUM/W)...")
                    if self.images_in_cumulative_stack > 0 or (hasattr(self, 'cumulative_sum_memmap') and self.cumulative_sum_memmap is not None):
                        self._save_final_stack(output_filename_suffix="_classic_sumw")
                    else:
                        self.update_progress("   Aucune image accumulée dans le stack classique. Sauvegarde ignorée.")
                        self.final_stacked_path = None
            else: # Cas imprévu
                logger.debug("DEBUG QM [_worker V_DrizIncrTrue_Fix1]: *** ENTRÉE DANS LE 'else' FINAL (ÉTAT NON GÉRÉ) ***")
                self.update_progress("⚠️ État de finalisation non géré. Aucune action de sauvegarde principale.")
                self.processing_error = "État de finalisation non géré."; self.final_stacked_path = None

            logger.debug("DEBUG QM [_worker V_DrizIncrTrue_Fix1]: *** APRÈS LE BLOC if/elif/else DE FINALISATION ***")




        # --- FIN DU BLOC TRY PRINCIPAL DU WORKER ---
        except RuntimeError as rte: 
            self.update_progress(f"❌ ERREUR CRITIQUE (RuntimeError) dans le worker: {rte}", "ERROR") # S'assurer que "ERROR" est passé pour le log GUI
            logger.debug(f"ERREUR QM [_worker V5.3.2_AstroPerPanelFix]: RuntimeError: {rte}"); traceback.print_exc(limit=3)
            self.processing_error = f"RuntimeError: {rte}"
            self.stop_processing = True # Provoquer l'arrêt propre du thread
        except Exception as e_global_worker: 
            self.update_progress(f"❌ ERREUR INATTENDUE GLOBALE dans le worker: {e_global_worker}", "ERROR")
            logger.debug(f"ERREUR QM [_worker V5.3.2_AstroPerPanelFix]: Exception Globale: {e_global_worker}"); traceback.print_exc(limit=3)
            self.processing_error = f"Erreur Globale: {e_global_worker}"
            self.stop_processing = True # Provoquer l'arrêt propre du thread
        finally:
            logger.debug(f"DEBUG QM [_worker V5.3.2_AstroPerPanelFix]: Entrée dans le bloc FINALLY principal du worker.")
            if hasattr(self, 'cumulative_sum_memmap') and self.cumulative_sum_memmap is not None \
               or hasattr(self, 'cumulative_wht_memmap') and self.cumulative_wht_memmap is not None:
                self._close_memmaps()
            
            if self.perform_cleanup:
                self.update_progress("🧹 Nettoyage final des fichiers temporaires...")
                self._cleanup_drizzle_temp_files()        # Dossier des inputs Drizzle (aligned_input_*.fits)
                self._cleanup_drizzle_batch_outputs()   # Dossier des sorties Drizzle par lot (batch_*_sci.fits, batch_*_wht_*.fits)
                self._cleanup_mosaic_panel_stacks_temp()# Dossier des stacks de panneaux (si ancienne logique ou tests)
                self.cleanup_temp_reference()           # Fichiers reference_image.fit/png
            
            self.processing_active = False
            self.stop_processing_flag_for_gui = self.stop_processing # Transmettre l'état d'arrêt à l'UI
            gc.collect()
            logger.debug(f"DEBUG QM [_worker V5.3.2_AstroPerPanelFix]: Fin du bloc FINALLY principal. Flag processing_active mis à False.")
            self.update_progress("🚪 Thread de traitement principal terminé.")







############################################################################################################################








# --- DANS LA CLASSE SeestarQueuedStacker DANS seestar/queuep/queue_manager.py ---

    def _generate_and_save_mosaic_alignment_log(self, 
                                                all_aligned_panel_info_list: list, 
                                                anchor_wcs_details: dict,        
                                                final_output_grid_details: dict
                                                ):
        """
        Génère un log détaillé sur l'alignement de la mosaïque et le sauvegarde.
        MODIFIED V2: Gestion plus robuste de la lecture de _ALIGN_METHOD_LOG depuis le header.
        """
        if not self.output_folder:
            logger.debug("WARN QM [_generate_mosaic_log V2]: Output folder non défini, log non sauvegardé.")
            return

        log_lines = []
        separator = "=" * 70
        
        log_lines.append(f"{separator}\nRAPPORT D'ALIGNEMENT DE MOSAÏQUE (V2)\n{separator}")
        log_lines.append(f"Date du rapport: {time.strftime('%Y-%m-%d %H:%M:%S')}")
        log_lines.append(f"Dossier de sortie: {self.output_folder}")

        # --- 1. Paramètres Clés de la Mosaïque ---
        log_lines.append(f"\n--- Paramètres de la Mosaïque Utilisés ---")
        log_lines.append(f"  Mode d'alignement: {getattr(self, 'mosaic_alignment_mode', 'N/A')}")
        log_lines.append(f"  Fallback WCS activé: {getattr(self, 'use_wcs_fallback_for_mosaic', 'N/A')}")
        log_lines.append(f"  FastAligner - Seuil RANSAC: {getattr(self, 'fa_ransac_thresh', 'N/A')}")
        log_lines.append(f"  FastAligner - Min Abs Matches: {getattr(self, 'fa_min_abs_matches', 'N/A')}")
        log_lines.append(f"  FastAligner - Min RANSAC Raw (valeur config): {getattr(self, 'fa_min_ransac_raw', 'N/A')}")
        log_lines.append(f"  FastAligner - ORB Features (cible): {getattr(self, 'fa_orb_features', 'N/A')}")
        log_lines.append(f"  FastAligner DAO - FWHM: {getattr(self, 'fa_daofind_fwhm', 'N/A')}")
        log_lines.append(f"  FastAligner DAO - Seuil Sigma Factor: {getattr(self, 'fa_daofind_thr_sig', 'N/A')}")
        log_lines.append(f"  FastAligner DAO - Max Étoiles Desc.: {getattr(self, 'fa_max_stars_descr', 'N/A')}")
        log_lines.append(f"  Drizzle Mosaïque - Kernel: {getattr(self, 'mosaic_drizzle_kernel', 'N/A')}")
        log_lines.append(f"  Drizzle Mosaïque - Pixfrac: {getattr(self, 'mosaic_drizzle_pixfrac', 'N/A')}")
        log_lines.append(f"  Drizzle Mosaïque - WHT Threshold: {getattr(self, 'mosaic_drizzle_wht_threshold', 'N/A')}")
        log_lines.append(f"  Drizzle Mosaïque - Échelle Globale Appliquée: {getattr(self, 'drizzle_scale', 'N/A')}x")

        # --- 2. Informations sur le WCS du Panneau d'Ancrage ---
        log_lines.append(f"\n--- WCS du Panneau d'Ancrage ---")
        if anchor_wcs_details:
            log_lines.append(f"  Fichier Source Ancre: {anchor_wcs_details.get('source_file', 'N/A')}")
            log_lines.append(f"  Type de WCS: {anchor_wcs_details.get('type', 'N/A')}")
            log_lines.append(f"  CRVAL (RA, Dec): {anchor_wcs_details.get('crval', 'N/A')}")
            log_lines.append(f"  CRPIX (X, Y): {anchor_wcs_details.get('crpix', 'N/A')}")
            log_lines.append(f"  Échelle (arcsec/pix): {anchor_wcs_details.get('scale_arcsec_pix', 'N/A')}")
            log_lines.append(f"  Shape Pixel WCS (W,H): {anchor_wcs_details.get('pixel_shape_wh', 'N/A')}")
            log_lines.append(f"  Distorsion SIP présente: {anchor_wcs_details.get('sip', 'N/A')}")
            log_lines.append(f"  Info Solveur AN_SOLVED: {anchor_wcs_details.get('AN_SOLVED', 'N/A')}")
            log_lines.append(f"  Info Solveur AN_FIELD_SCALE_ASEC: {anchor_wcs_details.get('AN_FIELD_SCALE_ASEC', 'N/A')}")
        else:
            log_lines.append("  Informations sur le WCS de l'ancre non disponibles.")

        # --- 3. Résumé de l'Alignement pour Chaque Panneau ---
        log_lines.append(f"\n--- Détails de l'Alignement des Panneaux (par rapport à l'ancre) ---")
        num_panneaux_pour_alignement_relatif = 0 # Panneaux autres que l'ancre
        num_fastalign_succes = 0
        num_fallback_wcs_tentatives = 0 # Combien de fois le fallback a été tenté
        num_fallback_wcs_succes = 0
        num_align_echecs_complets = 0

        if not all_aligned_panel_info_list:
             log_lines.append("  Aucun panneau (même pas l'ancre) n'a été collecté pour la mosaïque.")
        else:
            for idx, panel_info in enumerate(all_aligned_panel_info_list):
                if not isinstance(panel_info, tuple) or len(panel_info) < 4: 
                    log_lines.append(f"  Panneau {idx}: Format d'information invalide. Ignoré.")
                    continue 
                
                # panel_info = (image_data_orig, header, wcs_ANCRE_POUR_M, matrix_M, valid_mask)
                panel_header = panel_info[1]
                panel_filename_tuple = panel_header.get('_SRCFILE', (f"Panneau_{idx}_NomInconnu", ""))
                panel_filename = panel_filename_tuple[0] if isinstance(panel_filename_tuple, tuple) else str(panel_filename_tuple)
                
                matrix_m = panel_info[3]
                
                log_lines.append(f"  Panneau {idx+1}/{len(all_aligned_panel_info_list)}: {panel_filename}") # Afficher 1-based
                
                if idx == 0 and panel_filename == anchor_wcs_details.get('source_file', ''): # Identification plus robuste de l'ancre
                    log_lines.append(f"    -> Rôle: Ancre de la mosaïque.")
                    log_lines.append(f"    -> Matrice M (normalement identité pour ancre): \n{matrix_m}")
                else: # Panneaux non-ancre
                    num_panneaux_pour_alignement_relatif +=1
                    # Lire la méthode d'alignement depuis le header du panneau
                    align_method_from_header_raw = panel_header.get('_ALIGN_METHOD_LOG', 'Non_Loggué')
                    align_method_from_header = align_method_from_header_raw[0] if isinstance(align_method_from_header_raw, tuple) else str(align_method_from_header_raw)

                    log_lines.append(f"    -> Méthode d'alignement (logguée): {align_method_from_header}")
                    log_lines.append(f"    -> Matrice M calculée vers l'ancre: \n{matrix_m}")

                    if align_method_from_header == 'FastAligner_Success':
                        num_fastalign_succes +=1
                    elif align_method_from_header == 'WCS_Fallback_Success':
                        num_fallback_wcs_succes +=1
                        num_fallback_wcs_tentatives +=1 
                    elif align_method_from_header == 'FastAligner_Fail_Then_Fallback_Fail':
                        num_fallback_wcs_tentatives +=1
                        num_align_echecs_complets +=1
                    elif align_method_from_header == 'FastAligner_Fail_No_Fallback':
                        num_align_echecs_complets +=1
                    elif align_method_from_header == 'Alignment_Failed_Fully': # Cas générique d'échec
                        num_align_echecs_complets +=1
            
        log_lines.append(f"\n  Résumé Alignement des Panneaux (pour {num_panneaux_pour_alignement_relatif} panneaux relatifs à l'ancre):")
        log_lines.append(f"    - Succès FastAligner: {num_fastalign_succes}")
        log_lines.append(f"    - Tentatives de Fallback WCS (après échec FastAligner): {num_fallback_wcs_tentatives}")
        log_lines.append(f"    - Succès Fallback WCS: {num_fallback_wcs_succes}")
        log_lines.append(f"    - Échecs Complets d'Alignement (ni FastAligner, ni Fallback): {num_align_echecs_complets}")
        total_aligned_relatifs = num_fastalign_succes + num_fallback_wcs_succes
        log_lines.append(f"    - Total Panneaux Relatifs Alignés (FastAligner ou Fallback): {total_aligned_relatifs}")


        # --- 4. Informations sur la Grille de Sortie Finale ---
        log_lines.append(f"\n--- Grille de Sortie Finale de la Mosaïque ---")
        if final_output_grid_details:
            log_lines.append(f"  Shape (Hauteur, Largeur): {final_output_grid_details.get('shape_hw', 'N/A')}")
            log_lines.append(f"  WCS CRVAL (RA, Dec): {final_output_grid_details.get('crval', 'N/A')}")
            log_lines.append(f"  WCS CRPIX (X, Y): {final_output_grid_details.get('crpix', 'N/A')}")
            log_lines.append(f"  WCS Échelle (arcsec/pix): {final_output_grid_details.get('scale_arcsec_pix', 'N/A')}")
        else:
            log_lines.append("  Informations sur la grille de sortie non disponibles (probablement car assemblage annulé).")

        # --- 5. Résumé de l'Assemblage Drizzle ---
        log_lines.append(f"\n--- Assemblage Drizzle ---")
        log_lines.append(f"  Nombre total de panneaux (ancre + alignés) fournis à DrizzleProcessor: {len(all_aligned_panel_info_list)}")
        # On pourrait ajouter plus d'infos si DrizzleProcessor retournait des stats d'assemblage

        # --- 6. Compteurs Généraux du Traitement (depuis l'instance QueuedStacker) ---
        log_lines.append(f"\n--- Compteurs Généraux du Traitement (depuis QueuedStacker) ---")
        log_lines.append(f"  Fichiers traités au total par le worker (tentatives): {getattr(self, 'processed_files_count', 0)}")
        log_lines.append(f"  Panneaux retenus pour la mosaïque (attribut 'aligned_files_count'): {getattr(self, 'aligned_files_count', 0)}")
        log_lines.append(f"  Échecs d'alignement comptabilisés par QueuedStacker: {getattr(self, 'failed_align_count', 0)}")
        log_lines.append(f"  Fichiers skippés (autres raisons, ex: faible variance ref): {getattr(self, 'skipped_files_count', 0)}")
        
        log_lines.append(f"\n{separator}\nFIN DU RAPPORT\n{separator}")

        log_filename = "rapport_alignement_mosaique.txt"
        log_filepath = os.path.join(self.output_folder, log_filename)
        try:
            with open(log_filepath, 'w', encoding='utf-8') as f_log:
                for line in log_lines:
                    f_log.write(line + "\n")
            self.update_progress(f"📄 Rapport d'alignement mosaïque sauvegardé: {log_filename}", None)
            logger.debug(f"DEBUG QM: Rapport d'alignement mosaïque V2 sauvegardé dans '{log_filepath}'")
        except Exception as e_save_log:
            self.update_progress(f"⚠️ Erreur sauvegarde rapport d'alignement mosaïque V2: {e_save_log}", None)
            logger.debug(f"ERREUR QM: Échec sauvegarde rapport alignement mosaïque V2: {e_save_log}")







#####################################################################################################################################################


    @staticmethod
    def _project_to_tangent_plane(sky_coords_obj: SkyCoord, tangent_point_sky: SkyCoord):
        """
        Projete des coordonnées célestes sur un plan tangent.

        Args:
            sky_coords_obj (SkyCoord): Coordonnées célestes à projeter.
            tangent_point_sky (SkyCoord): Point de tangence (centre de la projection).

        Returns:
            np.ndarray: Array de points (x, y) projetés en arcsecondes sur le plan tangent.
                        L'origine (0,0) du plan tangent correspond à tangent_point_sky.
        """
        # Créer un frame de projection centré sur le point de tangence
        # SkyOffsetFrame représente les offsets angulaires par rapport à un point central.
        # Ces offsets (lon, lat) sont essentiellement des coordonnées sur le plan tangent.
        skyoffset_frame = tangent_point_sky.skyoffset_frame()
        coords_in_offset_frame = sky_coords_obj.transform_to(skyoffset_frame)

        # Extraire les longitudes et latitudes dans ce frame (en arcsecondes)
        # .lon et .lat dans SkyOffsetFrame sont les coordonnées tangentielles.
        projected_x_arcsec = coords_in_offset_frame.lon.to(u.arcsec).value
        projected_y_arcsec = coords_in_offset_frame.lat.to(u.arcsec).value
        
        # logger.debug(f"DEBUG _project_to_tangent_plane: SkyCoords (premier): {sky_coords_obj[0].ra.deg:.3f}, {sky_coords_obj[0].dec.deg:.3f}")
        # logger.debug(f"DEBUG _project_to_tangent_plane: Tangent Point: {tangent_point_sky.ra.deg:.3f}, {tangent_point_sky.dec.deg:.3f}")
        # logger.debug(f"DEBUG _project_to_tangent_plane: Projected (premier): x={projected_x_arcsec[0]:.2f}\", y={projected_y_arcsec[0]:.2f}\"")
        
        return np.column_stack((projected_x_arcsec, projected_y_arcsec))

    @staticmethod
    def _deproject_from_tangent_plane(xy_arcsec_array: np.ndarray, tangent_point_sky: SkyCoord):
        """
        Dé-projete des coordonnées d'un plan tangent vers des coordonnées célestes.

        Args:
            xy_arcsec_array (np.ndarray): Array de points (x, y) en arcsecondes sur le plan tangent.
            tangent_point_sky (SkyCoord): Point de tangence utilisé pour la projection initiale.

        Returns:
            SkyCoord: Objet SkyCoord contenant les coordonnées célestes dé-projetées.
        """
        skyoffset_frame = tangent_point_sky.skyoffset_frame()
        
        # Créer des SkyCoord à partir des coordonnées du plan tangent, dans le SkyOffsetFrame
        # lon et lat dans SkyOffsetFrame correspondent à nos x et y projetés.
        coords_on_tangent_plane = SkyCoord(
            lon=xy_arcsec_array[:, 0] * u.arcsec,
            lat=xy_arcsec_array[:, 1] * u.arcsec,
            frame=skyoffset_frame
        )
        
        # Transformer ces coordonnées retour vers le système céleste de base (ex: ICRS)
        deprojected_sky_coords = coords_on_tangent_plane.transform_to(tangent_point_sky.frame) # Utiliser le frame du point de tangence
        
        # logger.debug(f"DEBUG _deproject_from_tangent_plane: Input XY (premier): {xy_arcsec_array[0,0]:.2f}\", {xy_arcsec_array[0,1]:.2f}\"")
        # logger.debug(f"DEBUG _deproject_from_tangent_plane: Deprojected (premier): RA={deprojected_sky_coords[0].ra.deg:.3f}, Dec={deprojected_sky_coords[0].dec.deg:.3f}")

        return deprojected_sky_coords

##########################################################################################################################





# --- DANS LA CLASSE SeestarQueuedStacker DANS seestar/queuep/queue_manager.py ---

    def _calculate_local_mosaic_output_grid(self, 
                                            panel_info_list_for_grid: list, 
                                            anchor_wcs: WCS):
        """
        Version: V_OMBB_SnapToAxes
        OMBB pour dimensions et centre, puis orientation "snappée" aux axes cardinaux.
        """
        num_panels = len(panel_info_list_for_grid)
        logger.debug(f"DEBUG QM [_calculate_local_mosaic_output_grid V_OMBB_SnapToAxes]: Début pour {num_panels} panneaux...")
        # ... (calcul de all_corners_flat_skycoord, tangent_point_sky, tangent_plane_points_arcsec, hull_points_arcsec comme avant)
        # ... jusqu'à obtenir rect de cv2.minAreaRect
        # Les premières parties sont identiques à V_OMBB_Fix5
        all_sky_corners_list = [] 
        anchor_frame_name = 'icrs' 
        if hasattr(anchor_wcs, 'wcs') and hasattr(anchor_wcs.wcs, 'radesys') and anchor_wcs.wcs.radesys:
            radesys_val = str(anchor_wcs.wcs.radesys).strip().lower()
            if radesys_val in ['icrs', 'fk5', 'fk4', 'galactic']: anchor_frame_name = radesys_val
        for i, panel_info in enumerate(panel_info_list_for_grid):
            try:
                img_data_orig = panel_info[0]; transform_M = panel_info[3] 
                if img_data_orig is None or transform_M is None: continue
                original_h, original_w = img_data_orig.shape[:2]
                pixel_corners_orig = np.array([[0.,0.],[original_w-1.,0.],[original_w-1.,original_h-1.],[0.,original_h-1.]], dtype=np.float32).reshape(-1,1,2) 
                corners_in_anchor_pixels = cv2.transform(pixel_corners_orig, transform_M).reshape(-1,2)
                ra_coords_deg, dec_coords_deg = anchor_wcs.all_pix2world(corners_in_anchor_pixels[:,0], corners_in_anchor_pixels[:,1],0)
                sky_corners_panel_obj = SkyCoord(ra=ra_coords_deg,dec=dec_coords_deg,unit='deg',frame=anchor_frame_name) 
                all_sky_corners_list.append(sky_corners_panel_obj)
            except Exception: continue # Simplifié pour la longueur
        if not all_sky_corners_list: return None, None
        
        try:
            if len(all_sky_corners_list) == 1: all_corners_flat_skycoord = all_sky_corners_list[0]
            else: all_corners_flat_skycoord = skycoord_concatenate(all_sky_corners_list) 
            
            median_ra_deg=np.median(all_corners_flat_skycoord.ra.wrap_at(180*u.deg).deg); median_dec_deg=np.median(all_corners_flat_skycoord.dec.deg)
            tangent_point_sky=SkyCoord(ra=median_ra_deg*u.deg,dec=median_dec_deg*u.deg,frame=all_corners_flat_skycoord.frame.name.lower()) 
            tangent_plane_points_arcsec = SeestarQueuedStacker._project_to_tangent_plane(all_corners_flat_skycoord, tangent_point_sky)
            if tangent_plane_points_arcsec is None or len(tangent_plane_points_arcsec) < 3: return None, None
            
            unique_tangent_points = np.unique(tangent_plane_points_arcsec, axis=0)
            if len(unique_tangent_points) < 3 : hull_points_arcsec = np.ascontiguousarray(unique_tangent_points)
            else:
                try: hull = ConvexHull(np.ascontiguousarray(unique_tangent_points)); hull_points_arcsec = unique_tangent_points[hull.vertices]
                except Exception: hull_points_arcsec = np.ascontiguousarray(unique_tangent_points)
            if len(hull_points_arcsec) < 2 : return None, None

            rect = cv2.minAreaRect(hull_points_arcsec.astype(np.float32)) 
            (center_x_tan_arcsec, center_y_tan_arcsec), (dim1_arcsec, dim2_arcsec), angle_cv_deg = rect
            logger.debug(f"DEBUG QM: OMBB brut: centre_tan=({center_x_tan_arcsec:.1f}, {center_y_tan_arcsec:.1f}), dims_tan=({dim1_arcsec:.1f}, {dim2_arcsec:.1f}), angle_cv={angle_cv_deg:.1f}°")

            # --- NOUVELLE LOGIQUE D'ORIENTATION ET DE DIMENSION ---
            # angle_cv_deg est l'angle du côté dim1_arcsec par rapport à l'axe X du plan tangent.
            # On veut que l'image finale soit "droite" (horizontale ou verticale).
            # On teste deux orientations principales pour l'OMBB : son orientation naturelle, et tournée de 90 deg.
            # Puis on choisit celle qui est la plus proche d'être alignée aux axes.

            angle_option1 = angle_cv_deg         # dim1 est la largeur, dim2 est la hauteur
            angle_option2 = angle_cv_deg + 90.0  # dim2 est la largeur, dim1 est la hauteur

            # Normaliser les angles à [-90, 90] pour faciliter la comparaison avec 0 (horizontal)
            # Un angle de 0 ou ~180 devient 0. Un angle de ~90 ou ~-90 devient ~90.
            def normalize_angle_for_straightness(angle):
                angle = angle % 180 # Met dans [0, 180) ou (-180, 0]
                if angle > 90: angle -= 180  # Met dans (-90, 90]
                elif angle < -90: angle += 180 # Met dans [-90, 90)
                return angle

            norm_angle1 = normalize_angle_for_straightness(angle_option1)
            norm_angle2 = normalize_angle_for_straightness(angle_option2)

            # Choisir l'orientation qui est la plus "droite" (plus proche de 0 ou 90, donc |angle| plus petit ou |angle-90| plus petit)
            # On veut minimiser l'angle absolu par rapport à l'axe le plus proche (0 ou 90)
            # Un angle normalisé de 0 est horizontal, un angle de +/-90 est vertical.
            # On préfère celui dont l'angle normalisé est le plus proche de 0.
            # (Si |norm_angle1| est plus petit, dim1 est plus "horizontal")
            # (Si |norm_angle2| est plus petit, dim2 est plus "horizontal")

            final_wcs_rotation_deg = 0.0
            # On veut que le côté le plus long de l'OMBB soit la largeur de l'image SI CETTE ORIENTATION EST PLUS "DROITE"
            # OU que le côté le plus long de l'OMBB soit la hauteur de l'image SI CETTE ORIENTATION EST PLUS "DROITE"

            # Si l'angle de dim1 (angle_cv_deg) est plus proche de 0 (ou 180) que de 90 (ou -90),
            # alors on préfère aligner dim1 horizontalement.
            # Si l'angle de dim1 est plus proche de 90 (ou -90) que de 0,
            # alors on préfère aligner dim1 verticalement (donc dim2 horizontalement).

            # `angle_cv_deg` est dans [-90, 0).
            # Si angle_cv_deg est entre -45 et 0, dim1 est "plutôt horizontal". Rotation WCS = angle_cv_deg.
            # Si angle_cv_deg est entre -90 et -45, dim1 est "plutôt vertical". Rotation WCS = angle_cv_deg + 90 (pour rendre dim2 horizontal).
            
            if abs(angle_cv_deg) <= 45.0: # dim1 est plus horizontal que vertical
                final_wcs_rotation_deg = angle_cv_deg
                # Les dimensions de l'OMBB SONT déjà celles-ci par rapport à cette rotation
                # Mais pour le calcul de la SHAPE finale, on utilisera la reprojection de tous les coins
            else: # dim1 est plus vertical, donc on tourne de 90 deg pour que dim2 devienne "horizontal"
                final_wcs_rotation_deg = angle_cv_deg + 90.0
            
            # Maintenant, on "snappe" cet angle à 0 ou 90 pour que ce soit vraiment droit
            # Mais attention, si on snappe l'angle WCS, les dimensions de l'OMBB ne correspondent plus.
            # L'objectif de l'OMBB était de minimiser l'aire. Si on force l'angle WCS à 0 ou 90,
            # alors on devrait utiliser les dimensions de l'AABB (Axis Aligned Bounding Box) sur le plan tangent.
            
            # REVENONS À L'IDÉE SIMPLE : PAS DE ROTATION PAR RAPPORT AUX AXES RA/DEC
            # L'OMBB sert uniquement à trouver le CRVAL.
            # La SHAPE est ensuite calculée pour englober tout.

            final_wcs_rotation_deg = 0.0 # Forcer l'alignement avec les axes RA/Dec
            self.update_progress(f"   -> Orientation WCS forcée à 0° (alignée RA/Dec).")
            logger.debug(f"DEBUG QM: Angle de rotation WCS final forcé à: {final_wcs_rotation_deg:.1f}°")
            
            # CRVAL vient du centre de l'OMBB (calculé avant)
            crval_skycoord_list = SeestarQueuedStacker._deproject_from_tangent_plane(np.array([[center_x_tan_arcsec, center_y_tan_arcsec]]), tangent_point_sky)
            crval_skycoord = crval_skycoord_list[0]
            output_crval = [crval_skycoord.ra.deg, crval_skycoord.dec.deg]
            logger.debug(f"DEBUG QM: CRVAL utilisé (centre OMBB): RA={output_crval[0]:.4f}, Dec={output_crval[1]:.4f}")
            # --- FIN NOUVELLE LOGIQUE D'ORIENTATION ---
            
            # ... (Calcul de anchor_pix_scale_deg et output_pixel_scale_deg comme dans V_OMBB_Fix4)
            # ... (Utiliser le code de calcul d'échelle de V_OMBB_Fix4 ici)
            anchor_pix_scale_deg = 0.0 
            try:
                if hasattr(anchor_wcs.wcs, 'cd') and anchor_wcs.wcs.cd is not None and anchor_wcs.wcs.cd.shape == (2,2) and np.all(np.isfinite(anchor_wcs.wcs.cd)):
                    det_cd = np.abs(np.linalg.det(anchor_wcs.wcs.cd));
                    if det_cd > 1e-20: anchor_pix_scale_deg = np.sqrt(det_cd)
                    else: raise ValueError("Det CD trop faible")
                elif hasattr(anchor_wcs.wcs, 'pc') and hasattr(anchor_wcs.wcs, 'cdelt') and anchor_wcs.wcs.pc is not None and anchor_wcs.wcs.cdelt is not None:
                    scale_m = np.diag(anchor_wcs.wcs.cdelt); cd_m_reco = np.dot(scale_m, anchor_wcs.wcs.pc); det_cd_reco = np.abs(np.linalg.det(cd_m_reco))
                    if det_cd_reco > 1e-20: anchor_pix_scale_deg = np.sqrt(det_cd_reco)
                    else: raise ValueError("Det CD reconstruit trop faible")
                else:
                    if anchor_wcs.is_celestial and hasattr(anchor_wcs,'array_shape') and anchor_wcs.array_shape and anchor_wcs.array_shape[0]>0:
                        scales_dpp = proj_plane_pixel_scales(anchor_wcs); anchor_pix_scale_deg = np.mean(np.abs(scales_dpp))
                    else: raise ValueError("Fallback échelle")
            except Exception:
                fov_e = getattr(self,'estimated_fov_degrees',1.); iw_e = anchor_wcs.pixel_shape[0] if hasattr(anchor_wcs,'pixel_shape') and anchor_wcs.pixel_shape and anchor_wcs.pixel_shape[0]>0 else 1000
                anchor_pix_scale_deg = fov_e / (iw_e if iw_e > 0 else 1000)
            if anchor_pix_scale_deg <= 1e-15: return None, None
            output_pixel_scale_deg = anchor_pix_scale_deg / self.drizzle_scale 


            # --- Construction du WCS de sortie avec CRVAL et CD (maintenant avec rotation snappée) ---
            output_wcs = WCS(naxis=2)
            output_wcs.wcs.ctype = [str(getattr(anchor_wcs.wcs, 'ctype', ["RA---TAN", "DEC--TAN"])[0]), 
                                    str(getattr(anchor_wcs.wcs, 'ctype', ["RA---TAN", "DEC--TAN"])[1])]
            output_wcs.wcs.crval = output_crval
            output_wcs.wcs.cunit = [str(getattr(anchor_wcs.wcs, 'cunit', ['deg', 'deg'])[0]),
                                    str(getattr(anchor_wcs.wcs, 'cunit', ['deg', 'deg'])[1])]
            output_wcs.wcs.radesys = str(getattr(anchor_wcs.wcs,'radesys', 'ICRS')).upper()
            
            angle_pc_rad = np.deg2rad(final_wcs_rotation_deg) # UTILISER L'ANGLE SNAPPÉ
            cos_rot = np.cos(angle_pc_rad); sin_rot = np.sin(angle_pc_rad)
            pc_matrix = np.array([[cos_rot, -sin_rot], [sin_rot,  cos_rot]])
            cdelt_matrix = np.array([[-output_pixel_scale_deg, 0.0], [0.0, output_pixel_scale_deg]])
            output_wcs.wcs.cd = np.dot(cdelt_matrix, pc_matrix)
            logger.debug(f"DEBUG QM: WCS orienté (snappé) créé. CRVAL={output_wcs.wcs.crval}, CD=\n{output_wcs.wcs.cd}")

            # --- Reprojection des coins, calcul shape et CRPIX final (comme dans V_OMBB_Fix5) ---
            all_ra_deg = all_corners_flat_skycoord.ra.deg
            all_dec_deg = all_corners_flat_skycoord.dec.deg
            projected_x_pixels, projected_y_pixels = output_wcs.all_world2pix(all_ra_deg, all_dec_deg, 0)
            
            valid_projection_mask = np.isfinite(projected_x_pixels) & np.isfinite(projected_y_pixels)
            if not np.any(valid_projection_mask): return None, None # Erreur si aucun point valide
            projected_x_pixels = projected_x_pixels[valid_projection_mask]
            projected_y_pixels = projected_y_pixels[valid_projection_mask]

            x_min_final = np.min(projected_x_pixels); x_max_final = np.max(projected_x_pixels)
            y_min_final = np.min(projected_y_pixels); y_max_final = np.max(projected_y_pixels)

            final_output_width_px = int(np.ceil(x_max_final - x_min_final + 1.0))
            final_output_height_px = int(np.ceil(y_max_final - y_min_final + 1.0))
            final_output_width_px = max(10, final_output_width_px)    
            final_output_height_px = max(10, final_output_height_px)  
            output_shape_final_hw = (final_output_height_px, final_output_width_px)
            
            crval_x_abs_pix, crval_y_abs_pix = output_wcs.all_world2pix(output_wcs.wcs.crval[0], output_wcs.wcs.crval[1], 0)
            final_crpix1 = crval_x_abs_pix - x_min_final + 1.0
            final_crpix2 = crval_y_abs_pix - y_min_final + 1.0
            
            output_wcs.wcs.crpix = [final_crpix1, final_crpix2]
            output_wcs.pixel_shape = (final_output_width_px, final_output_height_px)
            try: output_wcs._naxis1 = final_output_width_px; output_wcs._naxis2 = final_output_height_px
            except AttributeError: pass

            logger.debug(f"DEBUG QM: WCS Mosaïque Finale (SnapToAxes) OK: CRPIX={output_wcs.wcs.crpix}, PixelShape={output_wcs.pixel_shape}")
            return output_wcs, output_shape_final_hw

        except Exception as e_grid:
            logger.debug(f"ERREUR QM [_calculate_local_mosaic_output_grid V_OMBB_SnapToAxes]: Échec calcul final grille/WCS: {e_grid}")
            traceback.print_exc(limit=2)
            return None, None

    # ... (reste de la classe) ...






##############################################################################################################################


    def _update_header_for_drizzle_final(self):
        """
        Crée et retourne un header FITS pour le stack final en mode Drizzle "Final".
        """
        logger.debug("DEBUG QM [_update_header_for_drizzle_final]: Création du header pour Drizzle Final...")
        
        final_header = fits.Header()

        # 1. Copier les informations de base du header de référence (si disponible)
        if self.reference_header_for_wcs:
            logger.debug("DEBUG QM [_update_header_for_drizzle_final]: Copie des clés depuis reference_header_for_wcs...")
            # Liste des clés FITS standard et utiles à copier depuis une brute/référence
            keys_to_copy_from_ref = [
                'INSTRUME', 'TELESCOP', 'OBSERVER', 'OBJECT', 
                'DATE-OBS', 'TIME-OBS', # Ou juste DATE-OBS si TIME-OBS n'est pas toujours là
                'EXPTIME',  # L'exposition d'une brute individuelle
                'FILTER', 'BAYERPAT', 'XBAYROFF', 'YBAYROFF',
                'GAIN', 'OFFSET', 'CCD-TEMP', 'READMODE',
                'FOCALLEN', 'APERTURE', 'PIXSIZE', 'XPIXSZ', 'YPIXSZ', # Infos optiques
                'SITELAT', 'SITELONG', 'SITEELEV' # Infos site
            ]
            for key in keys_to_copy_from_ref:
                if key in self.reference_header_for_wcs:
                    try:
                        # Essayer de copier avec le commentaire
                        final_header[key] = (self.reference_header_for_wcs[key], 
                                             self.reference_header_for_wcs.comments[key])
                    except KeyError: # Si pas de commentaire, copier juste la valeur
                        final_header[key] = self.reference_header_for_wcs[key]
                    except Exception as e_copy:
                        logger.debug(f"DEBUG QM [_update_header_for_drizzle_final]: Erreur copie clé '{key}': {e_copy}")
        else:
            logger.debug("DEBUG QM [_update_header_for_drizzle_final]: reference_header_for_wcs non disponible.")

        # 2. Ajouter/Mettre à jour les informations spécifiques au Drizzle Final
        final_header['STACKTYP'] = (f'Drizzle Final ({self.drizzle_scale:.0f}x)', 'Stacking method with Drizzle')
        final_header['DRZSCALE'] = (self.drizzle_scale, 'Drizzle final scale factor')
        final_header['DRZKERNEL'] = (self.drizzle_kernel, 'Drizzle kernel used')
        final_header['DRZPIXFR'] = (self.drizzle_pixfrac, 'Drizzle pixfrac used')
        final_header['DRZMODE'] = ('Final', 'Drizzle combination mode') # Spécifique pour ce header

        # NIMAGES et TOTEXP seront mis à jour dans _save_final_stack avec les valeurs finales
        # mais on peut mettre une estimation ici si self.aligned_files_count est déjà pertinent
        if hasattr(self, 'aligned_files_count') and self.aligned_files_count > 0:
            final_header['NINPUTS'] = (self.aligned_files_count, 'Number of aligned images input to Drizzle')
            # Pour TOTEXP, il faudrait multiplier aligned_files_count par l'EXPTIME moyen
            # Laissons _save_final_stack gérer le TOTEXP final pour plus de précision.

        # 3. Informations générales
        final_header['CREATOR'] = ('SeestarStacker (Queued)', 'Processing Software')
        final_header['HISTORY'] = 'Final Drizzle image created by SeestarStacker'
        if self.correct_hot_pixels:
            final_header['HISTORY'] = 'Hot pixel correction applied to input frames'
        if self.use_quality_weighting: # Le Drizzle actuel ne prend pas en compte ces poids directement
            final_header['HISTORY'] = 'Quality weighting parameters were set, but Drizzle uses its own weighting.'
        
        # Le WCS sera ajouté par _save_final_stack à partir du self.drizzle_output_wcs

        logger.debug("DEBUG QM [_update_header_for_drizzle_final]: Header pour Drizzle Final créé.")
        return final_header





############################################################################################################################




# --- DANS LA CLASSE SeestarQueuedStacker DANS seestar/queuep/queue_manager.py ---

    def _cleanup_mosaic_panel_stacks_temp(self):
        """
        Supprime le dossier contenant les stacks de panneaux temporaires
        (utilisé par l'ancienne logique de mosaïque ou si des fichiers y sont créés).
        """
        # --- VÉRIFICATION AJOUTÉE ---
        if self.output_folder is None: 
            logger.debug("WARN QM [_cleanup_mosaic_panel_stacks_temp]: self.output_folder non défini, nettoyage annulé.")
            return
        # --- FIN VÉRIFICATION ---

        panel_stacks_dir = os.path.join(self.output_folder, "mosaic_panel_stacks_temp")
        
        # Vérifier si le dossier existe avant d'essayer de le supprimer
        if os.path.isdir(panel_stacks_dir): # Utiliser os.path.isdir pour vérifier
            try:
                shutil.rmtree(panel_stacks_dir)
                self.update_progress(f"🧹 Dossier stacks panneaux temp. supprimé: {os.path.basename(panel_stacks_dir)}")
                logger.debug(f"DEBUG QM [_cleanup_mosaic_panel_stacks_temp]: Dossier {panel_stacks_dir} supprimé.")
            except FileNotFoundError:
                # Devrait être attrapé par isdir, mais sécurité
                logger.debug(f"DEBUG QM [_cleanup_mosaic_panel_stacks_temp]: Dossier {panel_stacks_dir} non trouvé (déjà supprimé ou jamais créé).")
                pass # Le dossier n'existe pas, rien à faire
            except OSError as e: # Capturer les erreurs d'OS (permissions, etc.)
                self.update_progress(f"⚠️ Erreur suppression dossier stacks panneaux temp. ({os.path.basename(panel_stacks_dir)}): {e}")
                logger.debug(f"ERREUR QM [_cleanup_mosaic_panel_stacks_temp]: Erreur OSError lors de la suppression de {panel_stacks_dir}: {e}")
            except Exception as e_generic: # Capturer toute autre exception
                self.update_progress(f"⚠️ Erreur inattendue suppression dossier stacks panneaux temp.: {e_generic}")
                logger.debug(f"ERREUR QM [_cleanup_mosaic_panel_stacks_temp]: Erreur Exception lors de la suppression de {panel_stacks_dir}: {e_generic}")
        else:
            # Log optionnel si le dossier n'existait pas
            # logger.debug(f"DEBUG QM [_cleanup_mosaic_panel_stacks_temp]: Dossier {panel_stacks_dir} non trouvé, aucun nettoyage nécessaire.")
            pass





###################################################################################################################




    def _finalize_mosaic_processing(self, aligned_files_info_list):
        """
        Effectue la combinaison finale pour le mode mosaïque en utilisant reproject.
        MODIFIED: Removed 'progress_bar=True' from reproject_and_coadd call to fix TypeError.
                  TQDM might be used by default by reproject if installed.
        Version: V_FinalizeMosaic_ReprojectCoadd_4_FixTqdmCall
        """
        num_panels = len(aligned_files_info_list) 
        logger.debug(f"DEBUG (Backend _finalize_mosaic_processing V_FinalizeMosaic_ReprojectCoadd_4_FixTqdmCall): Début finalisation pour {num_panels} panneaux avec reproject.")
        self.update_progress(f"🖼️ Préparation assemblage mosaïque final ({num_panels} images) avec reproject...")

        if num_panels < 1: 
            self.update_progress("⚠️ Moins de 1 panneau aligné disponible pour la mosaïque. Traitement annulé.")
            self.final_stacked_path = None; self.processing_error = "Mosaïque: Moins de 1 panneau aligné"; return
        
        from seestar.enhancement.reproject_utils import (
            reproject_and_coadd as _reproject_and_coadd,
            reproject_interp as _reproject_interp,
        )
        try:
            from reproject.mosaicking import reproject_and_coadd as _real_reproject_and_coadd
            from reproject import reproject_interp as _real_reproject_interp
            reproject_and_coadd = _real_reproject_and_coadd
            reproject_interp = _real_reproject_interp
            _reproject_available = True
        except ImportError:
            reproject_and_coadd = _reproject_and_coadd
            reproject_interp = _reproject_interp
            _reproject_available = False

        if not _reproject_available:
            error_msg = "Bibliothèque reproject non disponible pour l'assemblage mosaïque."
            self.update_progress(f"❌ {error_msg}", "ERROR")
            self.processing_error = error_msg
            self.final_stacked_path = None
            return

        input_data_for_reproject = []
        input_footprints_for_reproject = []
        all_wcs_for_grid_calc = []
        all_headers_for_grid_calc = []

        logger.debug(f"  -> Préparation des {num_panels} panneaux pour reproject_and_coadd...")
        for i_panel_loop, panel_info_tuple_local in enumerate(aligned_files_info_list):
            try:
                panel_image_data_HWC_orig, panel_header_orig, wcs_for_panel_input, _transform_matrix_M_panel, _pixel_mask_2d_bool = panel_info_tuple_local
            except (TypeError, ValueError) as e_unpack:
                self.update_progress(f"    -> ERREUR déballage tuple panneau {i_panel_loop+1}: {e_unpack}. Ignoré.", "ERROR")
                logger.debug(f"ERREUR QM [_finalize_mosaic_processing]: Déballage tuple panneau {i_panel_loop+1}"); continue

            original_filename_for_log = panel_header_orig.get('_SRCFILE', (f"Panel_{i_panel_loop+1}", ""))[0]
            logger.debug(f"    Processing panel {i_panel_loop+1}/{num_panels}: {original_filename_for_log}")

            if panel_image_data_HWC_orig is None or wcs_for_panel_input is None:
                self.update_progress(f"    -> Panneau {i_panel_loop+1} ('{original_filename_for_log}'): Données ou WCS manquantes. Ignoré.", "WARN"); continue
            
            current_panel_shape_hw = panel_image_data_HWC_orig.shape[:2]
            footprint_panel = None
            if _pixel_mask_2d_bool is not None and _pixel_mask_2d_bool.shape == current_panel_shape_hw:
                footprint_panel = np.clip(_pixel_mask_2d_bool.astype(np.float32), 0.0, 1.0) 
                logger.debug(f"      Panel {i_panel_loop+1}: Using provided pixel mask as footprint. Sum: {np.sum(footprint_panel)}")
            else:
                self.update_progress(f"      WARN: Panneau {i_panel_loop+1}, masque de pixels invalide ou manquant. Utilisation d'un footprint complet (np.ones).")
                footprint_panel = np.ones(current_panel_shape_hw, dtype=np.float32)
            
            input_data_for_reproject.append((panel_image_data_HWC_orig, wcs_for_panel_input))
            input_footprints_for_reproject.append(footprint_panel)
            all_wcs_for_grid_calc.append(wcs_for_panel_input)
            all_headers_for_grid_calc.append(panel_header_orig)

        if not input_data_for_reproject:
            self.update_progress("❌ Mosaïque: Aucun panneau valide à traiter avec reproject. Traitement annulé.", "ERROR")
            self.final_stacked_path = None; self.processing_error = "Mosaïque: Aucun panneau valide pour reproject"; return

        logger.debug("DEBUG (Backend _finalize_mosaic_processing): Appel _calculate_final_mosaic_grid pour reproject...")
        output_wcs, output_shape_hw = self._calculate_final_mosaic_grid(all_wcs_for_grid_calc, all_headers_for_grid_calc)

        if output_wcs is None or output_shape_hw is None:
            error_msg = "Échec calcul grille de sortie pour la mosaïque avec reproject."
            self.update_progress(f"❌ {error_msg}", "ERROR"); self.processing_error = error_msg; self.final_stacked_path = None; return
        logger.debug(f"DEBUG (Backend _finalize_mosaic_processing): Grille Mosaïque pour reproject calculée -> Shape={output_shape_hw} (H,W), WCS CRVAL={output_wcs.wcs.crval if output_wcs.wcs else 'N/A'}")

        final_mosaic_sci_channels = []; final_mosaic_coverage_channels = [] 
        num_color_channels_expected = 3 

        logger.debug(f"  -> Exécution de reproject_and_coadd par canal (pour {num_color_channels_expected} canaux)...")
        total_reproject_time_sec = 0.0
        
        progress_base_finalize = 70 
        progress_range_reproject_step = 25 

        for i_ch in range(num_color_channels_expected):
            gui_progress_before_channel = progress_base_finalize + int(progress_range_reproject_step * (i_ch / num_color_channels_expected))
            self.update_progress(f"   Reprojection et combinaison du canal {i_ch+1}/{num_color_channels_expected}...", gui_progress_before_channel)
            
            channel_arrays_wcs_list = []
            channel_footprints_list = []

            for panel_data_tuple, panel_footprint in zip(input_data_for_reproject, input_footprints_for_reproject):
                panel_hwc_data, panel_wcs = panel_data_tuple
                if panel_hwc_data.ndim == 3 and panel_hwc_data.shape[2] == num_color_channels_expected:
                    channel_arrays_wcs_list.append( (panel_hwc_data[..., i_ch], panel_wcs) )
                    channel_footprints_list.append(panel_footprint) 
                elif panel_hwc_data.ndim == 2 and i_ch == 0 : 
                     channel_arrays_wcs_list.append( (panel_hwc_data, panel_wcs) )
                     channel_footprints_list.append(panel_footprint)
                elif panel_hwc_data.ndim == 2 and i_ch > 0: 
                    continue 
            
            if not channel_arrays_wcs_list:
                self.update_progress(f"    Aucune donnée pour le canal {i_ch+1}. Ce canal sera vide.", "WARN")
                final_mosaic_sci_channels.append(np.zeros(output_shape_hw, dtype=np.float32))
                final_mosaic_coverage_channels.append(np.zeros(output_shape_hw, dtype=np.float32))
                continue

            try:
                logger.debug(f"    Appel reproject_and_coadd pour canal {i_ch+1}. Nombre d'images pour ce canal: {len(channel_arrays_wcs_list)}")
                start_time_reproject_ch = time.monotonic()
                
                # Removed progress_bar=True from this call
                mosaic_channel_sci, mosaic_channel_coverage = reproject_and_coadd(
                    channel_arrays_wcs_list,
                    output_projection=output_wcs,
                    shape_out=output_shape_hw,
                    input_weights=channel_footprints_list, 
                    reproject_function=reproject_interp, 
                    combine_function='mean', 
                    match_background=True, 
                    block_size=getattr(self, 'reproject_block_size_xy', (256,256))
                )
                
                end_time_reproject_ch = time.monotonic()
                duration_reproject_ch_sec = end_time_reproject_ch - start_time_reproject_ch
                total_reproject_time_sec += duration_reproject_ch_sec

                final_mosaic_sci_channels.append(mosaic_channel_sci.astype(np.float32))
                final_mosaic_coverage_channels.append(mosaic_channel_coverage.astype(np.float32))
                
                log_msg_time_console = f"    Canal {i_ch+1} traité en {duration_reproject_ch_sec:.2f} secondes. Shape SCI: {mosaic_channel_sci.shape}, Shape Coverage: {mosaic_channel_coverage.shape}"
                logger.debug(log_msg_time_console)
                self.update_progress(f"   Canal {i_ch+1}/{num_color_channels_expected} combiné.")

            except Exception as e_reproject:
                error_msg = f"Erreur durant reproject_and_coadd pour canal {i_ch+1}: {e_reproject}"
                self.update_progress(f"❌ {error_msg}", "ERROR"); traceback.print_exc(limit=3)
                final_mosaic_sci_channels.append(np.zeros(output_shape_hw, dtype=np.float32))
                final_mosaic_coverage_channels.append(np.zeros(output_shape_hw, dtype=np.float32))
        
        self.update_progress(f"  Temps total pour reproject_and_coadd (tous canaux): {total_reproject_time_sec:.2f}s.", progress_base_finalize + progress_range_reproject_step)

        if not final_mosaic_sci_channels or len(final_mosaic_sci_channels) != num_color_channels_expected:
             error_msg = "Échec critique: reproject_and_coadd n'a pas produit le nombre attendu de canaux."
             self.update_progress(f"❌ {error_msg}", "ERROR"); self.processing_error = error_msg; self.final_stacked_path = None; return

        try:
            final_sci_image_HWC = np.stack(final_mosaic_sci_channels, axis=-1).astype(np.float32)
            final_coverage_map_2D = final_mosaic_coverage_channels[0] 
            
            logger.debug(f"  -> Mosaïque combinée avec reproject. Shape SCI: {final_sci_image_HWC.shape}, Shape Coverage: {final_coverage_map_2D.shape}")
            logger.debug(f"     Range SCI (après reproject mean): [{np.nanmin(final_sci_image_HWC):.4g}, {np.nanmax(final_sci_image_HWC):.4g}]")
            logger.debug(f"     Range Coverage (après reproject): [{np.nanmin(final_coverage_map_2D):.4g}, {np.nanmax(final_coverage_map_2D):.4g}]")

            self.current_stack_header = fits.Header() 
            if output_wcs: self.current_stack_header.update(output_wcs.to_header(relax=True))
            
            if self.reference_header_for_wcs: 
                keys_to_copy_ref_hdr = ['INSTRUME', 'TELESCOP', 'OBSERVER', 'OBJECT', 
                                        'DATE-OBS', 'FILTER', 'BAYERPAT', 'FOCALLEN', 'APERTURE', 
                                        'XPIXSZ', 'YPIXSZ', 'SITELAT', 'SITELONG']
                for key_cp in keys_to_copy_ref_hdr:
                    if key_cp in self.reference_header_for_wcs:
                        try: self.current_stack_header[key_cp] = (self.reference_header_for_wcs[key_cp], self.reference_header_for_wcs.comments[key_cp])
                        except KeyError: self.current_stack_header[key_cp] = self.reference_header_for_wcs[key_cp]
            
            self.current_stack_header['STACKTYP'] = (f'Mosaic Reproject ({self.drizzle_scale:.0f}x)', 'Mosaic from reproject_and_coadd')
            self.current_stack_header['NIMAGES'] = (num_panels, 'Number of panels input to reproject') 
            
            total_approx_exposure = 0.0 
            if self.reference_header_for_wcs: 
                single_exp_ref = float(self.reference_header_for_wcs.get('EXPTIME', 10.0)) 
                total_approx_exposure = num_panels * single_exp_ref 
            self.current_stack_header['TOTEXP'] = (round(total_approx_exposure, 2), '[s] Approx total exposure (sum of panels ref exp)')
            
            self._save_final_stack(
                output_filename_suffix="_mosaic_reproject", 
                drizzle_final_sci_data=final_sci_image_HWC, 
                drizzle_final_wht_data=final_coverage_map_2D 
            )

        except Exception as e_stack_final:
            error_msg = f"Erreur finalisation/sauvegarde mosaïque avec reproject: {e_stack_final}"
            self.update_progress(f"❌ {error_msg}", "ERROR"); traceback.print_exc(limit=3); self.processing_error = error_msg; self.final_stacked_path = None
        finally:
            del input_data_for_reproject, input_footprints_for_reproject, all_wcs_for_grid_calc
            del final_mosaic_sci_channels, final_mosaic_coverage_channels
            gc.collect()
        
        logger.debug(f"DEBUG (Backend _finalize_mosaic_processing V_FinalizeMosaic_ReprojectCoadd_4_FixTqdmCall): Fin.")



##################################################################################################################

    def _cleanup_drizzle_batch_outputs(self):
        """Supprime le dossier contenant les fichiers Drizzle intermédiaires par lot."""
        # AJOUT D'UNE VÉRIFICATION : Ne rien faire si self.output_folder n'est pas encore défini.
        if self.output_folder is None:
            logger.debug("WARN QM [_cleanup_drizzle_batch_outputs]: self.output_folder non défini, nettoyage annulé.")
            return

        batch_output_dir = os.path.join(self.output_folder, "drizzle_batch_outputs")
        if batch_output_dir and os.path.isdir(batch_output_dir): # Vérifier aussi si le chemin construit est valide
            try:
                shutil.rmtree(batch_output_dir)
                self.update_progress(f"🧹 Dossier Drizzle intermédiaires par lot supprimé: {os.path.basename(batch_output_dir)}")
            except Exception as e:
                self.update_progress(f"⚠️ Erreur suppression dossier Drizzle intermédiaires ({os.path.basename(batch_output_dir)}): {e}")
        # else: # Log optionnel si le dossier n'existait pas ou chemin invalide
            # if self.output_folder: # Pour éviter de logguer si c'est juste output_folder qui est None
            #    logger.debug(f"DEBUG QM [_cleanup_drizzle_batch_outputs]: Dossier {batch_output_dir} non trouvé ou invalide pour nettoyage.")



####################################################################################################################



    def _calculate_weights(self, batch_scores):
        num_images = len(batch_scores); 
        if num_images == 0: return np.array([])
        raw_weights = np.ones(num_images, dtype=np.float32)
        for i, scores in enumerate(batch_scores):
            weight = 1.0
            if self.weight_by_snr: weight *= max(scores.get('snr', 0.0), 0.0) ** self.snr_exponent
            if self.weight_by_stars: weight *= max(scores.get('stars', 0.0), 0.0) ** self.stars_exponent
            raw_weights[i] = max(weight, 1e-9)
        sum_weights = np.sum(raw_weights)
        if sum_weights > 1e-9: normalized_weights = raw_weights * (num_images / sum_weights)
        else: normalized_weights = np.ones(num_images, dtype=np.float32)
        normalized_weights = np.maximum(normalized_weights, self.min_weight)
        sum_weights_final = np.sum(normalized_weights)
        if sum_weights_final > 1e-9: normalized_weights = normalized_weights * (num_images / sum_weights_final)
        else: normalized_weights = np.ones(num_images, dtype=np.float32)
        return normalized_weights

    def _reproject_to_reference(self, image_array, input_wcs):
        """Reproject ``image_array`` from ``input_wcs`` to the reference WCS.

        Parameters
        ----------
        image_array : np.ndarray
            Array ``HxW`` or ``HxWx3`` to reproject.
        input_wcs : astropy.wcs.WCS
            WCS describing ``image_array``.

        Returns
        -------
        tuple
            ``(reprojected_image, footprint)`` both ``float32``.
        """
        from seestar.enhancement.reproject_utils import reproject_interp

        target_shape = self.memmap_shape[:2]
        if image_array.ndim == 3:
            channels = []
            footprint = None
            for ch in range(image_array.shape[2]):
                reproj_ch, footprint = reproject_interp(
                    (image_array[..., ch], input_wcs),
                    self.reference_wcs_object,
                    shape_out=target_shape,
                )
                channels.append(reproj_ch)
            result = np.stack(channels, axis=2)
        else:
            result, footprint = reproject_interp(
                (image_array, input_wcs),
                self.reference_wcs_object,
                shape_out=target_shape,
            )
        return result.astype(np.float32), footprint.astype(np.float32)

    def _reproject_batch_to_reference(self, batch_image, batch_wht, batch_wcs):
        """Reproject batch data and weight map to the reference WCS."""
        if self.reference_wcs_object is None or batch_wcs is None:
            return batch_image, batch_wht

        from seestar.enhancement.reproject_utils import reproject_interp

        target_shape = self.memmap_shape[:2]

        if batch_image.ndim == 3:
            channels = []
            for ch in range(batch_image.shape[2]):
                reproj_ch, _ = reproject_interp(
                    (batch_image[:, :, ch], batch_wcs),
                    self.reference_wcs_object,
                    shape_out=target_shape,
                )
                channels.append(reproj_ch)
            batch_image = np.stack(channels, axis=2)
        else:
            batch_image, _ = reproject_interp(
                (batch_image, batch_wcs),
                self.reference_wcs_object,
                shape_out=target_shape,
            )

        batch_wht, _ = reproject_interp(
            (batch_wht, batch_wcs),
            self.reference_wcs_object,
            shape_out=target_shape,
        )

        return batch_image.astype(np.float32), batch_wht.astype(np.float32)




############################################################################################################################







# --- DANS LA CLASSE SeestarQueuedStacker DANS seestar/queuep/queue_manager.py ---

    def _process_file(self, file_path,
                      reference_image_data_for_alignment, # Image de l'ANCRE pour FastAligner ou réf. pour Astroalign std
                      solve_astrometry_for_this_file=False,
                      fa_orb_features_config=5000,
                      fa_min_abs_matches_config=10,
                      fa_min_ransac_inliers_value_config=4, 
                      fa_ransac_thresh_config=3.0,
                      daofind_fwhm_config=3.5,
                      daofind_threshold_sigma_config=6.0,
                      max_stars_to_describe_config=750):
        """
        Traite un seul fichier image.
        Version: V_ProcessFile_M81_Debug_UltimateLog_1
        """
        file_name = os.path.basename(file_path)
        quality_scores = {'snr': 0.0, 'stars': 0.0}
        logger.debug(f"\nDEBUG QM [_process_file V_ProcessFile_M81_Debug_UltimateLog_1]:") # Modifié le nom de version pour le log
        logger.debug(f"  >> Fichier: '{file_name}'")
        logger.debug(f"  >> Solve Astrometry Directly: {solve_astrometry_for_this_file}")
        logger.debug(f"  >> is_mosaic_run: {self.is_mosaic_run}, mosaic_alignment_mode: {getattr(self, 'mosaic_alignment_mode', 'N/A')}")
        logger.debug(f"  >> drizzle_active_session: {self.drizzle_active_session}")

        header_final_pour_retour = None
        img_data_array_loaded = None
        prepared_img_after_initial_proc = None
        image_for_alignment_or_drizzle_input = None
        wcs_final_pour_retour = None
        data_final_pour_retour = None
        valid_pixel_mask_2d = None
        matrice_M_calculee = None
        align_method_log_msg = "Unknown"

        try:
            logger.debug(f"  -> [1/7] Chargement/Validation FITS pour '{file_name}'...")
            loaded_data_tuple = load_and_validate_fits(file_path)
            if loaded_data_tuple and loaded_data_tuple[0] is not None:
                img_data_array_loaded, header_from_load = loaded_data_tuple
                header_final_pour_retour = header_from_load.copy() if header_from_load else fits.Header()
            else:
                header_temp_fallback = None
                if loaded_data_tuple and loaded_data_tuple[1] is not None: header_temp_fallback = loaded_data_tuple[1].copy()
                else:
                    try: header_temp_fallback = fits.getheader(file_path)
                    except: header_temp_fallback = fits.Header()
                header_final_pour_retour = header_temp_fallback
                raise ValueError("Échec chargement/validation FITS (données non retournées).")
            header_final_pour_retour['_SRCFILE'] = (file_name, "Original source filename")
            logger.debug(f"     - FITS original (après load_and_validate): Range: [{np.min(img_data_array_loaded):.4g}, {np.max(img_data_array_loaded):.4g}], Shape: {img_data_array_loaded.shape}, Dtype: {img_data_array_loaded.dtype}")

            logger.debug(f"  -> [2/7] Vérification variance pour '{file_name}'...")
            std_dev = np.std(img_data_array_loaded)
            variance_threshold = 1e-4  # anciennement 0.0015
            if std_dev < variance_threshold:
                raise ValueError(
                    f"Faible variance: {std_dev:.4f} (seuil: {variance_threshold})."
                )
            logger.debug(f"     - Variance OK (std: {std_dev:.4f}).")

            logger.debug(f"  -> [3/7] Pré-traitement pour '{file_name}'...")
            prepared_img_after_initial_proc = img_data_array_loaded.astype(np.float32)
            logger.debug(f"     - (a) Après conversion float32: Range: [{np.min(prepared_img_after_initial_proc):.4g}, {np.max(prepared_img_after_initial_proc):.4g}]")

            is_color_after_preprocessing = False
            if prepared_img_after_initial_proc.ndim == 2:
                bayer_pattern_from_header = header_final_pour_retour.get('BAYERPAT', self.bayer_pattern)
                pattern_upper = bayer_pattern_from_header.upper() if isinstance(bayer_pattern_from_header, str) else self.bayer_pattern.upper()
                if pattern_upper in ["GRBG", "RGGB", "GBRG", "BGGR"]:
                    prepared_img_after_initial_proc = debayer_image(prepared_img_after_initial_proc, pattern_upper)
                    is_color_after_preprocessing = True
                    logger.debug(f"     - (b) Image débayerisée. Range: [{np.min(prepared_img_after_initial_proc):.4g}, {np.max(prepared_img_after_initial_proc):.4g}]")
            elif prepared_img_after_initial_proc.ndim == 3 and prepared_img_after_initial_proc.shape[2] == 3:
                is_color_after_preprocessing = True
            else:
                raise ValueError(f"Shape image {prepared_img_after_initial_proc.shape} non supportée post-chargement.")

            if is_color_after_preprocessing:
                try:
                    r_ch, g_ch, b_ch = prepared_img_after_initial_proc[...,0], prepared_img_after_initial_proc[...,1], prepared_img_after_initial_proc[...,2]
                    med_r, med_g, med_b = np.median(r_ch), np.median(g_ch), np.median(b_ch)
                    if med_g > 1e-6:
                        gain_r = np.clip(med_g / max(med_r, 1e-6), 0.5, 2.0); gain_b = np.clip(med_g / max(med_b, 1e-6), 0.5, 2.0)
                        prepared_img_after_initial_proc[...,0] *= gain_r; prepared_img_after_initial_proc[...,2] *= gain_b
                    logger.debug(f"     - (c) WB basique appliquée. Range: [{np.min(prepared_img_after_initial_proc):.4g}, {np.max(prepared_img_after_initial_proc):.4g}]")
                except Exception as e_wb: logger.debug(f"WARN QM [_process_file]: Erreur WB basique: {e_wb}")

            if self.correct_hot_pixels:
                prepared_img_after_initial_proc = detect_and_correct_hot_pixels(
                    prepared_img_after_initial_proc, self.hot_pixel_threshold, self.neighborhood_size)
                logger.debug(f"     - (d) Correction HP. Range: [{np.min(prepared_img_after_initial_proc):.4g}, {np.max(prepared_img_after_initial_proc):.4g}]")
            
            is_drizzle_or_mosaic_mode = (self.drizzle_active_session or self.is_mosaic_run)
            logger.debug(f"     - (e) is_drizzle_or_mosaic_mode: {is_drizzle_or_mosaic_mode}")
            
            image_for_alignment_or_drizzle_input = prepared_img_after_initial_proc.copy()
            logger.debug(f"     - (f) image_for_alignment_or_drizzle_input (copie de (d)) - Range: [{np.min(image_for_alignment_or_drizzle_input):.4g}, {np.max(image_for_alignment_or_drizzle_input):.4g}]")

            current_max_val = np.nanmax(image_for_alignment_or_drizzle_input)
            if is_drizzle_or_mosaic_mode:
                if current_max_val <= 1.0 + 1e-5 and current_max_val > -1e-5: 
                    logger.debug(f"       - (g) DRIZZLE/MOSAIQUE: Détection plage [0,1] (max_val={current_max_val:.4g}). Rescale vers ADU 0-65535.")
                    image_for_alignment_or_drizzle_input = image_for_alignment_or_drizzle_input * 65535.0
                    logger.debug(f"         Nouveau range image_for_alignment_or_drizzle_input: [{np.min(image_for_alignment_or_drizzle_input):.4g}, {np.max(image_for_alignment_or_drizzle_input):.4g}]")
                image_for_alignment_or_drizzle_input = np.clip(image_for_alignment_or_drizzle_input, 0.0, None) 
                logger.debug(f"     - (h) Pré-traitement final POUR DRIZZLE/MOSAIQUE: image_for_alignment_or_drizzle_input - Range: [{np.min(image_for_alignment_or_drizzle_input):.4g}, {np.max(image_for_alignment_or_drizzle_input):.4g}]")
                data_final_pour_retour = image_for_alignment_or_drizzle_input.astype(np.float32)
            else: 
                logger.debug(f"     - (g) STACKING CLASSIQUE: image_for_alignment_or_drizzle_input (pour alignement) - Range: [{np.min(image_for_alignment_or_drizzle_input):.4g}, {np.max(image_for_alignment_or_drizzle_input):.4g}]")
            
            logger.debug(f"  -> [4/7] Alignement/Résolution WCS pour '{file_name}'...")
            logger.debug(f"     - AVANT ALIGNEMENT: image_for_alignment_or_drizzle_input - Range: [{np.min(image_for_alignment_or_drizzle_input):.4g}, {np.max(image_for_alignment_or_drizzle_input):.4g}], Shape: {image_for_alignment_or_drizzle_input.shape}")

            if not solve_astrometry_for_this_file and self.is_mosaic_run and \
               self.mosaic_alignment_mode in ["local_fast_fallback", "local_fast_only"]:
                align_method_log_msg = "FastAligner_Attempted"; fa_success = False 
                if self.local_aligner_instance and reference_image_data_for_alignment is not None:
                    _, M_par_fa, fa_success = self.local_aligner_instance._align_image(image_for_alignment_or_drizzle_input, reference_image_data_for_alignment, file_name, fa_min_abs_matches_config, fa_min_ransac_inliers_value_config, fa_ransac_thresh_config, 0.15, daofind_fwhm_config, daofind_threshold_sigma_config, max_stars_to_describe_config)
                    if fa_success and M_par_fa is not None: align_method_log_msg = "FastAligner_Success"; matrice_M_calculee = M_par_fa; wcs_final_pour_retour = self.reference_wcs_object
                    else: fa_success = False; align_method_log_msg = "FastAligner_Fail"
                else: align_method_log_msg = "LocalAlign_Not_Attempted"
                if not fa_success and self.use_wcs_fallback_for_mosaic: 
                    align_method_log_msg += "_Fallback_Attempted" 
                    if self.astrometry_solver:
                        solver_settings_for_panel_fallback = {
                            'local_solver_preference': self.local_solver_preference,
                            'api_key': self.api_key,
                            'astap_path': self.astap_path,
                            'astap_data_dir': self.astap_data_dir,
                            'astap_search_radius': self.astap_search_radius,
                            'astap_downsample': self.astap_downsample,
                            'astap_sensitivity': self.astap_sensitivity,
                            'local_ansvr_path': self.local_ansvr_path,
                            'scale_est_arcsec_per_pix': self.reference_pixel_scale_arcsec,
                            'scale_tolerance_percent': 20,
                            'ansvr_timeout_sec': getattr(self, 'ansvr_timeout_sec', 120),
                            'astap_timeout_sec': getattr(self, 'astap_timeout_sec', 120),
                            'astrometry_net_timeout_sec': getattr(self, 'astrometry_net_timeout_sec', 300)
                        }
                        wcs_panel_solved_by_solver = None
                        try: wcs_panel_solved_by_solver = self.astrometry_solver.solve(file_path, header_final_pour_retour, solver_settings_for_panel_fallback,True)
                        except Exception as e_s: align_method_log_msg += f"_SolveError_{type(e_s).__name__}"
                        if wcs_panel_solved_by_solver and wcs_panel_solved_by_solver.is_celestial:
                            align_method_log_msg = "FastAligner_Fail_Fallback_WCS_Success"; wcs_final_pour_retour = wcs_panel_solved_by_solver 
                            matrice_M_calculee = self._calculate_M_from_wcs(wcs_panel_solved_by_solver, self.reference_wcs_object, image_for_alignment_or_drizzle_input.shape[:2] )
                            if matrice_M_calculee is None: align_method_log_msg = "FastAligner_Fail_Fallback_WCS_Matrix_Fail"; wcs_final_pour_retour = None 
                        else: 
                            if "_SolveError_" not in align_method_log_msg: align_method_log_msg = "FastAligner_Fail_Fallback_WCS_Fail"
                            wcs_final_pour_retour = None; matrice_M_calculee = None
                    else: align_method_log_msg = "FastAligner_Fail_Fallback_NoSolver"; wcs_final_pour_retour = None; matrice_M_calculee = None
                elif not fa_success and not self.use_wcs_fallback_for_mosaic: align_method_log_msg = "FastAligner_Fail_No_Fallback"; wcs_final_pour_retour = None; matrice_M_calculee = None
                # data_final_pour_retour a déjà été mis à image_for_alignment_or_drizzle_input (ADU) si mode drizzle/mosaic
            
            elif solve_astrometry_for_this_file and self.is_mosaic_run and self.mosaic_alignment_mode == "astrometry_per_panel":
                align_method_log_msg = "Astrometry_Per_Panel_Attempted"
                if self.astrometry_solver:
                    solver_settings_for_this_panel = {
                        'local_solver_preference': self.local_solver_preference,
                        'api_key': self.api_key,
                        'astap_path': self.astap_path,
                        'astap_data_dir': self.astap_data_dir,
                        'astap_search_radius': self.astap_search_radius,
                        'astap_downsample': self.astap_downsample,
                        'astap_sensitivity': self.astap_sensitivity,
                        'local_ansvr_path': self.local_ansvr_path,
                        'scale_est_arcsec_per_pix': self.reference_pixel_scale_arcsec,
                        'scale_tolerance_percent': 20,
                        'ansvr_timeout_sec': getattr(self, 'ansvr_timeout_sec', 120),
                        'astap_timeout_sec': getattr(self, 'astap_timeout_sec', 120),
                        'astrometry_net_timeout_sec': getattr(self, 'astrometry_net_timeout_sec', 300)
                    }
                    wcs_final_pour_retour = self.astrometry_solver.solve(file_path, header_final_pour_retour, solver_settings_for_this_panel, True)
                    if wcs_final_pour_retour and wcs_final_pour_retour.is_celestial: align_method_log_msg = "Astrometry_Per_Panel_Success"; matrice_M_calculee = np.array([[1.,0.,0.],[0.,1.,0.]], dtype=np.float32) 
                    else: align_method_log_msg = "Astrometry_Per_Panel_Fail"; wcs_final_pour_retour = None; matrice_M_calculee = None
                else: align_method_log_msg = "Astrometry_Per_Panel_NoSolver"; wcs_final_pour_retour = None; matrice_M_calculee = None
                # data_final_pour_retour a déjà été mis à image_for_alignment_or_drizzle_input (ADU)
            elif solve_astrometry_for_this_file and not self.is_mosaic_run:
                align_method_log_msg = "Astrometry_Single_Attempted"
                if self.astrometry_solver:
                    solver_settings_for_file = {
                        'local_solver_preference': self.local_solver_preference,
                        'api_key': self.api_key,
                        'astap_path': self.astap_path,
                        'astap_data_dir': self.astap_data_dir,
                        'astap_search_radius': self.astap_search_radius,
                        'astap_downsample': self.astap_downsample,
                        'astap_sensitivity': self.astap_sensitivity,
                        'local_ansvr_path': self.local_ansvr_path,
                        'scale_est_arcsec_per_pix': self.reference_pixel_scale_arcsec,
                        'scale_tolerance_percent': 20,
                        'ansvr_timeout_sec': getattr(self, 'ansvr_timeout_sec', 120),
                        'astap_timeout_sec': getattr(self, 'astap_timeout_sec', 120),
                        'astrometry_net_timeout_sec': getattr(self, 'astrometry_net_timeout_sec', 300)
                    }
                    wcs_final_pour_retour = self.astrometry_solver.solve(
                        file_path,
                        header_final_pour_retour,
                        solver_settings_for_file,
                        True,
                    )
                    if wcs_final_pour_retour and wcs_final_pour_retour.is_celestial:
                        align_method_log_msg = "Astrometry_Single_Success"
                    else:
                        align_method_log_msg = "Astrometry_Single_Fail"
                        wcs_final_pour_retour = None
                else:
                    align_method_log_msg = "Astrometry_Single_NoSolver"
                    wcs_final_pour_retour = None
                matrice_M_calculee = None
                data_final_pour_retour = image_for_alignment_or_drizzle_input.astype(np.float32)
            else:
                align_method_log_msg = "Astroalign_Standard_Attempted"
                if reference_image_data_for_alignment is None: raise RuntimeError("Image de référence Astroalign manquante.")
                
                aligned_img_astroalign, align_success_astroalign = self.aligner._align_image(
                    image_for_alignment_or_drizzle_input, reference_image_data_for_alignment, file_name)
                
                if align_success_astroalign and aligned_img_astroalign is not None:
                    align_method_log_msg = "Astroalign_Standard_Success"
                    logger.debug(f"     - APRÈS ALIGNEMENT (Astroalign): aligned_img_astroalign - Range: [{np.min(aligned_img_astroalign):.4g}, {np.max(aligned_img_astroalign):.4g}], Shape: {aligned_img_astroalign.shape}, Dtype: {aligned_img_astroalign.dtype}")
                    data_final_pour_retour = aligned_img_astroalign.astype(np.float32)
                    
                    if not is_drizzle_or_mosaic_mode:
                        # In classic stacking mode, keep the aligned image as-is
                        pass
                    else: 
                        # Pour Drizzle Standard, data_final_pour_retour est déjà aligned_img_astroalign.
                        # _align_image est censé avoir préservé la plage ADU si l'entrée était ADU.
                        logger.debug(f"       - DRIZZLE STANDARD: data_final_pour_retour (venant de aligned_img_astroalign) gardé en ADU. Range: [{np.min(data_final_pour_retour):.4g}, {np.max(data_final_pour_retour):.4g}]")
                else:
                    align_method_log_msg = "Astroalign_Standard_Fail"; raise RuntimeError(f"Échec Alignement Astroalign standard pour {file_name}.")
                matrice_M_calculee = None 
            
            header_final_pour_retour['_ALIGN_METHOD_LOG'] = (align_method_log_msg, "Alignment method used")

            logger.debug(f"  -> [5/7] Création du masque de pixels valides pour '{file_name}'...")
            if data_final_pour_retour is None: raise ValueError("Données finales pour masque sont None.")
            if data_final_pour_retour.ndim == 3: luminance_mask_src = 0.299 * data_final_pour_retour[..., 0] + 0.587 * data_final_pour_retour[..., 1] + 0.114 * data_final_pour_retour[..., 2]
            elif data_final_pour_retour.ndim == 2: luminance_mask_src = data_final_pour_retour
            else: valid_pixel_mask_2d = np.ones(data_final_pour_retour.shape[:2], dtype=bool); logger.debug(f"     - Masque (tous valides, shape inattendue).")
            
            if 'valid_pixel_mask_2d' not in locals() or valid_pixel_mask_2d is None :
                logger.debug(f"     - Création masque depuis luminance_mask_src. Range luminance: [{np.min(luminance_mask_src):.4g}, {np.max(luminance_mask_src):.4g}]")
                max_lum_val = np.nanmax(luminance_mask_src)
                if max_lum_val <= 1e-5:
                    valid_pixel_mask_2d = np.ones(luminance_mask_src.shape, dtype=bool)
                    logger.debug("     - Luminance très faible, masque par défaut tout True.")
                else:
                    mask_threshold = 1.0 if (is_drizzle_or_mosaic_mode and max_lum_val > 1.5 + 1e-5) else 1e-5  # +1e-5 pour float
                    valid_pixel_mask_2d = (luminance_mask_src > mask_threshold).astype(bool)
                    logger.debug(f"     - Masque créé (seuil: {mask_threshold:.4g}). Shape: {valid_pixel_mask_2d.shape}, Dtype: {valid_pixel_mask_2d.dtype}, Sum (True): {np.sum(valid_pixel_mask_2d)}")

            logger.debug(f"  -> [6/7] Calcul des scores qualité pour '{file_name}'...")
            if self.use_quality_weighting: quality_scores = self._calculate_quality_metrics(prepared_img_after_initial_proc)
            else: logger.debug(f"     - Pondération qualité désactivée.")

            if data_final_pour_retour is None: raise RuntimeError("data_final_pour_retour est None à la fin de _process_file.")
            if valid_pixel_mask_2d is None: raise RuntimeError("valid_pixel_mask_2d est None à la fin de _process_file.")

            if self.is_mosaic_run and self.mosaic_alignment_mode in ["local_fast_fallback", "local_fast_only"]:
                if wcs_final_pour_retour is None or matrice_M_calculee is None: raise RuntimeError(f"Mosaïque locale '{file_name}', WCS ou M manquant. AlignMethod: {align_method_log_msg}")
            elif self.is_mosaic_run and self.mosaic_alignment_mode == "astrometry_per_panel":
                if wcs_final_pour_retour is None: raise RuntimeError(f"Mosaïque AstroPanel '{file_name}', WCS résolu manquant. AlignMethod: {align_method_log_msg}")

            # ---- ULTIMATE DEBUG LOG ----
            logger.debug(f"ULTIMATE DEBUG QM [_process_file V_ProcessFile_M81_Debug_UltimateLog_1]: AVANT RETURN pour '{file_name}'.")
            if data_final_pour_retour is not None:
                logger.debug(f"  >>> data_final_pour_retour - Shape: {data_final_pour_retour.shape}, Dtype: {data_final_pour_retour.dtype}, Range: [{np.min(data_final_pour_retour):.6g}, {np.max(data_final_pour_retour):.6g}], Mean: {np.mean(data_final_pour_retour):.6g}")
            else:
                logger.debug(f"  >>> data_final_pour_retour est None.")
            if valid_pixel_mask_2d is not None:
                logger.debug(f"  >>> valid_pixel_mask_2d - Shape: {valid_pixel_mask_2d.shape}, Dtype: {valid_pixel_mask_2d.dtype}, Sum (True): {np.sum(valid_pixel_mask_2d)}")
            else:
                logger.debug(f"  >>> valid_pixel_mask_2d est None.")
            logger.debug(f"  >>> quality_scores: {quality_scores}")
            if wcs_final_pour_retour is not None: logger.debug(f"  >>> wcs_final_pour_retour: Présent")
            else: logger.debug(f"  >>> wcs_final_pour_retour: None")
            if matrice_M_calculee is not None: logger.debug(f"  >>> matrice_M_calculee: Présente")
            else: logger.debug(f"  >>> matrice_M_calculee: None")
            # ---- FIN ULTIMATE DEBUG LOG ----

            return (data_final_pour_retour, header_final_pour_retour, quality_scores, 
                    wcs_final_pour_retour, matrice_M_calculee, valid_pixel_mask_2d)

        except (ValueError, RuntimeError) as proc_err:
            self.update_progress(f"   ⚠️ Fichier '{file_name}' ignoré dans _process_file: {proc_err}", "WARN")
            logger.debug(f"ERREUR QM [_process_file V_ProcessFile_M81_Debug_UltimateLog_1]: (ValueError/RuntimeError) pour '{file_name}': {proc_err}")
            header_final_pour_retour = header_final_pour_retour if header_final_pour_retour is not None else fits.Header()
            header_final_pour_retour['_ALIGN_METHOD_LOG'] = (f"Error_{type(proc_err).__name__}", "Processing file error")
            if hasattr(self, '_move_to_unaligned'): self._move_to_unaligned(file_path) 
            return None, header_final_pour_retour, quality_scores, None, None, None 
        except Exception as e:
            self.update_progress(f"❌ Erreur critique traitement fichier {file_name} dans _process_file: {e}", "ERROR")
            logger.debug(f"ERREUR QM [_process_file V_ProcessFile_M81_Debug_UltimateLog_1]: Exception générale pour '{file_name}': {e}"); traceback.print_exc(limit=3)
            header_final_pour_retour = header_final_pour_retour if header_final_pour_retour is not None else fits.Header()
            header_final_pour_retour['_ALIGN_METHOD_LOG'] = (f"CritError_{type(e).__name__}", "Critical processing error")
            if hasattr(self, '_move_to_unaligned'): self._move_to_unaligned(file_path) 
            return None, header_final_pour_retour, quality_scores, None, None, None 
        finally:
            if img_data_array_loaded is not None: del img_data_array_loaded
            if prepared_img_after_initial_proc is not None: del prepared_img_after_initial_proc
            if image_for_alignment_or_drizzle_input is not None: del image_for_alignment_or_drizzle_input
            gc.collect() 












#############################################################################################################################





    def _process_completed_batch(self, batch_items_to_stack, current_batch_num, total_batches_est, reference_wcs_for_reprojection):
        """
        [MODE CLASSIQUE - SUM/W] Traite un lot d'images complété pour l'empilement classique.
        Cette méthode est appelée par _worker lorsque current_batch_items_with_masks_for_stack_batch
        atteint la taille self.batch_size (ou pour le dernier lot partiel).

        Elle appelle _stack_batch pour obtenir l'image moyenne du lot et sa carte de couverture,
        puis appelle _combine_batch_result pour accumuler ces résultats dans les memmaps globaux.

        Args:
            batch_items_to_stack (list): Liste des items du lot à traiter.
                                         Chaque item est un tuple:
                                         (aligned_data_HWC_or_HW, header_orig, scores_dict,
                                          wcs_generated_obj, valid_pixel_mask_2d_HW_bool).
            current_batch_num (int): Le numéro séquentiel de ce lot.
            total_batches_est (int): Le nombre total de lots estimé pour la session.
            reference_wcs_for_reprojection (WCS): Objet WCS global utilisé pour la reprojection.
        """
        # Log d'entrée de la méthode avec les informations sur le lot
        num_items_in_this_batch = len(batch_items_to_stack) if batch_items_to_stack else 0
        logger.debug(
            f"DEBUG QM [_process_completed_batch]: Début pour lot CLASSIQUE #{current_batch_num} "
            f"avec {num_items_in_this_batch} items."
        )

        # Vérification si le lot est vide (ne devrait pas arriver si _worker gère bien)
        if not batch_items_to_stack: # batch_items_to_stack est maintenant un paramètre défini
            self.update_progress(f"⚠️ Tentative de traiter un lot vide (Lot #{current_batch_num}) "
                                 "dans _process_completed_batch. Ignoré.", None)
            logger.debug("DEBUG QM [_process_completed_batch]: Sortie précoce (lot vide reçu).")
            return

        # Informations pour les messages de progression
        batch_size_actual_for_log = len(batch_items_to_stack)
        progress_info_log = (f"(Lot {current_batch_num}/"
                             f"{total_batches_est if total_batches_est > 0 else '?'})")

        if self.reproject_between_batches:
            self.update_progress(
                f"⚙️ Traitement reprojection du batch {progress_info_log} "
                f"({batch_size_actual_for_log} images)..."
            )
        else:
            self.update_progress(
                f"⚙️ Traitement classique du batch {progress_info_log} "
                f"({batch_size_actual_for_log} images)..."
            )

        # --- Appel à _stack_batch ---
        # _stack_batch attend :
        #   (self, batch_items_with_masks, current_batch_num=0, total_batches_est=0)
        # Il retourne :
        #   (stacked_image_np, stack_info_header, batch_coverage_map_2d)

        logger.debug(f"DEBUG QM [_process_completed_batch]: Appel à _stack_batch pour lot #{current_batch_num}...")
        stacked_batch_data_np, stack_info_header, batch_coverage_map_2d = self._stack_batch(
            batch_items_to_stack, # La liste complète des items pour ce lot
            current_batch_num,
            total_batches_est
        )

        # Vérifier le résultat de _stack_batch

        if stacked_batch_data_np is not None and batch_coverage_map_2d is not None:
            logger.debug(
                f"DEBUG QM [_process_completed_batch]: _stack_batch pour lot #{current_batch_num} réussi. "
                f"Shape image lot: {stacked_batch_data_np.shape}, "
                f"Shape carte couverture lot: {batch_coverage_map_2d.shape}"
            )

            batch_wcs = None
            try:
                hdr_wcs = WCS(stack_info_header, naxis=2)
                if hdr_wcs.is_celestial:
                    batch_wcs = hdr_wcs
            except Exception:
                batch_wcs = None

            if self.reproject_between_batches:
                # --- NEW LOGIC: use the WCS from the first image of the batch ---
                self.update_progress(
                    f"🔭 [Solve Batch] Résolution WCS du lot #{current_batch_num} (via première image)..."
                )
                if batch_items_to_stack and len(batch_items_to_stack[0]) >= 4:
                    candidate_wcs = batch_items_to_stack[0][3]
                    if candidate_wcs and getattr(candidate_wcs, "is_celestial", False):
                        batch_wcs = candidate_wcs

                if batch_wcs is None:
                    self.update_progress(
                        f"   -> Lot #{current_batch_num} ignoré (pas de WCS valide trouvé pour la première image du lot).",
                        "WARN",
                    )
                    logger.warning(
                        f"Reprojection : WCS manquant pour le lot {current_batch_num}, lot ignoré."
                    )
                    return

                self.update_progress(
                    f"✅ [Solve Batch] WCS du lot #{current_batch_num} obtenu (depuis première image)."
                )

            if not self.reproject_between_batches:
                try:
                    temp_f = tempfile.NamedTemporaryFile(suffix=".fits", delete=False)
                    temp_f.close()
                    img_for_solver = stacked_batch_data_np
                    if img_for_solver.ndim == 3:
                        img_for_solver = img_for_solver[..., 0]
                    fits.writeto(
                        temp_f.name,
                        img_for_solver.astype(np.float32),
                        header=stack_info_header,
                        overwrite=True,
                    )
                    solver_settings = {
                        "local_solver_preference": self.local_solver_preference,
                        "api_key": self.api_key,
                        "astap_path": self.astap_path,
                        "astap_data_dir": self.astap_data_dir,
                        "astap_search_radius": self.astap_search_radius,
                        "astap_downsample": self.astap_downsample,
                        "astap_sensitivity": self.astap_sensitivity,
                        "local_ansvr_path": self.local_ansvr_path,
                        "scale_est_arcsec_per_pix": getattr(self, "reference_pixel_scale_arcsec", None),
                        "scale_tolerance_percent": 20,
                        "ansvr_timeout_sec": getattr(self, "ansvr_timeout_sec", 120),
                        "astap_timeout_sec": getattr(self, "astap_timeout_sec", 120),
                        "astrometry_net_timeout_sec": getattr(self, "astrometry_net_timeout_sec", 300),
                        "use_radec_hints": getattr(self, "use_radec_hints", False),
                    }
                    self.update_progress(
                        f"🔭 [Solve] Résolution WCS du lot {current_batch_num}",
                        "INFO_DETAIL",
                    )
                    batch_wcs = solve_image_wcs(
                        temp_f.name,
                        stack_info_header,
                        solver_settings,
                        update_header_with_solution=False,
                    )
                    if batch_wcs:
                        self.update_progress(
                            f"✅ [Solve] WCS lot {current_batch_num} obtenu",
                            "INFO_DETAIL",
                        )
                    else:
                        self.update_progress(
                            f"⚠️ [Solve] Échec WCS lot {current_batch_num}",
                            "WARN",
                        )
                except Exception as e_solve_batch:
                    logger.debug(f"[InterBatchSolve] Solve failed: {e_solve_batch}")
                    self.update_progress(
                        f"⚠️ [Solve] Échec WCS lot {current_batch_num}: {e_solve_batch}",
                        "WARN",
                    )
                    batch_wcs = None
                finally:
                    try:
                        os.remove(temp_f.name)
                    except Exception:
                        pass

            if self.reproject_between_batches:
                if batch_wcs is None or not batch_wcs.is_celestial:
                    self.update_progress(
                        f"   -> Lot #{current_batch_num} ignoré (pas de WCS valide).",
                        "WARN",
                    )
                    logger.warning(
                        f"Reprojection : WCS manquant pour le lot {current_batch_num}, lot ignoré."
                    )
                    return

                if self.master_stack is None:
                    logger.debug("   -> Initialisation des canevas maîtres (vides) pour la reprojection.")
                    self.update_progress("   -> Initialisation de la grille de reprojection globale...")

<<<<<<< HEAD
                    if reference_wcs_for_reprojection is None or reference_wcs_for_reprojection.pixel_shape is None:
=======
                    if self.reference_wcs_object is None or self.reference_wcs_object.pixel_shape is None:
>>>>>>> 3ebd6041
                        self.update_progress(
                            "   -> ERREUR: WCS de référence globale non disponible pour créer la grille.",
                            "ERROR",
                        )
                        self.processing_error = "WCS de référence manquant pour reprojection."
                        self.stop_processing = True
                        return

                    target_shape_hw = (
<<<<<<< HEAD
                        reference_wcs_for_reprojection.pixel_shape[1],
                        reference_wcs_for_reprojection.pixel_shape[0],
=======
                        self.reference_wcs_object.pixel_shape[1],
                        self.reference_wcs_object.pixel_shape[0],
>>>>>>> 3ebd6041
                    )

                    self.master_stack = np.zeros((*target_shape_hw, 3), dtype=np.float32)
                    self.master_coverage = np.zeros(target_shape_hw, dtype=np.float32)

                logger.debug(
                    f"   -> Combinaison du lot #{current_batch_num} avec le master_stack."
                )
                self.master_stack, self.master_coverage = reproject_and_combine(
                    self.master_stack,
                    self.master_coverage,
                    stacked_batch_data_np,
                    batch_coverage_map_2d,
                    batch_wcs,
<<<<<<< HEAD
                    reference_wcs_for_reprojection,
=======
                    self.reference_wcs_object,
>>>>>>> 3ebd6041
                )

                num_images_in_batch = len(batch_items_to_stack)
                self.images_in_cumulative_stack += num_images_in_batch
                self.current_stack_header = stack_info_header
                self._update_preview_master()
                gc.collect()
                return
            else:
                logger.debug(
                    f"DEBUG QM [_process_completed_batch]: Appel à _combine_batch_result pour lot #{current_batch_num}..."
                )
                self._combine_batch_result(
                    stacked_batch_data_np,
                    stack_info_header,
                    batch_coverage_map_2d,
                    batch_wcs,
                )

                if not self.drizzle_active_session:
                    logger.debug(
                        "DEBUG QM [_process_completed_batch]: Appel à _update_preview_sum_w après accumulation lot classique..."
                    )
                    self._update_preview_sum_w()
            
        else: # _stack_batch a échoué ou n'a rien retourné de valide
            # Le nombre d'images du lot qui a échoué à l'étape _stack_batch
            num_failed_in_stack_batch = len(batch_items_to_stack)
            self.failed_stack_count += num_failed_in_stack_batch
            self.update_progress(f"❌ Échec combinaison (dans _stack_batch) du lot {progress_info_log}. "
                                 f"{num_failed_in_stack_batch} images ignorées pour accumulation.", None)
            logger.debug(f"ERREUR QM [_process_completed_batch]: _stack_batch a échoué pour lot #{current_batch_num}.")

        # Le nettoyage de current_batch_items_with_masks_for_stack_batch se fait dans _worker
        # après l'appel à cette fonction.
        gc.collect() # Forcer un garbage collect après avoir traité un lot
        logger.debug(f"DEBUG QM [_process_completed_batch]: Fin pour lot CLASSIQUE #{current_batch_num}.")







##############################################################################################################################################



# --- DANS LA CLASSE SeestarQueuedStacker DANS seestar/queuep/queue_manager.py ---

    def _save_drizzle_input_temp(self, aligned_data, header):
        """
        Sauvegarde une image alignée (HxWx3 float32) dans le dossier temp Drizzle,
        en transposant en CxHxW et en INJECTANT l'OBJET WCS DE RÉFÉRENCE stocké
        dans le header sauvegardé.
        Les données `aligned_data` doivent être dans la plage ADU finale souhaitée.
        """
        if self.drizzle_temp_dir is None: 
            self.update_progress("❌ Erreur interne: Dossier temp Drizzle non défini."); return None
        os.makedirs(self.drizzle_temp_dir, exist_ok=True)
        if aligned_data.ndim != 3 or aligned_data.shape[2] != 3: 
            self.update_progress(f"❌ Erreur interne: _save_drizzle_input_temp attend HxWx3, reçu {aligned_data.shape}"); return None
        if self.reference_wcs_object is None:
             self.update_progress("❌ Erreur interne: Objet WCS de référence non disponible pour sauvegarde temp.")
             return None

        try:
            # Utiliser un nom de fichier qui inclut le nom original pour le débogage du header EXPTIME
            original_filename_stem = "unknown_orig"
            if header and '_SRCFILE' in header:
                original_filename_stem = os.path.splitext(header['_SRCFILE'][0])[0]
            
            temp_filename = f"aligned_input_{self.aligned_files_count:05d}_{original_filename_stem}.fits"
            temp_filepath = os.path.join(self.drizzle_temp_dir, temp_filename)

            data_to_save = np.moveaxis(aligned_data, -1, 0).astype(np.float32) # Doit être ADU ici

            # ---- DEBUG: Vérifier le range de ce qui est sauvegardé ----
            logger.debug(f"    DEBUG QM [_save_drizzle_input_temp]: Sauvegarde FITS temp '{temp_filename}'. data_to_save (CxHxW) Range Ch0: [{np.min(data_to_save[0]):.4g}, {np.max(data_to_save[0]):.4g}]")
            # ---- FIN DEBUG ----

            header_to_save = header.copy() if header else fits.Header()
            
            # Effacer WCS potentiellement incorrect du header original
            keys_to_remove = ['PC1_1', 'PC1_2', 'PC2_1', 'PC2_2', 'CD1_1', 'CD1_2', 'CD2_1', 'CD2_2',
                              'CRPIX1', 'CRPIX2', 'CRVAL1', 'CRVAL2', 'CTYPE1', 'CTYPE2', 'CUNIT1', 'CUNIT2',
                              'CDELT1', 'CDELT2', 'CROTA2', 'EQUINOX', 'RADESYS'] # RADESYS aussi car WCS ref l'aura
            for key in keys_to_remove:
                if key in header_to_save:
                    try: del header_to_save[key]
                    except KeyError: pass

            ref_wcs_header = self.reference_wcs_object.to_header(relax=True)
            header_to_save.update(ref_wcs_header)

            header_to_save['NAXIS'] = 3
            header_to_save['NAXIS1'] = aligned_data.shape[1] 
            header_to_save['NAXIS2'] = aligned_data.shape[0] 
            header_to_save['NAXIS3'] = 3                   
            if 'CTYPE3' not in header_to_save: header_to_save['CTYPE3'] = 'CHANNEL'
            
            # Assurer BITPIX = -32 pour float32
            header_to_save['BITPIX'] = -32
            if 'BSCALE' in header_to_save: del header_to_save['BSCALE']
            if 'BZERO' in header_to_save: del header_to_save['BZERO']


            hdu = fits.PrimaryHDU(data=data_to_save, header=header_to_save)
            hdul = fits.HDUList([hdu])
            hdul.writeto(temp_filepath, overwrite=True, checksum=False, output_verify='ignore')
            hdul.close()
            return temp_filepath

        except Exception as e:
            temp_filename_for_error = f"aligned_input_{self.aligned_files_count:05d}.fits" # Générique
            self.update_progress(f"❌ Erreur sauvegarde fichier temp Drizzle {temp_filename_for_error}: {e}")
            traceback.print_exc(limit=2)
            return None
        

###########################################################################################################################



    def _process_incremental_drizzle_batch(
        self,
        batch_temp_filepaths_list,
        current_batch_num=0,
        total_batches_est=0,
        weight_map_override=None, # Not used in this version but kept for signature compatibility
    ):
        """
        [VRAI DRIZZLE INCRÉMENTAL] Traite un lot de fichiers temporaires en les ajoutant
        aux objets Drizzle persistants. Met à jour l'aperçu après chaque image (ou lot).
        Version: V_True_Incremental_Driz_DebugM81_Scale_2_Full_EXTENDED_DEBUG_ULTRA
        """
        # --- LIGNE DE PRINT ULTRA-CRITIQUE ET UNIQUE ---
        print(f"\n======== DÉBUT MÉTHODE: _process_incremental_drizzle_batch (VERSION: {GLOBAL_DRZ_BATCH_VERSION_STRING_ULTRA_DEBUG}) - Lot #{current_batch_num} - Fichiers: {len(batch_temp_filepaths_list)} ========")
        # --- FIN LIGNE DE PRINT ULTRA-CRITIQUE ---

        num_files_in_batch = len(batch_temp_filepaths_list)
        logger.debug(f"DEBUG QM [_process_incremental_drizzle_batch {GLOBAL_DRZ_BATCH_VERSION_STRING_ULTRA_DEBUG}]: Début Lot Drizzle Incr. VRAI #{current_batch_num} ({num_files_in_batch} fichiers).")

        if not batch_temp_filepaths_list:
            self.update_progress(f"⚠️ Lot Drizzle Incrémental VRAI #{current_batch_num} vide. Ignoré.")
            logger.debug(f"  Sortie: Lot #{current_batch_num} est vide.")
            return

        progress_info = f"(Lot {current_batch_num}/{total_batches_est if total_batches_est > 0 else '?'})"
        self.update_progress(f"💧 Traitement Drizzle Incrémental VRAI du lot {progress_info}...")

        # --- VÉRIFICATIONS CRITIQUES ---
        if not self.incremental_drizzle_objects or len(self.incremental_drizzle_objects) != 3:
            self.update_progress("❌ Erreur critique: Objets Drizzle persistants non initialisés pour mode Incrémental.", "ERROR")
            self.processing_error = "Objets Drizzle Incr. non initialisés"; self.stop_processing = True
            logger.debug(f"  Sortie ERREUR: Objets Drizzle non initialisés.")
            return
        if self.drizzle_output_wcs is None or self.drizzle_output_shape_hw is None:
            self.update_progress("❌ Erreur critique: Grille de sortie Drizzle (WCS/Shape) non définie pour mode Incrémental VRAI.", "ERROR")
            self.processing_error = "Grille Drizzle non définie (Incr VRAI)"; self.stop_processing = True
            logger.debug(f"  Sortie ERREUR: Grille de sortie Drizzle (WCS/Shape) non définie.")
            return
        logger.debug(f"  WCS de sortie cible (self.drizzle_output_wcs) : {self.drizzle_output_wcs.wcs.crval if self.drizzle_output_wcs and self.drizzle_output_wcs.wcs else 'Non défini'}")
        logger.debug(f"  Shape de sortie cible (self.drizzle_output_shape_hw) : {self.drizzle_output_shape_hw}")
        logger.debug(f"  Paramètres Drizzle : Kernel='{self.drizzle_kernel}', Pixfrac={self.drizzle_pixfrac}, Fillval='{self.drizzle_fillval}'")
        logger.debug(f"  Reprojection entre lots (self.reproject_between_batches) : {self.reproject_between_batches}")
        logger.debug(f"  WCS de référence (self.reference_wcs_object) : {'Défini' if self.reference_wcs_object else 'Non défini'} (utilisé si reproject_between_batches)")


        num_output_channels = 3
        files_added_to_drizzle_this_batch = 0

        for i_file, temp_fits_filepath in enumerate(batch_temp_filepaths_list):
            if self.stop_processing:
                logger.debug(f"  Arrêt demandé. Interruption du traitement du lot #{current_batch_num}.")
                break
            
            current_filename_for_log = os.path.basename(temp_fits_filepath)
            self.update_progress(f"   -> DrizIncrVrai: Ajout fichier {i_file+1}/{num_files_in_batch} ('{current_filename_for_log}') au Drizzle cumulatif...", None)
            logger.debug(f"\n    === TRAITEMENT FICHIER: '{current_filename_for_log}' (Fichier {i_file+1}/{num_files_in_batch}) ===")

            input_image_cxhxw = None 
            input_header = None      
            wcs_input_from_file = None 
            pixmap_for_this_file = None # Initialisation pour chaque fichier

            try:
                # --- ÉTAPE 1: Chargement et validation du fichier temporaire ---
                logger.debug(f"      [Step  1] Chargement FITS temporaire: '{current_filename_for_log}'")
                with fits.open(temp_fits_filepath, memmap=False) as hdul:
                    if not hdul or len(hdul) == 0 or hdul[0].data is None: 
                        raise IOError(f"FITS temp invalide/vide: {temp_fits_filepath}")
                    
                    data_loaded = hdul[0].data
                    input_header = hdul[0].header
                    logger.debug(f"        Données brutes chargées: Range [{np.min(data_loaded):.4g}, {np.max(data_loaded):.4g}], Shape: {data_loaded.shape}, Dtype: {data_loaded.dtype}")

                    if data_loaded.ndim == 3 and data_loaded.shape[0] == num_output_channels:
                        input_image_cxhxw = data_loaded.astype(np.float32)
                        logger.debug(f"        input_image_cxhxw (après astype float32): Range [{np.min(input_image_cxhxw):.4g}, {np.max(input_image_cxhxw):.4g}]")
                    else:
                        raise ValueError(f"Shape FITS temp {data_loaded.shape} non CxHxW comme attendu (attendu {num_output_channels}xHxW).")

                    with warnings.catch_warnings():
                        warnings.simplefilter("ignore") # Ignore FITSFixedWarning
                        wcs_input_from_file = WCS(input_header, naxis=2)
                    if not wcs_input_from_file or not wcs_input_from_file.is_celestial:
                        raise ValueError("WCS non céleste ou invalide dans le fichier FITS temporaire.")
                    logger.debug(f"        WCS du fichier temp (Input WCS): CRVAL={wcs_input_from_file.wcs.crval if wcs_input_from_file.wcs else 'N/A'}, CDELT={wcs_input_from_file.wcs.cdelt if wcs_input_from_file.wcs else 'N/A'}")

                image_hwc = np.moveaxis(input_image_cxhxw, 0, -1) # Convertir CxHxW en HxWxC
                
                # --- ÉTAPE 2: GESTION DE LA REPROJECTION INTER-BATCH ---
                target_shape_hw = self.drizzle_output_shape_hw # La forme finale de la sortie Drizzle
                wcs_for_pixmap = wcs_input_from_file
                input_shape_hw_current_file = image_hwc.shape[:2] # La forme HxW de l'image ALIGNÉE (ou reprojetée)

                # Assuming reproject_to_reference_wcs is correctly implemented and imported
                if hasattr(self, 'reproject_between_batches') and self.reproject_between_batches and hasattr(self, 'reference_wcs_object') and self.reference_wcs_object:
                    # Added a check if reproject_to_reference_wcs is actually callable
                    from seestar.core.reprojection import reproject_to_reference_wcs as _reproject_func
                    if _reproject_func:
                        logger.debug(f"      [Step 2] Reprojection active. Reprojection de l'image vers WCS de référence...")
                        try:
                            self.update_progress(
                                f"➡️ [Reproject] Entrée dans reproject pour le batch {current_batch_num}/{total_batches_est}",
                                "INFO_DETAIL",
                            )
                            # Reprojeter l'image HWC vers le WCS de référence
                            reprojected_image_hwc = _reproject_func( # Use the imported function
                                image_hwc,
                                wcs_input_from_file,
                                self.reference_wcs_object,
                                target_shape_hw, # La forme de sortie de la reprojection est la forme cible de Drizzle
                            )
                            if reprojected_image_hwc is None:
                                raise RuntimeError("reproject_to_reference_wcs a retourné None.")

                            image_hwc = reprojected_image_hwc # L'image à traiter par Drizzle est maintenant reprojetée
                            wcs_for_pixmap = self.reference_wcs_object # Le WCS à utiliser pour le pixmap est celui de la référence
                            input_shape_hw_current_file = image_hwc.shape[:2] # La forme de l'image (maintenant reprojetée)

                            self.update_progress(
                                f"✅ [Reproject] Batch {current_batch_num}/{total_batches_est} reprojecté vers référence (shape {target_shape_hw})",
                                "INFO_DETAIL",
                            )
                            logger.debug(f"        Image après reprojection: Shape={image_hwc.shape}, Range=[{np.nanmin(image_hwc):.4g}, {np.nanmax(image_hwc):.4g}]")
                            logger.debug(f"        WCS utilisé pour pixmap (après reproj.): CRVAL={wcs_for_pixmap.wcs.crval if wcs_for_pixmap.wcs else 'N/A'}")
                        except Exception as e:
                            self.update_progress(
                                f"⚠️ [Reproject] Batch {current_batch_num} ignoré : {type(e).__name__}: {e}",
                                "WARN",
                            )
                            logger.error(f"ERREUR REPROJECTION: {e}", exc_info=True)
                            continue # Passe au fichier suivant si reprojection échoue
                    else:
                        logger.warning(f"        AVERTISSEMENT: reproject_to_reference_wcs n'est pas importé/disponible. Reprojection ignorée.")


                # --- ÉTAPE 3: Calcul du Pixmap (mapping des pixels d'entrée vers la grille de sortie Drizzle) ---
                logger.debug(f"      [Step 3] Calcul du Pixmap pour mapping WCS...")
                y_in_coords_flat, x_in_coords_flat = np.indices(input_shape_hw_current_file).reshape(2, -1)
                
                # Convertir les coordonnées pixels de l'image d'entrée en coordonnées célestes
                sky_ra_deg, sky_dec_deg = wcs_for_pixmap.all_pix2world(x_in_coords_flat, y_in_coords_flat, 0)
                logger.debug(f"        Coordonnées célestes calculées: RA_range=[{np.nanmin(sky_ra_deg):.4g}, {np.nanmax(sky_ra_deg):.4g}], Dec_range=[{np.nanmin(sky_dec_deg):.4g}, {np.nanmax(sky_dec_deg):.4g}]")

                if not (np.all(np.isfinite(sky_ra_deg)) and np.all(np.isfinite(sky_dec_deg))):
                    raise ValueError("Coordonnées célestes non finies obtenues depuis le WCS du fichier temporaire. Pixmap impossible.")

                # Convertir les coordonnées célestes en coordonnées pixels de la grille de sortie Drizzle (initialement avec origin=0)
                final_x_output_pixels, final_y_output_pixels = self.drizzle_output_wcs.all_world2pix(sky_ra_deg, sky_dec_deg, 0)
                
                # Dimensions de la grille de sortie Drizzle
                height_out, width_out = self.drizzle_output_shape_hw
                
                # Diagnostic des bornes du pixmap initial (origin=0)
                min_x_initial, max_x_initial = np.nanmin(final_x_output_pixels), np.nanmax(final_x_output_pixels)
                min_y_initial, max_y_initial = np.nanmin(final_y_output_pixels), np.nanmax(final_y_output_pixels)
                logger.debug(f"        Pixmap initial (origin=0) X range [{min_x_initial:.2f}, {max_x_initial:.2f}] vs [0,{width_out-1}]; Y range [{min_y_initial:.2f}, {max_y_initial:.2f}] vs [0,{height_out-1})")
                print(f"ULTRA-DEBUG: Pixmap initial (origin=0) X range [{min_x_initial:.2f}, {max_x_initial:.2f}] vs [0,{width_out-1}]; Y range [{min_y_initial:.2f}, {max_y_initial:.2f}] vs [0,{height_out-1})")


                # RECALCUL AVEC origin=1 SI HORS BORNES (et correction en 0-based)
                # Cette condition est essentielle pour savoir si l'ajustement -1.0 doit être appliqué.
                needs_origin1_recalc = (min_x_initial < 0 or max_x_initial >= width_out or min_y_initial < 0 or max_y_initial >= height_out)

                if needs_origin1_recalc:
                    logger.debug("      WARN [ProcIncrDrizLoop]: Pixmap initial (origin=0) en dehors de la plage attendue. Recalcul avec origin=1.")
                    print("ULTRA-DEBUG: Pixmap initial (origin=0) is OUT OF BOUNDS. Recalculating with origin=1...")
                    final_x_output_pixels, final_y_output_pixels = self.drizzle_output_wcs.all_world2pix(
                        sky_ra_deg, sky_dec_deg, 1 # Recalcul avec origin=1
                    )
                    # --- FIX CRITIQUE : CONVERSION DE 1-BASED À 0-BASED ---
                    final_x_output_pixels -= 1.0  # Convertir 1-based en 0-based
                    final_y_output_pixels -= 1.0  # Convertir 1-based en 0-based
                    logger.debug(f"      DEBUG QM [ProcIncrDrizLoop]: Pixmap ajusté (1-based vers 0-based) après recalcul avec origin=1.")
                    print(f"ULTRA-DEBUG: Pixmap ADJUSTED (1-based to 0-based). New min_x={np.nanmin(final_x_output_pixels):.2f}, min_y={np.nanmin(final_y_output_pixels):.2f}")
                    # --- FIN FIX CRITIQUE ---
                
                # --- Vérification et nettoyage des NaN/Inf après tous les calculs ---
                if not (np.all(np.isfinite(final_x_output_pixels)) and np.all(np.isfinite(final_y_output_pixels))):
                    logger.debug(f"      WARN [ProcIncrDrizLoop]: Pixmap pour '{current_filename_for_log}' contient NaN/Inf après projection (post-correction). Nettoyage...")
                    print(f"ULTRA-DEBUG: Pixmap contains NaN/Inf. Cleaning...")
                    final_x_output_pixels = np.nan_to_num(final_x_output_pixels, nan=0.0, posinf=0.0, neginf=0.0) # Utilisez 0.0 pour les valeurs numériques
                    final_y_output_pixels = np.nan_to_num(final_y_output_pixels, nan=0.0, posinf=0.0, neginf=0.0)
                
                # Création du pixmap final après tous les ajustements
                pixmap_for_this_file = np.dstack((
                    np.clip(final_x_output_pixels.reshape(input_shape_hw_current_file), 0, width_out - 1),
                    np.clip(final_y_output_pixels.reshape(input_shape_hw_current_file), 0, height_out - 1)
                )).astype(np.float32)

                # Diagnostic final du pixmap après clipping
                pix_x_final = pixmap_for_this_file[..., 0]
                pix_y_final = pixmap_for_this_file[..., 1]
                min_x_final, max_x_final = np.nanmin(pix_x_final), np.nanmax(pix_x_final)
                min_y_final, max_y_final = np.nanmin(pix_y_final), np.nanmax(pix_y_final)
                logger.debug(f"      Final Pixmap X stats (post-clip): min={min_x_final:.2f}, max={max_x_final:.2f}, mean={np.nanmean(pix_x_final):.2f}, std={np.nanstd(pix_x_final):.2f}")
                logger.debug(f"      Final Pixmap Y stats (post-clip): min={min_y_final:.2f}, max={max_y_final:.2f}, mean={np.nanmean(pix_y_final):.2f}, std={np.nanstd(pix_y_final):.2f}")
                logger.debug(f"      Output Grid (width, height) for comparison: ({width_out}, {height_out})")
                print(f"ULTRA-DEBUG: Final Pixmap X stats (post-clip): min={min_x_final:.2f}, max={max_x_final:.2f}, mean={np.nanmean(pix_x_final):.2f}, std={np.nanstd(pix_x_final):.2f}")
                print(f"ULTRA-DEBUG: Final Pixmap Y stats (post-clip): min={min_y_final:.2f}, max={max_y_final:.2f}, mean={np.nanmean(pix_y_final):.2f}, std={np.nanstd(pix_y_final):.2f}")


                # Vérification critique des bornes du pixmap final
                assert (min_x_final >= 0 and max_x_final < width_out and min_y_final >= 0 and max_y_final < height_out), \
                       "ERREUR PIXMAP: Pixmap final (post-clipping) hors bornes attendues!"
                
                # Détection d'un pixmap "plat" (tous les points mappent au même endroit)
                if np.allclose(pixmap_for_this_file[...,0], pixmap_for_this_file[0,0,0], atol=1e-3) and \
                   np.allclose(pixmap_for_this_file[...,1], pixmap_for_this_file[0,0,1], atol=1e-3):
                    logger.warning("        WARN: All pixmap points map to (or very close to) a single output pixel! This indicates a severe WCS issue or extreme input image data where all points are projected to the same output pixel. No significant image will be drizzled.")
                    print("ULTRA-DEBUG: WARNING: Pixmap is 'flat' - all points map to a single output pixel!")


                logger.debug(f"      [Step 3] Pixmap calculé et validé pour '{current_filename_for_log}'.")

                # --- ÉTAPE 4: Préparation des paramètres pour add_image ---
                logger.debug(f"      [Step 4] Préparation des paramètres pour add_image...")
                exptime_for_drizzle_add = 1.0 
                in_units_for_drizzle_add = 'cps' # Par défaut
                
                if input_header and 'EXPTIME' in input_header:
                    try:
                        original_exptime = float(input_header['EXPTIME'])
                        if original_exptime > 1e-6:
                            exptime_for_drizzle_add = original_exptime
                            in_units_for_drizzle_add = 'counts' # Si EXPTIME valide, on traite en counts
                            logger.debug(f"        Utilisation EXPTIME={exptime_for_drizzle_add:.2f}s du header original ('{input_header.get('_SRCFILE', 'N/A_SRC')}'), in_units='counts'")
                        else:
                             logger.debug(f"        EXPTIME du header original ({original_exptime:.2f}) trop faible. Utilisation exptime=1.0, in_units='cps'.")
                    except (ValueError, TypeError):
                        logger.debug(f"        AVERTISSEMENT: EXPTIME invalide dans header temp ('{input_header.get('EXPTIME')}' pour '{input_header.get('_SRCFILE', 'N/A_SRC')}'). Utilisation exptime=1.0, in_units='cps'.")
                else:
                    logger.debug(f"        AVERTISSEMENT: EXPTIME non trouvé dans header temp pour '{input_header.get('_SRCFILE', 'N/A_SRC')}'. Utilisation exptime=1.0, in_units='cps'.")
                
                if exptime_for_drizzle_add <= 0: # Double-vérification de l'exptime
                    logger.warning(f"        AVERTISSEMENT: EXPTIME={exptime_for_drizzle_add} non valide. Remplacement par 1.0.")
                    exptime_for_drizzle_add = 1.0

                # Préparation du weight_map pour add_image. Utilise weight_map_override si fourni
                if weight_map_override is not None:
                    weight_map_param_for_add = np.asarray(weight_map_override, dtype=np.float32)
                    if weight_map_param_for_add.shape != input_shape_hw_current_file:
                        logger.debug(
                            "        WARN: weight_map_override shape mismatch; using ones"
                        )
                        weight_map_param_for_add = np.ones(
                            input_shape_hw_current_file, dtype=np.float32
                        )
                else:
                    weight_map_param_for_add = np.ones(
                        input_shape_hw_current_file, dtype=np.float32
                    )
                logger.debug(
                    f"        Weight_map pour add_image: Shape={weight_map_param_for_add.shape}, Range=[{np.min(weight_map_param_for_add):.3f}, {np.max(weight_map_param_for_add):.3f}], Sum={np.sum(weight_map_param_for_add):.3f}"
                )

                # Pré-traitement de l'image (nettoyage NaN/Inf et clip > 0) AVANT de la passer à add_image
                image_hwc_cleaned = np.nan_to_num(np.clip(image_hwc, 0.0, None), nan=0.0, posinf=0.0, neginf=0.0).astype(np.float32)
                logger.debug(f"        Image HWC nettoyée (pour add_image): Range=[{np.min(image_hwc_cleaned):.4g}, {np.max(image_hwc_cleaned):.4g}], Mean={np.mean(image_hwc_cleaned):.4g}")


                # --- ÉTAPE 5: Appel à add_image pour chaque canal ---
                logger.debug(f"      [Step 5] Appel driz_obj.add_image pour chaque canal...")
                for ch_idx in range(num_output_channels):
                    channel_data_2d = image_hwc_cleaned[..., ch_idx]
                    
                    # Log des stats spécifiques à ce canal avant add_image
                    logger.debug(f"        Ch{ch_idx} AVANT add_image: data range [{np.min(channel_data_2d):.3g}, {np.max(channel_data_2d):.3g}], mean={np.mean(channel_data_2d):.3g}")
                    logger.debug(f"                          exptime={exptime_for_drizzle_add}, in_units='{in_units_for_drizzle_add}', pixfrac={self.drizzle_pixfrac}")
                    print(f"ULTRA-DEBUG: Ch{ch_idx} CALLING add_image - data range [{np.min(channel_data_2d):.3g}, {np.max(channel_data_2d):.3g}], exptime={exptime_for_drizzle_add}, pixfrac={self.drizzle_pixfrac}, input_shape_hw={input_shape_hw_current_file}")


                    driz_obj = self.incremental_drizzle_objects[ch_idx]
                    wht_sum_before = float(np.sum(driz_obj.out_wht))
                    sci_sum_before = float(np.sum(driz_obj.out_img))
                    logger.debug(f"        Ch{ch_idx} WHT_SUM BEFORE add_image: {wht_sum_before:.3f}")
                    logger.debug(f"        Ch{ch_idx} SCI_SUM BEFORE add_image: {sci_sum_before:.3f}")
                    print(f"ULTRA-DEBUG: Ch{ch_idx} Drizzle Obj state BEFORE add_image: out_wht_sum={wht_sum_before:.3f}, out_img_sum={sci_sum_before:.3f}")


                    # L'appel CRITIQUE à add_image
                    nskip, nmiss = driz_obj.add_image(
                        data=channel_data_2d,
                        pixmap=pixmap_for_this_file,
                        exptime=exptime_for_drizzle_add,
                        in_units=in_units_for_drizzle_add,
                        pixfrac=self.drizzle_pixfrac,
                        weight_map=weight_map_param_for_add,
                    )
                    logger.debug(f"        Ch{ch_idx} RETURNED from add_image: nskip={nskip}, nmiss={nmiss}") # Log des retours de add_image
                    print(f"ULTRA-DEBUG: Ch{ch_idx} add_image RETURNED: nskip={nskip}, nmiss={nmiss}") # Print direct pour nskip/nmiss


                    wht_sum_after = float(np.sum(driz_obj.out_wht))
                    sci_sum_after = float(np.sum(driz_obj.out_img))
                    logger.debug(f"        Ch{ch_idx} WHT_SUM AFTER add_image: {wht_sum_after:.3f} (Change: {wht_sum_after - wht_sum_before:.3f})")
                    logger.debug(f"        Ch{ch_idx} SCI_SUM AFTER add_image: {sci_sum_after:.3f} (Change: {sci_sum_after - sci_sum_before:.3f})")
                    print(f"ULTRA-DEBUG: Ch{ch_idx} Drizzle Obj state AFTER add_image: out_wht_sum={wht_sum_after:.3f}, out_img_sum={sci_sum_after:.3f}")

                    # Vérification des assertions (maintenues)
                    assert wht_sum_after >= wht_sum_before - 1e-6, f"WHT sum decreased for Ch{ch_idx}!"
                    logger.debug(f"        Ch{ch_idx} AFTER add_image: out_img range [{np.min(driz_obj.out_img):.3g}, {np.max(driz_obj.out_img):.3g}]")
                    logger.debug(f"                             out_wht range [{np.min(driz_obj.out_wht):.3g}, {np.max(driz_obj.out_wht):.3g}]")

                files_added_to_drizzle_this_batch += 1
                self.images_in_cumulative_stack += 1 
                logger.debug(f"    === FIN TRAITEMENT FICHIER: '{current_filename_for_log}' (Ajouté. Total files added: {self.images_in_cumulative_stack}) ===")

            except Exception as e_file:
                self.update_progress(f"      -> ERREUR Drizzle Incr. VRAI sur fichier '{current_filename_for_log}': {e_file}", "WARN")
                logger.error(f"ERREUR QM [ProcIncrDrizLoop {GLOBAL_DRZ_BATCH_VERSION_STRING_ULTRA_DEBUG}]: Échec fichier '{current_filename_for_log}': {e_file}", exc_info=True)
                print(f"ULTRA-DEBUG: ERREUR NON-FATALE sur fichier '{current_filename_for_log}': {e_file}")


            finally:
                # Nettoyage des variables locales (essentiel pour la mémoire)
                del input_image_cxhxw, input_header, wcs_input_from_file, pixmap_for_this_file
                if 'image_hwc_cleaned' in locals(): del image_hwc_cleaned
                if 'image_hwc' in locals(): del image_hwc # original HxWxC
                if 'reprojected_image_hwc' in locals(): del reprojected_image_hwc
                
                # Forcer un garbage collect de temps en temps, surtout si les images sont grandes
                if (i_file + 1) % 10 == 0: gc.collect()
        
        # --- FIN DE LA BOUCLE DE TRAITEMENT DES FICHIERS ---
        if files_added_to_drizzle_this_batch == 0 and num_files_in_batch > 0:
            self.update_progress(f"   -> ERREUR: Aucun fichier du lot Drizzle Incr. VRAI #{current_batch_num} n'a pu être ajouté.", "ERROR")
            self.failed_stack_count += num_files_in_batch 
            logger.debug(f"  Sortie: Aucun fichier ajouté au Drizzle cumulatif pour le lot #{current_batch_num}.")
        else:
            self.update_progress(f"   -> {files_added_to_drizzle_this_batch}/{num_files_in_batch} fichiers du lot Drizzle Incr. VRAI #{current_batch_num} ajoutés aux objets Drizzle.")
            logger.debug(f"  Total fichiers ajoutés au Drizzle cumulatif jusqu'à présent: {self.images_in_cumulative_stack}.")

        # --- MISE À JOUR DU HEADER DU STACK CUMULATIF ---
        if self.current_stack_header is None: 
            self.current_stack_header = fits.Header()
            if self.drizzle_output_wcs:
                 try: self.current_stack_header.update(self.drizzle_output_wcs.to_header(relax=True))
                 except Exception as e_hdr_wcs: logger.warning(f"WARN: Erreur copie WCS au header (DrizIncrVrai init): {e_hdr_wcs}")
            self.current_stack_header['STACKTYP'] = (f'Drizzle_Incremental_True_{self.drizzle_scale:.0f}x', 'True Incremental Drizzle')
            self.current_stack_header['DRZSCALE'] = (self.drizzle_scale, 'Drizzle scale factor')
            self.current_stack_header['DRZKERNEL'] = (self.drizzle_kernel, 'Drizzle kernel used')
            self.current_stack_header['DRZPIXFR'] = (self.drizzle_pixfrac, 'Drizzle pixfrac used')
            self.current_stack_header['CREATOR'] = ('SeestarStacker_QM', 'Processing Software')
        
        self.current_stack_header['NIMAGES'] = (self.images_in_cumulative_stack, 'Total images drizzled incrementally')

        # --- MISE À JOUR DE L'APERÇU ---
        self.update_progress(f"   -> Préparation aperçu Drizzle Incrémental VRAI (Lot #{current_batch_num})...")
        try:
            if self.preview_callback and self.incremental_drizzle_objects:
                avg_img_channels_preview = []
                # IMPORTANT: driz_obj.out_img contient SCI*WHT, driz_obj.out_wht contient WHT
                # Pour obtenir l'image moyenne, il faut diviser SCI*WHT par WHT.
                for c in range(num_output_channels):
                    driz_obj = self.incremental_drizzle_objects[c]
                    
                    # Obtenir les données et poids cumulatifs
                    sci_accum = driz_obj.out_img.astype(np.float32)
                    wht_accum = driz_obj.out_wht.astype(np.float32)

                    # Éviter la division par zéro
                    wht_safe = np.maximum(wht_accum, 1e-9)
                    
                    # Calculer l'image moyenne pour l'aperçu
                    preview_channel_data = np.zeros_like(sci_accum)
                    valid_pixels = wht_safe > 1e-8 # Masque pour les pixels où il y a eu contribution
                    with np.errstate(divide='ignore', invalid='ignore'):
                        preview_channel_data[valid_pixels] = sci_accum[valid_pixels] / wht_safe[valid_pixels]
                    
                    avg_img_channels_preview.append(
                        np.nan_to_num(preview_channel_data, nan=0.0, posinf=0.0, neginf=0.0)
                    )
                
                preview_data_HWC_raw = np.stack(avg_img_channels_preview, axis=-1)
                
                # Normalisation de l'aperçu à [0,1] pour l'affichage (cosmétique)
                min_p, max_p = np.nanmin(preview_data_HWC_raw), np.nanmax(preview_data_HWC_raw)
                preview_data_HWC_norm = preview_data_HWC_raw
                if np.isfinite(min_p) and np.isfinite(max_p) and max_p > min_p + 1e-7: 
                    preview_data_HWC_norm = (preview_data_HWC_raw - min_p) / (max_p - min_p)
                elif np.any(np.isfinite(preview_data_HWC_raw)): # Image constante non nulle
                    preview_data_HWC_norm = np.full_like(preview_data_HWC_raw, 0.5)
                else: # Image vide ou tout NaN/Inf
                    preview_data_HWC_norm = np.zeros_like(preview_data_HWC_raw)
                
                preview_data_HWC_final = np.clip(preview_data_HWC_norm, 0.0, 1.0).astype(np.float32)
                
                # Stocker l'image de prévisualisation (potentiellement pour usage UI)
                self.current_stack_data = preview_data_HWC_final
                self.cumulative_drizzle_data = preview_data_HWC_final # Pour l'aperçu
                self._update_preview_incremental_drizzle() # Appelle le callback GUI
                logger.debug(f"    DEBUG QM [ProcIncrDrizLoop {GLOBAL_DRZ_BATCH_VERSION_STRING_ULTRA_DEBUG}]: Aperçu Driz Incr VRAI mis à jour. Range (0-1): [{np.min(preview_data_HWC_final):.3f}, {np.max(preview_data_HWC_final):.3f}]")
                print(f"ULTRA-DEBUG: Aperçu Driz Incr VRAI mis à jour. Range (0-1): [{np.min(preview_data_HWC_final):.3f}, {np.max(preview_data_HWC_final):.3f}]")
            else:
                logger.debug(f"    WARN QM [ProcIncrDrizLoop {GLOBAL_DRZ_BATCH_VERSION_STRING_ULTRA_DEBUG}]: Impossible de mettre à jour l'aperçu Driz Incr VRAI (callback ou objets Drizzle manquants).")
                print(f"ULTRA-DEBUG: WARN: Impossible de mettre à jour l'aperçu Driz Incr VRAI.")
        except Exception as e_prev:
            logger.error(f"    ERREUR QM [ProcIncrDrizLoop {GLOBAL_DRZ_BATCH_VERSION_STRING_ULTRA_DEBUG}]: Erreur mise à jour aperçu Driz Incr VRAI: {e_prev}", exc_info=True)
            print(f"ULTRA-DEBUG: ERREUR FATALE à l'aperçu Driz Incr VRAI: {e_prev}")


        # --- NETTOYAGE DES FICHIERS TEMPORAIRES DU LOT ---
        if self.perform_cleanup:
             logger.debug(f"DEBUG QM [_process_incremental_drizzle_batch {GLOBAL_DRZ_BATCH_VERSION_STRING_ULTRA_DEBUG}]: Nettoyage fichiers temp lot #{current_batch_num}...")
             print(f"ULTRA-DEBUG: Nettoyage fichiers temp lot #{current_batch_num}...")
             self._cleanup_batch_temp_files(batch_temp_filepaths_list)
        
        logger.debug(f"======== FIN MÉTHODE: _process_incremental_drizzle_batch (Lot #{current_batch_num} - {GLOBAL_DRZ_BATCH_VERSION_STRING_ULTRA_DEBUG}) ========\n")
        print(f"======== FIN MÉTHODE: _process_incremental_drizzle_batch (Lot #{current_batch_num} - {GLOBAL_DRZ_BATCH_VERSION_STRING_ULTRA_DEBUG}) ========\n")





#################################################################################################################################################



    def _combine_drizzle_chunks(self, chunk_sci_files, chunk_wht_files):
        """
        Combine les fichiers chunks Drizzle (science et poids) sauvegardés sur disque.
        Lit les fichiers et effectue une moyenne pondérée.

        Args:
            chunk_sci_files (list): Liste des chemins vers les fichiers FITS science des chunks.
            chunk_wht_files (list): Liste des chemins vers les fichiers FITS poids des chunks.

        Returns:
            tuple: (final_sci_image, final_wht_map) ou (None, None) si échec.
                   Les tableaux retournés sont au format HxWxC, float32.
        """
        if not chunk_sci_files or not chunk_wht_files or len(chunk_sci_files) != len(chunk_wht_files):
            self.update_progress("❌ Erreur interne: Listes de fichiers chunks invalides ou incohérentes.")
            return None, None
        num_chunks = len(chunk_sci_files)
        if num_chunks == 0: self.update_progress("ⓘ Aucun chunk Drizzle à combiner."); return None, None

        self.update_progress(f"⚙️ Combinaison finale de {num_chunks} chunks Drizzle...")
        start_time = time.time()

        numerator_sum = None; denominator_sum = None
        output_shape = None; output_header = None
        first_chunk_processed_successfully = False

        try:
            # --- Boucle sur les chunks pour lire et accumuler ---
            for i, (sci_path, wht_path) in enumerate(zip(chunk_sci_files, chunk_wht_files)):
                if self.stop_processing: self.update_progress("🛑 Arrêt demandé pendant combinaison chunks."); return None, None
                self.update_progress(f"   -> Lecture et accumulation chunk {i+1}/{num_chunks}...")
                sci_chunk, wht_chunk = None, None
                sci_chunk_cxhxw, wht_chunk_cxhxw = None, None

                try:
                    # Lire Science Chunk
                    with fits.open(sci_path, memmap=False) as hdul_sci:
                        if not hdul_sci or hdul_sci[0].data is None: raise IOError(f"Chunk science invalide: {sci_path}")
                        sci_chunk_cxhxw = hdul_sci[0].data
                        if sci_chunk_cxhxw.ndim != 3 or sci_chunk_cxhxw.shape[0] != 3: raise ValueError(f"Chunk science {sci_path} non CxHxW.")
                        sci_chunk = np.moveaxis(sci_chunk_cxhxw, 0, -1).astype(np.float32)
                        if i == 0: output_header = hdul_sci[0].header # Garder header

                    # Lire Poids Chunk
                    with fits.open(wht_path, memmap=False) as hdul_wht:
                        if not hdul_wht or hdul_wht[0].data is None: raise IOError(f"Chunk poids invalide: {wht_path}")
                        wht_chunk_cxhxw = hdul_wht[0].data
                        if wht_chunk_cxhxw.ndim != 3 or wht_chunk_cxhxw.shape[0] != 3: raise ValueError(f"Chunk poids {wht_path} non CxHxW.")
                        wht_chunk = np.moveaxis(wht_chunk_cxhxw, 0, -1).astype(np.float32)

                    # Initialiser les accumulateurs
                    if numerator_sum is None:
                        output_shape = sci_chunk.shape
                        if output_shape is None: raise ValueError("Shape du premier chunk est None.")
                        numerator_sum = np.zeros(output_shape, dtype=np.float64) # float64 pour somme
                        denominator_sum = np.zeros(output_shape, dtype=np.float64)
                        logger.debug(f"      - Initialisation accumulateurs (Shape: {output_shape})")
                        first_chunk_processed_successfully = True

                    # Vérifier Shapes
                    if sci_chunk.shape != output_shape or wht_chunk.shape != output_shape:
                        self.update_progress(f"      -> ⚠️ Shape incohérente chunk {i+1}. Ignoré.")
                        continue

                    # --- Accumulation ---
                    sci_chunk_clean = np.nan_to_num(sci_chunk, nan=0.0)
                    wht_chunk_clean = np.nan_to_num(wht_chunk, nan=0.0)
                    wht_chunk_clean = np.maximum(wht_chunk_clean, 0.0)
                    numerator_sum += sci_chunk_clean * wht_chunk_clean
                    denominator_sum += wht_chunk_clean
                    # --- Fin Accumulation ---

                except (FileNotFoundError, IOError, ValueError) as read_err:
                     self.update_progress(f"      -> ❌ ERREUR lecture/validation chunk {i+1}: {read_err}. Ignoré.")
                     if i == 0: first_chunk_processed_successfully = False; continue
                finally:
                     del sci_chunk, wht_chunk, sci_chunk_cxhxw, wht_chunk_cxhxw
                     if (i + 1) % 5 == 0: gc.collect()
            # --- Fin Boucle Chunks ---

            if not first_chunk_processed_successfully or numerator_sum is None:
                raise RuntimeError("Aucun chunk valide n'a pu être lu pour initialiser la combinaison.")

            # --- Calcul final ---
            self.update_progress("   -> Calcul de l'image finale combinée...")
            epsilon = 1e-12
            final_sci_combined = np.zeros_like(numerator_sum, dtype=np.float32)
            valid_mask = denominator_sum > epsilon
            with np.errstate(divide='ignore', invalid='ignore'):
                final_sci_combined[valid_mask] = (numerator_sum[valid_mask] / denominator_sum[valid_mask])
            final_sci_combined = np.nan_to_num(final_sci_combined, nan=0.0, posinf=0.0, neginf=0.0).astype(np.float32)
            final_wht_combined = denominator_sum.astype(np.float32)
            # --- Fin Calcul ---

        except MemoryError: self.update_progress("❌ ERREUR MÉMOIRE pendant combinaison chunks."); traceback.print_exc(limit=1); return None, None
        except Exception as e: self.update_progress(f"❌ Erreur inattendue pendant combinaison chunks: {e}"); traceback.print_exc(limit=2); return None, None

        if final_sci_combined is None or final_wht_combined is None: self.update_progress("❌ Combinaison chunks n'a produit aucun résultat."); return None, None

        end_time = time.time()
        self.update_progress(f"✅ Combinaison chunks terminée en {end_time - start_time:.2f}s.")
        return final_sci_combined, final_wht_combined


###############################################################################################################################################






    def _combine_batch_result(self, stacked_batch_data_np, stack_info_header, batch_coverage_map_2d, batch_wcs=None):

        """
        [MODE SUM/W - CLASSIQUE] Accumule le résultat d'un batch classique
        (image moyenne du lot et sa carte de couverture/poids 2D)
        dans les accumulateurs memmap globaux SUM et WHT.

        Args:
            stacked_batch_data_np (np.ndarray): Image MOYENNE du lot (HWC ou HW, float32, même échelle que les entrées).
            stack_info_header (fits.Header): En-tête info du lot (contient NIMAGES physiques).
            batch_coverage_map_2d (np.ndarray): Carte de poids/couverture 2D (HW, float32)
                                                pour ce lot spécifique.
        """
        logger.debug(f"DEBUG QM [_combine_batch_result SUM/W]: Début accumulation lot classique avec carte de couverture 2D.")
        current_batch_num = self.stacked_batches_count
        if batch_coverage_map_2d is not None:
            logger.debug(
                f"  -> Reçu de _stack_batch -> batch_coverage_map_2d - Shape: {batch_coverage_map_2d.shape}, "
                f"Range: [{np.min(batch_coverage_map_2d):.2f}-{np.max(batch_coverage_map_2d):.2f}], "
                f"Mean: {np.mean(batch_coverage_map_2d):.2f}"
            )
        else:
            logger.debug(f"  -> Reçu de _stack_batch -> batch_coverage_map_2d est None.")


        # --- Vérifications initiales ---

        if stacked_batch_data_np is None or stack_info_header is None or batch_coverage_map_2d is None:
            self.update_progress(
                f"⚠️ Accumulation lot #{current_batch_num} ignorée: données ou couverture manquantes.",
                "WARN",
            )
            logger.debug(
                "DEBUG QM [_combine_batch_result SUM/W]: Sortie précoce (données batch/couverture invalides) "
                f"stacked_batch_data_np is None? {stacked_batch_data_np is None}, "
                f"header is None? {stack_info_header is None}, "
                f"coverage is None? {batch_coverage_map_2d is None}"
            )
            return

        if self.cumulative_sum_memmap is None or self.cumulative_wht_memmap is None or self.memmap_shape is None:
             self.update_progress(
                 f"❌ Accumulation lot #{current_batch_num} impossible: memmap SUM/WHT non initialisés.",
                 "ERROR",
             )
             logger.debug(
                 f"ERREUR QM [_combine_batch_result SUM/W]: Memmap non initialisé. "
                 f"cumulative_sum_memmap is None? {self.cumulative_sum_memmap is None}, "
                 f"cumulative_wht_memmap is None? {self.cumulative_wht_memmap is None}, "
                 f"memmap_shape is None? {self.memmap_shape is None}"
             )
             self.processing_error = "Memmap non initialisé"; self.stop_processing = True
             return


        # Vérifier la cohérence des shapes
        # stacked_batch_data_np peut être HWC ou HW. memmap_shape est HWC.
        # batch_coverage_map_2d doit être HW.

        expected_shape_hw = self.memmap_shape[:2]

        try:
            logger.debug(
                f"DEBUG QM [_combine_batch_result]: stacked_batch_data_np shape={stacked_batch_data_np.shape}, "
                f"min={np.min(stacked_batch_data_np):.3f}, max={np.max(stacked_batch_data_np):.3f}"
            )
            logger.debug(
                f"DEBUG QM [_combine_batch_result]: batch_coverage_map_2d shape={batch_coverage_map_2d.shape}, "
                f"min={np.min(batch_coverage_map_2d):.3f}, max={np.max(batch_coverage_map_2d):.3f}"
            )
        except Exception as dbg_err:
            logger.debug(f"DEBUG QM [_combine_batch_result]: erreur stats initiales: {dbg_err}")


        
        if not self.reproject_between_batches:
            input_wcs = batch_wcs
            if input_wcs is None and self.reference_wcs_object:
                try:
                    input_wcs = WCS(stack_info_header, naxis=2)
                except Exception:
                    input_wcs = None

            if self.reference_wcs_object and input_wcs is not None:
                try:
                    self.update_progress(
                        f"➡️ [Reproject] Entrée dans reproject pour le batch {self.stacked_batches_count}/{self.total_batches_estimated}",
                        "INFO_DETAIL",
                    )
                    stacked_batch_data_np, _ = self._reproject_to_reference(
                        stacked_batch_data_np, input_wcs
                    )
                    batch_coverage_map_2d, _ = self._reproject_to_reference(
                        batch_coverage_map_2d, input_wcs
                    )
                    self.update_progress(
                        f"✅ [Reproject] Batch {self.stacked_batches_count}/{self.total_batches_estimated} reprojecté vers référence (shape {expected_shape_hw})",
                        "INFO_DETAIL",
                    )
                except Exception as e:
                    self.update_progress(
                        f"⚠️ [Reproject] Batch {self.stacked_batches_count} ignoré : {type(e).__name__}: {e}",
                        "WARN",
                    )
            else:
                self.update_progress(
                    f"ℹ️ [Reproject] Ignoré pour le lot {self.stacked_batches_count} (enable={self.reproject_between_batches}, ref={bool(self.reference_wcs_object)}, wcs={'ok' if input_wcs is not None else 'none'})",
                    "INFO_DETAIL",
                )



        if batch_coverage_map_2d.shape != expected_shape_hw:
            handled_cov = False
            if batch_coverage_map_2d.shape == expected_shape_hw[::-1]:
                batch_coverage_map_2d = batch_coverage_map_2d.T
                handled_cov = True
                logger.debug("DEBUG QM [_combine_batch_result]: transposed coverage map to match memmap_shape")
            if not handled_cov:
                self.update_progress(
                    f"❌ Batch #{current_batch_num} ignoré: shape carte couverture {batch_coverage_map_2d.shape} au lieu de {expected_shape_hw}.",
                    "ERROR",
                )
                logger.debug(
                    f"ERREUR QM [_combine_batch_result SUM/W]: Incompatibilité shape carte couverture lot. "
                    f"expected={expected_shape_hw}, got={batch_coverage_map_2d.shape}"
                )
                try: batch_n_error = int(stack_info_header.get('NIMAGES', 1)); self.failed_stack_count += batch_n_error
                except: self.failed_stack_count += 1 # Au moins une image
                return

        # S'assurer que stacked_batch_data_np a la bonne dimension pour la multiplication (HWC ou HW)
        is_color_batch_data = (stacked_batch_data_np.ndim == 3 and stacked_batch_data_np.shape[2] == 3)
        if is_color_batch_data and stacked_batch_data_np.shape != self.memmap_shape:
            handled_img = False
            if stacked_batch_data_np.shape[:2] == self.memmap_shape[:2][::-1]:
                stacked_batch_data_np = stacked_batch_data_np.transpose(1, 0, 2)
                handled_img = True
                logger.debug("DEBUG QM [_combine_batch_result]: transposed stacked_batch_data_np from WHC to HWC")
            elif stacked_batch_data_np.shape[0] == 3 and stacked_batch_data_np.shape[1:] == self.memmap_shape[:2]:
                stacked_batch_data_np = stacked_batch_data_np.transpose(1, 2, 0)
                handled_img = True
                logger.debug("DEBUG QM [_combine_batch_result]: rearranged stacked_batch_data_np from CHW to HWC")
            if not handled_img:
                self.update_progress(
                    f"❌ Batch #{current_batch_num} ignoré: image couleur shape {stacked_batch_data_np.shape} au lieu de {self.memmap_shape}.",
                    "ERROR",
                )
                logger.debug(
                    f"ERREUR QM [_combine_batch_result SUM/W]: Incompatibilité shape image lot (couleur). "
                    f"expected={self.memmap_shape}, got={stacked_batch_data_np.shape}"
                )
                try: batch_n_error = int(stack_info_header.get('NIMAGES', 1)); self.failed_stack_count += batch_n_error
                except: self.failed_stack_count += 1
                return
        elif not is_color_batch_data and stacked_batch_data_np.ndim == 2 and stacked_batch_data_np.shape != expected_shape_hw:
            handled_gray = False
            if stacked_batch_data_np.shape == expected_shape_hw[::-1]:
                stacked_batch_data_np = stacked_batch_data_np.T
                handled_gray = True
                logger.debug("DEBUG QM [_combine_batch_result]: transposed gray image to match memmap_shape")
            if not handled_gray:
                self.update_progress(
                    f"❌ Batch #{current_batch_num} ignoré: image N&B shape {stacked_batch_data_np.shape} au lieu de {expected_shape_hw}.",
                    "ERROR",
                )
                logger.debug(
                    f"ERREUR QM [_combine_batch_result SUM/W]: Incompatibilité shape image lot (N&B). "
                    f"expected={expected_shape_hw}, got={stacked_batch_data_np.shape}"
                )
                try: batch_n_error = int(stack_info_header.get('NIMAGES', 1)); self.failed_stack_count += batch_n_error
                except: self.failed_stack_count += 1
                return
        elif not is_color_batch_data and stacked_batch_data_np.ndim != 2 : # Cas N&B mais pas 2D
             self.update_progress(
                 f"❌ Batch #{current_batch_num} ignoré: dimensions image N&B inattendues {stacked_batch_data_np.shape}.",
                 "ERROR",
             )
             logger.debug(
                 f"ERREUR QM [_combine_batch_result SUM/W]: Shape image lot N&B inattendue - got {stacked_batch_data_np.shape}"
             )
             try: batch_n_error = int(stack_info_header.get('NIMAGES', 1)); self.failed_stack_count += batch_n_error
             except: self.failed_stack_count += 1
             return



        try:
            num_physical_images_in_batch = int(stack_info_header.get('NIMAGES', 1))
            batch_exposure = float(stack_info_header.get('TOTEXP', 0.0))

            # Vérifier si la carte de couverture a des poids significatifs

            if np.sum(batch_coverage_map_2d) < 1e-6 and num_physical_images_in_batch > 0:
                self.update_progress(
                    f"⚠️ Batch #{current_batch_num} ignoré: somme de couverture quasi nulle ({np.sum(batch_coverage_map_2d):.3e}).",
                    "WARN",
                )
                logger.debug(
                    f"DEBUG QM [_combine_batch_result SUM/W]: Sortie précoce (somme couverture quasi nulle). "
                    f"sum={np.sum(batch_coverage_map_2d):.3e}"
                )
                self.failed_stack_count += num_physical_images_in_batch # Compter ces images comme échec d'empilement
                return


            # Préparer les données pour l'accumulation (types et shapes)
            # stacked_batch_data_np est déjà en float32
            # batch_coverage_map_2d est déjà float32
            
            # Calculer le signal total à ajouter à SUM: ImageMoyenneDuLot * SaCarteDeCouverturePondérée
            # Si stacked_batch_data_np est HWC et batch_coverage_map_2d est HW, il faut broadcaster.
            signal_to_add_to_sum_float64 = None # Utiliser float64 pour la multiplication et l'accumulation
            if is_color_batch_data: # Image couleur HWC
                signal_to_add_to_sum_float64 = stacked_batch_data_np.astype(np.float64) * batch_coverage_map_2d.astype(np.float64)[:, :, np.newaxis]
            else: # Image N&B HW
                # Si SUM memmap est HWC (ce qui est le cas avec memmap_shape), il faut adapter
                if self.memmap_shape[2] == 3: # Si l'accumulateur global est couleur
                    # On met l'image N&B dans les 3 canaux de l'accumulateur
                    temp_hwc = np.stack([stacked_batch_data_np]*3, axis=-1)
                    signal_to_add_to_sum_float64 = temp_hwc.astype(np.float64) * batch_coverage_map_2d.astype(np.float64)[:, :, np.newaxis]
                else: # Si l'accumulateur global est N&B (ne devrait pas arriver avec memmap_shape HWC)
                    signal_to_add_to_sum_float64 = stacked_batch_data_np.astype(np.float64) * batch_coverage_map_2d.astype(np.float64)

            logger.debug(f"DEBUG QM [_combine_batch_result SUM/W]: Accumulation pour {num_physical_images_in_batch} images physiques.")
            logger.debug(
                f"  -> signal_to_add_to_sum_float64 - Shape: {signal_to_add_to_sum_float64.shape}, "
                f"Range: [{np.min(signal_to_add_to_sum_float64):.2f} - {np.max(signal_to_add_to_sum_float64):.2f}], "
                f"Mean: {np.mean(signal_to_add_to_sum_float64):.2f}"
            )


            batch_sum = signal_to_add_to_sum_float64.astype(np.float32)
            batch_wht = batch_coverage_map_2d.astype(np.float32)

            pre_sum_min = float(np.min(self.cumulative_sum_memmap))
            pre_sum_max = float(np.max(self.cumulative_sum_memmap))
            pre_wht_min = float(np.min(self.cumulative_wht_memmap))
            pre_wht_max = float(np.max(self.cumulative_wht_memmap))

            # Ensure shapes match exactly to avoid silent broadcasting
            if batch_sum.shape != tuple(self.memmap_shape):
                self.update_progress(
                    f"⚠️ Batch #{current_batch_num} shape {batch_sum.shape} incompatible with memmap {self.memmap_shape}.",
                    "WARN",
                )
                batch_sum = batch_sum.reshape(self.memmap_shape)
            if batch_wht.shape != tuple(self.memmap_shape[:2]):
                self.update_progress(
                    f"⚠️ Batch #{current_batch_num} coverage shape {batch_wht.shape} incompatible with memmap {self.memmap_shape[:2]}",
                    "WARN",
                )
                batch_wht = batch_wht.reshape(self.memmap_shape[:2])

            self.cumulative_sum_memmap[:] += batch_sum.astype(self.memmap_dtype_sum)
            self.cumulative_wht_memmap[:] += batch_wht.astype(self.memmap_dtype_wht)
            if hasattr(self.cumulative_sum_memmap, 'flush'):
                self.cumulative_sum_memmap.flush()
            if hasattr(self.cumulative_wht_memmap, 'flush'):
                self.cumulative_wht_memmap.flush()
            try:
                post_sum_min = float(np.min(self.cumulative_sum_memmap))
                post_sum_max = float(np.max(self.cumulative_sum_memmap))
                post_wht_min = float(np.min(self.cumulative_wht_memmap))
                post_wht_max = float(np.max(self.cumulative_wht_memmap))
                logger.debug(
                    f"DEBUG QM [_combine_batch_result SUM/W]: after += flush -> SUM min={post_sum_min:.3f}, max={post_sum_max:.3f}; "
                    f"WHT min={post_wht_min:.3f}, max={post_wht_max:.3f}"
                )
                logger.debug(
                    f"DEBUG QM [_combine_batch_result]: memmap change SUM {pre_sum_min:.3f}->{post_sum_min:.3f}, {pre_sum_max:.3f}->{post_sum_max:.3f}; "
                    f"WHT {pre_wht_min:.3f}->{post_wht_min:.3f}, {pre_wht_max:.3f}->{post_wht_max:.3f}"
                )
                if np.isclose(pre_sum_min, post_sum_min) and np.isclose(pre_sum_max, post_sum_max):
                    warn_msg = (
                        f"⚠️ Batch #{current_batch_num} addition produced no change to cumulative SUM. "
                        "Possible dtype/broadcast issue."
                    )
                    logger.debug(
                        "WARNING QM [_combine_batch_result]: cumulative SUM memmap unchanged after +=, possible dtype/broadcasting issue"
                    )
                    self.update_progress(warn_msg, "WARN")
            except Exception as dbg_e:
                logger.debug(f"DEBUG QM [_combine_batch_result SUM/W]: erreur stats apres += : {dbg_e}")
            logger.debug("DEBUG QM [_combine_batch_result SUM/W]: Addition SUM/WHT terminée.")

            try:
                sum_min = float(np.min(self.cumulative_sum_memmap))
                sum_max = float(np.max(self.cumulative_sum_memmap))
                wht_min = float(np.min(self.cumulative_wht_memmap))
                wht_max = float(np.max(self.cumulative_wht_memmap))
                self.update_progress(
                    f"ℹ️ SUM min={sum_min:.2f}, max={sum_max:.2f}",
                    "INFO_DETAIL",
                )
                self.update_progress(
                    f"ℹ️ WHT min={wht_min:.2f}, max={wht_max:.2f}",
                    "INFO_DETAIL",
                )
                if np.allclose(self.cumulative_wht_memmap, 0.0):
                    self.update_progress(
                        "⚠️ Carte de poids cumulée entièrement nulle", "WARN"
                    )
                    warnings.warn(
                        "Cumulative weight map sums to zero", UserWarning
                    )
            except Exception as e:
                self.update_progress(f"⚠️ Erreur calcul stats stack: {e}", "WARN")


            # Mise à jour des compteurs globaux

            self.images_in_cumulative_stack += num_physical_images_in_batch # Compte les images physiques
            self.total_exposure_seconds += batch_exposure
            logger.debug(
                f"DEBUG QM [_combine_batch_result SUM/W]: {num_physical_images_in_batch} images ajoutées -> "
                f"images_in_cumulative_stack={self.images_in_cumulative_stack}"
            )
            logger.debug(f"DEBUG QM [_combine_batch_result SUM/W]: Compteurs mis à jour: images_in_cumulative_stack={self.images_in_cumulative_stack}, total_exposure_seconds={self.total_exposure_seconds:.1f}")
            self.update_progress(
                f"📊 images_in_cumulative_stack={self.images_in_cumulative_stack}",
                "INFO_DETAIL",
            )


            # --- Mise à jour Header Cumulatif (comme avant) ---
            if self.current_stack_header is None:
                self.current_stack_header = fits.Header()
                first_header_from_batch = stack_info_header
                keys_to_copy = ['INSTRUME', 'TELESCOP', 'OBJECT', 'FILTER', 'DATE-OBS', 'GAIN', 'OFFSET', 'CCD-TEMP', 'RA', 'DEC', 'SITELAT', 'SITELONG', 'FOCALLEN', 'BAYERPAT']
                for key_iter in keys_to_copy:
                    if first_header_from_batch and key_iter in first_header_from_batch:
                        try: self.current_stack_header[key_iter] = (first_header_from_batch[key_iter], first_header_from_batch.comments[key_iter] if key_iter in first_header_from_batch.comments else '')
                        except Exception: self.current_stack_header[key_iter] = first_header_from_batch[key_iter]
                self.current_stack_header['STACKTYP'] = (f'Classic SUM/W ({self.stacking_mode})', 'Stacking method')
                self.current_stack_header['CREATOR'] = ('SeestarStacker (SUM/W)', 'Processing Software')
                if self.correct_hot_pixels: self.current_stack_header['HISTORY'] = 'Hot pixel correction applied'
                if self.use_quality_weighting: self.current_stack_header['HISTORY'] = 'Quality weighting (SNR/Stars) with per-pixel coverage for SUM/W'
                else: self.current_stack_header['HISTORY'] = 'Uniform weighting (by image count) with per-pixel coverage for SUM/W'
                self.current_stack_header['HISTORY'] = 'SUM/W Accumulation Initialized'

            self.current_stack_header['NIMAGES'] = (self.images_in_cumulative_stack, 'Physical images processed for stack')
            self.current_stack_header['TOTEXP'] = (round(self.total_exposure_seconds, 2), '[s] Approx total exposure time')
            
            # Mettre à jour SUMWGHTS avec la somme des poids max de WHT (approximation de l'exposition pondérée)
            # self.cumulative_wht_memmap est HW, float32
            current_total_wht_center = np.max(self.cumulative_wht_memmap) if self.cumulative_wht_memmap.size > 0 else 0.0
            self.current_stack_header['SUMWGHTS'] = (float(current_total_wht_center), 'Approx. max sum of weights in WHT map')

            logger.debug("DEBUG QM [_combine_batch_result SUM/W]: Accumulation batch classique terminée.")

        except MemoryError as mem_err:
             logger.debug(f"ERREUR QM [_combine_batch_result SUM/W]: ERREUR MÉMOIRE - {mem_err}")
             self.update_progress(f"❌ ERREUR MÉMOIRE lors de l'accumulation du batch classique.")
             traceback.print_exc(limit=1); self.processing_error = "Erreur Mémoire Accumulation"; self.stop_processing = True
        except Exception as e:
            logger.debug(f"ERREUR QM [_combine_batch_result SUM/W]: Exception inattendue - {e}")
            self.update_progress(f"❌ Erreur pendant l'accumulation du résultat du batch: {e}")
            traceback.print_exc(limit=3)
            try: batch_n_error_acc = int(stack_info_header.get('NIMAGES', 1)) # Nombre d'images du lot qui a échoué
            except: batch_n_error_acc = 1
            self.failed_stack_count += batch_n_error_acc





################################################################################################################################################
    def _save_intermediate_stack(self):
        if self.current_stack_data is None or self.output_folder is None: return
        stack_path = os.path.join(self.output_folder, "stack_cumulative.fit"); preview_path = os.path.join(self.output_folder, "stack_cumulative.png")
        try:
            header_to_save = self.current_stack_header.copy() if self.current_stack_header else fits.Header()
            try:
                if 'HISTORY' in header_to_save:
                    history_entries = list(header_to_save['HISTORY']); filtered_history = [h for h in history_entries if 'Intermediate save' not in str(h)]
                    while 'HISTORY' in header_to_save: del header_to_save['HISTORY']
                    for entry in filtered_history: header_to_save.add_history(entry)
            except Exception: pass
            header_to_save.add_history(f'Intermediate save after combining {self.images_in_cumulative_stack} images')
            save_fits_image(self.current_stack_data, stack_path, header_to_save, overwrite=True)
            save_preview_image(self.current_stack_data, preview_path, apply_stretch=False)
        except Exception as e: logger.debug(f"⚠️ Erreur sauvegarde stack intermédiaire: {e}")

    def _stack_winsorized_sigma(self, images, weights, kappa=3.0, winsor_limits=(0.05, 0.05)):
        from scipy.stats.mstats import winsorize
        from astropy.stats import sigma_clipped_stats
        arr = np.stack([im for im in images], axis=0).astype(np.float32)
        arr_w = winsorize(arr, limits=winsor_limits, axis=0)
        try:
            _, med, std = sigma_clipped_stats(arr_w, sigma=3.0, axis=0, maxiters=5)
        except TypeError:
            _, med, std = sigma_clipped_stats(arr_w, sigma_lower=3.0, sigma_upper=3.0, axis=0, maxiters=5)
        low = med - kappa * std
        high = med + kappa * std
        mask = (arr >= low) & (arr <= high)
        arr_clip = np.where(mask, arr, np.nan)
        if weights is not None:
            w = np.asarray(weights)[:, None, None]
            if arr.ndim == 4:
                w = w[..., None]
            sum_w = np.nansum(w * mask, axis=0)
            sum_d = np.nansum(arr_clip * w, axis=0)
            result = np.divide(sum_d, sum_w, out=np.zeros_like(sum_d), where=sum_w > 1e-6)
        else:
            result = np.nanmean(arr_clip, axis=0)
        rejected_pct = 100.0 * (mask.size - np.count_nonzero(mask)) / float(mask.size)
        return result.astype(np.float32), rejected_pct

################################################################################################################################################






    def _stack_batch(self, batch_items_with_masks, current_batch_num=0, total_batches_est=0):
        """
        Combine un lot d'images alignées en utilisant ZeMosaic.
        La mosaïque finale est produite par la fonction create_master_tile
        de ZeMosaic plutôt que par ccdproc.combine.
        Calcule et applique les poids qualité scalaires si activé.
        NOUVEAU: Calcule et retourne une carte de couverture/poids 2D pour le lot.

        Args:
            batch_items_with_masks (list): Liste de tuples:
                [(aligned_data, header, scores, wcs_obj, valid_pixel_mask_2d), ...].
                - aligned_data: HWC ou HW, float32, dans une échelle cohérente (ADU ou 0-1).
                - valid_pixel_mask_2d: HW bool, True où aligned_data a des pixels valides.
            current_batch_num (int): Numéro du lot pour les logs.
            total_batches_est (int): Estimation totale des lots pour les logs.

        Returns:
            tuple: (stacked_image_np, stack_info_header, batch_coverage_map_2d)
                   ou (None, None, None) en cas d'échec.
                   batch_coverage_map_2d: Carte HxW float32 des poids/couverture pour ce lot.
        """
        if not batch_items_with_masks:
            self.update_progress(f"❌ Erreur interne: _stack_batch reçu un lot vide (batch_items_with_masks).")
            return None, None, None

        num_physical_images_in_batch_initial = len(batch_items_with_masks)
        progress_info = f"(Lot {current_batch_num}/{total_batches_est if total_batches_est > 0 else '?'})"
        self.update_progress(f"✨ Combinaison ccdproc du batch {progress_info} ({num_physical_images_in_batch_initial} images physiques initiales)...")
        logger.debug(f"DEBUG QM [_stack_batch]: Début pour lot #{current_batch_num} avec {num_physical_images_in_batch_initial} items.")

        # --- 1. Filtrer les items valides et extraire les composants ---
        # Un item est valide si image, header, scores, et valid_pixel_mask sont non None
        # et si la shape de l'image est cohérente.
        
        valid_images_for_ccdproc = [] # Liste des arrays image (HWC ou HW)
        valid_headers_for_ccdproc = []
        valid_scores_for_quality_weights = []
        valid_pixel_masks_for_coverage = [] # Liste des masques 2D (HW bool)

        ref_shape_check = None # Shape de la première image valide (HWC ou HW)
        is_color_batch = False # Sera déterminé par la première image valide

        for idx, item_tuple in enumerate(batch_items_with_masks):
            if len(item_tuple) != 5: # S'assurer qu'on a bien les 5 éléments
                self.update_progress(f"   -> Item {idx+1} du lot {current_batch_num} ignoré (format de tuple incorrect).")
                continue

            img_np, hdr, score, _wcs_obj, mask_2d = item_tuple # Déballer

            if img_np is None or hdr is None or score is None or mask_2d is None:
                self.update_progress(f"   -> Item {idx+1} (img/hdr/score/mask None) du lot {current_batch_num} ignoré.")
                continue

            # Déterminer la shape de référence et si le lot est couleur avec le premier item valide
            if ref_shape_check is None:
                ref_shape_check = img_np.shape
                is_color_batch = (img_np.ndim == 3 and img_np.shape[2] == 3)
                logger.debug(f"     - Référence shape pour lot: {ref_shape_check}, Couleur: {is_color_batch}")

            # Vérifier la cohérence des dimensions avec la référence
            is_current_item_valid_shape = False
            if is_color_batch:
                if img_np.ndim == 3 and img_np.shape == ref_shape_check and mask_2d.shape == ref_shape_check[:2]:
                    is_current_item_valid_shape = True
            else: # N&B
                if img_np.ndim == 2 and img_np.shape == ref_shape_check and mask_2d.shape == ref_shape_check:
                    is_current_item_valid_shape = True
            
            if is_current_item_valid_shape:
                valid_images_for_ccdproc.append(img_np)
                valid_headers_for_ccdproc.append(hdr)
                valid_scores_for_quality_weights.append(score)
                valid_pixel_masks_for_coverage.append(mask_2d)
            else:
                self.update_progress(f"   -> Item {idx+1} du lot {current_batch_num} ignoré (shape image {img_np.shape} ou masque {mask_2d.shape} incompatible avec réf {ref_shape_check}).")

        num_valid_images_for_processing = len(valid_images_for_ccdproc)
        logger.debug(f"DEBUG QM [_stack_batch]: {num_valid_images_for_processing}/{num_physical_images_in_batch_initial} images valides pour traitement dans ce lot.")

        if num_valid_images_for_processing == 0:
            self.update_progress(f"❌ Aucune image valide trouvée dans le lot {current_batch_num} après filtrage. Lot ignoré.")
            return None, None, None
        
        # La shape 2D pour la carte de couverture (H, W)
        shape_2d_for_coverage_map = ref_shape_check[:2] if is_color_batch else ref_shape_check

        # --- 2. Calculer les poids scalaires qualité pour les images VALIDES ---
        weight_scalars_for_ccdproc = None # Sera un array NumPy ou None
        sum_of_quality_weights_applied = float(num_valid_images_for_processing) # Défaut si pas de pondération
        quality_weighting_was_effectively_applied = False

        if self.use_quality_weighting:
            self.update_progress(f"   -> Calcul des poids qualité pour {num_valid_images_for_processing} images valides...")
            try:
                calculated_weights = self._calculate_weights(valid_scores_for_quality_weights) # Renvoie déjà un array NumPy
                if calculated_weights is not None and calculated_weights.size == num_valid_images_for_processing:
                    weight_scalars_for_ccdproc = calculated_weights
                    sum_of_quality_weights_applied = np.sum(weight_scalars_for_ccdproc)
                    quality_weighting_was_effectively_applied = True
                    self.update_progress(f"   -> Poids qualité (scalaires) calculés. Somme: {sum_of_quality_weights_applied:.2f}. Range: [{np.min(weight_scalars_for_ccdproc):.2f}-{np.max(weight_scalars_for_ccdproc):.2f}]")
                else:
                    self.update_progress(f"   ⚠️ Erreur calcul poids scalaires. Utilisation poids uniformes (1.0).")
                    # sum_of_quality_weights_applied reste num_valid_images_for_processing
            except Exception as w_err:
                self.update_progress(f"   ⚠️ Erreur pendant calcul poids scalaires: {w_err}. Utilisation poids uniformes (1.0).")
                # sum_of_quality_weights_applied reste num_valid_images_for_processing
        else:
            self.update_progress(f"   -> Pondération Qualité (scalaire) désactivée. Poids uniformes (1.0) seront utilisés par ccdproc.")
            # sum_of_quality_weights_applied reste num_valid_images_for_processing

        # --- 3. Sauvegarde temporaire des images alignées et création des infos pour create_master_tile ---
        temp_cache_dir = tempfile.mkdtemp(prefix=f"batch_{current_batch_num:03d}_")
        seestar_stack_group_info = []
        for i in range(num_valid_images_for_processing):
            img_np = valid_images_for_ccdproc[i].astype(np.float32)
            hdr = valid_headers_for_ccdproc[i]
            wcs_obj = batch_items_with_masks[i][3]
            cache_path = os.path.join(temp_cache_dir, f"img_{i:03d}.npy")
            try:
                np.save(cache_path, img_np)
            except Exception:
                self.update_progress(f"❌ Erreur écriture cache pour l'image {i} du lot {current_batch_num}.")
                traceback.print_exc(limit=1)
                shutil.rmtree(temp_cache_dir, ignore_errors=True)
                return None, None, None
            seestar_stack_group_info.append({'path_raw': hdr.get('_SRCFILE', f'img_{i:03d}'),
                                            'path_preprocessed_cache': cache_path,
                                            'header': hdr,
                                            'wcs': wcs_obj})

        settings = SettingsManager()
        try:
            settings.load_settings()
        except Exception:
            pass
        winsor_tuple = (0.05, 0.05)
        try:
            winsor_tuple = tuple(float(x) for x in str(settings.stack_winsor_limits).split(',')[:2])
        except Exception:
            pass

        all_have_wcs = all(info.get('wcs') is not None for info in seestar_stack_group_info)

        stacked_batch_data_np = None
        stack_info_header = None

        from seestar.core import create_master_tile_simple as create_master_tile

        if all_have_wcs:
            tile_path, _ = create_master_tile(
                seestar_stack_group_info=seestar_stack_group_info,
                tile_id=current_batch_num,
                output_temp_dir=temp_cache_dir,
                stack_norm_method=getattr(settings, 'stack_norm_method', 'none'),
                stack_weight_method=getattr(settings, 'stack_weight_method', 'none'),
                stack_reject_algo=getattr(settings, 'stack_reject_algo', 'kappa_sigma'),
                stack_kappa_low=float(getattr(settings, 'stack_kappa_low', 3.0)),
                stack_kappa_high=float(getattr(settings, 'stack_kappa_high', 3.0)),
                parsed_winsor_limits=winsor_tuple,
                stack_final_combine=getattr(settings, 'stack_final_combine', 'mean'),
                apply_radial_weight=False,
                radial_feather_fraction=0.8,
                radial_shape_power=2.0,
                min_radial_weight_floor=0.0,
                astap_exe_path_global='',
                astap_data_dir_global='',
                astap_search_radius_global=0.0,
                astap_downsample_global=0,
                astap_sensitivity_global=0,
                astap_timeout_seconds_global=0,
                progress_callback=self.update_progress
            )

            if tile_path and os.path.exists(tile_path):
                try:
                    with fits.open(tile_path, memmap=False) as hdul:
                        data_cxhxw = hdul[0].data.astype(np.float32)
                        stack_info_header = hdul[0].header
                    if data_cxhxw.ndim == 3:
                        stacked_batch_data_np = np.moveaxis(data_cxhxw, 0, -1)
                    else:
                        stacked_batch_data_np = data_cxhxw
                except Exception:
                    self.update_progress(f"❌ Erreur lecture FITS empilé pour le lot {current_batch_num}.")
                    traceback.print_exc(limit=1)
            else:
                self.update_progress(f"❌ create_master_tile a échoué pour le lot {current_batch_num}.")
        else:
            self.update_progress(f"⚠️ WCS manquant pour certaines images du lot {current_batch_num}. Stacking classique utilisé.")
            try:
                weights_for_stack = weight_scalars_for_ccdproc
                if getattr(settings, 'stack_reject_algo', 'none') == 'winsorized_sigma_clip':
                    self.update_progress(
                        f"➡️ [Winsor] Début Winsorized Sigma Clip pour le lot {current_batch_num}",
                        "INFO_DETAIL",
                    )
                    if is_color_batch:
                        channels = []
                        rejected_vals = []
                        for c in range(3):
                            imgs = [img[..., c] for img in valid_images_for_ccdproc]
                            res_img, rej_pct = self._stack_winsorized_sigma(
                                imgs,
                                weights_for_stack,
                                kappa=float(getattr(settings, 'stack_kappa_high', 3.0)),
                                winsor_limits=winsor_tuple,
                            )
                            channels.append(res_img)
                            rejected_vals.append(rej_pct)
                        stacked_batch_data_np = np.stack(channels, axis=-1)
                        rejected_pct = float(np.mean(rejected_vals))
                    else:
                        stacked_batch_data_np, rejected_pct = self._stack_winsorized_sigma(
                            valid_images_for_ccdproc,
                            weights_for_stack,
                            kappa=float(getattr(settings, 'stack_kappa_high', 3.0)),
                            winsor_limits=winsor_tuple,
                        )
                    self.update_progress(
                        f"✅ [Winsor] Fin Winsorized Sigma Clip pour le lot {current_batch_num}, rej ≈ {rejected_pct:.1f} %",
                        "INFO_DETAIL",
                    )
                else:
                    method_arr = 'average'
                    if is_color_batch:
                        channels = []
                        for c in range(3):
                            imgs = [CCDData(img[..., c], unit=u.dimensionless_unscaled)
                                    for img in valid_images_for_ccdproc]
                            combined = ccdproc_combine(
                                imgs, method=method_arr, sigma_clip=False,
                                weights=weights_for_stack
                            )
                            channels.append(np.array(combined, dtype=np.float32))
                        stacked_batch_data_np = np.stack(channels, axis=-1)
                    else:
                        imgs_ccd = [CCDData(img, unit=u.dimensionless_unscaled)
                                    for img in valid_images_for_ccdproc]
                        combined = ccdproc_combine(
                            imgs_ccd, method=method_arr, sigma_clip=False,
                            weights=weights_for_stack
                        )
                        stacked_batch_data_np = np.array(combined, dtype=np.float32)
                stack_info_header = fits.Header()
            except Exception:
                self.update_progress(f"❌ Erreur stacking classique pour le lot {current_batch_num}.")
                traceback.print_exc(limit=1)

        shutil.rmtree(temp_cache_dir, ignore_errors=True)

        if stacked_batch_data_np is None:
            return None, None, None

        stacked_batch_data_np = stacked_batch_data_np.astype(np.float32)
        if self.stacking_mode == "winsorized":
            self.update_progress(
                f"🎚️  [Stack] Windsorized Sigma Clip appliqué : κ={self.kappa:.2f}, images={num_valid_images_for_processing}, rej ≈ {rejected_pct:.1f} %",
                "INFO_DETAIL",
            )


        # --- 5. NOUVEAU : Calculer batch_coverage_map_2d (HxW, float32) ---
        logger.debug(f"   -> Calcul de la carte de poids/couverture 2D pour le lot #{current_batch_num}...")
        batch_coverage_map_2d = np.zeros(shape_2d_for_coverage_map, dtype=np.float32)
        
        for i in range(num_valid_images_for_processing):
            valid_pixel_mask_for_img = valid_pixel_masks_for_coverage[i] # C'est un masque booléen HW
            
            # Déterminer le poids scalaire à appliquer à ce masque
            current_image_scalar_weight = 1.0 # Défaut si pas de pondération
            if weight_scalars_for_ccdproc is not None: # Si la pondération qualité a été calculée
                current_image_scalar_weight = weight_scalars_for_ccdproc[i]
            
            # Ajouter le masque pondéré à la carte de couverture du lot
            # valid_pixel_mask_for_img.astype(np.float32) convertit True->1.0, False->0.0
            batch_coverage_map_2d += valid_pixel_mask_for_img.astype(np.float32) * current_image_scalar_weight
        
        logger.debug(f"     - Carte de poids/couverture 2D du lot calculée. Shape: {batch_coverage_map_2d.shape}, Range: [{np.min(batch_coverage_map_2d):.2f}-{np.max(batch_coverage_map_2d):.2f}]")

        # --- 6. Mise à jour de l'en-tête d'information ---
        if stack_info_header is None:
            stack_info_header = fits.Header()
        stack_info_header['NIMAGES'] = (num_valid_images_for_processing, 'Valid images combined in this batch')  # ASCII
        
        stack_info_header['WGHT_APP'] = (quality_weighting_was_effectively_applied, 'Quality weights (scalar) used by ccdproc_combine')
        if quality_weighting_was_effectively_applied:
            w_metrics_str_list = []
            if self.weight_by_snr: w_metrics_str_list.append(f"SNR^{self.snr_exponent:.1f}")
            if self.weight_by_stars: w_metrics_str_list.append(f"Stars^{self.stars_exponent:.1f}")
            stack_info_header['WGHT_MET'] = (",".join(w_metrics_str_list) if w_metrics_str_list else "None_Active", 'Metrics configured for scalar weighting')
            stack_info_header['SUMSCLW'] = (float(sum_of_quality_weights_applied), 'Sum of scalar quality weights in this batch')
        else:
            stack_info_header['SUMSCLW'] = (float(num_valid_images_for_processing), 'Effective num images (uniform scalar weight=1)')
        
        batch_total_exposure = 0.0
        for hdr_iter in valid_headers_for_ccdproc: # Utiliser les headers des images valides
            if hdr_iter and 'EXPTIME' in hdr_iter:
                try: batch_total_exposure += float(hdr_iter['EXPTIME'])
                except (ValueError, TypeError): pass
        stack_info_header['TOTEXP'] = (round(batch_total_exposure, 2), '[s] Sum of exposure times for images in this batch')

        self.update_progress(f"✅ Combinaison lot {progress_info} terminée (Shape: {stacked_batch_data_np.shape}).")
        
        # Retourner l'image stackée, le header d'info, et la NOUVELLE carte de couverture 2D du lot
        return stacked_batch_data_np, stack_info_header, batch_coverage_map_2d








#########################################################################################################################################


# --- DANS LA CLASSE SeestarQueuedStacker DANS seestar/queuep/queue_manager.py ---

    def _combine_intermediate_drizzle_batches(self, intermediate_files_list, output_wcs_final_target, output_shape_final_target_hw):
        """
        Combine les résultats Drizzle intermédiaires (par lot) sauvegardés sur disque.
        MODIFIED V4_CombineFixAPI: Correction initialisation Drizzle et utilisation pixfrac.
        MODIFIED DebugDrizzleFinal_1: Commenté le clipping Lanczos agressif, ajout logs.
        """
        final_sci_image_HWC = None
        final_wht_map_HWC = None # Sera HWC aussi, car les poids sont par canal pour Drizzle

        num_batches_to_combine = len(intermediate_files_list)
        if num_batches_to_combine == 0:
            self.update_progress("ⓘ Aucun lot Drizzle intermédiaire à combiner.")
            return final_sci_image_HWC, final_wht_map_HWC

        # --- DEBUG DRIZZLE FINAL 1: Log d'entrée ---
        logger.debug("\n" + "="*70)
        logger.debug(f"DEBUG QM [_combine_intermediate_drizzle_batches V4_CombineFixAPI_DebugDrizzleFinal_1]:")
        logger.debug(f"  Début pour {num_batches_to_combine} lots.")
        logger.debug(f"  Shape Sortie CIBLE: {output_shape_final_target_hw}, Drizzle Kernel: {self.drizzle_kernel}, Pixfrac: {self.drizzle_pixfrac}")
        # --- FIN DEBUG ---
        self.update_progress(f"💧 [CombineBatches V4] Début combinaison {num_batches_to_combine} lots Drizzle...")

        if output_wcs_final_target is None or output_shape_final_target_hw is None:
            self.update_progress("   [CombineBatches V4] ERREUR: WCS ou Shape de sortie final manquant.", "ERROR")
            return None, None

        num_output_channels = 3
        final_drizzlers = []
        final_output_images_list = [] # Liste des arrays SCI (H,W) par canal
        final_output_weights_list = []# Liste des arrays WHT (H,W) par canal

        try:
            self.update_progress(f"   [CombineBatches V4] Initialisation Drizzle final (Shape: {output_shape_final_target_hw})...")
            for _ in range(num_output_channels):
                final_output_images_list.append(np.zeros(output_shape_final_target_hw, dtype=np.float32))
                final_output_weights_list.append(np.zeros(output_shape_final_target_hw, dtype=np.float32))

            for i in range(num_output_channels):
                driz_ch = Drizzle(
                    kernel=self.drizzle_kernel,
                    fillval=str(getattr(self, "drizzle_fillval", "0.0")), # Utiliser l'attribut si existe
                    out_img=final_output_images_list[i],
                    out_wht=final_output_weights_list[i],
                    out_shape=output_shape_final_target_hw
                )
                final_drizzlers.append(driz_ch)
            self.update_progress(f"   [CombineBatches V4] Objets Drizzle finaux initialisés.")
        except Exception as init_err:
            self.update_progress(f"   [CombineBatches V4] ERREUR: Échec init Drizzle final: {init_err}", "ERROR")
            logger.debug(f"ERREUR QM [_combine_intermediate_drizzle_batches]: Échec init Drizzle: {init_err}"); traceback.print_exc(limit=1)
            return None, None

        total_contributing_ninputs_for_final_header = 0
        batches_successfully_added_to_final_drizzle = 0

        for i_batch_loop, (sci_fpath, wht_fpaths_list_for_batch) in enumerate(intermediate_files_list):
            if self.stop_processing:
                self.update_progress("🛑 Arrêt demandé pendant combinaison lots Drizzle.")
                break

            self.update_progress(f"   [CombineBatches V4] Ajout lot intermédiaire {i_batch_loop+1}/{num_batches_to_combine}: {os.path.basename(sci_fpath)}...")
            # --- DEBUG DRIZZLE FINAL 1: Log chemin lot ---
            logger.debug(f"  Processing batch {i_batch_loop+1}: SCI='{sci_fpath}', WHT0='{wht_fpaths_list_for_batch[0] if wht_fpaths_list_for_batch else 'N/A'}'")
            # --- FIN DEBUG ---

            if len(wht_fpaths_list_for_batch) != num_output_channels:
                self.update_progress(f"      -> ERREUR: Nb incorrect de cartes poids ({len(wht_fpaths_list_for_batch)}) pour lot {i_batch_loop+1}. Ignoré.", "WARN")
                continue

            sci_data_cxhxw_lot = None; wcs_lot_intermediaire = None
            wht_maps_2d_list_for_lot = None; header_sci_lot = None
            pixmap_batch_to_final_grid = None

            try:
                with fits.open(sci_fpath, memmap=False) as hdul_sci:
                    sci_data_cxhxw_lot = hdul_sci[0].data.astype(np.float32); header_sci_lot = hdul_sci[0].header
                    with warnings.catch_warnings(): warnings.simplefilter("ignore"); wcs_lot_intermediaire = WCS(header_sci_lot, naxis=2)
                if not wcs_lot_intermediaire.is_celestial: raise ValueError("WCS lot intermédiaire non céleste.")
                wht_maps_2d_list_for_lot = []
                for ch_idx_w, wht_fpath_ch in enumerate(wht_fpaths_list_for_batch):
                    with fits.open(wht_fpath_ch, memmap=False) as hdul_wht: wht_map_2d_ch = hdul_wht[0].data.astype(np.float32)
                    wht_maps_2d_list_for_lot.append(np.nan_to_num(np.maximum(wht_map_2d_ch, 0.0)))
                # --- DEBUG DRIZZLE FINAL 1: Log données lot chargées ---
                logger.debug(f"    Lot {i_batch_loop+1} SCI chargé - Shape CxHxW: {sci_data_cxhxw_lot.shape}, Range Ch0: [{np.min(sci_data_cxhxw_lot[0]):.3g}, {np.max(sci_data_cxhxw_lot[0]):.3g}]")
                logger.debug(f"    Lot {i_batch_loop+1} WHT0 chargé - Shape HW: {wht_maps_2d_list_for_lot[0].shape}, Range: [{np.min(wht_maps_2d_list_for_lot[0]):.3g}, {np.max(wht_maps_2d_list_for_lot[0]):.3g}]")
                # --- FIN DEBUG ---

                shape_lot_intermediaire_hw = sci_data_cxhxw_lot.shape[1:]
                y_lot_intermed, x_lot_intermed = np.indices(shape_lot_intermediaire_hw)
                sky_coords_lot_ra, sky_coords_lot_dec = wcs_lot_intermediaire.all_pix2world(x_lot_intermed.ravel(), y_lot_intermed.ravel(), 0)
                x_final_output_pix, y_final_output_pix = output_wcs_final_target.all_world2pix(sky_coords_lot_ra, sky_coords_lot_dec, 0)
                pixmap_batch_to_final_grid = np.dstack((x_final_output_pix.reshape(shape_lot_intermediaire_hw), y_final_output_pix.reshape(shape_lot_intermediaire_hw))).astype(np.float32)

                if pixmap_batch_to_final_grid is not None:
                    ninputs_this_batch = int(header_sci_lot.get('NINPUTS', 0))
                    for ch_idx_add in range(num_output_channels):
                        data_ch_sci_2d_lot = np.nan_to_num(sci_data_cxhxw_lot[ch_idx_add, :, :])
                        data_ch_wht_2d_lot = wht_maps_2d_list_for_lot[ch_idx_add]
                        # --- DEBUG DRIZZLE FINAL 1: Log avant add_image ---
                        logger.debug(f"      Ch{ch_idx_add} add_image: data SCI min/max [{np.min(data_ch_sci_2d_lot):.3g}, {np.max(data_ch_sci_2d_lot):.3g}], data WHT min/max [{np.min(data_ch_wht_2d_lot):.3g}, {np.max(data_ch_wht_2d_lot):.3g}], pixfrac={self.drizzle_pixfrac}")
                        # --- FIN DEBUG ---
                        final_drizzlers[ch_idx_add].add_image(
                            data=data_ch_sci_2d_lot,
                            pixmap=pixmap_batch_to_final_grid,
                            weight_map=data_ch_wht_2d_lot,
                            exptime=1.0, # Les lots sont déjà en counts/sec
                            pixfrac=self.drizzle_pixfrac,
                            in_units='cps' # Confirmé par BUNIT='Counts/s' dans les fichiers de lot
                        )
                    batches_successfully_added_to_final_drizzle += 1
                    total_contributing_ninputs_for_final_header += ninputs_this_batch

            except Exception as e_lot_proc:
                self.update_progress(f"   [CombineBatches V4] ERREUR traitement lot {i_batch_loop+1}: {e_lot_proc}", "ERROR"); continue
            finally:
                del sci_data_cxhxw_lot, wcs_lot_intermediaire, wht_maps_2d_list_for_lot, header_sci_lot, pixmap_batch_to_final_grid; gc.collect()

        if batches_successfully_added_to_final_drizzle == 0:
             self.update_progress("   [CombineBatches V4] ERREUR: Aucun lot Drizzle intermédiaire n'a pu être ajouté à la combinaison finale.", "ERROR")
             return None, None

        # --- DEBUG DRIZZLE FINAL 1: Log des données brutes accumulées PAR CANAL ---
        for ch_log_idx in range(num_output_channels):
            temp_ch_data = final_output_images_list[ch_log_idx]
            temp_ch_wht = final_output_weights_list[ch_log_idx]
            logger.debug(f"  DEBUG [CombineBatches V4]: DONNÉES ACCUMULÉES BRUTES (avant division/clipping) - Canal {ch_log_idx}:")
            if temp_ch_data is not None and temp_ch_data.size > 0:
                logger.debug(f"    SCI_ACCUM (out_img): Min={np.min(temp_ch_data):.4g}, Max={np.max(temp_ch_data):.4g}, Mean={np.mean(temp_ch_data):.4g}, Std={np.std(temp_ch_data):.4g}")
                logger.debug(f"      Négatifs SCI_ACCUM: {np.sum(temp_ch_data < 0)}")
            else: logger.debug("    SCI_ACCUM: Données vides ou invalides.")
            if temp_ch_wht is not None and temp_ch_wht.size > 0:
                logger.debug(f"    WHT_ACCUM (out_wht): Min={np.min(temp_ch_wht):.4g}, Max={np.max(temp_ch_wht):.4g}, Mean={np.mean(temp_ch_wht):.4g}")
            else: logger.debug("    WHT_ACCUM: Données vides ou invalides.")
        # --- FIN DEBUG ---

        try:
            # Les `final_output_images_list` contiennent la somme(data*wht) et `final_output_weights_list` contient la somme(wht)
            # La division se fera dans _save_final_stack. Ici, on stack juste pour retourner.
            final_sci_image_HWC = np.stack(final_output_images_list, axis=-1).astype(np.float32)
            final_wht_map_HWC = np.stack(final_output_weights_list, axis=-1).astype(np.float32) # Maintenant HWC

            # --- SECTION CLIPPING CONDITIONNEL POUR LANCZOS COMMENTÉE ---
            # if self.drizzle_kernel.lower() in ["lanczos2", "lanczos3"]:
            #     logger.debug(f"DEBUG [CombineBatches V4]: CLIPPING LANCZOS TEMPORAIREMENT DÉSACTIVÉ.")
            #     # logger.debug(f"DEBUG [CombineBatches V4]: Application du clipping spécifique pour kernel {self.drizzle_kernel}.")
            #     # self.update_progress(f"   Appli. clipping spécifique pour Lanczos...", "DEBUG_DETAIL")
            #     # clip_min_lanczos = 0.0
            #     # clip_max_lanczos = 2.0 # Exemple, à ajuster.
            #     # logger.debug(f"  [CombineBatches V4]: Clipping Lanczos: Min={clip_min_lanczos}, Max={clip_max_lanczos}")
            #     # logger.debug(f"    Avant clip (Ch0): Min={np.min(final_sci_image_HWC[...,0]):.4g}, Max={np.max(final_sci_image_HWC[...,0]):.4g}")
            #     # final_sci_image_HWC = np.clip(final_sci_image_HWC, clip_min_lanczos, clip_max_lanczos)
            #     # logger.debug(f"    Après clip (Ch0): Min={np.min(final_sci_image_HWC[...,0]):.4g}, Max={np.max(final_sci_image_HWC[...,0]):.4g}")
            # --- FIN SECTION CLIPPING COMMENTÉE ---

            # Nettoyage NaN/Inf et s'assurer que les poids sont non-négatifs
            final_sci_image_HWC = np.nan_to_num(final_sci_image_HWC, nan=0.0, posinf=0.0, neginf=0.0)
            final_wht_map_HWC = np.nan_to_num(final_wht_map_HWC, nan=0.0, posinf=0.0, neginf=0.0)
            final_wht_map_HWC = np.maximum(final_wht_map_HWC, 0.0) # Poids doivent être >= 0

            self.update_progress(f"   -> Assemblage final Drizzle terminé (Shape Sci HWC: {final_sci_image_HWC.shape}, Wht HWC: {final_wht_map_HWC.shape})")
            self.images_in_cumulative_stack = total_contributing_ninputs_for_final_header
        except Exception as e_final_asm:
            self.update_progress(f"   - ERREUR pendant assemblage final Drizzle: {e_final_asm}", "ERROR")
            final_sci_image_HWC = None
            final_wht_map_HWC = None
        finally:
            del final_drizzlers, final_output_images_list, final_output_weights_list
            gc.collect()
        
        logger.debug("="*70 + "\n")
        return final_sci_image_HWC, final_wht_map_HWC

    def _solve_stacked_batch(self, stacked_np, header, batch_num):
        """Solve a stacked batch image using ASTAP downsample=1."""
        try:
            img_for_solver = stacked_np
            if img_for_solver.ndim == 3:
                img_for_solver = (
                    img_for_solver[..., 0] * 0.299
                    + img_for_solver[..., 1] * 0.587
                    + img_for_solver[..., 2] * 0.114
                ).astype(np.float32)
            temp_f = tempfile.NamedTemporaryFile(suffix=".fits", delete=False)
            temp_f.close()
            fits.PrimaryHDU(data=img_for_solver, header=header).writeto(
                temp_f.name, overwrite=True
            )
            solver_settings = {
                "local_solver_preference": self.local_solver_preference,
                "api_key": self.api_key,
                "astap_path": self.astap_path,
                "astap_data_dir": self.astap_data_dir,
                "astap_search_radius": self.astap_search_radius,
                "astap_downsample": 1,
                "astap_sensitivity": self.astap_sensitivity,
                "local_ansvr_path": self.local_ansvr_path,
                "scale_est_arcsec_per_pix": getattr(
                    self, "reference_pixel_scale_arcsec", None
                ),
                "scale_tolerance_percent": 20,
                "ansvr_timeout_sec": getattr(self, "ansvr_timeout_sec", 120),
                "astap_timeout_sec": getattr(self, "astap_timeout_sec", 120),
                "astrometry_net_timeout_sec": getattr(
                    self, "astrometry_net_timeout_sec", 300
                ),
                "use_radec_hints": getattr(self, "use_radec_hints", False),
            }
            self.update_progress(
                f"🔭 [Solve] Résolution WCS du lot {batch_num}", "INFO_DETAIL"
            )
            batch_wcs = solve_image_wcs(
                temp_f.name,
                header,
                solver_settings,
                update_header_with_solution=False,
            )
            if batch_wcs:
                self.update_progress(
                    f"✅ [Solve] WCS lot {batch_num} obtenu", "INFO_DETAIL"
                )
            else:
                self.update_progress(
                    f"⚠️ [Solve] Échec WCS lot {batch_num}", "WARN"
                )
            return batch_wcs
        except Exception as e:
            self.update_progress(
                f"⚠️ [Solve] Échec WCS lot {batch_num}: {e}", "WARN"
            )
            return None
        finally:
            try:
                os.remove(temp_f.name)
            except Exception:
                pass

    def _run_astap_and_update_header(self, fits_path: str) -> bool:
        """Solve the provided FITS with ASTAP and update its header in place."""
        try:
            header = fits.getheader(fits_path)
        except Exception as e:
            self.update_progress(f"   [ASTAP] Échec lecture header: {e}", "ERROR")
            return False

        solver_settings = {
            "local_solver_preference": self.local_solver_preference,
            "api_key": self.api_key,
            "astap_path": self.astap_path,
            "astap_data_dir": self.astap_data_dir,
            "astap_search_radius": self.astap_search_radius,
            "astap_downsample": self.astap_downsample,
            "astap_sensitivity": self.astap_sensitivity,
            "local_ansvr_path": self.local_ansvr_path,
            "scale_est_arcsec_per_pix": getattr(self, "reference_pixel_scale_arcsec", None),
            "scale_tolerance_percent": 20,
            "ansvr_timeout_sec": getattr(self, "ansvr_timeout_sec", 120),
            "astap_timeout_sec": getattr(self, "astap_timeout_sec", 120),
            "astrometry_net_timeout_sec": getattr(self, "astrometry_net_timeout_sec", 300),
            "use_radec_hints": getattr(self, "use_radec_hints", False),
        }

        self.update_progress(f"   [ASTAP] Solve {os.path.basename(fits_path)}…")
        wcs = solve_image_wcs(fits_path, header, solver_settings, update_header_with_solution=True)
        if wcs is None:
            self.update_progress("   [ASTAP] Échec résolution", "WARN")
            return False
        try:
            with fits.open(fits_path, mode="update") as hdul:
                hdul[0].header = header
                hdul.flush()
        except Exception as e:
            self.update_progress(f"   [ASTAP] Erreur écriture header: {e}", "WARN")
        return True

    def _cache_solved_image(self, data, header, wcs_obj, idx):
        """Cache solved image data to a temporary FITS and return the path."""
        cache_dir = os.path.join(self.output_folder, "reproj_cache")
        os.makedirs(cache_dir, exist_ok=True)
        cache_path = os.path.join(cache_dir, f"solved_{idx:05d}.fits")
        hdr = header.copy()
        if wcs_obj is not None:
            try:
                hdr.update(wcs_obj.to_header())
            except Exception:
                pass
        data_to_save = np.moveaxis(data, -1, 0) if data.ndim == 3 else data
        fits.PrimaryHDU(data=data_to_save.astype(np.float32), header=hdr).writeto(
            cache_path, overwrite=True
        )
        return cache_path

    def _create_sum_wht_memmaps(self, shape_hw):
        """(Re)create SUM/WHT memmaps for the given output shape."""
        memmap_dir = os.path.join(self.output_folder, "memmap_accumulators")
        os.makedirs(memmap_dir, exist_ok=True)
        self.sum_memmap_path = os.path.join(memmap_dir, "cumulative_SUM.npy")
        self.wht_memmap_path = os.path.join(memmap_dir, "cumulative_WHT.npy")
        self.memmap_shape = (shape_hw[0], shape_hw[1], 3)
        self.cumulative_sum_memmap = np.lib.format.open_memmap(
            self.sum_memmap_path,
            mode="w+",
            dtype=self.memmap_dtype_sum,
            shape=self.memmap_shape,
        )
        self.cumulative_sum_memmap[:] = 0.0
        self.cumulative_wht_memmap = np.lib.format.open_memmap(
            self.wht_memmap_path,
            mode="w+",
            dtype=self.memmap_dtype_wht,
            shape=shape_hw,
        )
        self.cumulative_wht_memmap[:] = 0.0

    def _final_reproject_cached_files(self, cache_list):
        """Reproject cached solved images and accumulate them."""
        if not cache_list:
            self.update_progress("⚠️ Aucun fichier résolu pour reprojection finale.", "WARN")
            return

        wcs_list = [w for _, w, _ in cache_list if w is not None]
        headers = [h for _, _, h in cache_list]
        out_wcs, out_shape = self._calculate_final_mosaic_grid(wcs_list, headers)
        if out_wcs is None or out_shape is None:
            self.update_progress("⚠️ Échec du calcul de la grille finale.", "WARN")
            return

        self.reference_wcs_object = out_wcs
        self._close_memmaps()
        self._create_sum_wht_memmaps(out_shape)

        for path, wcs_obj, hdr in cache_list:
            try:
                with fits.open(path, memmap=False) as hdul:
                    dat = hdul[0].data.astype(np.float32)
                if dat.ndim == 3 and dat.shape[0] in (3, 4):
                    dat = np.moveaxis(dat, 0, -1)
                cov = np.ones(dat.shape[:2], dtype=np.float32)
                reproj_img, cov = self._reproject_to_reference(dat, wcs_obj)
                self._combine_batch_result(reproj_img, hdr, cov, batch_wcs=None)
            except Exception as e:
                self.update_progress(
                    f"⚠️ Reprojection finale ignorée pour {os.path.basename(path)}: {e}",
                    "WARN",
                )

        self._save_final_stack(output_filename_suffix="_classic_sumw")

    def _save_and_solve_classic_batch(self, stacked_np, wht_2d, header, batch_idx):

        """Save a classic batch and optionally solve/reproject it."""
        out_dir = os.path.join(self.output_folder, "classic_batch_outputs")
        os.makedirs(out_dir, exist_ok=True)

        sci_fits = os.path.join(out_dir, f"classic_batch_{batch_idx:03d}.fits")
        wht_paths: list[str] = []


        final_stacked = stacked_np
        final_wht = wht_2d
        np.nan_to_num(final_wht, copy=False)

        # Always attempt to solve the intermediate batch with ASTAP so that a
        # valid WCS is present on each file. This is required for the optional
        # inter-batch reprojection step. When solving fails we fall back to the
        # reference header WCS if available.
        luminance = (
            stacked_np[..., 0] * 0.299
            + stacked_np[..., 1] * 0.587
            + stacked_np[..., 2] * 0.114
        ).astype(np.float32)
        tmp = tempfile.NamedTemporaryFile(suffix=".fits", delete=False)
        tmp.close()
        fits.PrimaryHDU(data=luminance, header=header).writeto(
            tmp.name, overwrite=True
        )
        solved_ok = self._run_astap_and_update_header(tmp.name)
        if solved_ok:
            solved_hdr = fits.getheader(tmp.name)
            header.update(solved_hdr)
        else:
            if self.reference_header_for_wcs is not None:
                header.update({
                    k: self.reference_header_for_wcs[k]
                    for k in [
                        "CRPIX1",
                        "CRPIX2",
                        "CDELT1",
                        "CDELT2",
                        "CD1_1",
                        "CD1_2",
                        "CD2_1",
                        "CD2_2",
                        "CTYPE1",
                        "CTYPE2",
                        "CRVAL1",
                        "CRVAL2",
                    ]
                    if k in self.reference_header_for_wcs
                })
                header["NAXIS1"] = stacked_np.shape[1]
                header["NAXIS2"] = stacked_np.shape[0]
            else:
                os.remove(tmp.name)
                return None, None
        os.remove(tmp.name)

        final_stacked = stacked_np
        final_wht = wht_2d
        np.nan_to_num(final_wht, copy=False)

        fits.PrimaryHDU(data=np.moveaxis(final_stacked, -1, 0), header=header).writeto(
            sci_fits, overwrite=True
        )
        for ch_i in range(final_stacked.shape[2]):
            wht_path = os.path.join(
                out_dir, f"classic_batch_{batch_idx:03d}_wht_{ch_i}.fits"
            )
            fits.PrimaryHDU(data=final_wht.astype(np.float32)).writeto(
                wht_path, overwrite=True
            )
            wht_paths.append(wht_path)

        return sci_fits, wht_paths


    def _reproject_classic_batches(self, batch_files):

        """Reproject saved classic batches to a common grid using reproject_and_coadd."""

        from seestar.enhancement.reproject_utils import (
            reproject_and_coadd,
            reproject_interp,
        )

        channel_arrays_wcs = [[] for _ in range(3)]
        channel_footprints = [[] for _ in range(3)]
        wcs_for_grid = []
        headers_for_grid = []

        for sci_path, wht_paths in batch_files:
            try:
                with fits.open(sci_path, memmap=False) as hdul:
                    data_cxhxw = hdul[0].data.astype(np.float32)
                    hdr = hdul[0].header
                batch_wcs = WCS(hdr, naxis=2)
                h, w = data_cxhxw.shape[-2:]
                batch_wcs.pixel_shape = (w, h)
            except Exception:
                continue

            try:
                coverage = fits.getdata(wht_paths[0]).astype(np.float32)
                np.nan_to_num(coverage, copy=False)
            except Exception:
                coverage = np.ones((h, w), dtype=np.float32)

            img_hwc = np.moveaxis(data_cxhxw, 0, -1)
            wcs_for_grid.append(batch_wcs)
            headers_for_grid.append(hdr)
            for ch in range(img_hwc.shape[2]):
                channel_arrays_wcs[ch].append((img_hwc[:, :, ch], batch_wcs))
                channel_footprints[ch].append(coverage)

        if len(wcs_for_grid) < 2:
            self.update_progress(
                f"⚠️ Reprojection ignorée: seulement {len(wcs_for_grid)} WCS valides.",
                "WARN",
            )
            return

        out_wcs, out_shape = self._calculate_final_mosaic_grid(wcs_for_grid, headers_for_grid)
        if out_wcs is None or out_shape is None:
            self.update_progress(
                "⚠️ Reprojection ignorée: échec du calcul de la grille finale.",
                "WARN",
            )
            return

        final_channels = []
        final_cov = None
        for ch in range(3):
            sci, cov = reproject_and_coadd(
                channel_arrays_wcs[ch],
                output_projection=out_wcs,
                shape_out=out_shape,
                input_weights=channel_footprints[ch],
                reproject_function=reproject_interp,
                combine_function="mean",
                match_background=True,
            )
            final_channels.append(sci.astype(np.float32))
            if final_cov is None:
                final_cov = cov.astype(np.float32)

        final_img_hwc = np.stack(final_channels, axis=-1)
        self._save_final_stack(
            "_classic_reproject",
            drizzle_final_sci_data=final_img_hwc,
            drizzle_final_wht_data=final_cov,
        )



############################################################################################################################################





    def _save_final_stack(self, output_filename_suffix: str = "", stopped_early: bool = False,
                          drizzle_final_sci_data=None, drizzle_final_wht_data=None,
                          preserve_linear_output: bool = False):
        """
        Calcule l'image finale, applique les post-traitements et sauvegarde.
        MODIFIED:
        - self.last_saved_data_for_preview (pour GUI) est maintenant l'image normalisée [0,1] SANS stretch cosmétique du backend.
        - save_preview_image (pour PNG) est appelé avec apply_stretch=True sur ces données [0,1].
        - La sauvegarde FITS reste basée sur self.raw_adu_data_for_ui_histogram (si float32) ou les données cosmétiques [0,1] (si uint16).
        Parameters
        ----------
        output_filename_suffix : str, optional
            Suffixe ajouté au nom du fichier de sortie.
        stopped_early : bool, optional
            Indique si le traitement s'est arrêté prématurément.
        drizzle_final_sci_data : ndarray, optional
            Données science fournies pour les modes Drizzle/Mosaïque.
        drizzle_final_wht_data : ndarray, optional
            Carte de poids correspondante.
        preserve_linear_output : bool, optional
            Si ``True``, saute la normalisation par percentiles et conserve la
            dynamique linéaire de ``final_image_initial_raw``.

        Version: V_SaveFinal_CorrectedDataFlow_1
        """
        logger.debug("\n" + "=" * 80)
        self.update_progress(f"DEBUG QM [_save_final_stack V_SaveFinal_CorrectedDataFlow_1]: Début. Suffixe: '{output_filename_suffix}', Arrêt précoce: {stopped_early}")
        logger.debug(f"DEBUG QM [_save_final_stack V_SaveFinal_CorrectedDataFlow_1]: Début. Suffixe: '{output_filename_suffix}', Arrêt précoce: {stopped_early}")

        save_as_float32_setting = getattr(self, 'save_final_as_float32', False)
        preserve_linear_output_setting = getattr(self, 'preserve_linear_output', False)
        # Retro-compatibilité : certaines versions utilisaient le nom
        # `preserve_linear_output_flag`. On crée un alias pour éviter
        # un NameError si d'anciens appels ou du code externe s'y réfèrent.
        preserve_linear_output_flag = preserve_linear_output_setting
        self.update_progress(f"  DEBUG QM: Option de sauvegarde FITS effective (self.save_final_as_float32): {save_as_float32_setting}")
        logger.debug(f"  DEBUG QM: Option de sauvegarde FITS effective (self.save_final_as_float32): {save_as_float32_setting}")
        logger.debug(f"  DEBUG QM: preserve_linear_output active?: {preserve_linear_output_setting}")
        
        is_reproject_mosaic_mode = (output_filename_suffix == "_mosaic_reproject" and 
                                    drizzle_final_sci_data is not None and 
                                    drizzle_final_wht_data is not None)
        is_drizzle_final_mode_with_data = (
            self.drizzle_active_session and self.drizzle_mode == "Final" and 
            not self.is_mosaic_run and drizzle_final_sci_data is not None and
            drizzle_final_wht_data is not None and not is_reproject_mosaic_mode 
        )
        is_true_incremental_drizzle_from_objects = (
            self.drizzle_active_session and self.drizzle_mode == "Incremental" and 
            not self.is_mosaic_run and drizzle_final_sci_data is None 
        )
        is_classic_stacking_mode = not (is_reproject_mosaic_mode or is_drizzle_final_mode_with_data or is_true_incremental_drizzle_from_objects)

        current_operation_mode_log_desc = "Unknown" 
        current_operation_mode_log_fits = "Unknown" 

        if is_reproject_mosaic_mode: 
            current_operation_mode_log_desc = "Mosaïque (reproject_and_coadd)"
            current_operation_mode_log_fits = "Mosaic (reproject_and_coadd)"
        elif is_true_incremental_drizzle_from_objects: 
            current_operation_mode_log_desc = "Drizzle Incrémental VRAI (objets Drizzle)"
            current_operation_mode_log_fits = "True Incremental Drizzle (Drizzle objects)"
        elif is_drizzle_final_mode_with_data: 
            current_operation_mode_log_desc = f"Drizzle Standard Final (données lot fournies)"
            current_operation_mode_log_fits = "Drizzle Standard Final (from batch data)"
        elif is_classic_stacking_mode : 
            current_operation_mode_log_desc = "Stacking Classique SUM/W (memmaps)"
            current_operation_mode_log_fits = "Classic Stacking SUM/W (memmaps)"
        else: 
            if not self.drizzle_active_session and not self.is_mosaic_run:
                 current_operation_mode_log_desc = "Stacking Classique SUM/W (memmaps) - Fallback"
                 current_operation_mode_log_fits = "Classic Stacking SUM/W (memmaps) - Fallback"
                 is_classic_stacking_mode = True 

        self.update_progress(f"  DEBUG QM: Mode d'opération détecté pour sauvegarde: {current_operation_mode_log_desc}")
        logger.debug(f"  DEBUG QM: Mode d'opération détecté pour sauvegarde: {current_operation_mode_log_desc}")
        logger.debug("=" * 80 + "\n")
        self.update_progress(f"💾 Préparation sauvegarde finale (Mode: {current_operation_mode_log_desc})...")

        final_image_initial_raw = None    # Données "brutes" après combinaison (ADU ou [0,1] si classique déjà normalisé)
        final_wht_map_for_postproc = None # Carte de poids 2D pour certains post-traitements
        background_model_photutils = None # Modèle de fond si Photutils BN est appliqué

        self.raw_adu_data_for_ui_histogram = None # Sera les données ADU-like pour l'histogramme de l'UI
        # self.last_saved_data_for_preview est celui qui sera envoyé à l'UI pour son affichage
        # Il doit être normalisé [0,1] MAIS NON STRETCHÉ COSMÉTIQUEMENT par le backend.
        
        try:
            # --- ÉTAPE 1: Obtenir final_image_initial_raw et final_wht_map_for_postproc ---
            # (La logique pour obtenir ces données reste la même que votre version précédente)
            # ... (Bloc if/elif/else pour les modes reproject, drizzle, classique) ...
            # (Je reprends la logique de votre dernier log `taraceback.txt` pour cette partie)
            if is_reproject_mosaic_mode:
                self.update_progress("  DEBUG QM [SaveFinalStack] Mode: Mosaïque Reproject")
                logger.debug("  DEBUG QM [SaveFinalStack] Mode: Mosaïque Reproject")
                final_image_initial_raw = drizzle_final_sci_data.astype(np.float32) 
                if drizzle_final_wht_data.ndim == 3:
                    final_wht_map_for_postproc = np.mean(drizzle_final_wht_data, axis=2).astype(np.float32)
                else:
                    final_wht_map_for_postproc = drizzle_final_wht_data.astype(np.float32)
                final_wht_map_for_postproc = np.maximum(final_wht_map_for_postproc, 0.0) 
                self._close_memmaps()
                self.update_progress(f"    DEBUG QM: Mosaic Reproject - final_image_initial_raw - Range: [{np.nanmin(final_image_initial_raw):.4g} - {np.nanmax(final_image_initial_raw):.4g}]")
                logger.debug(f"    DEBUG QM: Mosaic Reproject - final_image_initial_raw - Range: [{np.nanmin(final_image_initial_raw):.4g} - {np.nanmax(final_image_initial_raw):.4g}]")

            elif is_true_incremental_drizzle_from_objects:
                self.update_progress("  DEBUG QM [SaveFinalStack] Mode: Drizzle Incrémental VRAI")
                logger.debug("  DEBUG QM [SaveFinalStack] Mode: Drizzle Incrémental VRAI")
                if not self.incremental_drizzle_objects or len(self.incremental_drizzle_objects) != 3:
                    raise ValueError("Objets Drizzle incremental invalides ou manquants.")
                sci_arrays_hw_list = [d.out_img for d in self.incremental_drizzle_objects]
                wht_arrays_hw_list = [d.out_wht for d in self.incremental_drizzle_objects]

                if not any(np.any(np.asarray(w, dtype=float) != 0) for w in wht_arrays_hw_list):
                    self.update_progress(
                        "❌ Drizzle Incremental: all weight maps are zero. Aborting final stack.",
                        "ERROR",
                    )
                    logger.error("ERROR QM [_save_final_stack]: All drizzle weights are zero.")
                    self.final_stacked_path = None
                    return

                avg_img_channels_list = []
                processed_wht_channels_list_for_mean = []
                for c in range(3): 
                    sci_ch_accum_float64 = sci_arrays_hw_list[c].astype(np.float64)
                    wht_ch_accum_raw_float64 = wht_arrays_hw_list[c].astype(np.float64)
                    wht_ch_clipped_positive = np.maximum(wht_ch_accum_raw_float64, 0.0)
                    processed_wht_channels_list_for_mean.append(wht_ch_clipped_positive.astype(np.float32))
                    wht_ch_for_division = np.maximum(wht_ch_clipped_positive, 1e-9)                     
                    channel_mean_image_adu = np.zeros_like(sci_ch_accum_float64, dtype=np.float32)
                    valid_pixels_mask = wht_ch_for_division > 1e-8                     
                    with np.errstate(divide='ignore', invalid='ignore'):
                        channel_mean_image_adu[valid_pixels_mask] = sci_ch_accum_float64[valid_pixels_mask] / wht_ch_for_division[valid_pixels_mask]
                    avg_img_channels_list.append(np.nan_to_num(channel_mean_image_adu, nan=0.0, posinf=0.0, neginf=0.0).astype(np.float32))
                final_image_initial_raw = np.stack(avg_img_channels_list, axis=-1) 
                final_wht_map_for_postproc = np.mean(np.stack(processed_wht_channels_list_for_mean, axis=-1), axis=2).astype(np.float32)
                final_wht_map_for_postproc = np.maximum(final_wht_map_for_postproc, 0.0)
                self.update_progress(f"    DEBUG QM: Drizzle Incr VRAI - final_image_initial_raw - Range: [{np.nanmin(final_image_initial_raw):.4g} - {np.nanmax(final_image_initial_raw):.4g}]")
                logger.debug(f"    DEBUG QM: Drizzle Incr VRAI - final_image_initial_raw - Range: [{np.nanmin(final_image_initial_raw):.4g} - {np.nanmax(final_image_initial_raw):.4g}]")

            elif is_drizzle_final_mode_with_data: 
                self.update_progress("  DEBUG QM [SaveFinalStack] Mode: Drizzle Standard Final (depuis données de lot)")
                logger.debug("  DEBUG QM [SaveFinalStack] Mode: Drizzle Standard Final (depuis données de lot)")
                if drizzle_final_sci_data is None or drizzle_final_wht_data is None: raise ValueError("Donnees de lot Drizzle final (sci/wht) manquantes.")
                sci_data_float64 = drizzle_final_sci_data.astype(np.float64); wht_data_float64 = drizzle_final_wht_data.astype(np.float64) 
                wht_data_clipped_positive = np.maximum(wht_data_float64, 0.0)
                final_wht_map_for_postproc = np.mean(wht_data_clipped_positive, axis=2).astype(np.float32) 
                wht_for_div = np.maximum(wht_data_clipped_positive, 1e-9) 
                with np.errstate(divide='ignore', invalid='ignore'): final_image_initial_raw = sci_data_float64 / wht_for_div
                final_image_initial_raw = np.nan_to_num(final_image_initial_raw, nan=0.0, posinf=0.0, neginf=0.0).astype(np.float32)
                self._close_memmaps()
                self.update_progress(f"    DEBUG QM: Drizzle Std Final - final_image_initial_raw - Range: [{np.nanmin(final_image_initial_raw):.4g} - {np.nanmax(final_image_initial_raw):.4g}]")
                logger.debug(f"    DEBUG QM: Drizzle Std Final - final_image_initial_raw - Range: [{np.nanmin(final_image_initial_raw):.4g} - {np.nanmax(final_image_initial_raw):.4g}]")
            
            else: # SUM/W Classique
                self.update_progress("  DEBUG QM [SaveFinalStack] Mode: Stacking Classique SUM/W")
                logger.debug("  DEBUG QM [SaveFinalStack] Mode: Stacking Classique SUM/W")
                if self.cumulative_sum_memmap is None or self.cumulative_wht_memmap is None: raise ValueError("Accumulateurs memmap SUM/WHT non disponibles pour stacking classique.")
                
                final_sum = np.array(self.cumulative_sum_memmap, dtype=np.float64)
                self.update_progress(f"    DEBUG QM: Classic Mode - final_sum (HWC, from memmap) - Shape: {final_sum.shape}, Range: [{np.nanmin(final_sum):.4g} - {np.nanmax(final_sum):.4g}]")
                logger.debug(f"    DEBUG QM: Classic Mode - final_sum (HWC, from memmap) - Shape: {final_sum.shape}, Range: [{np.nanmin(final_sum):.4g} - {np.nanmax(final_sum):.4g}]")
                
                final_wht_map_2d_from_memmap = np.array(self.cumulative_wht_memmap, dtype=np.float32) 
                self.update_progress(f"    DEBUG QM: Classic Mode - final_wht_map_2d_from_memmap (HW) - Shape: {final_wht_map_2d_from_memmap.shape}, Range: [{np.nanmin(final_wht_map_2d_from_memmap):.4g} - {np.nanmax(final_wht_map_2d_from_memmap):.4g}]")
                logger.debug(f"    DEBUG QM: Classic Mode - final_wht_map_2d_from_memmap (HW) - Shape: {final_wht_map_2d_from_memmap.shape}, Range: [{np.nanmin(final_wht_map_2d_from_memmap):.4g} - {np.nanmax(final_wht_map_2d_from_memmap):.4g}]")
                
                self._close_memmaps() 
                
                eps = 1e-9
                final_wht_map_for_postproc = np.maximum(final_wht_map_2d_from_memmap, 0.0)
                wht_safe = np.maximum(final_wht_map_2d_from_memmap, eps)[..., np.newaxis]

                with np.errstate(divide='ignore', invalid='ignore'):
                    final_image_initial_raw = final_sum / wht_safe
                final_image_initial_raw = np.nan_to_num(final_image_initial_raw,
                                                      nan=0.0, posinf=0.0, neginf=0.0)
                final_image_initial_raw = final_image_initial_raw.astype(np.float32)
                self.update_progress(
                    f"    DEBUG QM: Classic Mode - final_image_initial_raw (HWC, après SUM/WHT et nan_to_num) - Range: [{np.nanmin(final_image_initial_raw):.4g} - {np.nanmax(final_image_initial_raw):.4g}]")
                logger.debug(
                    f"    DEBUG QM: Classic Mode - final_image_initial_raw (HWC, après SUM/WHT et nan_to_num) - Range: [{np.nanmin(final_image_initial_raw):.4g} - {np.nanmax(final_image_initial_raw):.4g}]")

        except Exception as e_get_raw:
            self.processing_error = f"Erreur obtention donnees brutes finales: {e_get_raw}"
            self.update_progress(f"❌ {self.processing_error}", "ERROR"); traceback.print_exc(limit=2)
            self.final_stacked_path = None; return

        if final_image_initial_raw is None:
            self.final_stacked_path = None; self.update_progress("ⓘ Aucun stack final (donnees brutes sont None)."); return
        
        # À ce stade, final_image_initial_raw contient les données "ADU-like"
        self.update_progress(f"  DEBUG QM [SaveFinalStack] final_image_initial_raw (AVANT post-traitements) - Range: [{np.nanmin(final_image_initial_raw):.4g}, {np.nanmax(final_image_initial_raw):.4g}], Shape: {final_image_initial_raw.shape}, Dtype: {final_image_initial_raw.dtype}")
        logger.debug(f"  DEBUG QM [SaveFinalStack] final_image_initial_raw (AVANT post-traitements) - Range: [{np.nanmin(final_image_initial_raw):.4g}, {np.nanmax(final_image_initial_raw):.4g}], Shape: {final_image_initial_raw.shape}, Dtype: {final_image_initial_raw.dtype}")


        final_image_initial_raw = np.clip(final_image_initial_raw, 0.0, None)
        self.update_progress(
            f"    DEBUG QM: Après clip >=0 des valeurs négatives, final_image_initial_raw - Range: [{np.nanmin(final_image_initial_raw):.4g}, {np.nanmax(final_image_initial_raw):.4g}]")
        logger.debug(
            f"    DEBUG QM: Après clip >=0 des valeurs négatives, final_image_initial_raw - Range: [{np.nanmin(final_image_initial_raw):.4g}, {np.nanmax(final_image_initial_raw):.4g}]")

        # Appliquer le seuil WHT (si activé) aux données "ADU-like"
        if self.drizzle_wht_threshold > 0 and final_wht_map_for_postproc is not None:
            self.update_progress(
                f"  DEBUG QM [SaveFinalStack] Application du seuil WHT ({self.drizzle_wht_threshold}) sur final_wht_map_for_postproc à final_image_initial_raw.")
            logger.debug(
                f"  DEBUG QM [SaveFinalStack] Application du seuil WHT ({self.drizzle_wht_threshold}) sur final_wht_map_for_postproc à final_image_initial_raw.")
            invalid_wht_pixels = final_wht_map_for_postproc < self.drizzle_wht_threshold
            if final_image_initial_raw.ndim == 3:
                final_image_initial_raw = np.where(
                    invalid_wht_pixels[..., np.newaxis], np.nan, final_image_initial_raw
                )
            else:
                final_image_initial_raw = np.where(invalid_wht_pixels, np.nan, final_image_initial_raw)

        # Stocker les données ADU pour histogramme UI uniquement si nécessaire
        self.raw_adu_data_for_ui_histogram = (
            np.nan_to_num(final_image_initial_raw, nan=0.0).astype(np.float32).copy()
        )
        logger.debug(
            f"  DEBUG QM [_save_final_stack]: self.raw_adu_data_for_ui_histogram STOCKE (ADU). Range: [{np.min(self.raw_adu_data_for_ui_histogram):.3f}, {np.max(self.raw_adu_data_for_ui_histogram):.3f}]"
        )

        # --- Normalisation par percentiles pour obtenir final_image_normalized_for_cosmetics (0-1) ---
        if preserve_linear_output_setting:
            logger.debug(
                "  DEBUG QM [_save_final_stack]: preserve_linear_output actif - saut de la normalisation par percentiles."
            )
            final_image_normalized_for_cosmetics = np.nan_to_num(
                final_image_initial_raw, nan=0.0
            ).astype(np.float32)
        else:
            logger.debug(
                f"  DEBUG QM [_save_final_stack]: Normalisation (0-1) par percentiles de final_image_initial_raw..."
            )
            data_for_percentile_norm = np.nan_to_num(final_image_initial_raw, nan=0.0).astype(np.float32)
            if data_for_percentile_norm.ndim == 3:
                luminance = (
                    0.299 * data_for_percentile_norm[..., 0]
                    + 0.587 * data_for_percentile_norm[..., 1]
                    + 0.114 * data_for_percentile_norm[..., 2]
                )
            else:
                luminance = data_for_percentile_norm
            finite_luminance = luminance[np.isfinite(luminance) & (luminance > 1e-9)]

            if finite_luminance.size > 20:
                bp_val = np.percentile(finite_luminance, 0.1)
                wp_val = np.percentile(finite_luminance, 99.9)
                if wp_val <= bp_val + 1e-7:
                    min_finite, max_finite = np.min(finite_luminance), np.max(finite_luminance)
                    if max_finite > min_finite + 1e-7:
                        bp_val, wp_val = min_finite, max_finite
                    else:
                        bp_val, wp_val = 0.0, max(1e-7, max_finite)
                if wp_val <= bp_val:
                    wp_val = bp_val + 1e-7
                final_image_normalized_for_cosmetics = (data_for_percentile_norm - bp_val) / (
                    wp_val - bp_val
                )
                logger.debug(
                    f"  DEBUG QM [_save_final_stack]: Normalisation (0-1) basée sur percentiles. BP={bp_val:.4g}, WP={wp_val:.4g}."
                )
            else:
                max_overall = np.nanmax(data_for_percentile_norm)
                if max_overall > 1e-9:
                    final_image_normalized_for_cosmetics = data_for_percentile_norm / max_overall
                else:
                    final_image_normalized_for_cosmetics = np.zeros_like(data_for_percentile_norm)
                logger.debug(
                    "  DEBUG QM [_save_final_stack]: Normalisation (0-1) par max (peu de données/dynamique pour percentiles)."
                )

            final_image_normalized_for_cosmetics = np.clip(
                final_image_normalized_for_cosmetics, 0.0, 1.0
            )

        final_image_normalized_for_cosmetics = final_image_normalized_for_cosmetics.astype(np.float32)
        logger.debug(
            f"    Range après normalisation (0-1): [{np.nanmin(final_image_normalized_for_cosmetics):.3f}, {np.nanmax(final_image_normalized_for_cosmetics):.3f}]"
        )

        effective_image_count = self.images_in_cumulative_stack

        # data_after_postproc est la version 0-1 qui subira les post-traitements cosmétiques.
        data_after_postproc = final_image_normalized_for_cosmetics.copy()

        self.update_progress(f"  DEBUG QM [SaveFinalStack] data_after_postproc (AVANT post-traitements) - Range: [{np.nanmin(data_after_postproc):.4f}, {np.nanmax(data_after_postproc):.4f}]")
        logger.debug(f"  DEBUG QM [SaveFinalStack] data_after_postproc (AVANT post-traitements) - Range: [{np.nanmin(data_after_postproc):.4f}, {np.nanmax(data_after_postproc):.4f}]")
        
        # --- Début du Pipeline de Post-Traitement (identique à votre version précédente) ---
        # ... (BN Globale, Photutils BN, CB, Feathering, Low WHT Mask, SCNR, Crop) ...
        # (Le code pour appliquer ces post-traitements à data_after_postproc reste ici)
        # --- Fin du Pipeline de Post-Traitement ---
        self.update_progress(f"  DEBUG QM [SaveFinalStack] data_after_postproc (APRES post-traitements, si activés) - Range: [{np.nanmin(data_after_postproc):.4f}, {np.nanmax(data_after_postproc):.4f}], Dtype: {data_after_postproc.dtype}")
        logger.debug(f"  DEBUG QM [SaveFinalStack] data_after_postproc (APRES post-traitements, si activés) - Range: [{np.nanmin(data_after_postproc):.4f}, {np.nanmax(data_after_postproc):.4f}], Dtype: {data_after_postproc.dtype}")

        # Les données post-traitées 0-1 seront utilisées pour l'aperçu UI
        self.last_saved_data_for_preview = data_after_postproc.copy()
        logger.debug("DEBUG QM [_save_final_stack]: self.last_saved_data_for_preview = DONNÉES 0-1 POST-TRAITÉES (pour l'aperçu UI).")
        
        # --- ÉTAPE 4: Préparation du header FITS final et du nom de fichier ---
        # (Logique identique)
        effective_image_count = self.images_in_cumulative_stack if self.images_in_cumulative_stack > 0 else (getattr(self, 'aligned_files_count', 1) if (is_drizzle_final_mode_with_data or is_reproject_mosaic_mode) else 1)
        final_header = self.current_stack_header.copy() if self.current_stack_header else fits.Header()
        if is_true_incremental_drizzle_from_objects or is_drizzle_final_mode_with_data or is_reproject_mosaic_mode: 
            if self.drizzle_output_wcs and not is_reproject_mosaic_mode : final_header.update(self.drizzle_output_wcs.to_header(relax=True))
            elif is_reproject_mosaic_mode and self.current_stack_header and self.current_stack_header.get('CTYPE1'): pass 
        final_header['NIMAGES'] = (effective_image_count, 'Effective images/Total Weight for final stack'); final_header['TOTEXP']  = (round(self.total_exposure_seconds, 2), '[s] Approx total exposure')
        final_header['HISTORY'] = f"Final stack type: {current_operation_mode_log_fits}"
        if getattr(self, 'output_filename', ""):
            base_name = self.output_filename.strip()
            if not base_name.lower().endswith('.fit'):
                base_name += '.fit'
            fits_path = os.path.join(self.output_folder, base_name)
            preview_path = os.path.splitext(fits_path)[0] + '.png'
        else:
            base_name = "stack_final"
            run_type_suffix = output_filename_suffix if output_filename_suffix else "_unknown_mode"
            if stopped_early: run_type_suffix += "_stopped"
            elif self.processing_error: run_type_suffix += "_error"
            fits_path = os.path.join(self.output_folder, f"{base_name}{run_type_suffix}.fit")
            preview_path  = os.path.splitext(fits_path)[0] + ".png"
        self.final_stacked_path = fits_path; self.update_progress(f"Chemin FITS final: {os.path.basename(fits_path)}")

        # --- ÉTAPE 5: Préparation des données pour la SAUVEGARDE FITS ---
        data_for_primary_hdu_save = None
        if save_as_float32_setting:
            self.update_progress("   DEBUG QM: Preparation sauvegarde FITS en float32 (brut ADU-like)...") 
            logger.debug("   DEBUG QM: Preparation sauvegarde FITS en float32 (brut ADU-like)...")
            data_for_primary_hdu_save = self.raw_adu_data_for_ui_histogram # Utilise les données "ADU-like" (non-normalisées 0-1 cosmétiquement)
            self.update_progress(f"     DEBUG QM: -> FITS float32: Utilisation self.raw_adu_data_for_ui_histogram. Shape: {data_for_primary_hdu_save.shape}, Range: [{np.min(data_for_primary_hdu_save):.4f}, {np.max(data_for_primary_hdu_save):.4f}]")
            logger.debug(f"     DEBUG QM: -> FITS float32: Utilisation self.raw_adu_data_for_ui_histogram. Shape: {data_for_primary_hdu_save.shape}, Range: [{np.min(data_for_primary_hdu_save):.4f}, {np.max(data_for_primary_hdu_save):.4f}]")
            final_header['BITPIX'] = -32 
            if 'BSCALE' in final_header: del final_header['BSCALE']; 
            if 'BZERO' in final_header: del final_header['BZERO']
        else: # Sauvegarde en uint16
            self.update_progress("   DEBUG QM: Preparation sauvegarde FITS en uint16 (depuis données ADU -> 0-65535)...")
            logger.debug("   DEBUG QM: Preparation sauvegarde FITS en uint16 (depuis données ADU -> 0-65535)...")
            raw_data = self.raw_adu_data_for_ui_histogram
            if np.nanmax(raw_data) <= 1.0 + 1e-5:
                data_scaled_uint16 = (np.clip(raw_data, 0.0, 1.0) * 65535.0).astype(np.uint16)
            else:
                data_scaled_uint16 = np.clip(raw_data, 0.0, 65535.0).astype(np.uint16)
            data_for_primary_hdu_save = data_scaled_uint16
            self.update_progress(f"     DEBUG QM: -> FITS uint16: Utilisation données ADU. Shape: {data_for_primary_hdu_save.shape}, Range: [{np.min(data_for_primary_hdu_save)}, {np.max(data_for_primary_hdu_save)}]")
            logger.debug(f"     DEBUG QM: -> FITS uint16: Utilisation données ADU. Shape: {data_for_primary_hdu_save.shape}, Range: [{np.min(data_for_primary_hdu_save)}, {np.max(data_for_primary_hdu_save)}]")
            final_header['BITPIX'] = 16 
        
        if data_for_primary_hdu_save.ndim == 3 and data_for_primary_hdu_save.shape[2] == 3 : 
            data_for_primary_hdu_save_cxhxw = np.moveaxis(data_for_primary_hdu_save, -1, 0) 
        else: 
            data_for_primary_hdu_save_cxhxw = data_for_primary_hdu_save
        self.update_progress(f"     DEBUG QM: Données FITS prêtes (Shape HDU: {data_for_primary_hdu_save_cxhxw.shape}, Dtype: {data_for_primary_hdu_save_cxhxw.dtype})")
        logger.debug(f"     DEBUG QM: Données FITS prêtes (Shape HDU: {data_for_primary_hdu_save_cxhxw.shape}, Dtype: {data_for_primary_hdu_save_cxhxw.dtype})")

        # --- ÉTAPE 6: Sauvegarde FITS effective ---
        try: 
            primary_hdu = fits.PrimaryHDU(data=data_for_primary_hdu_save_cxhxw, header=final_header)
            hdus_list = [primary_hdu]
            # ... (logique HDU background_model si besoin) ...
            fits.HDUList(hdus_list).writeto(fits_path, overwrite=True, checksum=True, output_verify='ignore')
            self.update_progress(f"   ✅ Sauvegarde FITS ({'float32' if save_as_float32_setting else 'uint16'}) terminee.");  
        except Exception as save_err: 
            self.update_progress(f"   ❌ Erreur Sauvegarde FITS: {save_err}"); self.final_stacked_path = None

        # --- ÉTAPE 7: Sauvegarde preview PNG ---
        # Utiliser data_after_postproc (qui est l'image [0,1] après tous les post-traitements)
        # et laisser save_preview_image appliquer son propre stretch par défaut.
        if data_after_postproc is not None: 
            self.update_progress(f"  DEBUG QM (_save_final_stack): Données pour save_preview_image (data_after_postproc) - Range: [{np.nanmin(data_after_postproc):.4f}, {np.nanmax(data_after_postproc):.4f}], Shape: {data_after_postproc.shape}, Dtype: {data_after_postproc.dtype}")
            logger.debug(f"  DEBUG QM (_save_final_stack): Données pour save_preview_image (data_after_postproc) - Range: [{np.nanmin(data_after_postproc):.4f}, {np.nanmax(data_after_postproc):.4f}], Shape: {data_after_postproc.shape}, Dtype: {data_after_postproc.dtype}")
            try:
                save_preview_image(data_after_postproc, preview_path, 
                                   enhanced_stretch=False) # ou True si vous préférez le stretch "enhanced" pour le PNG
                self.update_progress("     ✅ Sauvegarde Preview PNG terminee.") 
            except Exception as prev_err: self.update_progress(f"     ❌ Erreur Sauvegarde Preview PNG: {prev_err}.") 
        else: self.update_progress("ⓘ Aucune image a sauvegarder pour preview PNG (data_after_postproc est None)."); 
            
        self.update_progress(f"DEBUG QM [_save_final_stack V_SaveFinal_CorrectedDataFlow_1]: Fin methode (mode: {current_operation_mode_log_desc}).")
        logger.debug("\n" + "=" * 80); logger.debug(f"DEBUG QM [_save_final_stack V_SaveFinal_CorrectedDataFlow_1]: Fin methode (mode: {current_operation_mode_log_desc})."); logger.debug("=" * 80 + "\n")








#############################################################################################################################################################


#Le message de Pylance "is not accessed" concerne uniquement les variables locales closed_sum et closed_wht à l'intérieur 
# de la méthode _close_memmaps() elle-même. Ces variables sont définies, mais leur valeur n'est jamais lue par le code de cette méthode 
# après leur assignation. Elles sont donc inutiles et peuvent être supprimées.
#Mais cela ne remet absolument pas en question :
#Le fait que la méthode _close_memmaps() est appelée.
#Le fait que le code à l'intérieur de cette méthode (fermeture et suppression des références self.cumulative_sum_memmap 
# et self.cumulative_wht_memmap) s'exécute quand la méthode est appelée.
#L'utilité de cette méthode pour libérer les ressources liées aux fichiers memmap.

    def _close_memmaps(self):
        """Ferme proprement les objets memmap s'ils existent."""
        logger.debug("DEBUG QM [_close_memmaps]: Tentative de fermeture des memmaps...")
        closed_sum = False
        if hasattr(self, 'cumulative_sum_memmap') and self.cumulative_sum_memmap is not None:
            try:
                # La documentation suggère que la suppression de la référence devrait suffire
                # mais un appel explicite à close() existe sur certaines versions/objets
                if hasattr(self.cumulative_sum_memmap, '_mmap') and self.cumulative_sum_memmap._mmap is not None:
                    self.cumulative_sum_memmap._mmap.close()
                # Supprimer la référence pour permettre la libération des ressources
                del self.cumulative_sum_memmap
                self.cumulative_sum_memmap = None
                closed_sum = True
                logger.debug("DEBUG QM [_close_memmaps]: Référence memmap SUM supprimée.")
            except Exception as e_close_sum:
                logger.debug(f"WARN QM [_close_memmaps]: Erreur fermeture/suppression memmap SUM: {e_close_sum}")
        
        closed_wht = False
        if hasattr(self, 'cumulative_wht_memmap') and self.cumulative_wht_memmap is not None:
            try:
                if hasattr(self.cumulative_wht_memmap, '_mmap') and self.cumulative_wht_memmap._mmap is not None:
                    self.cumulative_wht_memmap._mmap.close()
                del self.cumulative_wht_memmap
                self.cumulative_wht_memmap = None
                closed_wht = True
                logger.debug("DEBUG QM [_close_memmaps]: Référence memmap WHT supprimée.")
            except Exception as e_close_wht:
                logger.debug(f"WARN QM [_close_memmaps]: Erreur fermeture/suppression memmap WHT: {e_close_wht}")
        
        # Optionnel: Essayer de supprimer les fichiers .npy si le nettoyage est activé
        # Cela devrait être fait dans le bloc finally de _worker après l'appel à _save_final_stack
        # if self.perform_cleanup:
        #      if self.sum_memmap_path and os.path.exists(self.sum_memmap_path):
        #          try: os.remove(self.sum_memmap_path); logger.debug("DEBUG: Fichier SUM.npy supprimé.")
        #          except Exception as e: logger.debug(f"WARN: Erreur suppression SUM.npy: {e}")
        #      if self.wht_memmap_path and os.path.exists(self.wht_memmap_path):
        #          try: os.remove(self.wht_memmap_path); logger.debug("DEBUG: Fichier WHT.npy supprimé.")
        #          except Exception as e: logger.debug(f"WARN: Erreur suppression WHT.npy: {e}")

# --- FIN de _save_final_stack et ajout de _close_memmaps ---






#########################################################################################################################################




    def _cleanup_batch_temp_files(self, batch_filepaths):
        """Supprime les fichiers FITS temporaires d'un lot Drizzle incrémental."""
        if not batch_filepaths:
            return

        deleted_count = 0
        self.update_progress(f"   -> Nettoyage {len(batch_filepaths)} fichier(s) temp du lot...")
        for fpath in batch_filepaths:
            try:
                if os.path.isfile(fpath):
                    os.remove(fpath)
                    deleted_count += 1
            except OSError as e:
                # Log l'erreur mais continue le nettoyage des autres fichiers
                self.update_progress(f"      ⚠️ Erreur suppression fichier temp {os.path.basename(fpath)}: {e}")
            except Exception as e_gen:
                self.update_progress(f"      ⚠️ Erreur inattendue suppression {os.path.basename(fpath)}: {e_gen}")

        if deleted_count > 0:
            self.update_progress(f"   -> {deleted_count}/{len(batch_filepaths)} fichier(s) temp nettoyé(s).")
        elif len(batch_filepaths) > 0:
            self.update_progress(f"   -> Aucun fichier temp du lot n'a pu être nettoyé (déjà supprimés ou erreur).")





##########################################################################################################################################






    def cleanup_unaligned_files(self):
        """
        NOTE: Cette méthode ne supprime PLUS le contenu du dossier unaligned_files.
        Les fichiers non alignés sont intentionnellement conservés pour l'utilisateur.
        Le dossier lui-même est créé s'il n'existe pas, mais son contenu n'est pas purgé ici.
        """
        if self.unaligned_folder: # Vérifier si le chemin est défini
            if not os.path.isdir(self.unaligned_folder):
                try:
                    os.makedirs(self.unaligned_folder, exist_ok=True)
                    # Optionnel: loguer la création si elle a lieu ici
                    # self.update_progress(f"ⓘ Dossier pour fichiers non alignés créé: {self.unaligned_folder}")
                except OSError as e:
                    self.update_progress(f"⚠️ Erreur création dossier pour non-alignés '{self.unaligned_folder}': {e}")
            # else:
                # Optionnel: loguer que le dossier existe déjà
                # self.update_progress(f"ⓘ Dossier pour fichiers non alignés existe déjà: {self.unaligned_folder}")
            
            # Log explicite que les fichiers ne sont PAS supprimés par cette fonction
            logger.debug(f"DEBUG QM [cleanup_unaligned_files]: Contenu de '{self.unaligned_folder}' CONSERVÉ (pas de suppression automatique).")
            # self.update_progress(f"ⓘ Fichiers dans '{os.path.basename(self.unaligned_folder)}' conservés pour analyse.") # Optionnel pour l'UI
        else:
            logger.debug(f"DEBUG QM [cleanup_unaligned_files]: self.unaligned_folder non défini, aucune action de nettoyage/création.")





################################################################################################################################################



    def cleanup_temp_reference(self):
        if self.output_folder is None: # <--- AJOUTER CETTE VÉRIFICATION
            logger.debug("WARN QM [cleanup_temp_reference]: self.output_folder non défini, nettoyage référence annulé.")
            return
        try:
            aligner_temp_folder = os.path.join(self.output_folder, "temp_processing")
            if os.path.isdir(aligner_temp_folder):
                ref_fit = os.path.join(aligner_temp_folder, "reference_image.fit")
                ref_png = os.path.join(aligner_temp_folder, "reference_image.png")
                deleted_ref = 0
                if os.path.exists(ref_fit):
                    try:
                        os.remove(ref_fit)
                        deleted_ref += 1
                    except Exception:
                        pass
                if os.path.exists(ref_png):
                    try:
                        os.remove(ref_png)
                        deleted_ref += 1
                    except Exception:
                        pass
                if deleted_ref > 0:
                    self.update_progress(f"🧹 Fichier(s) référence temporaire(s) supprimé(s).")
                try:
                    os.rmdir(aligner_temp_folder)
                except OSError:
                    pass
        except Exception as e:
            self.update_progress(f"⚠️ Erreur nettoyage référence temp: {e}")


################################################################################################################################################

    def add_folder(self, folder_path):
        if not self.processing_active: self.update_progress("ⓘ Impossible d'ajouter un dossier, traitement non actif."); return False
        abs_path = os.path.abspath(folder_path)
        if not os.path.isdir(abs_path): self.update_progress(f"❌ Dossier non trouvé: {folder_path}"); return False
        output_abs = os.path.abspath(self.output_folder) if self.output_folder else None
        if output_abs:
             norm_abs_path = os.path.normcase(abs_path); norm_output_path = os.path.normcase(output_abs)
             if norm_abs_path == norm_output_path or norm_abs_path.startswith(norm_output_path + os.sep): self.update_progress(f"⚠️ Impossible d'ajouter le dossier de sortie: {os.path.basename(folder_path)}"); return False
        with self.folders_lock:
            current_abs = os.path.abspath(self.current_folder) if self.current_folder else None
            existing_abs = [os.path.abspath(p) for p in self.additional_folders]
            if (current_abs and abs_path == current_abs) or abs_path in existing_abs: self.update_progress(f"ⓘ Dossier déjà en cours ou ajouté: {os.path.basename(folder_path)}"); return False
            self.additional_folders.append(abs_path); folder_count = len(self.additional_folders)
        self.update_progress(f"✅ Dossier ajouté à la file d'attente : {os.path.basename(folder_path)}")
        self.update_progress(f"folder_count_update:{folder_count}")
        return True



################################################################################################################################################




    def _add_files_to_queue(self, folder_path):
        count_added = 0
        try:
            abs_folder_path = os.path.abspath(folder_path)
            # ---> AJOUTER CETTE LIGNE <---
            logger.debug(f"DEBUG [_add_files_to_queue]: Scanning absolute path: '{abs_folder_path}'")
            # ------------------------------
            self.update_progress(f"🔍 Scan du dossier: {os.path.basename(folder_path)}...")
            files_in_folder = sorted(os.listdir(abs_folder_path))
            # ---> AJOUTER CETTE LIGNE <---
            logger.debug(f"DEBUG [_add_files_to_queue]: os.listdir found: {files_in_folder}")
            # ------------------------------
            new_files_found_in_folder = []
            for fname in files_in_folder:
                # ---> AJOUTER CETTE LIGNE (optionnel mais peut aider) <---
                logger.debug(f"DEBUG [_add_files_to_queue]: Checking file: '{fname}'")
                # ---------------------------------------------------------
                if self.stop_processing: self.update_progress("⛔ Scan interrompu."); break
                if fname.lower().endswith(('.fit', '.fits')):
                    fpath = os.path.join(abs_folder_path, fname)
                    abs_fpath = os.path.abspath(fpath)
                    if abs_fpath not in self.processed_files:
                        # ---> AJOUTER CETTE LIGNE <---
                        logger.debug(f"DEBUG [_add_files_to_queue]: ADDING to queue and processed_files: '{fpath}'")
                        # ------------------------------
                        self.queue.put(fpath)
                        self.processed_files.add(abs_fpath)
                        count_added += 1
            if count_added > 0: self.files_in_queue += count_added; self._recalculate_total_batches()
            return count_added
        except FileNotFoundError: self.update_progress(f"❌ Erreur scan: Dossier introuvable {os.path.basename(folder_path)}"); return 0
        except PermissionError: self.update_progress(f"❌ Erreur scan: Permission refusée {os.path.basename(folder_path)}"); return 0
        except Exception as e: self.update_progress(f"❌ Erreur scan dossier {os.path.basename(folder_path)}: {e}"); return 0

################################################################################################################################################




# --- DANS LA CLASSE SeestarQueuedStacker DANS seestar/queuep/queue_manager.py ---

    def start_processing(self, input_dir, output_dir, reference_path_ui=None,
                         output_filename="",
                         initial_additional_folders=None,
                         stacking_mode="kappa-sigma", kappa=2.5,
                         batch_size=10, correct_hot_pixels=True, hot_pixel_threshold=3.0,
                         neighborhood_size=5, bayer_pattern="GRBG", perform_cleanup=True,
                         use_weighting=False, 
                         weight_by_snr=True, 
                         weight_by_stars=True,
                         snr_exp=1.0, 
                         stars_exp=0.5, 
                         min_w=0.1,
                         use_drizzle=False, drizzle_scale=2.0, drizzle_wht_threshold=0.7,
                         drizzle_mode="Final", drizzle_kernel="square", drizzle_pixfrac=1.0,
                         apply_chroma_correction=True,
                         apply_final_scnr=False, final_scnr_target_channel='green',
                         final_scnr_amount=0.8, final_scnr_preserve_luminosity=True,
                         bn_grid_size_str="16x16", bn_perc_low=5, bn_perc_high=30,
                         bn_std_factor=1.0, bn_min_gain=0.2, bn_max_gain=7.0,
                         cb_border_size=25, cb_blur_radius=8,
                         cb_min_b_factor=0.4, cb_max_b_factor=1.5,
                         final_edge_crop_percent=2.0,
                         apply_photutils_bn=False,
                         photutils_bn_box_size=128,
                         photutils_bn_filter_size=5,
                         photutils_bn_sigma_clip=3.0,
                         photutils_bn_exclude_percentile=98.0,
                         apply_feathering=False,
                         feather_blur_px=256,
                         apply_low_wht_mask=False, 
                         low_wht_percentile=5,    
                         low_wht_soften_px=128,   
                         is_mosaic_run=False, api_key=None, 
                         mosaic_settings=None,
                         use_local_solver_priority=False, # DEPRECATED - ignoré, mais gardé pour compatibilité signature
                         astap_path="",
                         astap_data_dir="",
                         local_ansvr_path="",
                         astap_search_radius=3.0,

                         astap_downsample=1,
                         astap_sensitivity=100,

                         local_solver_preference="none",
                         save_as_float32=False,
                         preserve_linear_output=False,
                         reproject_between_batches=False
                         ):
        logger.debug(f"!!!!!!!!!! VALEUR BRUTE ARGUMENT astap_search_radius REÇU : {astap_search_radius} !!!!!!!!!!")
        logger.debug(f"!!!!!!!!!! VALEUR BRUTE ARGUMENT save_as_float32 REÇU : {save_as_float32} !!!!!!!!!!") # DEBUG
                         
        """
        Démarre le thread de traitement principal avec la configuration spécifiée.
        MODIFIED: Ajout arguments save_as_float32 et reproject_between_batches.
        Version: V_StartProcessing_SaveDtypeOption_1
        """

        logger.debug("DEBUG QM (start_processing V_StartProcessing_SaveDtypeOption_1): Début tentative démarrage...") # Version Log
        
        logger.debug("  --- BACKEND ARGS REÇUS (depuis GUI/SettingsManager) ---")
        logger.debug(f"    input_dir='{input_dir}', output_dir='{output_dir}'")
        logger.debug(f"    is_mosaic_run (arg de func): {is_mosaic_run}")
        logger.debug(f"    use_drizzle (global arg de func): {use_drizzle}")

        logger.debug(f"    drizzle_mode (global arg de func): {drizzle_mode}")
        logger.debug(f"    mosaic_settings (dict brut): {mosaic_settings}")
        logger.debug(f"    save_as_float32 (arg de func): {save_as_float32}") # Log du nouvel argument
        logger.debug(f"    reproject_between_batches (arg de func): {reproject_between_batches}")
        logger.debug(f"    output_filename (arg de func): {output_filename}")
        logger.debug("  --- FIN BACKEND ARGS REÇUS ---")


        if self.processing_active:
            self.update_progress("⚠️ Tentative de démarrer un traitement déjà en cours.")
            return False

        self.stop_processing = False 
        if hasattr(self, 'aligner') and self.aligner is not None:
            self.aligner.stop_processing = False
        else: 
            self.update_progress("❌ Erreur interne critique: Aligner principal non initialisé. Démarrage annulé.")
            logger.debug("ERREUR QM (start_processing): self.aligner non initialisé.")
            return False
        
        self.current_folder = os.path.abspath(input_dir) if input_dir else None
        self.output_folder = os.path.abspath(output_dir) if output_dir else None
        

        # =========================================================================================
        # === ÉTAPE 1 : CONFIGURATION DES PARAMÈTRES DE SESSION SUR L'INSTANCE (AVANT TOUT LE RESTE) ===
        # =========================================================================================
        logger.debug("DEBUG QM (start_processing): Étape 1 - Configuration des paramètres de session sur l'instance...")
          
        if not self.current_folder or not os.path.isdir(self.current_folder):
            self.update_progress(f"❌ Dossier d'entrée principal '{input_dir}' invalide ou non défini.", "ERROR")
            return False
        if not self.output_folder: 
            self.update_progress(f"❌ Dossier de sortie '{output_dir}' non défini.", "ERROR")
            return False
        try:
            os.makedirs(self.output_folder, exist_ok=True) 
        except OSError as e_mkdir:
            self.update_progress(f"❌ Erreur création dossier de sortie '{self.output_folder}': {e_mkdir}", "ERROR")
            return False
        logger.debug(f"    [Paths] Input: '{self.current_folder}', Output: '{self.output_folder}'")

        self.output_filename = str(output_filename).strip()
        
        self.local_solver_preference = str(local_solver_preference) 
        self.astap_path = str(astap_path)
        self.astap_data_dir = str(astap_data_dir)
        self.astap_search_radius = float(astap_search_radius)
        self.astap_downsample = int(astap_downsample)
        self.astap_sensitivity = int(astap_sensitivity)
        self.local_ansvr_path = str(local_ansvr_path)
        
        logger.debug(f"    [Solver Settings sur self via start_processing args] Pref: '{self.local_solver_preference}'")
        logger.debug(f"    [Solver Settings sur self via start_processing args] ASTAP Path: '{self.astap_path}'")
        logger.debug(f"    [Solver Settings sur self via start_processing args] ASTAP Data Dir: '{self.astap_data_dir}'")
        logger.debug(f"    [Solver Settings sur self via start_processing args] ASTAP Search Radius: {self.astap_search_radius}")
        logger.debug(f"    [Solver Settings sur self via start_processing args] ASTAP Downsample: {self.astap_downsample}")
        logger.debug(f"    [Solver Settings sur self via start_processing args] ASTAP Sensitivity: {self.astap_sensitivity}")
        logger.debug(f"    [Solver Settings sur self via start_processing args] Ansvr Path: '{self.local_ansvr_path}'")
        
        try:
            self.astap_search_radius_config = float(astap_search_radius)
        except (ValueError, TypeError):
            logger.debug(f"  WARN QM (start_processing): Valeur astap_search_radius ('{astap_search_radius}') invalide. Utilisation de 5.0° par défaut.")
            self.astap_search_radius_config = 5.0 
        
        # self.use_local_solver_priority (attribut de self) n'est plus utilisé, la variable locale de la fonction l'est.
        # logger.debug(f"    [Solver Settings sur self] Priorité Locale: {self.use_local_solver_priority}") 
        logger.debug(f"    [Solver Settings sur self] ASTAP Exe: '{self.astap_path}'")
        logger.debug(f"    [Solver Settings sur self] ASTAP Data: '{self.astap_data_dir}'")
        logger.debug(f"    [Solver Settings sur self] Ansvr Local: '{self.local_ansvr_path}'")
        logger.debug(f"    [Solver Settings sur self] ASTAP Search Radius Config: {self.astap_search_radius_config}°")

        self.is_mosaic_run = is_mosaic_run                     
        self.drizzle_active_session = use_drizzle or self.is_mosaic_run   
        self.drizzle_mode = str(drizzle_mode) 
        
        self.api_key = api_key if isinstance(api_key, str) else ""
        if getattr(self, 'reference_pixel_scale_arcsec', None) is None:
            self.reference_pixel_scale_arcsec = None 
        
        self.stacking_mode = str(stacking_mode); self.kappa = float(kappa)
        self.correct_hot_pixels = bool(correct_hot_pixels); self.hot_pixel_threshold = float(hot_pixel_threshold)
        self.neighborhood_size = int(neighborhood_size); self.bayer_pattern = str(bayer_pattern) if bayer_pattern else "GRBG"
        self.perform_cleanup = bool(perform_cleanup)
        self.use_quality_weighting = bool(use_weighting); self.weight_by_snr = bool(weight_by_snr)
        self.weight_by_stars = bool(weight_by_stars); self.snr_exponent = float(snr_exp)
        self.stars_exponent = float(stars_exp); self.min_weight = float(max(0.01, min(1.0, min_w)))
        
        self.drizzle_scale = float(drizzle_scale) if drizzle_scale else 2.0 
        self.drizzle_wht_threshold = float(drizzle_wht_threshold) 

        self.apply_chroma_correction = bool(apply_chroma_correction); self.apply_final_scnr = bool(apply_final_scnr)
        self.final_scnr_target_channel = str(final_scnr_target_channel).lower(); self.final_scnr_amount = float(final_scnr_amount)
        self.final_scnr_preserve_luminosity = bool(final_scnr_preserve_luminosity)
        self.bn_grid_size_str = str(bn_grid_size_str); self.bn_perc_low = int(bn_perc_low); self.bn_perc_high = int(bn_perc_high)
        self.bn_std_factor = float(bn_std_factor); self.bn_min_gain = float(bn_min_gain); self.bn_max_gain = float(bn_max_gain)
        self.cb_border_size = int(cb_border_size); self.cb_blur_radius = int(cb_blur_radius)
        self.cb_min_b_factor = float(cb_min_b_factor); self.cb_max_b_factor = float(cb_max_b_factor)
        self.final_edge_crop_percent_decimal = float(final_edge_crop_percent) / 100.0
        self.apply_photutils_bn = bool(apply_photutils_bn); self.photutils_bn_box_size = int(photutils_bn_box_size)
        self.photutils_bn_filter_size = int(photutils_bn_filter_size); self.photutils_bn_sigma_clip = float(photutils_bn_sigma_clip)
        self.photutils_bn_exclude_percentile = float(photutils_bn_exclude_percentile)
        self.apply_feathering = bool(apply_feathering); self.feather_blur_px = int(feather_blur_px)
        self.apply_low_wht_mask = bool(apply_low_wht_mask); self.low_wht_percentile = int(low_wht_percentile); self.low_wht_soften_px = int(low_wht_soften_px)

        # --- NOUVEAU : Assignation du paramètre de sauvegarde à l'attribut de l'instance ---

        self.save_final_as_float32 = bool(save_as_float32)
        logger.debug(f"    [OutputFormat] self.save_final_as_float32 (attribut d'instance) mis à : {self.save_final_as_float32} (depuis argument {save_as_float32})")
        self.preserve_linear_output = bool(preserve_linear_output)
        logger.debug(
            f"    [OutputFormat] self.preserve_linear_output (attribut d'instance) mis à : {self.preserve_linear_output} (depuis argument {preserve_linear_output})"
        )
        self.reproject_between_batches = bool(reproject_between_batches)


        # --- FIN NOUVEAU ---

        self.mosaic_settings_dict = mosaic_settings if isinstance(mosaic_settings, dict) else {}
        if self.is_mosaic_run:
            logger.debug(f"DEBUG QM (start_processing): Application des paramètres de Mosaïque depuis mosaic_settings_dict: {self.mosaic_settings_dict}")
            self.mosaic_alignment_mode = self.mosaic_settings_dict.get('alignment_mode', "local_fast_fallback")
            self.fa_orb_features = int(self.mosaic_settings_dict.get('fastalign_orb_features', 5000))
            self.fa_min_abs_matches = int(self.mosaic_settings_dict.get('fastalign_min_abs_matches', 10))
            self.fa_min_ransac_raw = int(self.mosaic_settings_dict.get('fastalign_min_ransac', 4)) 
            self.fa_ransac_thresh = float(self.mosaic_settings_dict.get('fastalign_ransac_thresh', 3.0))
            self.fa_daofind_fwhm = float(self.mosaic_settings_dict.get('fastalign_dao_fwhm', 3.5))
            self.fa_daofind_thr_sig = float(self.mosaic_settings_dict.get('fastalign_dao_thr_sig', 4.0))
            self.fa_max_stars_descr = int(self.mosaic_settings_dict.get('fastalign_dao_max_stars', 750))
            self.use_wcs_fallback_for_mosaic = (self.mosaic_alignment_mode == "local_fast_fallback")
            self.mosaic_drizzle_kernel = str(self.mosaic_settings_dict.get('kernel', "square"))
            self.mosaic_drizzle_pixfrac = float(self.mosaic_settings_dict.get('pixfrac', 1.0))
            self.mosaic_drizzle_fillval = str(self.mosaic_settings_dict.get('fillval', "0.0"))
            self.drizzle_fillval = self.mosaic_drizzle_fillval  # override global drizzle fill value
            self.mosaic_drizzle_wht_threshold = float(self.mosaic_settings_dict.get('wht_threshold', 0.01))
            # Surcharge du facteur d'échelle global pour la mosaïque
            self.drizzle_scale = float(self.mosaic_settings_dict.get('mosaic_scale_factor', self.drizzle_scale)) 
            logger.debug(f"  -> Mode Mosaïque ACTIF. Align Mode: '{self.mosaic_alignment_mode}', Fallback WCS: {self.use_wcs_fallback_for_mosaic}")
            logger.debug(f"     Mosaic Drizzle: Kernel='{self.mosaic_drizzle_kernel}', Pixfrac={self.mosaic_drizzle_pixfrac:.2f}, Scale(global)={self.drizzle_scale}x")
        
        if self.drizzle_active_session and not self.is_mosaic_run:
            self.drizzle_kernel = str(drizzle_kernel)      
            self.drizzle_pixfrac = float(drizzle_pixfrac)  
            logger.debug(f"   -> Drizzle ACTIF (Standard). Mode: '{self.drizzle_mode}', Scale: {self.drizzle_scale:.1f}, Kernel: {self.drizzle_kernel}, Pixfrac: {self.drizzle_pixfrac:.2f}, WHT Thresh: {self.drizzle_wht_threshold:.3f}")
        
        requested_batch_size = batch_size 
        if requested_batch_size <= 0:
            sample_img_path_for_bsize = None
            if input_dir and os.path.isdir(input_dir): 
                fits_files_bsize = [f for f in os.listdir(input_dir) if f.lower().endswith(('.fit', '.fits'))]
                sample_img_path_for_bsize = os.path.join(input_dir, fits_files_bsize[0]) if fits_files_bsize else None
            try: 
                estimated_size = estimate_batch_size(sample_image_path=sample_img_path_for_bsize)
                self.batch_size = max(3, estimated_size) 
                self.update_progress(f"✅ Taille lot auto estimée et appliquée: {self.batch_size}", None)
            except Exception as est_err: 
                self.update_progress(f"⚠️ Erreur estimation taille lot: {est_err}. Utilisation défaut (10).", None)
                self.batch_size = 10
        else: 
            self.batch_size = max(3, int(requested_batch_size)) 
        self.update_progress(f"ⓘ Taille de lot effective pour le traitement : {self.batch_size}")
        logger.debug("DEBUG QM (start_processing): Fin Étape 1 - Configuration des paramètres de session.")
        


        # --- ÉTAPE 2 : PRÉPARATION DE L'IMAGE DE RÉFÉRENCE (shape ET WCS global si nécessaire) ---
        # ... (le reste de la méthode est inchangé) ...
        logger.debug("DEBUG QM (start_processing): Étape 2 - Préparation référence (shape ET WCS global si Drizzle/Mosaïque)...")
        reference_image_data_for_shape_determination = None 
        reference_header_for_shape_determination = None     
        ref_shape_hwc = None 
        
        try:
            potential_folders_for_shape = []
            if self.current_folder and os.path.isdir(self.current_folder): 
                potential_folders_for_shape.append(self.current_folder)
            if initial_additional_folders: 
                for add_f in initial_additional_folders:
                    abs_add_f = os.path.abspath(str(add_f)) 
                    if abs_add_f and os.path.isdir(abs_add_f) and abs_add_f not in potential_folders_for_shape:
                        potential_folders_for_shape.append(abs_add_f)
            if not potential_folders_for_shape: 
                raise RuntimeError("Aucun dossier d'entrée valide pour trouver une image de référence.")
            
            current_folder_to_scan_for_shape = None
            files_in_folder_for_shape = []
            for folder_path_iter in potential_folders_for_shape:
                try:
                    temp_files = sorted([f for f in os.listdir(folder_path_iter) if f.lower().endswith(('.fit', '.fits'))])
                    if temp_files: 
                        files_in_folder_for_shape = temp_files
                        current_folder_to_scan_for_shape = folder_path_iter
                        break 
                except Exception as e_listdir:
                    self.update_progress(f"Avertissement: Erreur lecture dossier '{folder_path_iter}' pour réf: {e_listdir}", "WARN")
            if not current_folder_to_scan_for_shape or not files_in_folder_for_shape:
                raise RuntimeError("Aucun fichier FITS trouvé dans les dossiers pour servir de référence.")

            self.aligner.correct_hot_pixels = self.correct_hot_pixels
            self.aligner.hot_pixel_threshold = self.hot_pixel_threshold
            self.aligner.neighborhood_size = self.neighborhood_size
            self.aligner.bayer_pattern = self.bayer_pattern
            self.aligner.reference_image_path = reference_path_ui or None 

            reference_image_data_for_shape_determination, reference_header_for_shape_determination = \
                self.aligner._get_reference_image(
                    current_folder_to_scan_for_shape, 
                    files_in_folder_for_shape,
                    self.output_folder 
                )


            if reference_image_data_for_shape_determination is None or reference_header_for_shape_determination is None:
                raise RuntimeError("Échec obtention de l'image de référence par self.aligner._get_reference_image.")
            
            ref_shape_initial = reference_image_data_for_shape_determination.shape
            if len(ref_shape_initial) == 2: 
                ref_shape_hwc = (ref_shape_initial[0], ref_shape_initial[1], 3)
            elif len(ref_shape_initial) == 3 and ref_shape_initial[2] == 3:
                ref_shape_hwc = ref_shape_initial
            else:
                raise RuntimeError(f"Shape de l'image de référence ({ref_shape_initial}) non supportée.")
            
            self.reference_header_for_wcs = reference_header_for_shape_determination.copy() 
            logger.debug(f"DEBUG QM (start_processing): Shape de référence HWC déterminée: {ref_shape_hwc}")

            ref_temp_processing_dir = os.path.join(self.output_folder, "temp_processing")
            reference_image_path_for_solving = os.path.join(ref_temp_processing_dir, "reference_image.fit")

            self.reference_wcs_object = None 
            
            if self.drizzle_active_session or self.is_mosaic_run or self.reproject_between_batches:
                logger.debug("DEBUG QM (start_processing): Plate-solving de la référence principale requis...")
                
                if not os.path.exists(reference_image_path_for_solving):
                    raise RuntimeError(f"Fichier de référence '{reference_image_path_for_solving}' non trouvé pour le solving.")

                if self.astrometry_solver is None: 
                    self.update_progress("❌ ERREUR CRITIQUE: AstrometrySolver non initialisé.", "ERROR")
                    return False 

                solver_settings_for_ref = {
                    "local_solver_preference": self.local_solver_preference,
                    "api_key": self.api_key,
                    "astap_path": self.astap_path,
                    "astap_data_dir": self.astap_data_dir,
                    "astap_search_radius": self.astap_search_radius,
                    "astap_downsample": self.astap_downsample,
                    "astap_sensitivity": self.astap_sensitivity,
                    "local_ansvr_path": self.local_ansvr_path,
                    "scale_est_arcsec_per_pix": self.reference_pixel_scale_arcsec, 
                    "scale_tolerance_percent": 20, 
                    "ansvr_timeout_sec": getattr(self, 'ansvr_timeout_sec', 120), 
                    "astap_timeout_sec": getattr(self, 'astap_timeout_sec', 120),
                    "astrometry_net_timeout_sec": getattr(self, 'astrometry_net_timeout_sec', 300)
                }
                
                self.update_progress("   [StartProcRefSolve] Tentative résolution astrométrique pour référence globale...")
                self.reference_wcs_object = self.astrometry_solver.solve(
                    image_path=reference_image_path_for_solving, 
                    fits_header=self.reference_header_for_wcs, 
                    settings=solver_settings_for_ref,
                    update_header_with_solution=True 
                )
                
                if self.reference_wcs_object and self.reference_wcs_object.is_celestial:
                    self.update_progress("   [StartProcRefSolve] Référence globale plate-solvée avec succès.")
                    if self.reference_wcs_object.pixel_shape is None:
                         nx_ref_hdr = self.reference_header_for_wcs.get('NAXIS1', ref_shape_hwc[1])
                         ny_ref_hdr = self.reference_header_for_wcs.get('NAXIS2', ref_shape_hwc[0])
                         self.reference_wcs_object.pixel_shape = (int(nx_ref_hdr), int(ny_ref_hdr))
                         logger.debug(f"    [StartProcRefSolve] pixel_shape ajouté/vérifié sur WCS réf: {self.reference_wcs_object.pixel_shape}")

                    try:
                        scales_deg_per_pix = proj_plane_pixel_scales(self.reference_wcs_object)
                        avg_scale_deg_per_pix = np.mean(np.abs(scales_deg_per_pix))
                        
                        if avg_scale_deg_per_pix > 1e-9: 
                            self.reference_pixel_scale_arcsec = avg_scale_deg_per_pix * 3600.0
                            self.update_progress(f"   [StartProcRefSolve] Échelle image de référence estimée à: {self.reference_pixel_scale_arcsec:.2f} arcsec/pix.", "INFO")
                            logger.debug(f"DEBUG QM: self.reference_pixel_scale_arcsec mis à jour à {self.reference_pixel_scale_arcsec:.3f} depuis le WCS de référence.")
                        else:
                            self.update_progress("   [StartProcRefSolve] Avertissement: Échelle calculée depuis WCS de référence trop faible ou invalide.", "WARN")
                    except Exception as e_scale_extract:
                        self.update_progress(f"   [StartProcRefSolve] Avertissement: Impossible d'extraire l'échelle du WCS de référence: {e_scale_extract}", "WARN")
                                         
                else: 
                    self.update_progress("   [StartProcRefSolve] ÉCHEC plate-solving réf. globale. Tentative WCS approximatif...", "WARN")
                    _cwfh_func_startup = None
                    try: from ..enhancement.drizzle_integration import _create_wcs_from_header as _cwfh_s; _cwfh_func_startup = _cwfh_s
                    except ImportError: self.update_progress("     -> Import _create_wcs_from_header échoué pour fallback.", "ERROR")
                    
                    if _cwfh_func_startup: 
                        self.reference_wcs_object = _cwfh_func_startup(self.reference_header_for_wcs) 
                    
                    if self.reference_wcs_object and self.reference_wcs_object.is_celestial:
                        nx_ref_hdr = self.reference_header_for_wcs.get('NAXIS1', ref_shape_hwc[1])
                        ny_ref_hdr = self.reference_header_for_wcs.get('NAXIS2', ref_shape_hwc[0])
                        self.reference_wcs_object.pixel_shape = (int(nx_ref_hdr), int(ny_ref_hdr))
                        self.update_progress("   [StartProcRefSolve] WCS approximatif pour référence globale créé.")
                    else: 
                        self.update_progress("❌ ERREUR CRITIQUE: Impossible d'obtenir un WCS pour la référence globale. Drizzle/Mosaïque ne peut continuer.", "ERROR")
                        return False 
            else:
                logger.debug(
                    "DEBUG QM (start_processing): Plate-solving de la référence globale ignoré (mode Stacking Classique sans reprojection)."
                )
                self.reference_wcs_object = None
            
            if reference_image_data_for_shape_determination is not None:
                del reference_image_data_for_shape_determination
            gc.collect() 
            logger.debug("DEBUG QM (start_processing): Fin Étape 2 - Préparation référence et WCS global.")

        except Exception as e_ref_prep: 
            self.update_progress(f"❌ Erreur préparation référence/WCS: {e_ref_prep}", "ERROR")
            logger.debug(f"ERREUR QM (start_processing): Échec préparation référence/WCS : {e_ref_prep}"); traceback.print_exc(limit=2)
            return False
        
        logger.debug(f"DEBUG QM (start_processing): AVANT APPEL initialize():")
        logger.debug(f"  -> self.is_mosaic_run: {self.is_mosaic_run}")
        logger.debug(f"  -> self.drizzle_active_session: {self.drizzle_active_session}")
        logger.debug(f"  -> self.drizzle_mode: {self.drizzle_mode}")
        logger.debug(f"  -> self.reference_wcs_object IS None: {self.reference_wcs_object is None}")
        if self.reference_wcs_object and hasattr(self.reference_wcs_object, 'is_celestial') and self.reference_wcs_object.is_celestial: 
            logger.debug(f"     WCS Ref CTYPE: {self.reference_wcs_object.wcs.ctype if hasattr(self.reference_wcs_object, 'wcs') else 'N/A'}, PixelShape: {self.reference_wcs_object.pixel_shape}")
        else:
            logger.debug(f"     WCS Ref non disponible ou non céleste.")

        logger.debug(f"DEBUG QM (start_processing): Étape 3 - Appel à self.initialize() avec output_dir='{output_dir}', shape_ref_HWC={ref_shape_hwc}...")
        if not self.initialize(output_dir, ref_shape_hwc): 
            self.processing_active = False 
            logger.debug("ERREUR QM (start_processing): Échec de self.initialize().")
            return False
        logger.debug("DEBUG QM (start_processing): self.initialize() terminé avec succès.")

        logger.debug("DEBUG QM (start_processing): Étape 4 - Remplissage de la file d'attente...")
        initial_folders_to_add_count = 0
        with self.folders_lock:
            self.additional_folders = [] 
            if initial_additional_folders and isinstance(initial_additional_folders, list): 
                for folder_iter in initial_additional_folders:
                    abs_folder = os.path.abspath(str(folder_iter)) 
                    if os.path.isdir(abs_folder) and abs_folder not in self.additional_folders:
                        self.additional_folders.append(abs_folder); initial_folders_to_add_count += 1
        if initial_folders_to_add_count > 0: 
            self.update_progress(f"ⓘ {initial_folders_to_add_count} dossier(s) pré-ajouté(s) en attente.")
        self.update_progress(f"folder_count_update:{len(self.additional_folders)}") 

        initial_files_added = self._add_files_to_queue(self.current_folder) 
        if initial_files_added > 0: 
            self._recalculate_total_batches()
            self.update_progress(f"📋 {initial_files_added} fichiers initiaux ajoutés. Total lots estimé: {self.total_batches_estimated if self.total_batches_estimated > 0 else '?'}")
        elif not self.additional_folders: 
            self.update_progress("⚠️ Aucun fichier initial trouvé dans le dossier principal et aucun dossier supplémentaire en attente.")
        
        self.aligner.reference_image_path = reference_path_ui or None 

        logger.debug("DEBUG QM (start_processing V_StartProcessing_SaveDtypeOption_1): Démarrage du thread worker...") # Version Log
        self.processing_thread = threading.Thread(target=self._worker, name="StackerWorker")
        self.processing_thread.daemon = True 
        self.processing_thread.start()
        self.processing_active = True 
        
        self.update_progress("🚀 Thread de traitement démarré.")
        logger.debug("DEBUG QM (start_processing V_StartProcessing_SaveDtypeOption_1): Fin.") # Version Log
        return True



###############################################################################################################################################






    def _save_drizzle_input_temp(self, aligned_data, header):
        """
        Sauvegarde une image alignée (HxWx3 float32) dans le dossier temp Drizzle,
        en transposant en CxHxW et en INJECTANT l'OBJET WCS DE RÉFÉRENCE stocké
        dans le header sauvegardé.

        Args:
            aligned_data (np.ndarray): Données alignées (HxWx3 float32, 0-1).
            header (fits.Header): Header FITS ORIGINAL (pour métadonnées non-WCS).

        Returns:
            str or None: Chemin complet du fichier sauvegardé, ou None en cas d'erreur.
        """
        # Vérifications initiales
        if self.drizzle_temp_dir is None: self.update_progress("❌ Erreur interne: Dossier temp Drizzle non défini."); return None
        os.makedirs(self.drizzle_temp_dir, exist_ok=True)
        if aligned_data.ndim != 3 or aligned_data.shape[2] != 3: self.update_progress(f"❌ Erreur interne: _save_drizzle_input_temp attend HxWx3, reçu {aligned_data.shape}"); return None
        # --- VÉRIFIER SI L'OBJET WCS DE RÉFÉRENCE EST DISPONIBLE ---
        if self.reference_wcs_object is None:
             self.update_progress("❌ Erreur interne: Objet WCS de référence non disponible pour sauvegarde temp.")
             return None
        # --- FIN VÉRIFICATION ---

        try:
            temp_filename = f"aligned_input_{self.aligned_files_count:05d}.fits"
            temp_filepath = os.path.join(self.drizzle_temp_dir, temp_filename)

            # --- Préparer les données : Transposer HxWxC -> CxHxW ---
            data_to_save = np.moveaxis(aligned_data, -1, 0).astype(np.float32)

            # --- Préparer le header ---
            header_to_save = header.copy() if header else fits.Header()

            # --- EFFACER l'ancien WCS potentiellement invalide ---
            keys_to_remove = ['PC1_1', 'PC1_2', 'PC2_1', 'PC2_2', 'CD1_1', 'CD1_2', 'CD2_1', 'CD2_2',
                              'CRPIX1', 'CRPIX2', 'CRVAL1', 'CRVAL2', 'CTYPE1', 'CTYPE2', 'CUNIT1', 'CUNIT2',
                              'CDELT1', 'CDELT2', 'CROTA2']
            for key in keys_to_remove:
                if key in header_to_save:
                    del header_to_save[key]

            # --- INJECTER le WCS de l'OBJET WCS de référence ---
            ref_wcs_header = self.reference_wcs_object.to_header(relax=True)
            header_to_save.update(ref_wcs_header)

            # --- Mettre à jour NAXIS pour CxHxW ---
            header_to_save['NAXIS'] = 3
            header_to_save['NAXIS1'] = aligned_data.shape[1] # Width
            header_to_save['NAXIS2'] = aligned_data.shape[0] # Height
            header_to_save['NAXIS3'] = 3                   # Channels
            if 'CTYPE3' not in header_to_save: header_to_save['CTYPE3'] = 'CHANNEL'

            # --- Sauvegarde ---
            hdu = fits.PrimaryHDU(data=data_to_save, header=header_to_save)
            hdul = fits.HDUList([hdu])
            hdul.writeto(temp_filepath, overwrite=True, checksum=False, output_verify='ignore')
            hdul.close()

            # logger.debug(f"   -> Temp Drizzle sauvegardé ({os.path.basename(temp_filepath)}) avec WCS Ref Obj.") # DEBUG
            return temp_filepath

        except Exception as e:
            temp_filename_for_error = f"aligned_input_{self.aligned_files_count:05d}.fits"
            self.update_progress(f"❌ Erreur sauvegarde fichier temp Drizzle {temp_filename_for_error}: {e}")
            traceback.print_exc(limit=2)
            return None






################################################################################################################################################


    def _list_drizzle_temp_files(self):
        """
        Retourne la liste triée des chemins complets des fichiers FITS
        présents dans le dossier temporaire Drizzle.
        """
        # Vérifier si le dossier est défini et existe
        if self.drizzle_temp_dir is None or not os.path.isdir(self.drizzle_temp_dir):
            self.update_progress("⚠️ Dossier temp Drizzle non trouvé pour listage.")
            return [] # Retourner liste vide

        try:
            # Lister les fichiers correspondant au pattern attendu
            files = [
                os.path.join(self.drizzle_temp_dir, f)
                for f in os.listdir(self.drizzle_temp_dir)
                if f.lower().endswith('.fits') and f.startswith('aligned_input_')
            ]
            # Trier la liste pour un ordre cohérent
            files.sort()
            return files

        except Exception as e:
            # Gérer les erreurs de listage (permissions, etc.)
            self.update_progress(f"❌ Erreur listage fichiers temp Drizzle: {e}")
            return [] # Retourner liste vide en cas d'erreur

###################################################################################################################################################


    def _cleanup_drizzle_temp_files(self):
        """Supprime le dossier temporaire Drizzle et tout son contenu."""
        if self.drizzle_temp_dir is None: # self.drizzle_temp_dir dépend de self.output_folder
            if self.output_folder is None:
                logger.debug("WARN QM [_cleanup_drizzle_temp_files]: self.output_folder non défini, nettoyage Drizzle temp annulé.")
                return
        else:
            self.drizzle_temp_dir = os.path.join(self.output_folder, "drizzle_temp_inputs")
        # Vérifier si le dossier est défini et existe
        if self.drizzle_temp_dir and os.path.isdir(self.drizzle_temp_dir):
            try:
                # Utiliser shutil.rmtree pour supprimer le dossier et son contenu
                shutil.rmtree(self.drizzle_temp_dir)
                self.update_progress(f"🧹 Dossier temporaire Drizzle supprimé: {os.path.basename(self.drizzle_temp_dir)}")
            except Exception as e:
                # Log l'erreur si la suppression échoue
                self.update_progress(f"⚠️ Erreur suppression dossier temp Drizzle ({os.path.basename(self.drizzle_temp_dir)}): {e}")
        # else: # Log optionnel si le dossier n'existait pas
            # self.update_progress("ⓘ Dossier temp Drizzle non trouvé pour nettoyage (normal si Drizzle inactif ou déjà nettoyé).")     


################################################################################################################################################


    def stop(self):
        if not self.processing_active: return
        self.update_progress("⛔ Arrêt demandé..."); self.stop_processing = True; self.aligner.stop_processing = True


################################################################################################################################################


    def is_running(self):
        """Vérifie si le thread de traitement est actif et en cours d'exécution."""
        # Vérifier si l'attribut processing_active existe et est True
        is_processing_flag_active = getattr(self, 'processing_active', False)
        
        # Vérifier si l'attribut processing_thread existe
        thread_exists = hasattr(self, 'processing_thread')
        
        # Si les deux existent, vérifier si le thread est non None et vivant
        is_thread_alive_and_valid = False
        if thread_exists:
            thread_obj = getattr(self, 'processing_thread', None)
            if thread_obj is not None and thread_obj.is_alive():
                is_thread_alive_and_valid = True
        
        # logger.debug(f"DEBUG QM [is_running]: processing_active={is_processing_flag_active}, thread_exists={thread_exists}, thread_alive={is_thread_alive_and_valid}") # Debug
        return is_processing_flag_active and thread_exists and is_thread_alive_and_valid



######################################################################################################################################################



    def _process_and_save_drizzle_batch(self, batch_temp_filepaths_list, output_wcs_target, output_shape_target_hw, batch_num):
        """
        Traite un lot de fichiers FITS temporaires (contenant des images alignées et leur WCS de référence)
        en utilisant Drizzle et sauvegarde les fichiers science (CxHxW) et poids (HxW x3)
        intermédiaires pour ce lot.
        MODIFIED CRITICAL: Force ALL input data to be in [0, 65535] ADU range BEFORE Drizzle.add_image.
        Robustify weight_map handling.
        Version: V_ProcessAndSaveDrizzleBatch_DrizzleInputFix_5_ForceADUAllChannels
        """
        num_files_in_batch = len(batch_temp_filepaths_list)
        self.update_progress(f"💧 Traitement Drizzle du lot #{batch_num} ({num_files_in_batch} images)...")
        batch_start_time = time.time()
        logger.debug(f"DEBUG QM [_process_and_save_drizzle_batch V_ProcessAndSaveDrizzleBatch_DrizzleInputFix_5_ForceADUAllChannels]: Lot #{batch_num} avec {num_files_in_batch} images.")
        logger.debug(f"  -> WCS de sortie cible fourni: {'Oui' if output_wcs_target else 'Non'}, Shape de sortie cible: {output_shape_target_hw}")

        if not batch_temp_filepaths_list:
            self.update_progress(f"   - Warning: Lot Drizzle #{batch_num} vide.")
            return None, []
        if output_wcs_target is None or output_shape_target_hw is None:
            self.update_progress(f"   - ERREUR: WCS ou Shape de sortie manquant pour lot Drizzle #{batch_num}. Traitement annulé.", "ERROR")
            logger.debug(f"ERREUR QM [_process_and_save_drizzle_batch V_ProcessAndSaveDrizzleBatch_DrizzleInputFix_5_ForceADUAllChannels]: output_wcs_target ou output_shape_target_hw est None.")
            return None, []
        if not isinstance(output_wcs_target, WCS) or not output_wcs_target.is_celestial:
            self.update_progress(f"   - ERREUR: output_wcs_target invalide pour lot Drizzle #{batch_num}.", "ERROR")
            return None, []
        if not isinstance(output_shape_target_hw, tuple) or len(output_shape_target_hw) != 2 or \
           not all(isinstance(dim, int) and dim > 0 for dim in output_shape_target_hw):
            self.update_progress(f"   - ERREUR: output_shape_target_hw invalide pour lot Drizzle #{batch_num}.", "ERROR")
            return None, []

        num_output_channels = 3; channel_names = ['R', 'G', 'B']
        drizzlers_batch = []; output_images_batch = []; output_weights_batch = []
        try:
            logger.debug(f"DEBUG QM [_process_and_save_drizzle_batch V_ProcessAndSaveDrizzleBatch_DrizzleInputFix_5_ForceADUAllChannels]: Initialisation Drizzle pour lot #{batch_num}. Shape Sortie CIBLE: {output_shape_target_hw}.")
            for _ in range(num_output_channels):
                output_images_batch.append(np.zeros(output_shape_target_hw, dtype=np.float32))
                output_weights_batch.append(np.zeros(output_shape_target_hw, dtype=np.float32))
            for i in range(num_output_channels):
                driz_ch = Drizzle(out_img=output_images_batch[i], out_wht=output_weights_batch[i],
                                  out_shape=output_shape_target_hw, kernel=self.drizzle_kernel, fillval="0.0")
                drizzlers_batch.append(driz_ch)
            self.update_progress(f"   - Objets Drizzle initialisés pour lot #{batch_num}.")
        except Exception as init_err:
            self.update_progress(f"   - ERREUR: Échec init Drizzle pour lot #{batch_num}: {init_err}", "ERROR")
            logger.debug(f"ERREUR QM [_process_and_save_drizzle_batch V_ProcessAndSaveDrizzleBatch_DrizzleInputFix_5_ForceADUAllChannels]: Échec init Drizzle: {init_err}"); traceback.print_exc(limit=1)
            return None, []

        processed_in_batch_count = 0
        for i_file, temp_fits_filepath_item in enumerate(batch_temp_filepaths_list): 
            if self.stop_processing: break
            current_filename_for_log = os.path.basename(temp_fits_filepath_item)
            logger.debug(f"DEBUG QM [P&SDB_Loop]: Lot #{batch_num}, Fichier {i_file+1}/{num_files_in_batch}: '{current_filename_for_log}'")

            input_data_HxWxC_orig = None; wcs_input_from_file_header = None
            input_file_header_content = None; pixmap_for_this_file = None
            file_successfully_added_to_drizzle = False
            try:
                with fits.open(temp_fits_filepath_item, memmap=False) as hdul:
                    if not hdul or len(hdul) == 0 or hdul[0].data is None: raise IOError(f"FITS temp invalide/vide: {temp_fits_filepath_item}")
                    data_cxhxw = hdul[0].data.astype(np.float32)
                    if data_cxhxw.ndim!=3 or data_cxhxw.shape[0]!=num_output_channels: raise ValueError(f"Shape FITS temp {data_cxhxw.shape} != CxHxW")
                    input_data_HxWxC_orig = np.moveaxis(data_cxhxw, 0, -1) 
                    input_file_header_content = hdul[0].header 
                    with warnings.catch_warnings(): warnings.simplefilter("ignore"); wcs_input_from_file_header = WCS(input_file_header_content, naxis=2)
                    if not wcs_input_from_file_header.is_celestial: raise ValueError(f"WCS non céleste dans FITS temp")
                
                current_input_shape_hw = input_data_HxWxC_orig.shape[:2]
                y_in_coords, x_in_coords = np.indices(current_input_shape_hw)
                sky_coords_ra_deg, sky_coords_dec_deg = wcs_input_from_file_header.all_pix2world(x_in_coords.ravel(),y_in_coords.ravel(),0)
                x_output_pixels_flat, y_output_pixels_flat = output_wcs_target.all_world2pix(sky_coords_ra_deg,sky_coords_dec_deg,0)
                pixmap_for_this_file = np.dstack((x_output_pixels_flat.reshape(current_input_shape_hw), y_output_pixels_flat.reshape(current_input_shape_hw))).astype(np.float32)
                
                if pixmap_for_this_file is not None:
                    logger.debug(f"      DEBUG PIXMAP (P&SDB) Fichier {i_file+1}: Shape={pixmap_for_this_file.shape}")
                    if np.isnan(pixmap_for_this_file).any(): logger.debug(f"      WARN PIXMAP (P&SDB) Fichier {i_file+1}: CONTIENT DES NaN !")
                    if np.isinf(pixmap_for_this_file).any(): logger.debug(f"      WARN PIXMAP (P&SDB) Fichier {i_file+1}: CONTIENT DES INF !")
            except Exception as load_map_err:
                self.update_progress(f"      -> ERREUR P&SDB chargement/pixmap '{current_filename_for_log}': {load_map_err}", "WARN")
                logger.debug(f"ERREUR QM [P&SDB_Loop]: Échec chargement/pixmap '{current_filename_for_log}': {load_map_err}"); traceback.print_exc(limit=1)
                continue

            if pixmap_for_this_file is not None:
                try:
                    base_exptime = 1.0 
                    if input_file_header_content and 'EXPTIME' in input_file_header_content:
                        try: base_exptime = max(1e-6, float(input_file_header_content['EXPTIME']))
                        except (ValueError, TypeError): pass
                    
                    # --- CRITICAL FIX 1: Force ALL input data to [0, 65535] ADU range BEFORE Drizzle.add_image ---
                    input_data_HxWxC_adu_scaled = input_data_HxWxC_orig.copy()
                    
                    current_max_for_batch_adu = np.nanmax(input_data_HxWxC_adu_scaled)
                    if current_max_for_batch_adu <= 1.0 + 1e-5 and current_max_for_batch_adu > 0:
                        input_data_HxWxC_adu_scaled = input_data_HxWxC_adu_scaled * 65535.0
                        logger.debug(f"      DEBUG: File {i_file+1} FORCED rescaled from [0,1] to [0,65535] for Drizzle input. Range: [{np.min(input_data_HxWxC_adu_scaled):.4g}, {np.max(input_data_HxWxC_adu_scaled):.4g}]")
                    else:
                        logger.debug(f"      DEBUG: File {i_file+1} kept original range for Drizzle input: [{np.min(input_data_HxWxC_adu_scaled):.4g}, {np.max(input_data_HxWxC_adu_scaled):.4g}]")
                    
                    # Clip negative values and handle NaNs/Infs
                    input_data_HxWxC_cleaned = np.nan_to_num(np.clip(input_data_HxWxC_adu_scaled, 0.0, None), nan=0.0, posinf=0.0, neginf=0.0)
                    # --- END CRITICAL FIX 1 ---

                    # --- CRITICAL FIX 2: Robustify weight_map ---
                    # For _process_and_save_drizzle_batch, the original pixel mask is not readily available from temp file.
                    # So we use a uniform weight map here. This should be improved if possible by saving/loading the mask.
                    effective_weight_map = np.ones(current_input_shape_hw, dtype=np.float32)
                    logger.debug(f"      DEBUG: File {i_file+1}, uniform weight_map used for Drizzle.add_image. Range: [{np.min(effective_weight_map):.3f}, {np.max(effective_weight_map):.3f}]")
                    # --- END CRITICAL FIX 2 ---

                    for ch_index in range(num_output_channels):
                        channel_data_2d_clean = input_data_HxWxC_cleaned[..., ch_index]
                        
                        drizzlers_batch[ch_index].add_image(data=channel_data_2d_clean, pixmap=pixmap_for_this_file, exptime=base_exptime,
                                                            pixfrac=self.drizzle_pixfrac, in_units='counts', weight_map=effective_weight_map)
                    file_successfully_added_to_drizzle = True
                except Exception as drizzle_add_err:
                    self.update_progress(f"      -> ERREUR P&SDB add_image pour '{current_filename_for_log}': {drizzle_add_err}", "WARN")
                    logger.debug(f"ERREUR QM [P&SDB_Loop]: Échec add_image '{current_filename_for_log}': {drizzle_add_err}"); traceback.print_exc(limit=1)
            
            if file_successfully_added_to_drizzle:
                processed_in_batch_count += 1
                logger.debug(f"  [P&SDB_Loop]: Fichier '{current_filename_for_log}' AJOUTÉ. processed_in_batch_count = {processed_in_batch_count}")
            else:
                logger.debug(f"  [P&SDB_Loop]: Fichier '{current_filename_for_log}' NON ajouté (erreur pixmap ou add_image).")
            
            del input_data_HxWxC_orig, input_data_HxWxC_adu_scaled, input_data_HxWxC_cleaned, wcs_input_from_file_header, input_file_header_content, pixmap_for_this_file
            gc.collect()
        logger.debug(f"DEBUG QM [P&SDB_Loop]: Fin boucle pour lot #{batch_num}. Total processed_in_batch_count = {processed_in_batch_count}")
        
        if processed_in_batch_count == 0:
            self.update_progress(f"   - Erreur: Aucun fichier du lot Drizzle #{batch_num} n'a pu être traité (processed_in_batch_count est 0).", "ERROR")
            del drizzlers_batch, output_images_batch, output_weights_batch; gc.collect()
            return None, []

        batch_output_dir = self.drizzle_batch_output_dir; os.makedirs(batch_output_dir, exist_ok=True)
        base_out_filename = f"batch_{batch_num:04d}_s{self.drizzle_scale:.1f}p{self.drizzle_pixfrac:.1f}{self.drizzle_kernel}"
        out_filepath_sci = os.path.join(batch_output_dir, f"{base_out_filename}_sci.fits"); out_filepaths_wht = []
        
        logger.debug(f"DEBUG QM [P&SDB_Save]: Début sauvegarde pour lot #{batch_num}. SCI path: {out_filepath_sci}")
        try:
            final_sci_data_batch_hwc = np.stack(output_images_batch, axis=-1).astype(np.float32)
            final_sci_data_to_save = np.moveaxis(final_sci_data_batch_hwc, -1, 0).astype(np.float32)
            logger.debug(f"  [P&SDB_Save]: Données SCI prêtes pour écriture. Shape CxHxW: {final_sci_data_to_save.shape}")
            final_header_sci = output_wcs_target.to_header(relax=True) 
            final_header_sci['NINPUTS'] = (processed_in_batch_count, f'Valid input images for Drizzle batch {batch_num}')
            final_header_sci['ISCALE'] = (self.drizzle_scale, 'Drizzle scale factor'); final_header_sci['PIXFRAC'] = (self.drizzle_pixfrac, 'Drizzle pixfrac')
            final_header_sci['KERNEL'] = (self.drizzle_kernel, 'Drizzle kernel'); final_header_sci['HISTORY'] = f'Drizzle Batch {batch_num}'
            final_header_sci['BUNIT'] = 'Counts/s'; final_header_sci['NAXIS'] = 3
            final_header_sci['NAXIS1'] = final_sci_data_to_save.shape[2]; final_header_sci['NAXIS2'] = final_sci_data_to_save.shape[1]
            final_header_sci['NAXIS3'] = final_sci_data_to_save.shape[0]; final_header_sci['CTYPE3'] = 'CHANNEL'
            try: final_header_sci['CHNAME1'] = 'R'; final_header_sci['CHNAME2'] = 'G'; final_header_sci['CHNAME3'] = 'B'
            except Exception: pass
            logger.debug(f"  [P&SDB_Save]: Header SCI prêt. Tentative d'écriture...")
            fits.writeto(out_filepath_sci, final_sci_data_to_save, final_header_sci, overwrite=True, checksum=False, output_verify='ignore')
            self.update_progress(f"      -> Science lot #{batch_num} sauvegardé: {os.path.basename(out_filepath_sci)}")
            logger.debug(f"DEBUG QM [P&SDB_Save]: Fichier SCI lot #{batch_num} sauvegardé: {out_filepath_sci}")
            del final_sci_data_batch_hwc, final_sci_data_to_save; gc.collect()
        except Exception as e_save_sci:
            self.update_progress(f"   - ERREUR sauvegarde science lot #{batch_num}: {e_save_sci}", "ERROR")
            logger.debug(f"ERREUR QM [P&SDB_Save]: Échec sauvegarde SCI: {e_save_sci}"); traceback.print_exc(limit=1)
            del drizzlers_batch, output_images_batch, output_weights_batch; gc.collect()
            return None, []

        for i_ch_save in range(num_output_channels):
            ch_name = channel_names[i_ch_save]
            out_filepath_wht_ch = os.path.join(batch_output_dir, f"{base_out_filename}_wht_{ch_name}.fits")
            out_filepaths_wht.append(out_filepath_wht_ch)
            try:
                logger.debug(f"  [P&SDB_Save]: Préparation WHT pour canal {ch_name} lot #{batch_num}. Path: {out_filepath_wht_ch}")
                wht_data_to_save_ch = output_weights_batch[i_ch_save].astype(np.float32)
                wht_header_ch = output_wcs_target.to_header(relax=True) 
                for key_clean in ['NAXIS3','CTYPE3','CRPIX3','CRVAL3','CDELT3','CUNIT3','PC3_1','PC3_2','PC3_3','PC1_3','PC2_3','CHNAME1','CHNAME2','CHNAME3']:
                    if key_clean in wht_header_ch: del wht_header_ch[key_clean]
                wht_header_ch['NAXIS'] = 2; wht_header_ch['NAXIS1'] = wht_data_to_save_ch.shape[1]
                wht_header_ch['NAXIS2'] = wht_data_to_save_ch.shape[0]
                wht_header_ch['HISTORY'] = f'Drizzle Weights ({ch_name}) Batch {batch_num}'; wht_header_ch['NINPUTS'] = processed_in_batch_count
                wht_header_ch['BUNIT'] = 'Weight'
                logger.debug(f"    [P&SDB_Save]: Header WHT {ch_name} prêt. Tentative d'écriture...")
                fits.writeto(out_filepath_wht_ch, wht_data_to_save_ch, wht_header_ch, overwrite=True, checksum=False, output_verify='ignore')
                logger.debug(f"  [P&SDB_Save]: Fichier WHT lot ({ch_name}) #{batch_num} sauvegardé.")
            except Exception as e_save_wht:
                self.update_progress(f"   - ERREUR sauvegarde poids {ch_name} lot #{batch_num}: {e_save_wht}", "ERROR")
                logger.debug(f"ERREUR QM [P&SDB_Save]: Échec sauvegarde WHT {ch_name}: {e_save_wht}"); traceback.print_exc(limit=1)
                if os.path.exists(out_filepath_sci):
                    try: os.remove(out_filepath_sci)
                    except Exception: pass
                for wht_f_clean in out_filepaths_wht:
                    if os.path.exists(wht_f_clean):
                        try: os.remove(wht_f_clean)
                        except Exception: pass
                del drizzlers_batch, output_images_batch, output_weights_batch; gc.collect()
                return None, []

        self.update_progress(f"   -> Sauvegarde lot Drizzle #{batch_num} terminée ({time.time() - batch_start_time:.2f}s).")
        del drizzlers_batch, output_images_batch, output_weights_batch; gc.collect()
        return out_filepath_sci, out_filepaths_wht



######################################################################################################################################################

<|MERGE_RESOLUTION|>--- conflicted
+++ resolved
@@ -1,7150 +1,7143 @@
-"""
-Module de gestion de file d'attente pour le traitement des images astronomiques.
-Gère l'alignement et l'empilement incrémental par LOTS dans un thread séparé.
-(Version Révisée 9: Imports strictement nécessaires au niveau module)
-"""
-import logging
-
-logger = logging.getLogger(__name__)
-
-# --- AJOUTEZ CES DEUX LIGNES POUR LE DEBUG CRITIQUE ---
-import sys
-print(f"DEBUG_CRITICAL: Loading queue_manager.py from: {__file__}")
-if 'seestar.queuep.queue_manager' in sys.modules:
-    print(f"DEBUG_CRITICAL: sys.modules entry: {sys.modules['seestar.queuep.queue_manager'].__file__}")
-else:
-    print("DEBUG_CRITICAL: seestar.queuep.queue_manager not yet in sys.modules.")
-
-
-# --- FIN AJOUT CRITIQUE ---
-
-logger.debug("Début chargement module queue_manager.py")
-
-# --- Standard Library Imports ---
-import gc
-import math
-import os
-from queue import Queue, Empty # Essentiel pour la classe
-import shutil
-import tempfile
-import threading              # Essentiel pour la classe (Lock)
-import time
-import traceback
-import warnings
-
-logger.debug("Imports standard OK.")
-
-
-# --- Third-Party Library Imports ---
-from ..core.background import subtract_background_2d, _PHOTOUTILS_AVAILABLE as _PHOTOUTILS_BG_SUB_AVAILABLE
-import astroalign as aa
-import cv2
-import numpy as np
-from astropy.coordinates import SkyCoord, concatenate as skycoord_concatenate
-from astropy import units as u
-from astropy.io import fits
-from astropy.wcs import WCS, FITSFixedWarning
-from ccdproc import combine as ccdproc_combine
-from astropy.nddata import CCDData
-from ..enhancement.stack_enhancement import apply_edge_crop
-from astropy.wcs.utils import proj_plane_pixel_scales
-from scipy.spatial import ConvexHull
-from seestar.gui.settings import SettingsManager
-from ..core.reprojection import reproject_to_reference_wcs
-from ..core.incremental_reprojection import reproject_and_combine
-logger.debug("Imports tiers (numpy, cv2, astropy, ccdproc) OK.")
-
-# --- Optional Third-Party Imports (with availability flags) ---
-try:
-    # On importe juste Drizzle ici, car la CLASSE est utilisée dans les méthodes
-    from drizzle.resample import Drizzle
-    _OO_DRIZZLE_AVAILABLE = True
-    logger.debug("Import drizzle.resample.Drizzle OK.")
-except ImportError as e_driz_cls:
-    _OO_DRIZZLE_AVAILABLE = False
-    Drizzle = None  # Définir comme None si indisponible
-    logger.error("Échec import drizzle.resample.Drizzle: %s", e_driz_cls)
-
-
-# --- Core/Internal Imports (Needed for __init__ or core logic) ---
-try:
-    from ..core.hot_pixels import detect_and_correct_hot_pixels
-except ImportError as e:
-    logger.error("Échec import detect_and_correct_hot_pixels: %s", e)
-    raise
-try:
-    from ..core.image_processing import (
-        load_and_validate_fits,
-        debayer_image,
-        save_fits_image,
-        save_preview_image,
-    )
-except ImportError as e:
-    logger.error("Échec import image_processing: %s", e)
-    raise
-try:
-    from ..core.utils import estimate_batch_size
-except ImportError as e:
-    logger.error("Échec import utils: %s", e)
-    raise
-try:
-    from ..enhancement.color_correction import ChromaticBalancer
-except ImportError as e_cb:
-    logger.error("Échec import ChromaticBalancer: %s", e_cb)
-    raise
-
-# --- Imports INTERNES à déplacer en IMPORTS TARDIFS (si utilisés uniquement dans des méthodes spécifiques) ---
-# Ces modules/fonctions sont gérés par des appels conditionnels ou try/except dans les méthodes où ils sont utilisés.
-# from ..enhancement.drizzle_integration import _load_drizzle_temp_file, DrizzleProcessor, _create_wcs_from_header 
-# from ..alignment.astrometry_solver import solve_image_wcs 
-# from ..enhancement.mosaic_processor import process_mosaic_from_aligned_files 
-# from ..enhancement.stack_enhancement import StackEnhancer # Cette classe n'est pas utilisée ici
-
-# --- Configuration des Avertissements ---
-warnings.filterwarnings('ignore', category=FITSFixedWarning)
-logger.debug("Configuration warnings OK.")
-# --- FIN Imports ---
-# --- NEW GLOBAL VERSION STRING CONSTANT (ajoutée à la fin de queue_manager.py) ---
-# Assurez-vous d'ajouter cette ligne aussi à l'extérieur de la classe, tout en haut du fichier, comme je l'ai suggéré précédemment.
-# Global version string to make sure it's always the same
-GLOBAL_DRZ_BATCH_VERSION_STRING_ULTRA_DEBUG = "V_DRIZ_INCR_ULTRA_DEBUG_20250611_FINAL_ATTEMPT"
-
-# --- Internal Project Imports (Core Modules ABSOLUMENT nécessaires pour la classe/init) ---
-# Core Alignment (Instancié dans __init__)
-try:
-    from ..core.alignment import SeestarAligner
-    logger.debug("Import SeestarAligner OK.")
-except ImportError as e:
-    logger.error("Échec import SeestarAligner: %s", e)
-    raise
-# Core Hot Pixels (Utilisé dans _worker -> _process_file)
-try:
-    from ..core.hot_pixels import detect_and_correct_hot_pixels
-    logger.debug("Import detect_and_correct_hot_pixels OK.")
-except ImportError as e:
-    logger.error("Échec import detect_and_correct_hot_pixels: %s", e)
-    raise
-# Core Image Processing (Utilisé PARTOUT)
-try:
-    from ..core.image_processing import (
-        load_and_validate_fits,
-        debayer_image,
-        save_fits_image,
-        save_preview_image
-    )
-    logger.debug("Imports image_processing OK.")
-except ImportError as e:
-    logger.error("Échec import image_processing: %s", e)
-    raise
-# --- IMPORT POUR L'ALIGNEUR LOCAL ---
-try:
-    from ..core import SeestarLocalAligner # Devrait être FastSeestarAligner aliasé
-    _LOCAL_ALIGNER_AVAILABLE = True
-    logger.debug("Import SeestarLocalAligner (local CV) OK.")
-except ImportError:
-    _LOCAL_ALIGNER_AVAILABLE = False
-    SeestarLocalAligner = None  # Définir pour que le code ne plante pas à l'instanciation
-    logger.warning(
-        "SeestarLocalAligner (local CV) non importable. Alignement mosaïque local désactivé."
-    )
-# ---  ---
-
-
-
-# Core Utils (Utilisé PARTOUT)
-try:
-    from ..core.utils import estimate_batch_size
-    logger.debug("Imports utils OK.")
-except ImportError as e:
-    logger.error("Échec import utils: %s", e)
-    raise
-# Enhancement Color Correction (Instancié dans __init__)
-try:
-    from ..enhancement.color_correction import ChromaticBalancer
-    logger.debug("Import ChromaticBalancer OK.")
-except ImportError as e:
-    logger.error("Échec import ChromaticBalancer: %s", e)
-    raise
-
-try:
-    from ..enhancement.stack_enhancement import feather_by_weight_map  # NOUVEL IMPORT
-    _FEATHERING_AVAILABLE = True
-    logger.debug("Import feather_by_weight_map depuis stack_enhancement OK.")
-except ImportError as e_feather:
-    _FEATHERING_AVAILABLE = False
-    logger.error(
-        "Échec import feather_by_weight_map depuis stack_enhancement: %s",
-        e_feather,
-    )
-    # Définir une fonction factice pour que le code ne plante pas si l'import échoue
-    # lors des appels ultérieurs, bien qu'on vérifiera _FEATHERING_AVAILABLE.
-    def feather_by_weight_map(img, wht, blur_px=256, eps=1e-6):
-        logger.error(
-            "Fonction feather_by_weight_map non disponible (échec import)."
-        )
-        return img # Retourner l'image originale
-try:
-    from ..enhancement.stack_enhancement import apply_low_wht_mask # NOUVEL IMPORT
-    _LOW_WHT_MASK_AVAILABLE = True
-    logger.debug("Import apply_low_wht_mask depuis stack_enhancement OK.")
-except ImportError as e_low_wht:
-    _LOW_WHT_MASK_AVAILABLE = False
-    logger.error(
-        "Échec import apply_low_wht_mask: %s",
-        e_low_wht,
-    )
-    def apply_low_wht_mask(img, wht, percentile=5, soften_px=128, progress_callback=None): # Factice
-        if progress_callback:
-            progress_callback(
-                "   [LowWHTMask] ERREUR: Fonction apply_low_wht_mask non disponible (échec import).",
-                None,
-            )
-        else:
-            logger.error(
-                "Fonction apply_low_wht_mask non disponible (échec import)."
-            )
-        return img
-# --- Optional Third-Party Imports (Post-processing related) ---
-# Ces imports sont tentés globalement. Des flags indiquent leur disponibilité.
-_PHOTOUTILS_BG_SUB_AVAILABLE = False
-try:
-    from ..core.background import subtract_background_2d
-    _PHOTOUTILS_BG_SUB_AVAILABLE = True
-    logger.debug("Import subtract_background_2d (Photutils) OK.")
-except ImportError as e:
-    subtract_background_2d = None  # Fonction factice
-    logger.warning("Échec import subtract_background_2d (Photutils): %s", e)
-
-_BN_AVAILABLE = False  # Neutralisation de fond globale
-try:
-    from ..tools.stretch import neutralize_background_automatic
-    _BN_AVAILABLE = True
-    logger.debug("Import neutralize_background_automatic OK.")
-except ImportError as e:
-    neutralize_background_automatic = None  # Fonction factice
-    logger.warning("Échec import neutralize_background_automatic: %s", e)
-
-_SCNR_AVAILABLE = False  # SCNR Final
-try:
-    from ..enhancement.color_correction import apply_scnr
-    _SCNR_AVAILABLE = True
-    logger.debug("Import apply_scnr OK.")
-except ImportError as e:
-    apply_scnr = None  # Fonction factice
-    logger.warning("Échec import apply_scnr: %s", e)
-
-_CROP_AVAILABLE = False  # Rognage Final
-try:
-    from ..enhancement.stack_enhancement import apply_edge_crop
-    _CROP_AVAILABLE = True
-    logger.debug("Import apply_edge_crop OK.")
-except ImportError as e:
-    apply_edge_crop = None  # Fonction factice
-    logger.warning("Échec import apply_edge_crop: %s", e)
-
-# --- Imports INTERNES à déplacer en IMPORTS TARDIFS ---
-# Ces modules seront importés seulement quand les méthodes spécifiques sont appelées
-# pour éviter les dépendances circulaires au chargement initial.
-
-
-
-from ..alignment.astrometry_solver import AstrometrySolver, solve_image_wcs  # Déplacé vers _worker/_process_file
-
-
-
-# --- Configuration des Avertissements ---
-warnings.filterwarnings('ignore', category=FITSFixedWarning)
-logger.debug("Configuration warnings OK.")
-# --- FIN Imports ---
-
-
-class SeestarQueuedStacker:
-    """
-    Classe pour l'empilement des images Seestar avec file d'attente et traitement par lots.
-    Gère l'alignement et l'empilement dans un thread séparé.
-    Ajout de la pondération basée sur la qualité (SNR, Nombre d'étoiles).
-    """
-    logger.debug("Lecture de la définition de la classe SeestarQueuedStacker...")
-
-
-
-
-# --- DANS LA CLASSE SeestarQueuedStacker DANS seestar/queuep/queue_manager.py ---
-
-    def __init__(self, settings: SettingsManager | None = None):
-        logger.debug("\n==== DÉBUT INITIALISATION SeestarQueuedStacker (AVEC LocalAligner) ====") 
-        
-        # --- 1. Attributs Critiques et Simples ---
-        logger.debug("  -> Initialisation attributs simples et flags...")
-        
-        
-        self.processing_active = False; self.stop_processing = False; self.processing_error = None
-        self.is_mosaic_run = False; self.drizzle_active_session = False 
-        self.mosaic_alignment_mode = "local_fast_fallback" 
-        self.use_wcs_fallback_for_mosaic = True      
-        
-        self.fa_orb_features = 5000
-        self.fa_min_abs_matches = 12
-        self.fa_min_ransac_raw = 7 
-        self.fa_ransac_thresh = 5.0
-        self.fa_daofind_fwhm = 3.5
-        self.fa_daofind_thr_sig = 4.0
-        self.fa_max_stars_descr = 750 
-        
-        self.mosaic_drizzle_kernel = "square"
-        self.mosaic_drizzle_pixfrac = 0.8
-        self.mosaic_drizzle_fillval = "0.0"
-        self.mosaic_drizzle_wht_threshold = 0.01
-
-
-        self.perform_cleanup = True; self.use_quality_weighting = True 
-        self.correct_hot_pixels = True; self.apply_chroma_correction = True
-        self.apply_final_scnr = False 
-
-        #Info message pour l'utilisateur
-        self.warned_unaligned_source_folders = set()
-        
-        # NOUVEAU : Initialisation de l'attribut pour la sauvegarde en float32
-
-        self.save_final_as_float32 = False # Par défaut, sauvegarde en uint16 (via conversion dans _save_final_stack)
-        logger.debug(f"  -> Attribut self.save_final_as_float32 initialisé à: {self.save_final_as_float32}")
-        self.preserve_linear_output = False
-        logger.debug(
-            f"  -> Attribut self.preserve_linear_output initialisé à: {self.preserve_linear_output}"
-        )
-        # Option de reprojection des lots intermédiaires
-        self.reproject_between_batches = False
-        # Liste des fichiers intermédiaires en mode Classic avec reprojection
-        self.intermediate_classic_batch_files = []
-
-        # Master arrays when combining batches with incremental reprojection
-        self.master_stack = None
-        self.master_coverage = None
-
-        # Backward compatibility attributes removed in favour of
-        # ``reproject_between_batches``. They may still appear in old settings
-        # files, so we simply ignore them here.
-
-        # --- FIN NOUVEAU ---
-
-        self.progress_callback = None; self.preview_callback = None
-        self.queue = Queue(); self.folders_lock = threading.Lock(); self.processing_thread = None
-        self.processed_files = set(); self.additional_folders = []; self.current_folder = None
-        self.output_folder = None; self.unaligned_folder = None; self.drizzle_temp_dir = None
-        self.output_filename = ""
-        self.drizzle_batch_output_dir = None; self.final_stacked_path = None
-        self.api_key = None; self.reference_wcs_object = None; self.reference_header_for_wcs = None
-        self.reference_pixel_scale_arcsec = None; self.drizzle_output_wcs = None; self.drizzle_output_shape_hw = None
-        
-        self.sum_memmap_path = None 
-        self.wht_memmap_path = None 
-        self.cumulative_sum_memmap = None  
-        self.cumulative_wht_memmap = None  
-        self.memmap_shape = None           
-        self.memmap_dtype_sum = np.float32 
-        self.memmap_dtype_wht = np.float32 
-        logger.debug("  -> Attributs SUM/W (memmap) initialisés à None.")
-        
-        self.use_quality_weighting = False 
-        self.weight_by_snr = True          
-        self.weight_by_stars = True        
-        self.snr_exponent = 1.0
-        self.stars_exponent = 0.5
-        self.min_weight = 0.01
-        self.apply_feathering = False
-        self.feather_blur_px = 256
-        
-        self.current_batch_data = []
-        self.current_stack_header = None
-        self.images_in_cumulative_stack = 0
-        self.cumulative_drizzle_data = None
-        self.total_exposure_seconds = 0.0
-        self.intermediate_drizzle_batch_files = []
-        
-        self.incremental_drizzle_objects = []
-        logger.debug("  -> Attributs pour Drizzle Incrémental (objets) initialisés à liste vide.")
-
-        if settings is not None:
-            try:
-                self.reproject_between_batches = bool(
-                    getattr(settings, 'reproject_between_batches', False)
-                )
-                logger.debug(
-                    f"  -> Flag reproject_between_batches initialisé depuis settings: {self.reproject_between_batches}"
-                )
-            except Exception:
-                logger.debug(
-                    "  -> Impossible de lire reproject_between_batches depuis settings. Valeur par défaut utilisée."
-                )
-
-        self.stacking_mode = "kappa-sigma"; self.kappa = 2.5; self.batch_size = 10
-        self.hot_pixel_threshold = 3.0; self.neighborhood_size = 5; self.bayer_pattern = "GRBG"
-        self.drizzle_mode = "Final"; self.drizzle_scale = 2.0; self.drizzle_wht_threshold = 0.7
-        self.drizzle_kernel = "square"; self.drizzle_pixfrac = 1.0
-        self.drizzle_fillval = "0.0"  # default fill value for Drizzle
-        self.final_scnr_target_channel = 'green'; self.final_scnr_amount = 0.8; self.final_scnr_preserve_luminosity = True
-        
-        self.files_in_queue = 0; self.processed_files_count = 0; self.aligned_files_count = 0
-        self.stacked_batches_count = 0; self.total_batches_estimated = 0
-        self.failed_align_count = 0; self.failed_stack_count = 0; self.skipped_files_count = 0
-        self.photutils_bn_applied_in_session = False
-        self.bn_globale_applied_in_session = False
-        self.cb_applied_in_session = False
-        self.feathering_applied_in_session = False 
-        self.low_wht_mask_applied_in_session = False 
-        self.scnr_applied_in_session = False
-        self.crop_applied_in_session = False
-        self.photutils_params_used_in_session = {}
-        self.last_saved_data_for_preview = None 
-
-        logger.debug("  -> Attributs simples et paramètres par défaut initialisés.")
-        
-        self.local_aligner_instance = None
-        self.is_local_alignment_preferred_for_mosaic = True 
-        logger.debug(f"  -> Mosaïque: Préférence pour alignement local: {self.is_local_alignment_preferred_for_mosaic}")
-
-        try:
-            logger.debug("  -> Instanciation ChromaticBalancer...")
-            self.chroma_balancer = ChromaticBalancer(border_size=50, blur_radius=15) 
-            logger.debug("     ✓ ChromaticBalancer OK.")
-        except Exception as e_cb: 
-            logger.debug(f"  -> ERREUR ChromaticBalancer: {e_cb}")
-            self.chroma_balancer = None
-
-        try:
-            logger.debug("  -> Instanciation SeestarAligner (pour alignement général astroalign)...")
-            self.aligner = SeestarAligner() 
-            logger.debug("     ✓ SeestarAligner (astroalign) OK.")
-        except Exception as e_align: 
-            logger.debug(f"  -> ERREUR SeestarAligner (astroalign): {e_align}")
-            self.aligner = None
-            raise 
-
-        try:
-            logger.debug("  -> Instanciation AstrometrySolver...")
-            self.astrometry_solver = AstrometrySolver(progress_callback=self.update_progress) 
-            logger.debug("     ✓ AstrometrySolver instancié.")
-        except Exception as e_as_solver:
-            logger.debug(f"  -> ERREUR AstrometrySolver instantiation: {e_as_solver}")
-            self.astrometry_solver = None 
-        
-        logger.debug("==== FIN INITIALISATION SeestarQueuedStacker (AVEC LocalAligner) ====\n")
-
-
-        if _LOCAL_ALIGNER_AVAILABLE and SeestarLocalAligner is not None:
-            try:
-                logger.debug("  -> Instanciation SeestarLocalAligner (pour mosaïque locale si préférée)...")
-                self.local_aligner_instance = SeestarLocalAligner(debug=True) 
-                logger.debug("     ✓ SeestarLocalAligner instancié.")
-            except Exception as e_local_align_inst:
-                logger.debug(f"  -> ERREUR lors de l'instanciation de SeestarLocalAligner: {e_local_align_inst}")
-                traceback.print_exc(limit=1)
-                self.local_aligner_instance = None
-                logger.debug("     WARN QM: Instanciation de SeestarLocalAligner a échoué. Il ne sera pas utilisable.")
-        else:
-            logger.debug("  -> SeestarLocalAligner n'est pas disponible (import échoué ou classe non définie), instanciation ignorée.")
-            self.local_aligner_instance = None 
-
-        logger.debug("==== FIN INITIALISATION SeestarQueuedStacker (AVEC LocalAligner) ====\n")
-
-
-
-######################################################################################################################################################
-
-
-
-
-
-    def _move_to_unaligned(self, file_path):
-        """
-        Déplace un fichier dans un sous-dossier 'unaligned_by_stacker' 
-        CRÉÉ DANS LE DOSSIER D'ORIGINE du fichier.
-        Notifie l'utilisateur via update_progress (log spécial) la première fois 
-        pour un dossier source.
-        Version: V_MoveUnaligned_RobustAdd
-        """
-        # --- NOUVELLE VÉRIFICATION DE LA PRÉSENCE DU FICHIER EN DÉBUT ---
-        if not file_path or not isinstance(file_path, str) or file_path.strip() == "":
-            logger.debug(f"DEBUG QM [_move_to_unaligned_V_MoveUnaligned_RobustAdd]: Chemin fichier source invalide ou vide: '{file_path}'. Sortie précoce.")
-            return
-
-        original_folder_abs = os.path.abspath(os.path.dirname(file_path))
-        file_basename = os.path.basename(file_path)
-        
-        # Ce check doit être fait après avoir extrait le basename pour un meilleur log
-        if not os.path.exists(file_path):
-            logger.debug(f"DEBUG QM [_move_to_unaligned_V_MoveUnaligned_RobustAdd]: Fichier '{file_basename}' (chemin: '{file_path}') N'EXISTE PAS au début de _move_to_unaligned. Abandon.")
-            return # Sortie si le fichier n'existe vraiment pas
-
-        unaligned_subfolder_name = "unaligned_by_stacker" 
-        destination_folder_for_this_file = os.path.join(original_folder_abs, unaligned_subfolder_name)
-
-        # --- Notification (message spécial) ---
-        # Cette notification se fait toujours si le dossier n'a pas déjà été averti,
-        # avant même de tenter le déplacement.
-        # Le set.add() pour le dossier sera fait plus tard, SEULEMENT si le déplacement réussit.
-        if original_folder_abs not in self.warned_unaligned_source_folders:
-            info_msg_for_ui = (
-                f"Les fichiers de '{os.path.basename(original_folder_abs)}' qui ne peuvent pas être alignés "
-                f"seront déplacés dans son sous-dossier : '{unaligned_subfolder_name}'. "
-                f"(Ce message apparaît une fois par dossier source par session)"
-            )
-            self.update_progress(f"UNALIGNED_INFO:{info_msg_for_ui}", "WARN") 
-            # Ne pas ajouter à warned_unaligned_source_folders ICI, mais plus tard si succès.
-        # --- Fin Notification ---
-
-        try:
-            # S'assurer que le dossier de destination existe
-            os.makedirs(destination_folder_for_this_file, exist_ok=True)
-            
-            dest_path = os.path.join(destination_folder_for_this_file, file_basename)
-            
-            # Gérer les conflits de noms si le fichier existe déjà à destination
-            if os.path.exists(dest_path):
-                base, ext = os.path.splitext(file_basename)
-                timestamp = time.strftime("%Y%m%d_%H%M%S")
-                unique_filename = f"{base}_unaligned_{timestamp}{ext}"
-                dest_path = os.path.join(destination_folder_for_this_file, unique_filename)
-                logger.debug(f"DEBUG QM [_move_to_unaligned_V_MoveUnaligned_RobustAdd]: Conflit de nom pour '{file_basename}', renommé en '{unique_filename}' dans '{destination_folder_for_this_file}'.")
-
-            # --- Logique de déplacement/copie avec retry et pause ---
-            max_retries = 3
-            initial_delay_sec = 0.1 # Petite pause initiale
-            final_move_copy_success = False
-
-            for attempt in range(max_retries):
-                if not os.path.exists(file_path): # Le fichier peut disparaître entre les tentatives
-                    logger.debug(f"DEBUG QM [_move_to_unaligned_V_MoveUnaligned_RobustAdd]: Fichier '{file_basename}' n'existe plus à l'essai {attempt+1}. Abandon des tentatives.")
-                    break # Sortir de la boucle si le fichier a disparu
-
-                try:
-                    # Ajouter une petite pause pour laisser le système libérer le fichier
-                    if attempt > 0: # Pause uniquement après la première tentative
-                        time.sleep(initial_delay_sec * (2 ** (attempt - 1))) # Délai exponentiel
-                        logger.debug(f"DEBUG QM [_move_to_unaligned_V_MoveUnaligned_RobustAdd]: Ré-essai {attempt+1}/{max_retries} pour déplacer '{file_basename}' après pause...")
-
-                    # Tenter de déplacer
-                    shutil.move(file_path, dest_path)
-                    final_move_copy_success = True
-                    break # Succès, sortir de la boucle
-
-                except (OSError, FileNotFoundError, shutil.Error) as e_move:
-                    logger.debug(f"DEBUG QM [_move_to_unaligned_V_MoveUnaligned_RobustAdd]: Échec déplacement '{file_basename}' (essai {attempt+1}): {e_move}")
-                    if attempt == max_retries - 1: # Dernière tentative échouée, essayer de copier
-                        logger.debug(f"DEBUG QM [_move_to_unaligned_V_MoveUnaligned_RobustAdd]: Échec déplacement après {max_retries} essais. Tentative de copie en dernier recours...")
-                        try:
-                            shutil.copy2(file_path, dest_path)
-                            logger.debug(f"DEBUG QM [_move_to_unaligned_V_MoveUnaligned_RobustAdd]: Copie de '{file_basename}' réussie en dernier recours.")
-                            final_move_copy_success = True # Considérer comme succès si la copie marche
-                        except Exception as e_copy:
-                            logger.debug(f"DEBUG QM [_move_to_unaligned_V_MoveUnaligned_RobustAdd]: Échec de la copie de '{file_basename}' aussi : {e_copy}")
-                            final_move_copy_success = False # La copie a aussi échoué
-            # --- Fin Nouvelle logique ---
-
-            if final_move_copy_success:
-                self.update_progress(f"   Déplacé vers non alignés: '{file_basename}' (maintenant dans '{unaligned_subfolder_name}' de son dossier source).", "INFO_DETAIL")
-                logger.debug(f"DEBUG QM [_move_to_unaligned_V_MoveUnaligned_RobustAdd]: Fichier '{file_basename}' traité (déplacé/copié) vers '{dest_path}'.")
-                
-                # NOUVEAU : Ajouter le dossier source au set SEULEMENT si le déplacement/copie a réussi
-                self.warned_unaligned_source_folders.add(original_folder_abs)
-                logger.debug(f"DEBUG QM [_move_to_unaligned_V_MoveUnaligned_RobustAdd]: Dossier source '{original_folder_abs}' ajouté à warned_unaligned_source_folders.")
-
-            else: # Final_move_copy_success est False
-                self.update_progress(f"   ❌ Échec déplacement/copie fichier non-aligné '{file_basename}'.", "ERROR")
-                logger.debug(f"ERREUR QM [_move_to_unaligned_V_MoveUnaligned_RobustAdd]: Échec définitif déplacement/copie de '{file_basename}'.")
-
-
-        except Exception as e:
-            # Gérer toute autre exception inattendue lors de la préparation/finalisation
-            error_details = f"Erreur générale _move_to_unaligned pour '{file_basename}': {e}"
-            logger.debug(f"ERREUR QM [_move_to_unaligned_V_MoveUnaligned_RobustAdd]: {error_details}")
-            traceback.print_exc(limit=1)
-            self.update_progress(f"   ❌ Erreur inattendue déplacement/copie fichier non-aligné '{file_basename}': {type(e).__name__}", "ERROR")
-
-
-
-
-
-
-#######################################################################################################################################################
-
-
-
-
-
-# --- DANS LA CLASSE SeestarQueuedStacker DANS seestar/queuep/queue_manager.py ---
-
-    def initialize(self, output_dir, reference_image_shape_hwc_input): # Renommé pour clarté
-        """
-        Prépare les dossiers, réinitialise l'état.
-        CRÉE/INITIALISE les fichiers memmap pour SUM et WHT (si pas Drizzle Incrémental VRAI).
-        OU INITIALISE les objets Drizzle persistants (si Drizzle Incrémental VRAI).
-        Version: V_DrizIncr_StrategyA_Init_MemmapDirFix
-        """
-        
-        logger.debug(f"DEBUG QM [initialize V_DrizIncr_StrategyA_Init_MemmapDirFix]: Début avec output_dir='{output_dir}', shape_ref_HWC={reference_image_shape_hwc_input}")
-        logger.debug(f"  VALEURS AU DÉBUT DE INITIALIZE:")
-        logger.debug(f"    -> self.is_mosaic_run: {getattr(self, 'is_mosaic_run', 'Non Défini')}")
-        logger.debug(f"    -> self.drizzle_active_session: {getattr(self, 'drizzle_active_session', 'Non Défini')}")
-        logger.debug(f"    -> self.drizzle_mode: {getattr(self, 'drizzle_mode', 'Non Défini')}")
-        
-        # --- Nettoyage et création dossiers ---
-        try:
-            self.output_folder = os.path.abspath(output_dir)
-            self.unaligned_folder = os.path.join(self.output_folder, "unaligned_files")
-            self.drizzle_temp_dir = os.path.join(self.output_folder, "drizzle_temp_inputs")
-            self.drizzle_batch_output_dir = os.path.join(self.output_folder, "drizzle_batch_outputs")
-            
-            # Définir le chemin du dossier memmap mais ne le créer que si nécessaire plus tard
-            memmap_dir = os.path.join(self.output_folder, "memmap_accumulators")
-            self.sum_memmap_path = os.path.join(memmap_dir, "cumulative_SUM.npy")
-            self.wht_memmap_path = os.path.join(memmap_dir, "cumulative_WHT.npy")
-
-            os.makedirs(self.output_folder, exist_ok=True)
-            os.makedirs(self.unaligned_folder, exist_ok=True)
-            
-            if self.drizzle_active_session or self.is_mosaic_run:
-                os.makedirs(self.drizzle_temp_dir, exist_ok=True)
-                if self.drizzle_mode == "Final" and not self.is_mosaic_run :
-                     os.makedirs(self.drizzle_batch_output_dir, exist_ok=True)
-            
-            # La création de memmap_dir est déplacée plus bas, dans la condition où elle est utilisée.
-            
-            if self.perform_cleanup:
-                if os.path.isdir(self.drizzle_temp_dir):
-                    try: shutil.rmtree(self.drizzle_temp_dir); os.makedirs(self.drizzle_temp_dir, exist_ok=True)
-                    except Exception as e: self.update_progress(f"⚠️ Erreur nettoyage {self.drizzle_temp_dir}: {e}")
-                if os.path.isdir(self.drizzle_batch_output_dir) and self.drizzle_mode == "Final" and not self.is_mosaic_run : # Nettoyer seulement si utilisé
-                    try: shutil.rmtree(self.drizzle_batch_output_dir); os.makedirs(self.drizzle_batch_output_dir, exist_ok=True)
-                    except Exception as e: self.update_progress(f"⚠️ Erreur nettoyage {self.drizzle_batch_output_dir}: {e}")
-            self.update_progress(f"🗄️ Dossiers prêts.")
-        except OSError as e:
-            self.update_progress(f"❌ Erreur critique création dossiers: {e}", 0) # progress_val 0
-            return False
-
-        # --- Validation Shape Référence (HWC) ---
-        if not isinstance(reference_image_shape_hwc_input, tuple) or len(reference_image_shape_hwc_input) != 3 or \
-           reference_image_shape_hwc_input[2] != 3:
-            self.update_progress(f"❌ Erreur interne: Shape référence HWC invalide ({reference_image_shape_hwc_input}).")
-            return False
-        
-        current_output_shape_hw_for_accum_or_driz = None 
-        
-        # --- Logique d'initialisation spécifique au mode ---
-        is_true_incremental_drizzle_mode = (self.drizzle_active_session and 
-                                            self.drizzle_mode == "Incremental" and
-                                            not self.is_mosaic_run) 
-        
-        logger.debug(f"  DEBUG QM [initialize]: Valeur calculée de is_true_incremental_drizzle_mode: {is_true_incremental_drizzle_mode}")
-        logger.debug(f"    -> self.drizzle_active_session ÉTAIT: {self.drizzle_active_session}")
-        logger.debug(f"    -> self.drizzle_mode ÉTAIT: '{self.drizzle_mode}' (comparé à 'Incremental')")
-        logger.debug(f"    -> not self.is_mosaic_run ÉTAIT: {not self.is_mosaic_run} (self.is_mosaic_run était {self.is_mosaic_run})")
-
-        if is_true_incremental_drizzle_mode:
-            logger.debug("DEBUG QM [initialize V_DrizIncr_StrategyA_Init_MemmapDirFix]: Mode Drizzle Incrémental VRAI détecté.")
-            if self.reference_wcs_object is None:
-                self.update_progress("❌ Erreur: WCS de référence manquant pour initialiser la grille Drizzle Incrémental.", "ERROR")
-                return False
-            try:
-                ref_shape_hw_for_grid = reference_image_shape_hwc_input[:2]
-                self.drizzle_output_wcs, self.drizzle_output_shape_hw = self._create_drizzle_output_wcs(
-                    self.reference_wcs_object, ref_shape_hw_for_grid, self.drizzle_scale
-                )
-                if self.drizzle_output_wcs is None or self.drizzle_output_shape_hw is None:
-                    raise RuntimeError("Échec _create_drizzle_output_wcs pour Drizzle Incrémental.")
-                current_output_shape_hw_for_accum_or_driz = self.drizzle_output_shape_hw
-                logger.debug(f"  -> Grille Drizzle Incrémental: Shape={current_output_shape_hw_for_accum_or_driz}, WCS CRVAL={self.drizzle_output_wcs.wcs.crval if self.drizzle_output_wcs.wcs else 'N/A'}")
-            except Exception as e_grid:
-                self.update_progress(f"❌ Erreur création grille Drizzle Incrémental: {e_grid}", "ERROR")
-                return False
-
-            self.update_progress(f"💧 Initialisation des objets Drizzle persistants pour mode Incrémental (Shape: {current_output_shape_hw_for_accum_or_driz})...")
-            self.incremental_drizzle_objects = []
-            self.incremental_drizzle_sci_arrays = []      # ← ajouté
-            self.incremental_drizzle_wht_arrays = []      # ← ajouté
-            num_channels_driz = 3
-
-            try:
-                for _ in range(num_channels_driz):
-                    driz_obj = Drizzle(
-                        out_shape=current_output_shape_hw_for_accum_or_driz,
-                        kernel=self.drizzle_kernel,
-                        fillval=str(getattr(self, "drizzle_fillval", "0.0"))
-                    )
-                    self.incremental_drizzle_sci_arrays.append(driz_obj.out_img)
-                    self.incremental_drizzle_wht_arrays.append(driz_obj.out_wht)                    
-                    self.incremental_drizzle_objects.append(driz_obj)
-
-                logger.debug(f"  -> {len(self.incremental_drizzle_objects)} objets Drizzle persistants créés pour mode Incrémental.")
-            except Exception as e_driz_obj_init:
-                self.update_progress(f"❌ Erreur initialisation objets Drizzle persistants: {e_driz_obj_init}", "ERROR")
-                traceback.print_exc(limit=1)
-                return False
-
-            self.cumulative_sum_memmap = None
-            self.cumulative_wht_memmap = None
-            self.memmap_shape = None 
-            logger.debug("  -> Memmaps SUM/WHT désactivés pour Drizzle Incrémental VRAI.")
-
-        else: # Mosaïque, Drizzle Final standard, ou Stacking Classique -> Utiliser Memmaps SUM/W
-            logger.debug("DEBUG QM [initialize V_DrizIncr_StrategyA_Init_MemmapDirFix]: Mode NON-Drizzle Incr. VRAI. Initialisation Memmaps SUM/W...")
-            
-            # ***** CORRECTION: Créer memmap_dir ICI, seulement si cette branche est exécutée *****
-            try:
-                os.makedirs(memmap_dir, exist_ok=True)
-                logger.debug(f"  -> Dossier pour memmap '{memmap_dir}' créé (ou existait déjà).")
-            except OSError as e_mkdir_memmap:
-                self.update_progress(f"❌ Erreur critique création dossier memmap '{memmap_dir}': {e_mkdir_memmap}", "ERROR")
-                return False
-            # ***** FIN CORRECTION *****
-
-            self.memmap_shape = reference_image_shape_hwc_input
-            wht_shape_memmap = self.memmap_shape[:2]
-            logger.debug(f"  -> Shape Memmap SUM={self.memmap_shape}, WHT={wht_shape_memmap}")
-
-            if self.reproject_between_batches:
-                logger.debug("  -> reproject_between_batches=True: Memmaps SUM/WHT non créés (mode incrémental).")
-                self.cumulative_sum_memmap = None
-                self.cumulative_wht_memmap = None
-                self.master_stack = None
-                self.master_coverage = None
-            else:
-                logger.debug(f"  -> Tentative création/ouverture fichiers memmap SUM/WHT (mode 'w+')...")
-                try:
-                    self.cumulative_sum_memmap = np.lib.format.open_memmap(
-                        self.sum_memmap_path, mode='w+', dtype=self.memmap_dtype_sum, shape=self.memmap_shape
-                    )
-                    self.cumulative_sum_memmap[:] = 0.0
-                    logger.debug(f"  -> Memmap SUM ({self.memmap_shape}) créé/ouvert et initialisé à zéro.")
-
-                    self.cumulative_wht_memmap = np.lib.format.open_memmap(
-                        self.wht_memmap_path, mode='w+', dtype=self.memmap_dtype_wht, shape=wht_shape_memmap
-                    )
-                    self.cumulative_wht_memmap[:] = 0
-                    logger.debug(f"  -> Memmap WHT ({wht_shape_memmap}) créé/ouvert et initialisé à zéro.")
-
-                    self.incremental_drizzle_objects = []
-
-                except (IOError, OSError, ValueError, TypeError) as e_memmap:
-                    self.update_progress(f"❌ Erreur création/initialisation fichier memmap: {e_memmap}")
-                    logger.debug(f"ERREUR QM [initialize V_DrizIncr_StrategyA_Init_MemmapDirFix]: Échec memmap : {e_memmap}"); traceback.print_exc(limit=2)
-                    self.cumulative_sum_memmap = None; self.cumulative_wht_memmap = None
-                    self.sum_memmap_path = None; self.wht_memmap_path = None
-                    return False
-        
-        # --- Réinitialisations Communes ---
-        self.warned_unaligned_source_folders.clear()
-        logger.debug("DEBUG QM [initialize V_DrizIncr_StrategyA_Init_MemmapDirFix]: Réinitialisation des autres états...")
-        # self.reference_wcs_object est conservé s'il a été défini par start_processing (plate-solving de réf)
-        self.intermediate_drizzle_batch_files = []
-        
-        self.processed_files.clear()
-        with self.folders_lock: self.additional_folders = []
-        self.current_batch_data = []; self.current_stack_header = None; self.images_in_cumulative_stack = 0
-        self.cumulative_drizzle_data = None
-        self.total_exposure_seconds = 0.0; self.final_stacked_path = None; self.processing_error = None
-        self.files_in_queue = 0; self.processed_files_count = 0; self.aligned_files_count = 0
-        self.stacked_batches_count = 0; self.total_batches_estimated = 0
-        self.failed_align_count = 0; self.failed_stack_count = 0; self.skipped_files_count = 0
-        
-        self.photutils_bn_applied_in_session = False
-        self.bn_globale_applied_in_session = False
-        self.cb_applied_in_session = False
-        self.feathering_applied_in_session = False 
-        self.low_wht_mask_applied_in_session = False 
-        self.scnr_applied_in_session = False
-        self.crop_applied_in_session = False
-        self.photutils_params_used_in_session = {}
-
-        while not self.queue.empty():
-            try: self.queue.get_nowait(); self.queue.task_done()
-            except Exception: break
-
-        if hasattr(self, 'aligner') and self.aligner: self.aligner.stop_processing = False
-        logger.debug("DEBUG QM [initialize V_DrizIncr_StrategyA_Init_MemmapDirFix]: Initialisation terminée avec succès.")
-        return True
-
-
-
-########################################################################################################################################################
-
-
-    def update_progress(self, message, progress=None):
-        message = str(message)
-        if self.progress_callback:
-            try: self.progress_callback(message, progress)
-            except Exception as e: logger.debug(f"Error in progress callback: {e}")
-        else:
-            if progress is not None: logger.debug(f"[{int(progress)}%] {message}")
-            else: logger.debug(message)
-
-    def _send_eta_update(self):
-        """Compute and send remaining time estimation to the GUI."""
-        if not hasattr(self, "_eta_start_time") or self._eta_start_time is None:
-            return
-        if self.total_batches_estimated > 0 and self.stacked_batches_count > 0:
-            elapsed = time.monotonic() - self._eta_start_time
-            eta_sec = (elapsed / self.stacked_batches_count) * max(self.total_batches_estimated - self.stacked_batches_count, 0)
-            hours, rem = divmod(int(eta_sec), 3600)
-            minutes, seconds = divmod(rem, 60)
-            eta_str = f"{hours:02d}:{minutes:02d}:{seconds:02d}"
-            self.update_progress(f"ETA_UPDATE:{eta_str}", None)
-
-########################################################################################################################################################
-    
-
-
-
-
-
-
- 
-
-
-
-##########################################################################################################################################################
-
-    def _update_preview(self, force_update=False):
-        """Safely calls the preview callback, including stack count and batch info."""
-        if self.preview_callback is None or self.current_stack_data is None: return
-        try:
-            data_copy = self.current_stack_data.copy()
-            header_copy = self.current_stack_header.copy() if self.current_stack_header else None
-            img_count = self.images_in_cumulative_stack; total_imgs_est = self.files_in_queue
-            current_batch = self.stacked_batches_count; total_batches_est = self.total_batches_estimated
-            stack_name = f"Stack ({img_count}/{total_imgs_est} Img | Batch {current_batch}/{total_batches_est if total_batches_est > 0 else '?'})"
-            self.preview_callback(data_copy, header_copy, stack_name, img_count, total_imgs_est, current_batch, total_batches_est)
-        except Exception as e: logger.debug(f"Error in preview callback: {e}"); traceback.print_exc(limit=2)
-
-###########################################################################################################################################################
-
-
-
-
-    def _calculate_M_from_wcs(self,
-                            wcs_source: WCS,
-                            wcs_target: WCS,
-                            shape_source_hw: tuple,
-                            num_points_edge: int = 6,
-                            ransac_thresh_fallback: float = 5.0): # << MODIFIÉ la valeur par défaut à 5.0
-        """
-        Calcule la matrice affine M...
-        MODIFIED: Augmentation du seuil RANSAC par défaut et logs plus détaillés.
-        """
-        # Utiliser self.update_progress pour les logs visibles dans l'UI
-        self.update_progress(f"    [FallbackWCS] Tentative calcul M (Source->Cible). RANSAC Thresh: {ransac_thresh_fallback}px", "DEBUG_DETAIL") # << Log amélioré
-
-        if not (wcs_source and wcs_source.is_celestial and wcs_target and wcs_target.is_celestial):
-            self.update_progress("      [FallbackWCS] Échec: WCS source ou cible invalide/non céleste.", "WARN")
-            return None
-
-        h, w = shape_source_hw
-        if h < num_points_edge or w < num_points_edge:
-            self.update_progress(f"      [FallbackWCS] Échec: Image source trop petite ({w}x{h}) pour grille {num_points_edge}x{num_points_edge}.", "WARN")
-            return None
-
-        xs = np.linspace(0, w - 1, num_points_edge, dtype=np.float32)
-        ys = np.linspace(0, h - 1, num_points_edge, dtype=np.float32)
-        xv, yv = np.meshgrid(xs, ys)
-        src_pts_pix_flat = np.vstack([xv.ravel(), yv.ravel()]).T
-
-        if len(src_pts_pix_flat) < 3:
-            self.update_progress(f"      [FallbackWCS] Échec: Pas assez de points de contrôle ({len(src_pts_pix_flat)}).", "WARN")
-            return None
-        self.update_progress(f"      [FallbackWCS] {len(src_pts_pix_flat)} points de contrôle source générés.", "DEBUG_DETAIL")
-
-        try:
-            sky_coords_ra, sky_coords_dec = wcs_source.all_pix2world(src_pts_pix_flat[:,0], src_pts_pix_flat[:,1], 0)
-            if not (np.all(np.isfinite(sky_coords_ra)) and np.all(np.isfinite(sky_coords_dec))):
-                self.update_progress("      [FallbackWCS] Échec: Coords célestes non finies depuis wcs_source.", "WARN")
-                return None
-
-            dst_pts_pix_flat_x, dst_pts_pix_flat_y = wcs_target.all_world2pix(sky_coords_ra, sky_coords_dec, 0)
-            if not (np.all(np.isfinite(dst_pts_pix_flat_x)) and np.all(np.isfinite(dst_pts_pix_flat_y))):
-                self.update_progress("      [FallbackWCS] Échec: Coords pixels cibles non finies depuis wcs_target.", "WARN")
-                return None
-
-            dst_pts_pix_flat = np.column_stack((dst_pts_pix_flat_x, dst_pts_pix_flat_y)).astype(np.float32)
-            self.update_progress(f"      [FallbackWCS] Points source et destination prêts pour estimation M.", "DEBUG_DETAIL")
-
-            src_pts_cv = src_pts_pix_flat.reshape(-1, 1, 2)
-            dst_pts_cv = dst_pts_pix_flat.reshape(-1, 1, 2)
-
-            M, inliers_mask = cv2.estimateAffinePartial2D(src_pts_cv, dst_pts_cv,
-                                                        method=cv2.RANSAC,
-                                                        ransacReprojThreshold=ransac_thresh_fallback,
-                                                        maxIters=1000,
-                                                        confidence=0.95)
-
-            if M is None:
-                self.update_progress(f"      [FallbackWCS] Échec: estimateAffinePartial2D n'a pas retourné de matrice (avec seuil {ransac_thresh_fallback}px).", "WARN") # << Log amélioré
-                return None
-
-            num_inliers = np.sum(inliers_mask) if inliers_mask is not None else 0
-            min_inliers_needed_fallback = max(3, len(src_pts_cv) // 6)
-
-            self.update_progress(f"      [FallbackWCS] RANSAC: {num_inliers} inliers / {len(src_pts_cv)} points (seuil {ransac_thresh_fallback}px). Requis: {min_inliers_needed_fallback}.", "INFO") # << Log amélioré
-
-            if num_inliers < min_inliers_needed_fallback:
-                self.update_progress(f"      [FallbackWCS] Échec: Pas assez d'inliers RANSAC.", "WARN")
-                return None
-
-            self.update_progress(f"      [FallbackWCS] Matrice M calculée avec succès.", "INFO")
-            # logger.debug(f"  DEBUG QM [_calculate_M_from_wcs]: Matrice M de fallback WCS calculée:\n{M}") # Garder pour debug console
-            return M
-
-        except Exception as e_m_wcs:
-            self.update_progress(f"      [FallbackWCS] ERREUR: Exception lors du calcul de M: {e_m_wcs}", "ERROR")
-            # logger.debug(f"ERREUR QM [_calculate_M_from_wcs]: {e_m_wcs}") # Garder pour debug console
-            # if self.debug_mode: traceback.print_exc(limit=1) # Supposant un self.debug_mode
-            return None
-
-
-
-
-##########################################################################################################################################################
-
-# --- DANS LA CLASSE SeestarQueuedStacker DANS seestar/queuep/queue_manager.py ---
-
-    def _update_preview_sum_w(self, downsample_factor=2):
-        """
-        Met à jour l'aperçu en utilisant les accumulateurs SUM et WHT.
-        Calcule l'image moyenne, applique optionnellement le Low WHT Mask,
-        normalise, sous-échantillonne et envoie au callback GUI.
-        """
-        logger.debug("DEBUG QM [_update_preview_sum_w]: Tentative de mise à jour de l'aperçu SUM/W...")
-
-        if self.preview_callback is None:
-            logger.debug("DEBUG QM [_update_preview_sum_w]: Callback preview non défini. Sortie.")
-            return
-        if self.cumulative_sum_memmap is None or self.cumulative_wht_memmap is None:
-            logger.debug("DEBUG QM [_update_preview_sum_w]: Memmaps SUM ou WHT non initialisés. Sortie.")
-            return
-
-        try:
-            logger.debug("DEBUG QM [_update_preview_sum_w]: Lecture des données depuis memmap...")
-            # Lire en float64 pour la division pour maintenir la précision autant que possible
-            current_sum = np.array(self.cumulative_sum_memmap, dtype=np.float64) # Shape (H, W, C)
-            current_wht_map = np.array(self.cumulative_wht_memmap, dtype=np.float64) # Shape (H, W)
-            logger.debug(f"DEBUG QM [_update_preview_sum_w]: Données lues. SUM shape={current_sum.shape}, WHT shape={current_wht_map.shape}")
-
-            # Calcul de l'image moyenne (SUM / WHT)
-            epsilon = 1e-9 # Pour éviter division par zéro
-            wht_for_division = np.maximum(current_wht_map, epsilon)
-            # Broadcaster wht_for_division (H,W) pour correspondre à current_sum (H,W,C)
-            wht_broadcasted = wht_for_division[:, :, np.newaxis]
-            
-            avg_img_fullres = None
-            with np.errstate(divide='ignore', invalid='ignore'):
-                avg_img_fullres = current_sum / wht_broadcasted
-            avg_img_fullres = np.nan_to_num(avg_img_fullres, nan=0.0, posinf=0.0, neginf=0.0)
-            logger.debug(f"DEBUG QM [_update_preview_sum_w]: Image moyenne SUM/W calculée. Shape={avg_img_fullres.shape}")
-            logger.debug(f"  Range avant normalisation 0-1: [{np.nanmin(avg_img_fullres):.4g}, {np.nanmax(avg_img_fullres):.4g}]")
-
-            # --- NOUVEAU : Application du Low WHT Mask pour l'aperçu ---
-            # Utiliser les settings stockés sur self (qui viennent de l'UI via SettingsManager)
-            if hasattr(self, 'apply_low_wht_mask') and self.apply_low_wht_mask:
-                if _LOW_WHT_MASK_AVAILABLE:
-                    logger.debug("DEBUG QM [_update_preview_sum_w]: Application du Low WHT Mask pour l'aperçu...")
-                    pct_low_wht = getattr(self, 'low_wht_percentile', 5)
-                    soften_val_low_wht = getattr(self, 'low_wht_soften_px', 128)
-                    
-                    # La fonction apply_low_wht_mask attend une image déjà normalisée 0-1
-                    # Donc, normalisons d'abord avg_img_fullres avant de l'appliquer.
-                    temp_min_val = np.nanmin(avg_img_fullres)
-                    temp_max_val = np.nanmax(avg_img_fullres)
-                    avg_img_normalized_before_mask = avg_img_fullres # Par défaut
-                    if temp_max_val > temp_min_val:
-                        avg_img_normalized_before_mask = (avg_img_fullres - temp_min_val) / (temp_max_val - temp_min_val)
-                    else:
-                        avg_img_normalized_before_mask = np.zeros_like(avg_img_fullres)
-                    avg_img_normalized_before_mask = np.clip(avg_img_normalized_before_mask, 0.0, 1.0).astype(np.float32)
-
-                    avg_img_fullres = apply_low_wht_mask(
-                        avg_img_normalized_before_mask, # Passer l'image normalisée 0-1
-                        current_wht_map.astype(np.float32), # Passer la carte de poids originale (H,W)
-                        percentile=pct_low_wht,
-                        soften_px=soften_val_low_wht,
-                        progress_callback=self.update_progress # Passer le callback pour les logs internes
-                    )
-                    # apply_low_wht_mask retourne déjà une image clippée 0-1 et en float32
-                    logger.debug(f"DEBUG QM [_update_preview_sum_w]: Low WHT Mask appliqué à l'aperçu. Shape retournée: {avg_img_fullres.shape}")
-                    logger.debug(f"  Range après Low WHT Mask (devrait être 0-1): [{np.nanmin(avg_img_fullres):.3f}, {np.nanmax(avg_img_fullres):.3f}]")
-                else:
-                    logger.debug("WARN QM [_update_preview_sum_w]: Low WHT Mask activé mais fonction non disponible (échec import). Aperçu non modifié.")
-            else:
-                logger.debug("DEBUG QM [_update_preview_sum_w]: Low WHT Mask non activé pour l'aperçu.")
-            # --- FIN NOUVEAU ---
-
-            # Normalisation finale 0-1 (nécessaire si Low WHT Mask n'a pas été appliqué,
-            # ou pour re-normaliser si Low WHT Mask a modifié la plage de manière inattendue,
-            # bien qu'il soit censé retourner 0-1). Une double normalisation ne nuit pas ici
-            # car la première (avant mask) était pour la fonction mask, celle-ci est pour l'affichage.
-            min_val_final = np.nanmin(avg_img_fullres)
-            max_val_final = np.nanmax(avg_img_fullres)
-            preview_data_normalized = avg_img_fullres # Par défaut si déjà 0-1
-            if max_val_final > min_val_final:
-                 preview_data_normalized = (avg_img_fullres - min_val_final) / (max_val_final - min_val_final)
-            elif np.any(np.isfinite(avg_img_fullres)): # Image constante non nulle
-                 preview_data_normalized = np.full_like(avg_img_fullres, 0.5) # Image grise
-            else: # Image vide ou tout NaN/Inf
-                 preview_data_normalized = np.zeros_like(avg_img_fullres)
-            
-            preview_data_normalized = np.clip(preview_data_normalized, 0.0, 1.0).astype(np.float32)
-            logger.debug(f"DEBUG QM [_update_preview_sum_w]: Image APERÇU normalisée finale 0-1. Range: [{np.nanmin(preview_data_normalized):.3f}, {np.nanmax(preview_data_normalized):.3f}]")
-
-            # Sous-échantillonnage pour l'affichage
-            preview_data_to_send = preview_data_normalized
-            if downsample_factor > 1:
-                 try:
-                     h, w = preview_data_normalized.shape[:2] # Fonctionne pour N&B (H,W) et Couleur (H,W,C)
-                     new_h, new_w = h // downsample_factor, w // downsample_factor
-                     if new_h > 10 and new_w > 10: # Éviter de réduire à une taille trop petite
-                         # cv2.resize attend (W, H) pour dsize
-                         preview_data_to_send = cv2.resize(preview_data_normalized, (new_w, new_h), interpolation=cv2.INTER_AREA)
-                         logger.debug(f"DEBUG QM [_update_preview_sum_w]: Aperçu sous-échantillonné à {preview_data_to_send.shape}")
-                 except Exception as e_resize:
-                     logger.debug(f"ERREUR QM [_update_preview_sum_w]: Échec réduction taille APERÇU: {e_resize}")
-                     # Continuer avec l'image pleine résolution si le resize échoue
-            
-            # Préparation du header et du nom pour le callback
-            header_copy = self.current_stack_header.copy() if self.current_stack_header else fits.Header()
-            # Ajouter/Mettre à jour les infos de l'aperçu dans le header
-            header_copy['PREV_SRC'] = ('SUM/W Accumulators', 'Source data for this preview')
-            if hasattr(self, 'apply_low_wht_mask') and self.apply_low_wht_mask:
-                header_copy['PREV_LWM'] = (True, 'Low WHT Mask applied to this preview')
-                header_copy['PREV_LWMP'] = (getattr(self, 'low_wht_percentile', 5), 'Low WHT Mask Percentile for preview')
-                header_copy['PREV_LWMS'] = (getattr(self, 'low_wht_soften_px', 128), 'Low WHT Mask SoftenPx for preview')
-            
-            img_count = self.images_in_cumulative_stack
-            total_imgs_est = self.files_in_queue
-            current_batch_num = self.stacked_batches_count
-            total_batches_est = self.total_batches_estimated
-            stack_name_parts = ["Aperçu SUM/W"]
-            if hasattr(self, 'apply_low_wht_mask') and self.apply_low_wht_mask:
-                stack_name_parts.append("LWMask")
-            stack_name_parts.append(f"({img_count}/{total_imgs_est} Img | Lot {current_batch_num}/{total_batches_est if total_batches_est > 0 else '?'})")
-            stack_name = " ".join(stack_name_parts)
-
-            logger.debug(f"DEBUG QM [_update_preview_sum_w]: Appel du callback preview avec image APERÇU shape {preview_data_to_send.shape}...")
-            self.preview_callback(
-                preview_data_to_send, 
-                header_copy, 
-                stack_name, 
-                img_count, 
-                total_imgs_est, 
-                current_batch_num, 
-                total_batches_est
-            )
-            logger.debug("DEBUG QM [_update_preview_sum_w]: Callback preview terminé.")
-
-        except MemoryError as mem_err:
-             logger.debug(f"ERREUR QM [_update_preview_sum_w]: ERREUR MÉMOIRE - {mem_err}")
-             self.update_progress(f"❌ ERREUR MÉMOIRE pendant la mise à jour de l'aperçu SUM/W.")
-             traceback.print_exc(limit=1)
-        except Exception as e:
-            logger.debug(f"ERREUR QM [_update_preview_sum_w]: Exception inattendue - {e}")
-            self.update_progress(f"❌ Erreur inattendue pendant la mise à jour de l'aperçu SUM/W: {e}")
-            traceback.print_exc(limit=2)
-
-
-
-
-#############################################################################################################################################################
-
-
-    def _update_preview_incremental_drizzle(self):
-        """
-        Met à jour l'aperçu spécifiquement pour le mode Drizzle Incrémental.
-        Envoie les données drizzlées cumulatives et le header mis à jour.
-        """
-        if self.preview_callback is None or self.cumulative_drizzle_data is None:
-            # Ne rien faire si pas de callback ou pas de données drizzle cumulatives
-            return
-
-        try:
-            # Utiliser les données et le header cumulatifs Drizzle
-            data_to_send = self.cumulative_drizzle_data.copy()
-            header_to_send = self.current_stack_header.copy() if self.current_stack_header else fits.Header()
-
-            # Informations pour l'affichage dans l'aperçu
-            img_count = self.images_in_cumulative_stack # Compteur mis à jour dans _process_incremental_drizzle_batch
-            total_imgs_est = self.files_in_queue       # Estimation globale
-            current_batch = self.stacked_batches_count # Le lot qui vient d'être traité
-            total_batches_est = self.total_batches_estimated
-
-            # Créer un nom pour l'aperçu
-            stack_name = f"Drizzle Incr ({img_count}/{total_imgs_est} Img | Lot {current_batch}/{total_batches_est if total_batches_est > 0 else '?'})"
-
-            # Appeler le callback du GUI
-            self.preview_callback(
-                data_to_send,
-                header_to_send,
-                stack_name,
-                img_count,
-                total_imgs_est,
-                current_batch,
-                total_batches_est
-            )
-            # logger.debug(f"DEBUG: Preview updated with Incremental Drizzle data (Shape: {data_to_send.shape})") # Optionnel
-
-        except AttributeError:
-             # Cas où cumulative_drizzle_data ou current_stack_header pourrait être None entre-temps
-             logger.debug("Warning: Attribut manquant pour l'aperçu Drizzle incrémental.")
-        except Exception as e:
-            logger.debug(f"Error in _update_preview_incremental_drizzle: {e}")
-            traceback.print_exc(limit=2)
-
-
-    def _update_preview_master(self):
-        """Update preview when using incremental reprojection."""
-        if (
-            self.preview_callback is None
-            or self.master_stack is None
-            or self.master_coverage is None
-        ):
-            return
-
-        try:
-            wht_safe = np.maximum(self.master_coverage, 1e-9)
-            if self.master_stack.ndim == 3:
-                avg = self.master_stack / wht_safe[..., None]
-            else:
-                avg = self.master_stack / wht_safe
-            avg = np.nan_to_num(avg, nan=0.0, posinf=0.0, neginf=0.0)
-            mn, mx = np.nanmin(avg), np.nanmax(avg)
-            if np.isfinite(mn) and np.isfinite(mx) and mx > mn:
-                norm = (avg - mn) / (mx - mn)
-            else:
-                norm = np.zeros_like(avg, dtype=np.float32)
-            self.current_stack_data = np.clip(norm, 0.0, 1.0).astype(np.float32)
-            self.current_stack_header = self.current_stack_header or fits.Header()
-            self._update_preview()
-        except Exception as e:
-            logger.debug(f"Error in _update_preview_master: {e}")
-
-
-
-#########################################################################################################################################################
-
-
-
-
-    def _create_drizzle_output_wcs(self, ref_wcs, ref_shape_2d, scale_factor):
-        """
-        Crée le WCS et la shape (H,W) pour l'image Drizzle de sortie.
-        Inspiré de full_drizzle.py corrigé pour conserver le même centre ciel.
-
-        Args
-        ----
-        ref_wcs : astropy.wcs.WCS
-            WCS de référence (doit être céleste et avoir pixel_shape).
-        ref_shape_2d : tuple(int, int)
-            (H, W) de l'image de référence.
-        scale_factor : float
-            Facteur d'échantillonnage Drizzle (>1 = sur-échantillonner).
-
-        Returns
-        -------
-        (output_wcs, output_shape_hw)  où output_shape_hw = (H, W)
-        """
-        # ------------------ 0. Vérifications ------------------
-        if not ref_wcs or not ref_wcs.is_celestial:
-            raise ValueError("Référence WCS invalide ou non céleste pour Drizzle.")
-        if ref_wcs.pixel_shape is None:
-            raise ValueError("Référence WCS n'a pas de pixel_shape défini.")
-        if len(ref_shape_2d) != 2:
-            raise ValueError(f"Référence shape 2D (H,W) attendu, reçu {ref_shape_2d}")
-
-        # ------------------ 1. Dimensions de sortie ------------------
-        h_in,  w_in  = ref_shape_2d          # entrée (H,W)
-        out_h = int(round(h_in * scale_factor))
-        out_w = int(round(w_in * scale_factor))
-        out_h = max(1, out_h); out_w = max(1, out_w)  # sécurité
-        out_shape_hw = (out_h, out_w)        # (H,W) pour NumPy
-
-        logger.debug(f"[DrizzleWCS] Scale={scale_factor}  -->  shape in={ref_shape_2d}  ->  out={out_shape_hw}")
-
-        # ------------------ 2. Copier le WCS ------------------
-        out_wcs = ref_wcs.deepcopy()
-
-        # ------------------ 3. Ajuster l'échelle pixel ------------------
-        scale_done = False
-        try:
-            # a) Matrice CD prioritaire
-            if hasattr(out_wcs.wcs, 'cd') and out_wcs.wcs.cd is not None and np.any(out_wcs.wcs.cd):
-                out_wcs.wcs.cd = ref_wcs.wcs.cd / scale_factor
-                scale_done = True
-                logger.debug("[DrizzleWCS] CD matrix divisée par", scale_factor)
-            # b) Sinon CDELT (+ PC identité si absent)
-            elif hasattr(out_wcs.wcs, 'cdelt') and out_wcs.wcs.cdelt is not None and np.any(out_wcs.wcs.cdelt):
-                out_wcs.wcs.cdelt = ref_wcs.wcs.cdelt / scale_factor
-                if not getattr(out_wcs.wcs, 'pc', None) is not None:
-                    out_wcs.wcs.pc = np.identity(2)
-                scale_done = True
-                logger.debug("[DrizzleWCS] CDELT vector divisé par", scale_factor)
-            else:
-                raise ValueError("Input WCS lacks valid CD matrix and CDELT vector.")
-        except Exception as e:
-            raise ValueError(f"Failed to adjust pixel scale in output WCS: {e}")
-
-        if not scale_done:
-            raise ValueError("Could not adjust WCS scale.")
-
-        # ------------------ 4. Recaler CRPIX ------------------
-        # → garder le même point du ciel au même pixel relatif :
-        #    CRPIX_out = CRPIX_in * scale_factor  (1‑based convention FITS)
-        new_crpix = np.round(np.asarray(ref_wcs.wcs.crpix, dtype=float) * scale_factor, 6)
-        out_wcs.wcs.crpix = new_crpix.tolist()
-        logger.debug(f"[DrizzleWCS] CRPIX in={ref_wcs.wcs.crpix}  ->  out={out_wcs.wcs.crpix}")
-
-        # ------------------ 5. Mettre à jour la taille interne ------------------
-        out_wcs.pixel_shape = (out_w, out_h)   # (W,H) pour Astropy
-        try:                                   # certains attributs privés selon versions
-            out_wcs._naxis1 = out_w
-            out_wcs._naxis2 = out_h
-        except AttributeError:
-            pass
-
-        logger.debug(f"[DrizzleWCS] Output WCS OK  (shape={out_shape_hw})")
-        return out_wcs, out_shape_hw
-
-
-
-
-
-###########################################################################################################################################################
-
-
-
-    def _calculate_final_mosaic_grid_manual(self, all_input_wcs_list, all_input_headers_list=None):
-        """
-        Calcule le WCS et la Shape optimaux pour la mosaïque finale en se basant
-        sur l'étendue couverte par tous les WCS d'entrée.
-
-        Args:
-            all_input_wcs_list (list): Liste des objets astropy.wcs.WCS
-                                       provenant de toutes les images d'entrée alignées.
-                                       IMPORTANT: Chaque WCS doit avoir .pixel_shape défini !
-
-        Returns:
-            tuple: (output_wcs, output_shape_hw) ou (None, None) si échec.
-        """
-        num_wcs = len(all_input_wcs_list)
-        logger.debug(f"DEBUG (Backend _calculate_final_mosaic_grid): Appel avec {num_wcs} WCS d'entrée.")
-        self.update_progress(f"📐 Calcul de la grille de sortie mosaïque ({num_wcs} WCS)...")
-
-        if num_wcs == 0:
-            logger.debug("ERREUR (Backend _calculate_final_mosaic_grid): Aucune information WCS fournie.")
-            return None, None
-
-        # --- Validation des WCS d'entrée ---
-        valid_wcs_list = []
-        for i, wcs_in in enumerate(all_input_wcs_list):
-            if wcs_in is None or not wcs_in.is_celestial:
-                logger.debug(f"   - WARNING: WCS {i+1} invalide ou non céleste. Ignoré.")
-                continue
-
-            if wcs_in.pixel_shape is None:
-                header = None
-                if all_input_headers_list and i < len(all_input_headers_list):
-                    header = all_input_headers_list[i]
-                naxis1 = None; naxis2 = None
-                if header is not None:
-                    naxis1 = header.get('NAXIS1')
-                    naxis2 = header.get('NAXIS2')
-                if naxis1 and naxis2:
-                    try:
-                        wcs_in.pixel_shape = (int(naxis1), int(naxis2))
-                        try:
-                            wcs_in._naxis1 = int(naxis1); wcs_in._naxis2 = int(naxis2)
-                        except Exception:
-                            pass
-                        logger.debug(
-                            f"   - WCS {i+1}: pixel_shape déduit du header -> {wcs_in.pixel_shape}."
-                        )
-                    except Exception as e:
-                        logger.debug(
-                            f"   - WARNING: Impossible de définir pixel_shape pour WCS {i+1} depuis le header: {e}. Ignoré."
-                        )
-
-            if wcs_in.pixel_shape is None:
-                logger.debug(
-                    f"   - WARNING: WCS {i+1} n'a pas de pixel_shape défini même après tentative de fallback. Ignoré."
-                )
-                continue
-
-            valid_wcs_list.append(wcs_in)
-
-        if not valid_wcs_list:
-            logger.debug("ERREUR (Backend _calculate_final_mosaic_grid): Aucun WCS d'entrée valide trouvé.")
-            return None, None
-
-        if len(valid_wcs_list) == 1:
-            output_wcs = valid_wcs_list[0].deepcopy()
-            out_shape_hw = (output_wcs.pixel_shape[1], output_wcs.pixel_shape[0])
-            if not (getattr(output_wcs.wcs, 'naxis1', 0) > 0):
-                try:
-                    output_wcs.wcs.naxis1 = output_wcs.pixel_shape[0]
-                    output_wcs.wcs.naxis2 = output_wcs.pixel_shape[1]
-                except Exception:
-                    pass
-            logger.debug("   -> Un seul WCS valide, utilisation directe.")
-            return output_wcs, out_shape_hw
-
-        logger.debug(f"   -> {len(valid_wcs_list)} WCS valides retenus pour le calcul.")
-
-        try:
-            # --- 1. Calculer le "footprint" (empreinte) de chaque image sur le ciel ---
-            #    Le footprint est la projection des 4 coins de l'image dans les coordonnées célestes.
-            all_footprints_sky = []
-            logger.debug("   -> Calcul des footprints célestes...")
-            for wcs_in in valid_wcs_list:
-                # wcs_in.pixel_shape est (nx, ny)
-                nx, ny = wcs_in.pixel_shape
-                # Calculer le footprint en coordonnées pixel (0-based corners)
-                # Ordre: (0,0), (nx-1, 0), (nx-1, ny-1), (0, ny-1)
-                pixel_corners = np.array([
-                    [0, 0], [nx - 1, 0], [nx - 1, ny - 1], [0, ny - 1]
-                ], dtype=np.float64)
-                # Projeter ces coins sur le ciel
-                sky_corners = wcs_in.pixel_to_world(pixel_corners[:, 0], pixel_corners[:, 1])
-                all_footprints_sky.append(sky_corners)
-
-            # --- 2. Déterminer l'étendue totale de la mosaïque ---
-            #    Trouver les RA/Dec min/max de tous les coins projetés.
-            #    Attention à la discontinuité du RA à 0h/24h (ou 0/360 deg).
-            #    SkyCoord gère cela mieux.
-            logger.debug("   -> Détermination de l'étendue totale...")
-            all_corners_flat = SkyCoord(ra=np.concatenate([fp.ra.deg for fp in all_footprints_sky]),
-                                        dec=np.concatenate([fp.dec.deg for fp in all_footprints_sky]),
-                                        unit='deg', frame='icrs') # Assumer ICRS
-
-            # Trouver le centre approximatif pour aider à gérer le wrap RA
-            central_ra = np.median(all_corners_flat.ra.wrap_at(180*u.deg).deg)
-            central_dec = np.median(all_corners_flat.dec.deg)
-            logger.debug(f"      - Centre Approx (RA, Dec): ({central_ra:.4f}, {central_dec:.4f}) deg")
-
-            # Calculer l'étendue en RA/Dec en tenant compte du wrap
-            # On utilise wrap_at(180) pour le RA
-            ra_values_wrapped = all_corners_flat.ra.wrap_at(180 * u.deg).deg
-            min_ra_wrap, max_ra_wrap = np.min(ra_values_wrapped), np.max(ra_values_wrapped)
-            min_dec, max_dec = np.min(all_corners_flat.dec.deg), np.max(all_corners_flat.dec.deg)
-
-            # La taille angulaire en RA dépend de la déclinaison
-            delta_ra_deg = (max_ra_wrap - min_ra_wrap) * np.cos(np.radians(central_dec))
-            delta_dec_deg = max_dec - min_dec
-            logger.debug(f"      - Étendue Approx (RA * cos(Dec), Dec): ({delta_ra_deg:.4f}, {delta_dec_deg:.4f}) deg")
-
-            # --- 3. Définir le WCS de Sortie ---
-            #    Utiliser le centre calculé, la même projection que la référence,
-            #    et la nouvelle échelle de pixel.
-            logger.debug("   -> Création du WCS de sortie...")
-            ref_wcs = valid_wcs_list[0] # Utiliser le premier WCS valide comme base
-            output_wcs = WCS(naxis=2)
-            output_wcs.wcs.ctype = ref_wcs.wcs.ctype # Garder la projection (ex: TAN)
-            output_wcs.wcs.crval = [central_ra, central_dec] # Centrer sur la mosaïque
-            output_wcs.wcs.cunit = ref_wcs.wcs.cunit # Garder les unités (deg)
-
-            # Calculer la nouvelle échelle de pixel (en degrés/pixel)
-            # Utiliser la moyenne des échelles d'entrée ou l'échelle de référence
-            ref_scale_matrix = ref_wcs.pixel_scale_matrix
-            # Prendre la moyenne des valeurs absolues diagonales comme échelle approx
-            avg_input_scale = np.mean(np.abs(np.diag(ref_scale_matrix)))
-            output_pixel_scale = avg_input_scale / self.drizzle_scale
-            logger.debug(f"      - Échelle Pixel Entrée (Moy): {avg_input_scale * 3600:.3f} arcsec/pix")
-            logger.debug(f"      - Échelle Pixel Sortie Cible: {output_pixel_scale * 3600:.3f} arcsec/pix")
-
-            # Appliquer la nouvelle échelle (CD matrix, en assumant pas de rotation/skew complexe)
-            # Mettre le signe correct pour le RA (- pour axe X vers l'Est)
-            output_wcs.wcs.cd = np.array([[-output_pixel_scale, 0.0],
-                                          [0.0, output_pixel_scale]])
-
-            # --- 4. Calculer la Shape de Sortie ---
-            #    Projeter l'étendue totale (les coins extrêmes) sur la nouvelle grille WCS
-            #    pour déterminer les dimensions en pixels nécessaires.
-            logger.debug("   -> Calcul de la shape de sortie...")
-            # Créer les coordonnées des coins englobants de la mosaïque
-            # (On prend les min/max RA/Dec, attention au wrap RA)
-            # C'est plus sûr de projeter *tous* les coins d'entrée dans le système de sortie
-            all_output_pixels_x = []
-            all_output_pixels_y = []
-            for sky_corners in all_footprints_sky:
-                pixels_out_x, pixels_out_y = output_wcs.world_to_pixel(sky_corners)
-                all_output_pixels_x.extend(pixels_out_x)
-                all_output_pixels_y.extend(pixels_out_y)
-
-            # Trouver les min/max des coordonnées pixel de sortie
-            x_min_out, x_max_out = np.min(all_output_pixels_x), np.max(all_output_pixels_x)
-            y_min_out, y_max_out = np.min(all_output_pixels_y), np.max(all_output_pixels_y)
-
-            # Calculer la largeur et la hauteur (ajouter 1 car indices 0-based)
-            # Utiliser ceil pour s'assurer qu'on couvre tout
-            out_width = int(np.ceil(x_max_out - x_min_out + 1))
-            out_height = int(np.ceil(y_max_out - y_min_out + 1))
-            # Assurer une taille minimale
-            out_width = max(10, out_width)
-            out_height = max(10, out_height)
-            output_shape_hw = (out_height, out_width) # Ordre H, W
-            logger.debug(f"      - Dimensions Pixels Calculées (W, H): ({out_width}, {out_height})")
-
-            # --- 5. Finaliser le WCS de Sortie ---
-            #    Ajuster CRPIX pour qu'il corresponde au nouveau centre pixel
-            #    dans le système de coordonnées de sortie (0-based index).
-            #    Le pixel (0,0) de la sortie correspond à (x_min_out, y_min_out)
-            #    dans le système intermédiaire calculé par world_to_pixel.
-            #    CRPIX (1-based) = (coord_centre_interm - coord_min_interm + 1)
-            #    Calculer le pixel central dans le système 'output_pixels'
-            center_x_out, center_y_out = output_wcs.world_to_pixel(SkyCoord(ra=central_ra*u.deg, dec=central_dec*u.deg))
-            # Calculer CRPIX
-            output_wcs.wcs.crpix = [
-                center_x_out - x_min_out + 1.0, # CRPIX1
-                center_y_out - y_min_out + 1.0  # CRPIX2
-            ]
-            # Définir la shape pour Astropy WCS (W, H)
-            output_wcs.pixel_shape = (out_width, out_height)
-            # Mettre à jour NAXIS internes
-            try: output_wcs._naxis1 = out_width; output_wcs._naxis2 = out_height
-            except AttributeError: pass
-
-            logger.debug(f"      - WCS Finalisé: CRPIX={output_wcs.wcs.crpix}, PixelShape={output_wcs.pixel_shape}")
-            logger.debug(f"DEBUG (Backend _calculate_final_mosaic_grid): Calcul grille mosaïque réussi.")
-            return output_wcs, output_shape_hw # Retourne WCS et shape (H, W)
-
-        except Exception as e:
-            logger.debug(f"ERREUR (Backend _calculate_final_mosaic_grid): Échec calcul grille mosaïque: {e}")
-            traceback.print_exc(limit=3)
-            return None, None
-
-
-
-
-
-    def _calculate_final_mosaic_grid_reproject(self, all_input_wcs_list, all_input_headers_list=None):
-        num_wcs = len(all_input_wcs_list)
-        if num_wcs == 0:
-            return None, None
-        valid_wcs = []
-        valid_headers = []
-        valid_shapes_hw = []
-        for i, wcs_in in enumerate(all_input_wcs_list):
-            if wcs_in is None or not wcs_in.is_celestial:
-                continue
-            header = None
-            if all_input_headers_list and i < len(all_input_headers_list):
-                header = all_input_headers_list[i]
-            if wcs_in.pixel_shape is None and header is not None:
-                n1 = header.get('NAXIS1')
-                n2 = header.get('NAXIS2')
-                if n1 and n2:
-                    try:
-                        wcs_in.pixel_shape = (int(n1), int(n2))
-                        try:
-                            wcs_in._naxis1 = int(n1)
-                            wcs_in._naxis2 = int(n2)
-                        except Exception:
-                            pass
-                    except Exception:
-                        pass
-            if wcs_in.pixel_shape is None:
-                continue
-            valid_wcs.append(wcs_in)
-            valid_headers.append(header)
-            valid_shapes_hw.append((wcs_in.pixel_shape[1], wcs_in.pixel_shape[0]))
-        if not valid_wcs:
-            return None, None
-        from astropy.coordinates import Angle
-        from reproject.mosaicking import find_optimal_celestial_wcs
-        import numpy as np
-        from astropy import units as u
-        sum_scales = 0.0
-        count_scales = 0
-        for w in valid_wcs:
-            try:
-                if hasattr(w, 'proj_plane_pixel_scales'):
-                    sc = w.proj_plane_pixel_scales()
-                    val = float(sum(abs(s.to_value(u.deg)) for s in sc)/len(sc))
-                elif hasattr(w, 'pixel_scale_matrix'):
-                    val = (abs(np.linalg.det(w.pixel_scale_matrix))**0.5)
-                else:
-                    continue
-                if np.isfinite(val) and val > 1e-10:
-                    sum_scales += val
-                    count_scales += 1
-            except Exception:
-                pass
-        avg_scale = 2.0/3600.0
-        if count_scales > 0:
-            avg_scale = sum_scales / count_scales
-        target = Angle(avg_scale / self.drizzle_scale, unit=u.deg)
-        inputs = [(sh, w) for sh, w in zip(valid_shapes_hw, valid_wcs)]
-        out_wcs, out_shape = find_optimal_celestial_wcs(inputs, resolution=target, auto_rotate=True, projection='TAN', reference=None, frame='icrs')
-        if out_wcs and out_shape:
-            expected = (out_shape[1], out_shape[0])
-            if out_wcs.pixel_shape is None or out_wcs.pixel_shape != expected:
-                try:
-                    out_wcs.pixel_shape = expected
-                except Exception:
-                    pass
-            if not (getattr(out_wcs.wcs,'naxis1',0)>0 and getattr(out_wcs.wcs,'naxis2',0)>0):
-                try:
-                    out_wcs.wcs.naxis1 = expected[0]
-                    out_wcs.wcs.naxis2 = expected[1]
-                except Exception:
-                    pass
-        return out_wcs, out_shape
-
-    def _calculate_final_mosaic_grid(self, all_input_wcs_list, all_input_headers_list=None):
-        try:
-            from reproject.mosaicking import find_optimal_celestial_wcs
-            from shapely.geometry import MultiPoint
-        except Exception:
-            return self._calculate_final_mosaic_grid_manual(
-                all_input_wcs_list, all_input_headers_list
-            )
-
-        try:
-            return self._calculate_final_mosaic_grid_reproject(
-                all_input_wcs_list, all_input_headers_list
-            )
-        except Exception as e:
-            logger.debug(
-                f"   -> Fallback manual grid due to error in find_optimal_celestial_wcs: {e}"
-            )
-            return self._calculate_final_mosaic_grid_manual(
-                all_input_wcs_list, all_input_headers_list
-            )
-###########################################################################################################################################################
-
-    def _recalculate_total_batches(self):
-        """Estimates the total number of batches based on files_in_queue."""
-        if self.batch_size > 0: self.total_batches_estimated = math.ceil(self.files_in_queue / self.batch_size)
-        else: self.update_progress(f"⚠️ Taille de lot invalide ({self.batch_size}), impossible d'estimer le nombre total de lots."); self.total_batches_estimated = 0
-
-
-
-
-################################################################################################################################################
-
-
-
-
-
-    def _calculate_quality_metrics(self, image_data):
-        """Calculates SNR and Star Count, WITH ADDED LOGGING.""" # Docstring updated
-        scores = {'snr': 0.0, 'stars': 0.0}
-        # --- Added: Get filename for logging ---
-        # We need the filename here. Since it's not passed directly, we'll have to
-        # rely on it being logged just before this function is called in _process_file.
-        # This isn't ideal, but avoids major refactoring for diagnostics.
-        # The log message in _process_file before calling this will provide context.
-        # --- End Added ---
-
-        if image_data is None: return scores # Should not happen if called correctly
-
-        # --- Calculate SNR ---
-        snr = 0.0
-        try:
-            if image_data.ndim == 3 and image_data.shape[2] == 3:
-                # Use luminance for SNR calculation
-                data_for_snr = 0.299 * image_data[..., 0] + 0.587 * image_data[..., 1] + 0.114 * image_data[..., 2]
-            elif image_data.ndim == 2:
-                data_for_snr = image_data
-            else:
-                # self.update_progress(f"⚠️ Format non supporté pour SNR (fichier ?)") # Logged before
-                raise ValueError("Unsupported image format for SNR")
-
-            finite_data = data_for_snr[np.isfinite(data_for_snr)]
-            if finite_data.size < 50: # Need enough pixels
-                 # self.update_progress(f"⚠️ Pas assez de pixels finis pour SNR (fichier ?)") # Logged before
-                 raise ValueError("Not enough finite pixels for SNR")
-
-            signal = np.median(finite_data)
-            mad = np.median(np.abs(finite_data - signal)) # Median Absolute Deviation
-            noise_std = max(mad * 1.4826, 1e-9) # Approx std dev from MAD, avoid zero
-            snr = signal / noise_std
-            scores['snr'] = np.clip(snr, 0.0, 1000.0) # Clip SNR to a reasonable range
-
-        except Exception as e:
-             # Error message will be logged before returning from _process_file
-             # self.update_progress(f"⚠️ Erreur calcul SNR (fichier ?): {e}")
-             scores['snr'] = 0.0
-
-      
-        # --- Calculate Star Count ---
-        num_stars = 0
-        try:
-            transform, (source_list, _target_list) = aa.find_transform(image_data, image_data)
-            num_stars = len(source_list)
-            max_stars_for_score = 200.0
-            scores['stars'] = np.clip(num_stars / max_stars_for_score, 0.0, 1.0)
-
-        except (aa.MaxIterError, ValueError) as star_err: # Handles specific astroalign errors
-            self.update_progress(f"      Quality Scores -> Warning: Failed finding stars ({type(star_err).__name__}). Stars score set to 0.")
-            scores = {'snr': scores.get('snr', 0.0), 'stars': 0.0} # Explicitly set scores
-            return scores # Return immediately
-
-        except Exception as e: # Handles any other unexpected error
-            self.update_progress(f"      Quality Scores -> Error calculating stars: {e}. Stars score set to 0.")
-            scores = {'snr': scores.get('snr', 0.0), 'stars': 0.0} # Explicitly set scores
-            return scores # Return immediately
-
-        # --- This section is ONLY reached if the 'try' block succeeds ---
-        self.update_progress(f"      Quality Scores -> SNR: {scores['snr']:.2f}, Stars: {scores['stars']:.3f} ({num_stars} raw)")
-        return scores # Return the successfully calculated scores
-
-
-
-##################################################################################################################
-
-
-    def set_progress_callback(self, callback):
-        """Définit la fonction de rappel pour les mises à jour de progression."""
-        # logger.debug("DEBUG QM: Appel de set_progress_callback.") # Optionnel
-        self.progress_callback = callback
-        # Passer le callback à l'aligneur astroalign s'il existe
-        if hasattr(self, 'aligner') and self.aligner is not None and hasattr(self.aligner, 'set_progress_callback') and callable(callback):
-            try:
-                # logger.debug("DEBUG QM: Tentative de configuration callback sur aligner (astroalign)...")
-                self.aligner.set_progress_callback(callback)
-                # logger.debug("DEBUG QM: Callback aligner (astroalign) configuré.")
-            except Exception as e_align_cb: 
-                logger.debug(f"Warning QM: Could not set progress callback on aligner (astroalign): {e_align_cb}")
-        # Passer le callback à l'aligneur local s'il existe
-        if hasattr(self, 'local_aligner_instance') and self.local_aligner_instance is not None and \
-           hasattr(self.local_aligner_instance, 'set_progress_callback') and callable(callback):
-            try:
-                # logger.debug("DEBUG QM: Tentative de configuration callback sur local_aligner_instance...")
-                self.local_aligner_instance.set_progress_callback(callback)
-                # logger.debug("DEBUG QM: Callback local_aligner_instance configuré.")
-            except Exception as e_local_cb:
-                logger.debug(f"Warning QM: Could not set progress callback on local_aligner_instance: {e_local_cb}")
-
-################################################################################################################################################
-
-
-
-
-    def set_preview_callback(self, callback):
-        """Définit la fonction de rappel pour les mises à jour de l'aperçu."""
-        logger.debug("DEBUG QM: Appel de set_preview_callback (VERSION ULTRA PROPRE).") 
-        self.preview_callback = callback
-        
-################################################################################################################################################
-
-
-
-
-
-
-
-    def _worker(self):
-        """
-        Thread principal pour le traitement des images.
-        Version: V5.3.2_AstroPerPanelFix (Correction appel _process_file pour Astrometry par panneau)
-        """
-        # ================================================================================
-        # === SECTION 0 : INITIALISATION DU WORKER ET CONFIGURATION DE SESSION ===
-        # ================================================================================
-        logger.debug("\n" + "=" * 10 + f" DEBUG QM [_worker V5.3.2_AstroPerPanelFix]: Initialisation du worker " + "=" * 10)
-
-        self.processing_active = True
-        self.processing_error = None
-        # start_time_session = time.monotonic() # Décommenter si besoin
-        self._eta_start_time = time.monotonic()
-
-        reference_image_data_for_global_alignment = None
-        reference_header_for_global_alignment = None
-        mosaic_ref_panel_image_data = None # Utilisé seulement si local_fast_fallback
-        mosaic_ref_panel_header = None     # Utilisé seulement si local_fast_fallback
-
-        current_batch_items_with_masks_for_stack_batch = []
-        self.intermediate_drizzle_batch_files = []
-        solved_items_for_final_reprojection = []
-        all_aligned_files_with_info_for_mosaic = []
-
-        # --- 0.B Détermination du mode d'opération (basé sur self.xxx settés par start_processing) ---
-        use_local_aligner_for_this_mosaic_run = (
-            self.is_mosaic_run and
-            self.mosaic_alignment_mode in ["local_fast_fallback", "local_fast_only"] and
-            _LOCAL_ALIGNER_AVAILABLE and
-            self.local_aligner_instance is not None
-        )
-        use_wcs_fallback_if_local_fails = ( # Utilisé seulement si use_local_aligner_for_this_mosaic_run est True
-            use_local_aligner_for_this_mosaic_run and
-            self.mosaic_alignment_mode == "local_fast_fallback"
-        )
-        use_astrometry_per_panel_mosaic = (
-            self.is_mosaic_run and
-            self.mosaic_alignment_mode == "astrometry_per_panel"
-        )
-
-        logger.debug(f"DEBUG QM [_worker V5.3.2_AstroPerPanelFix]: Configuration de la session:")
-        logger.debug(f"  - is_mosaic_run: {self.is_mosaic_run}")
-        if self.is_mosaic_run:
-            logger.debug(f"    - mosaic_alignment_mode: '{self.mosaic_alignment_mode}'")
-            logger.debug(f"    - -> Utilisation Aligneur Local (FastAligner): {use_local_aligner_for_this_mosaic_run}")
-            if use_local_aligner_for_this_mosaic_run:
-                logger.debug(f"      - Fallback WCS si FastAligner échoue: {use_wcs_fallback_if_local_fails}")
-            logger.debug(f"    - -> Utilisation Astrometry par Panneau: {use_astrometry_per_panel_mosaic}") # Crucial
-        logger.debug(f"  - drizzle_active_session (pour stacking standard non-mosaïque): {self.drizzle_active_session}")
-        if self.drizzle_active_session and not self.is_mosaic_run:
-            logger.debug(f"    - drizzle_mode (standard): '{self.drizzle_mode}'")
-
-        path_of_processed_ref_panel_basename = None # Pour skipper le panneau d'ancre si local_fast_fallback
-        
-        # Récupérer les paramètres Drizzle spécifiques à la mosaïque depuis mosaic_settings_dict
-        mosaic_drizzle_kernel_effective = str(self.mosaic_settings_dict.get('kernel', "square"))
-        mosaic_drizzle_pixfrac_effective = float(self.mosaic_settings_dict.get('pixfrac', 1.0))
-        mosaic_drizzle_fillval_effective = str(self.mosaic_settings_dict.get('fillval', "0.0"))
-        mosaic_drizzle_wht_threshold_effective = float(self.mosaic_settings_dict.get('wht_threshold', 0.01))
-
-        # Les paramètres globaux de Drizzle (self.drizzle_kernel, self.drizzle_pixfrac, etc.)
-        # sont déjà configurés par start_processing.
-        # Ici, nous les *surchargons* avec les valeurs spécifiques à la mosaïque si le mode mosaïque est actif.
-        if self.is_mosaic_run:
-            self.drizzle_kernel = mosaic_drizzle_kernel_effective
-            self.drizzle_pixfrac = mosaic_drizzle_pixfrac_effective
-            self.drizzle_fillval = mosaic_drizzle_fillval_effective # <-- Assurez-vous que cet attribut existe sur self
-            self.drizzle_wht_threshold = mosaic_drizzle_wht_threshold_effective # <-- Assurez-vous que cet attribut existe sur self
-
-            logger.debug(f"DEBUG QM [_worker]: Mode Mosaïque ACTIF. Surcharge des paramètres Drizzle globaux:")
-            logger.debug(f"  -> self.drizzle_kernel mis à '{self.drizzle_kernel}' (depuis mosaic_settings)")
-            logger.debug(f"  -> self.drizzle_pixfrac mis à '{self.drizzle_pixfrac}' (depuis mosaic_settings)")
-            logger.debug(f"  -> self.drizzle_fillval mis à '{self.drizzle_fillval}' (depuis mosaic_settings)")
-            logger.debug(f"  -> self.drizzle_wht_threshold mis à '{self.drizzle_wht_threshold}' (depuis mosaic_settings)")
-        else:
-            # S'assurer que les attributs spécifiques à la mosaïque (qui ne sont pas self.drizzle_*)
-            # ont une valeur par défaut, même si le mode mosaïque n'est pas actif.
-            # Cela évite des erreurs si on les lit par erreur dans d'autres branches de code.
-            # (Si vos attributs `mosaic_drizzle_kernel` etc. ne sont pas déjà initialisés dans `__init__`,
-            # il faudrait les initialiser ici. Actuellement, ils le sont via `start_processing` ou `initialize`
-            # donc ce bloc 'else' est pour la clarté mais pas strictement nécessaire ici si le flux est correct.)
-            pass # Les attributs self.mosaic_drizzle_xyz sont déjà settés par start_processing et ne sont pas lus ici.
-        
-
-        try:
-
-            # =====================================================================================
-            # === SECTION 1: PRÉPARATION DE L'IMAGE DE RÉFÉRENCE ET DU/DES WCS DE RÉFÉRENCE ===
-            # =====================================================================================
-        
-            self.update_progress("⭐ Préparation image(s) de référence...")
-            
-            # --- Détermination du dossier et des fichiers pour la référence ---
-            files_for_ref_scan = [] 
-            folder_for_ref_scan = None
-            if self.current_folder and os.path.isdir(self.current_folder):
-                files_for_ref_scan = sorted([f for f in os.listdir(self.current_folder) if f.lower().endswith((".fit", ".fits"))])
-                if files_for_ref_scan: folder_for_ref_scan = self.current_folder
-            
-            if not files_for_ref_scan and hasattr(self, 'additional_folders') and self.additional_folders:
-                first_additional = self.additional_folders[0]
-                if os.path.isdir(first_additional):
-                    files_for_ref_scan_add = sorted([f for f in os.listdir(first_additional) if f.lower().endswith((".fit", ".fits"))])
-                    if files_for_ref_scan_add: 
-                        files_for_ref_scan = files_for_ref_scan_add
-                        folder_for_ref_scan = first_additional
-                        logger.debug(f"DEBUG QM [_worker]: Dossier initial vide/invalide, utilisation du premier dossier additionnel '{os.path.basename(folder_for_ref_scan)}' pour la référence.")
-            
-            if not files_for_ref_scan or not folder_for_ref_scan: 
-                raise RuntimeError("Aucun fichier FITS trouvé dans les dossiers d'entrée initiaux pour déterminer la référence.")
-            # --- Fin logique dossier/fichiers référence ---
-
-            # Configuration de self.aligner pour _get_reference_image
-            self.aligner.correct_hot_pixels = self.correct_hot_pixels 
-            self.aligner.hot_pixel_threshold = self.hot_pixel_threshold
-            self.aligner.neighborhood_size = self.neighborhood_size
-            self.aligner.bayer_pattern = self.bayer_pattern
-            # self.aligner.reference_image_path est déjà setté dans start_processing
-
-            logger.debug(f"DEBUG QM [_worker]: Appel à self.aligner._get_reference_image avec dossier '{os.path.basename(folder_for_ref_scan)}' pour la référence de base/globale...")
-            # _get_reference_image DOIT s'assurer que s'il ajoute _SOURCE_PATH à son header interne
-            # avant de sauvegarder reference_image.fit, il utilise os.path.basename().
-            # C'est la source de l'erreur "keyword too long".
-            reference_image_data_for_global_alignment, reference_header_for_global_alignment = self.aligner._get_reference_image(
-                folder_for_ref_scan, 
-                files_for_ref_scan,
-                self.output_folder  
-            )
-            if reference_image_data_for_global_alignment is None or reference_header_for_global_alignment is None:
-                raise RuntimeError("Échec critique obtention image/header de référence de base (globale/premier panneau).")
-
-            # Préparation du header qui sera utilisé pour le WCS de référence global
-            self.reference_header_for_wcs = reference_header_for_global_alignment.copy() 
-            
-            # La clé '_SOURCE_PATH' dans reference_header_for_global_alignment vient de
-            # la logique interne de _get_reference_image. Si cette clé contient un chemin complet,
-            # nous devons extraire le nom de base pour nos propres besoins.
-            # Le fichier reference_image.fit lui-même (s'il contient _SOURCE_PATH) doit avoir été sauvegardé
-            # par _get_reference_image en utilisant déjà un nom de base pour ce mot-clé.
-            original_source_path_from_ref_fits = reference_header_for_global_alignment.get('_SOURCE_PATH')
-
-            if original_source_path_from_ref_fits:
-                source_basename_for_wcs_ref = os.path.basename(str(original_source_path_from_ref_fits))
-                # Utiliser une clé claire pour indiquer que c'est le nom de base du fichier de référence
-                self.reference_header_for_wcs['REF_FNAME'] = (source_basename_for_wcs_ref, "Basename of the source file for global WCS reference")
-                
-                # Pour la logique de mosaïque locale, path_of_processed_ref_panel_basename
-                # doit aussi être juste le nom de base.
-                if use_local_aligner_for_this_mosaic_run: 
-                    path_of_processed_ref_panel_basename = source_basename_for_wcs_ref
-                    logger.debug(f"DEBUG QM [_worker]: Panneau d'ancre identifié par basename: {path_of_processed_ref_panel_basename}")
-            else:
-                # Si _SOURCE_PATH n'est pas dans le header de reference_image.fit, on ne peut pas le définir
-                # Cela pourrait arriver si _get_reference_image ne l'ajoute pas.
-                logger.debug("WARN QM [_worker]: Mot-clé '_SOURCE_PATH' non trouvé dans le header de l'image de référence globale.")
-                if use_local_aligner_for_this_mosaic_run:
-                     path_of_processed_ref_panel_basename = "unknown_reference_panel.fits" # Fallback
-
-            ref_temp_processing_dir = os.path.join(self.output_folder, "temp_processing")
-            reference_image_path_for_solver = os.path.join(ref_temp_processing_dir, "reference_image.fit")
-            
-            # À ce stade, reference_image.fit doit exister, sinon l'erreur que tu as eue se produira.
-            if not os.path.exists(reference_image_path_for_solver):
-                # Cette erreur devrait être prévenue si _get_reference_image fonctionne correctement
-                # ET si la correction pour _SOURCE_PATH trop long est appliquée DANS _get_reference_image.
-                raise RuntimeError(f"CRITICAL: Fichier de référence '{reference_image_path_for_solver}' non trouvé après appel à _get_reference_image. Vérifier la logique de sauvegarde dans SeestarAligner._get_reference_image pour les headers longs.")
-
-            logger.debug(f"DEBUG QM [_worker]: Image de référence de base (pour shape et solving) prête: {reference_image_path_for_solver}")
-
-
-
-            # --- 1.A Plate-solving de la référence ---
-            if self.drizzle_active_session or self.is_mosaic_run or self.reproject_between_batches:
-                self.update_progress(
-                    "DEBUG WORKER: Section 1.A - Plate-solving de la référence..."
-                )
-            else:
-                logger.debug(
-                    "DEBUG QM [_worker]: Plate-solving de la référence ignoré (mode Stacking Classique sans reprojection)."
-                )
-            self.reference_wcs_object = None
-            temp_wcs_ancre = None  # Spécifique pour la logique mosaïque locale
-
-            logger.debug(f"!!!! DEBUG _WORKER AVANT CRÉATION DICT SOLVEUR ANCRE !!!!")
-            logger.debug(f"    self.is_mosaic_run = {self.is_mosaic_run}")
-            logger.debug(f"    self.local_solver_preference = '{getattr(self, 'local_solver_preference', 'NON_DÉFINI')}'")
-            logger.debug(f"    self.astap_search_radius = {getattr(self, 'astap_search_radius', 'NON_DÉFINI')}")
-            logger.debug(f"    self.reference_pixel_scale_arcsec = {self.reference_pixel_scale_arcsec}")
-
-            solver_settings_for_ref_anchor = {
-                'local_solver_preference': self.local_solver_preference,
-                'api_key': self.api_key,
-                'astap_path': self.astap_path,
-                'astap_data_dir': self.astap_data_dir,
-                'astap_search_radius': self.astap_search_radius,
-                'astap_downsample': self.astap_downsample,
-                'astap_sensitivity': self.astap_sensitivity,
-                'local_ansvr_path': self.local_ansvr_path,
-                'scale_est_arcsec_per_pix': self.reference_pixel_scale_arcsec, # Peut être None au premier passage
-                'scale_tolerance_percent': 20,
-                'ansvr_timeout_sec': getattr(self, 'ansvr_timeout_sec', 120),
-                'astap_timeout_sec': getattr(self, 'astap_timeout_sec', 120),
-                'astrometry_net_timeout_sec': getattr(self, 'astrometry_net_timeout_sec', 300)
-            }
-            # (Vos logs pour le contenu de solver_settings_for_ref_anchor peuvent rester ici)
-            logger.debug(f"DEBUG QM (_worker): Contenu de solver_settings_for_ref_anchor:") 
-            for key_s, val_s in solver_settings_for_ref_anchor.items():               
-                if key_s == 'api_key': logger.debug(f"    '{key_s}': '{'Présente' if val_s else 'Absente'}'")
-                else: logger.debug(f"    '{key_s}': '{val_s}'")
-
-            logger.debug(f"!!!! DEBUG _worker AVANT BLOC IF/ELIF POUR SOLVING ANCRE (SECTION 1.A) !!!! self.is_mosaic_run = {self.is_mosaic_run}")
-
-            # --- CAS 1: Mosaïque Locale (FastAligner avec ou sans fallback WCS) ---
-            if use_local_aligner_for_this_mosaic_run: # Flag défini au tout début de _worker
-                self.update_progress("⭐ Mosaïque Locale: Traitement du panneau de référence (ancrage)...")
-                mosaic_ref_panel_image_data = reference_image_data_for_global_alignment 
-                mosaic_ref_panel_header = self.reference_header_for_wcs.copy()
-                
-                if reference_header_for_global_alignment.get('_SOURCE_PATH'):
-                    # path_of_processed_ref_panel_basename est déjà défini plus haut
-                    mosaic_ref_panel_header['_PANREF_FN'] = (path_of_processed_ref_panel_basename, "Base name of this mosaic ref panel source")
-
-                if self.astrometry_solver and os.path.exists(reference_image_path_for_solver):
-                    self.update_progress("   -> Mosaïque Locale: Tentative résolution astrométrique ancre via self.astrometry_solver.solve...")
-                    temp_wcs_ancre = self.astrometry_solver.solve(
-                        reference_image_path_for_solver,
-                        mosaic_ref_panel_header, 
-                        settings=solver_settings_for_ref_anchor,
-                        update_header_with_solution=True
-                    )
-                    if temp_wcs_ancre: self.update_progress("   -> Mosaïque Locale: Astrometry (via solveur) ancre RÉUSSI.")
-                    else: self.update_progress("   -> Mosaïque Locale: Astrometry (via solveur) ancre ÉCHOUÉ.")
-                else:
-                    self.update_progress("   -> Mosaïque Locale: AstrometrySolver non dispo ou fichier réf. manquant. Solving ancre impossible.", "ERROR")
-
-                if temp_wcs_ancre is None: 
-                    self.update_progress("   ⚠️ Échec de tous les solveurs pour panneau de référence. Tentative WCS approximatif (fallback)...")
-                    _cwfh_func = None; from ..enhancement.drizzle_integration import _create_wcs_from_header as _cwfh; _cwfh_func = _cwfh
-                    if _cwfh_func: temp_wcs_ancre = _cwfh_func(mosaic_ref_panel_header)
-                    if temp_wcs_ancre and temp_wcs_ancre.is_celestial:
-                         nx_hdr_a = mosaic_ref_panel_header.get('NAXIS1'); ny_hdr_a = mosaic_ref_panel_header.get('NAXIS2')
-                         if nx_hdr_a and ny_hdr_a: temp_wcs_ancre.pixel_shape = (int(nx_hdr_a), int(ny_hdr_a))
-                         elif hasattr(mosaic_ref_panel_image_data,'shape'): temp_wcs_ancre.pixel_shape=(mosaic_ref_panel_image_data.shape[1],mosaic_ref_panel_image_data.shape[0])
-                
-                if temp_wcs_ancre is None: raise RuntimeError("Mosaïque Locale: Échec critique obtention WCS pour panneau de référence.")
-                self.reference_wcs_object = temp_wcs_ancre 
-                
-                if self.reference_wcs_object and hasattr(self.reference_wcs_object, 'pixel_scale_matrix'): # Mettre à jour l'échelle globale
-                    try: self.reference_pixel_scale_arcsec = np.sqrt(np.abs(np.linalg.det(self.reference_wcs_object.pixel_scale_matrix))) * 3600.0
-                    except: pass # Ignorer si erreur de calcul
-
-                if self.reference_wcs_object: logger.debug(f"  DEBUG QM [_worker]: Infos WCS du Panneau d'Ancrage (self.reference_wcs_object): CRVAL={self.reference_wcs_object.wcs.crval if self.reference_wcs_object.wcs else 'N/A'} ...");
-                
-                mat_identite_ref_panel = np.array([[1.,0.,0.],[0.,1.,0.]], dtype=np.float32)
-                valid_mask_ref_panel_pixels = np.ones(mosaic_ref_panel_image_data.shape[:2], dtype=bool)
-                all_aligned_files_with_info_for_mosaic.append((mosaic_ref_panel_image_data.copy(), mosaic_ref_panel_header.copy(), self.reference_wcs_object, mat_identite_ref_panel, valid_mask_ref_panel_pixels))
-                self.aligned_files_count += 1; self.processed_files_count += 1
-                logger.debug(f"DEBUG QM [_worker]: Mosaïque Locale: Panneau de référence ajouté à all_aligned_files_with_info_for_mosaic.")
-
-            # --- CAS 2: Mosaïque Astrometry.net par panneau OU Drizzle Standard (pour la référence globale) ---
-            elif self.drizzle_active_session or use_astrometry_per_panel_mosaic: # `use_astrometry_per_panel_mosaic` est True si mode mosaique="astrometry_per_panel"
-                self.update_progress("DEBUG WORKER: Branche Drizzle Std / AstroMosaic pour référence globale...")
-                if self.astrometry_solver and os.path.exists(reference_image_path_for_solver):
-                    self.update_progress("   -> Drizzle Std/AstroMosaic: Tentative résolution astrométrique réf. globale via self.astrometry_solver.solve...")
-                    self.reference_wcs_object = self.astrometry_solver.solve(
-                        reference_image_path_for_solver,
-                        self.reference_header_for_wcs, 
-                        settings=solver_settings_for_ref_anchor, # Utilise le même dict de settings que pour l'ancre
-                        update_header_with_solution=True
-                    )
-                else:
-                    self.update_progress("   -> Drizzle Std/AstroMosaic: AstrometrySolver non dispo ou fichier réf. manquant. Solving réf. globale impossible.", "ERROR")
-                    self.reference_wcs_object = None
-                
-                if self.reference_wcs_object is None: # Si solving a échoué
-                    self.update_progress("ERREUR WORKER: Échec plate-solving réf. principale (Drizzle Std / AstroMosaic). Tentative WCS approximatif...", "WARN")
-                    # Fallback WCS approximatif pour Drizzle Standard / Mosaïque Astrometry.net per Panel
-                    _cwfh_func_std_driz = None; from ..enhancement.drizzle_integration import _create_wcs_from_header as _cwfh_std; _cwfh_func_std_driz = _cwfh_std
-                    if _cwfh_func_std_driz: self.reference_wcs_object = _cwfh_func_std_driz(self.reference_header_for_wcs)
-                    if not (self.reference_wcs_object and self.reference_wcs_object.is_celestial):
-                        raise RuntimeError("Échec critique obtention WCS pour Drizzle standard ou Mosaïque Astrometry (même après fallback).")
-                    self.update_progress("   -> WCS approximatif pour réf. globale créé (pour Drizzle Std / AstroMosaic).", "INFO")
-
-                # Si on a un WCS (résolu ou approximatif)
-                self.update_progress("   -> Drizzle Std/AstroMosaic: WCS pour réf. globale obtenu (résolu ou approx).")
-                if self.reference_wcs_object.pixel_shape is None:
-                     nx_ref_hdr = self.reference_header_for_wcs.get('NAXIS1', reference_image_data_for_global_alignment.shape[1])
-                     ny_ref_hdr = self.reference_header_for_wcs.get('NAXIS2', reference_image_data_for_global_alignment.shape[0])
-                     self.reference_wcs_object.pixel_shape = (int(nx_ref_hdr), int(ny_ref_hdr))
-                
-                if hasattr(self.reference_wcs_object, 'pixel_scale_matrix'): # Mettre à jour l'échelle globale
-                    try: self.reference_pixel_scale_arcsec = np.sqrt(np.abs(np.linalg.det(self.reference_wcs_object.pixel_scale_matrix))) * 3600.0
-                    except: pass
-
-                logger.debug(f"  DEBUG QM [_worker]: Infos WCS de Référence Globale: CRVAL={self.reference_wcs_object.wcs.crval if self.reference_wcs_object.wcs else 'N/A'} ...");
-            
-            logger.debug(f"!!!! DEBUG _worker APRÈS BLOC IF/ELIF POUR SOLVING ANCRE (SECTION 1.A) !!!! self.is_mosaic_run = {self.is_mosaic_run}")
-
-            # --- Initialisation grille Drizzle Standard (si applicable pour un run NON-mosaïque) ---
-            if self.drizzle_active_session and not self.is_mosaic_run: 
-                self.update_progress("DEBUG WORKER: Initialisation grille de sortie pour Drizzle Standard...", "DEBUG_DETAIL")
-                if self.reference_wcs_object and hasattr(reference_image_data_for_global_alignment, 'shape'):
-                    ref_shape_for_drizzle_grid_hw = reference_image_data_for_global_alignment.shape[:2]
-                    try:
-                        self.drizzle_output_wcs, self.drizzle_output_shape_hw = self._create_drizzle_output_wcs(
-                            self.reference_wcs_object,      
-                            ref_shape_for_drizzle_grid_hw,  
-                            self.drizzle_scale              
-                        )
-                        if self.drizzle_output_wcs is None or self.drizzle_output_shape_hw is None:
-                            raise RuntimeError("Échec de _create_drizzle_output_wcs (retourne None) pour Drizzle Standard.")
-                        logger.debug(f"DEBUG QM [_worker]: Grille de sortie Drizzle Standard initialisée: Shape={self.drizzle_output_shape_hw}")
-                        self.update_progress(f"   Grille Drizzle Standard prête: {self.drizzle_output_shape_hw}", "INFO")
-                    except Exception as e_grid_driz:
-                        error_msg_grid = f"Échec critique création grille de sortie Drizzle Standard: {e_grid_driz}"
-                        self.update_progress(error_msg_grid, "ERROR"); raise RuntimeError(error_msg_grid)
-                else:
-                    error_msg_ref_driz = "Référence WCS ou shape de l'image de référence globale manquante pour initialiser la grille Drizzle Standard."
-                    self.update_progress(error_msg_ref_driz, "ERROR"); raise RuntimeError(error_msg_ref_driz)
-            
-            logger.debug(f"!!!! DEBUG _worker POST SECTION 1 (après init grille Drizzle si applicable) !!!! self.is_mosaic_run = {self.is_mosaic_run}")
-            
-            self.update_progress("DEBUG WORKER: Fin Section 1 (Préparation Référence).") # Message plus général
-            self.update_progress("⭐ Référence(s) prête(s).", 5); self._recalculate_total_batches()
-            
-
-
-            self.update_progress(f"▶️ Démarrage boucle principale (En file: {self.files_in_queue} | Lots Estimés: {self.total_batches_estimated if self.total_batches_estimated > 0 else '?'})...")
-
-            # ============================================================
-            # === SECTION 2 : BOUCLE PRINCIPALE DE TRAITEMENT DES IMAGES ===
-            # ============================================================
-            iteration_count = 0
-            # self.update_progress("DEBUG WORKER: ENTRÉE IMMINENTE DANS LA BOUCLE while not self.stop_processing...") # Peut être un peu verbeux
-            
-            while not self.stop_processing:
-                iteration_count += 1
-                
-                logger.debug(f"!!!! DEBUG _worker LOOP START iter {iteration_count}: self.is_mosaic_run = {self.is_mosaic_run}, "
-                      f"self.mosaic_alignment_mode = '{self.mosaic_alignment_mode}', "
-                      f"self.drizzle_active_session = {self.drizzle_active_session}, "
-                      f"self.drizzle_mode = '{self.drizzle_mode}'")
-                
-                # Log existant (bon à garder)
-                logger.debug(f"DEBUG QM [_worker V_LoopFocus - Loop Iter]: DÉBUT Itération #{iteration_count}. " 
-                      f"Queue approx: {self.queue.qsize()}. "
-                      f"Mosaic list AVANT GET: {len(all_aligned_files_with_info_for_mosaic)}")
-
-                file_path = None 
-                file_name_for_log = "FichierInconnu" 
-
-                try:
-                    file_path = self.queue.get(timeout=1.0) 
-                    file_name_for_log = os.path.basename(file_path)
-                    logger.debug(f"DEBUG QM [_worker V_LoopFocus / Boucle Principale]: Traitement fichier '{file_name_for_log}' depuis la queue.")
-
-                    if path_of_processed_ref_panel_basename and file_name_for_log == path_of_processed_ref_panel_basename:
-                        self.update_progress(f"   [WorkerLoop] Panneau d'ancre '{file_name_for_log}' déjà traité. Ignoré dans la boucle principale.")
-                        logger.debug(f"DEBUG QM [_worker V_LoopFocus]: Panneau d'ancre '{file_name_for_log}' skippé car déjà traité (path_of_processed_ref_panel_basename='{path_of_processed_ref_panel_basename}').")
-                        self.processed_files_count += 1 
-                        self.queue.task_done()
-                        continue 
-
-                    item_result_tuple = None 
-
-                    logger.debug(f"  DEBUG _worker (iter {iteration_count}): PRE-CALL _process_file pour '{file_name_for_log}'")
-                    logger.debug(f"    - use_local_aligner_for_this_mosaic_run: {use_local_aligner_for_this_mosaic_run}")
-                    logger.debug(f"    - use_astrometry_per_panel_mosaic: {use_astrometry_per_panel_mosaic}")
-                    logger.debug(f"    - self.is_mosaic_run (juste avant if/elif): {self.is_mosaic_run}")
-
-                    if use_local_aligner_for_this_mosaic_run: 
-                        logger.debug(f"  DEBUG _worker (iter {iteration_count}): Entrée branche 'use_local_aligner_for_this_mosaic_run' pour _process_file.") # DEBUG
-                        item_result_tuple = self._process_file(
-                            file_path,
-                            reference_image_data_for_global_alignment, 
-                            solve_astrometry_for_this_file=False,      
-                            fa_orb_features_config=self.fa_orb_features,
-                            fa_min_abs_matches_config=self.fa_min_abs_matches,
-                            fa_min_ransac_inliers_value_config=self.fa_min_ransac_raw,
-                            fa_ransac_thresh_config=self.fa_ransac_thresh,
-                            daofind_fwhm_config=self.fa_daofind_fwhm,
-                            daofind_threshold_sigma_config=self.fa_daofind_thr_sig,
-                            max_stars_to_describe_config=self.fa_max_stars_descr
-                        )
-                        
-                        self.processed_files_count += 1 # Mis ici car _process_file est appelé
-                        if item_result_tuple and isinstance(item_result_tuple, tuple) and len(item_result_tuple) == 6 and \
-                           item_result_tuple[0] is not None and \
-                           item_result_tuple[3] is not None and isinstance(item_result_tuple[3], WCS) and \
-                           item_result_tuple[4] is not None: 
-                            
-                            panel_data, panel_header, _scores, panel_wcs, panel_matrix_m, panel_mask = item_result_tuple
-                            all_aligned_files_with_info_for_mosaic.append(
-                                (panel_data, panel_header, panel_wcs, panel_matrix_m, panel_mask)
-                            )
-                            self.aligned_files_count += 1
-                            align_method_used_log = panel_header.get('_ALIGN_METHOD_LOG', ('Unknown',None))[0]
-                            logger.debug(f"  DEBUG QM [_worker / Mosaïque Locale]: Panneau '{file_name_for_log}' traité ({align_method_used_log}) et ajouté à all_aligned_files_with_info_for_mosaic.")
-                        else:
-                            self.failed_align_count += 1
-                            logger.debug(f"  DEBUG QM [_worker / Mosaïque Locale]: Échec traitement/alignement panneau '{file_name_for_log}'. _process_file a retourné: {item_result_tuple}")
-                            if hasattr(self, '_move_to_unaligned'): self._move_to_unaligned(file_path)
-
-                    elif use_astrometry_per_panel_mosaic: 
-                        logger.debug(f"  DEBUG _worker (iter {iteration_count}): Entrée branche 'use_astrometry_per_panel_mosaic' pour _process_file.") # DEBUG
-                        item_result_tuple = self._process_file(
-                            file_path,
-                            reference_image_data_for_global_alignment, # Passé mais pas utilisé pour l'alignement direct dans ce mode
-                            solve_astrometry_for_this_file=True
-                        )
-                        self.processed_files_count += 1
-                        if item_result_tuple and isinstance(item_result_tuple, tuple) and len(item_result_tuple) == 6 and \
-                           item_result_tuple[0] is not None and \
-                           item_result_tuple[3] is not None and isinstance(item_result_tuple[3], WCS):
-                            
-                            panel_data, panel_header, _scores, wcs_object_panel, M_returned, valid_mask_panel = item_result_tuple
-                            M_to_store = M_returned if M_returned is not None else np.array([[1.,0.,0.],[0.,1.,0.]], dtype=np.float32)
-                            all_aligned_files_with_info_for_mosaic.append(
-                                (panel_data, panel_header, wcs_object_panel, M_to_store, valid_mask_panel)
-                            )
-                            self.aligned_files_count += 1
-                            align_method_used_log = panel_header.get('_ALIGN_METHOD_LOG', ('Unknown',None))[0]
-                            logger.debug(f"  DEBUG QM [_worker / Mosaïque AstroPanel]: Panneau '{file_name_for_log}' traité ({align_method_used_log}) et ajouté à all_aligned_files_with_info_for_mosaic.")
-                        else:
-                            self.failed_align_count += 1
-                            logger.debug(f"  DEBUG QM [_worker / Mosaïque AstroPanel]: Échec traitement/alignement panneau '{file_name_for_log}'. _process_file a retourné: {item_result_tuple}")
-                            if hasattr(self, '_move_to_unaligned'): self._move_to_unaligned(file_path)
-
-                    else: # Stacking Classique ou Drizzle Standard (non-mosaïque)
-                        logger.debug(f"  DEBUG _worker (iter {iteration_count}): Entrée branche 'Stacking Classique/Drizzle Standard' pour _process_file.") # DEBUG
-                        item_result_tuple = self._process_file(
-                            file_path,
-                            reference_image_data_for_global_alignment,
-                            solve_astrometry_for_this_file=self.reproject_between_batches
-                        )
-                        self.processed_files_count += 1 
-                        if item_result_tuple and isinstance(item_result_tuple, tuple) and len(item_result_tuple) == 6 and \
-                           item_result_tuple[0] is not None:
-
-                            if self.reproject_between_batches:
-                                self.aligned_files_count += 1
-                                aligned_data, header_orig, scores_val, wcs_gen_val, matrix_M_val, valid_mask_val = item_result_tuple
-                                classic_stack_item = (
-                                    aligned_data,
-                                    header_orig,
-                                    scores_val,
-                                    wcs_gen_val,
-                                    valid_mask_val,
-                                )
-                                current_batch_items_with_masks_for_stack_batch.append(classic_stack_item)
-                            else:
-                                self.aligned_files_count += 1
-                                aligned_data, header_orig, scores_val, wcs_gen_val, matrix_M_val, valid_mask_val = item_result_tuple
-
-                                if self.drizzle_active_session:  # Drizzle Standard (non-mosaïque)
-                                    logger.debug(f"    DEBUG _worker (iter {iteration_count}): Mode Drizzle Standard actif pour '{file_name_for_log}'.")
-                                    temp_driz_file_path = self._save_drizzle_input_temp(aligned_data, header_orig)
-                                    if temp_driz_file_path:
-                                        current_batch_items_with_masks_for_stack_batch.append(temp_driz_file_path)
-                                    else:
-                                        self.failed_stack_count += 1
-                                        logger.debug(f"    DEBUG _worker (iter {iteration_count}): Échec _save_drizzle_input_temp pour '{file_name_for_log}'.")
-                                else:  # Stacking Classique (SUM/W)
-                                    logger.debug(f"    DEBUG _worker (iter {iteration_count}): Mode Stacking Classique pour '{file_name_for_log}'.")
-                                    classic_stack_item = (aligned_data, header_orig, scores_val, wcs_gen_val, valid_mask_val)
-                                    current_batch_items_with_masks_for_stack_batch.append(classic_stack_item)
-                        else:  # _process_file a échoué
-                            self.failed_align_count += 1
-                            logger.debug(f"  DEBUG QM [_worker / Classique-DrizStd]: Échec _process_file pour '{file_name_for_log}'. Retour: {item_result_tuple}")
-                            if hasattr(self, '_move_to_unaligned'):
-                                self._move_to_unaligned(file_path)
-                        
-                        # --- Gestion des lots pour Stacking Classique ou Drizzle Standard ---
-                        if len(current_batch_items_with_masks_for_stack_batch) >= self.batch_size and self.batch_size > 0:
-                            self.stacked_batches_count += 1
-                            self._send_eta_update()
-                            logger.debug(
-                                f"  DEBUG _worker (iter {iteration_count}): Lot complet ({len(current_batch_items_with_masks_for_stack_batch)} images) pour Classique/DrizStd."
-                            )
-                            if self.drizzle_active_session:
-                                if self.drizzle_mode == "Incremental":
-                                    logger.debug(
-                                        "    DEBUG _worker: Appel _process_incremental_drizzle_batch (mode Incremental)."
-                                    )
-                                    self._process_incremental_drizzle_batch(
-                                        current_batch_items_with_masks_for_stack_batch,
-                                        self.stacked_batches_count,
-                                        self.total_batches_estimated,
-                                    )
-                                elif self.drizzle_mode == "Final":
-                                    logger.debug(
-                                        "    DEBUG _worker: Appel _process_and_save_drizzle_batch (mode Final)."
-                                    )
-                                    batch_sci_p, batch_wht_p_list = self._process_and_save_drizzle_batch(
-                                        current_batch_items_with_masks_for_stack_batch,
-                                        self.drizzle_output_wcs,
-                                        self.drizzle_output_shape_hw,
-                                        self.stacked_batches_count,
-                                    )
-                                    if batch_sci_p and batch_wht_p_list:
-                                        self.intermediate_drizzle_batch_files.append(
-                                            (batch_sci_p, batch_wht_p_list)
-                                        )
-                                    else:
-                                        self.failed_stack_count += len(
-                                            current_batch_items_with_masks_for_stack_batch
-                                        )
-                            else:  # Stacking Classique
-                                logger.debug(
-                                    f"    DEBUG _worker: Appel _process_completed_batch (mode Classique SUM/W)."
-                                )
-                                self._process_completed_batch(
-                                    current_batch_items_with_masks_for_stack_batch,
-                                    self.stacked_batches_count,
-                                    self.total_batches_estimated,
-                                    self.reference_wcs_object,
-                                )
-                            current_batch_items_with_masks_for_stack_batch = []  # Vider le lot
-
-                    self.queue.task_done()
-                except Empty:
-                    # --- NOUVELLE LOGIQUE POUR GÉRER LES DOSSIERS ADDITIONNELS (DÉBUT) ---
-                    logger.debug(f"DEBUG QM [_worker / EmptyExcept]: Queue vide. Vérification des dossiers additionnels.")
-                    new_files_added_from_additional_folder = 0
-                    folder_to_process_from_additional = None
-
-                    # Protéger l'accès à self.additional_folders avec le Lock
-                    with self.folders_lock:
-                        if self.additional_folders: # Si des dossiers additionnels sont en attente
-                            folder_to_process_from_additional = self.additional_folders.pop(0) # Prendre le premier et le retirer
-                            logger.debug(f"DEBUG QM [_worker / EmptyExcept]: Dossier additionnel trouvé et retiré: '{os.path.basename(folder_to_process_from_additional)}'.")
-                            # Mettre à jour le statut dans l'UI immédiatement (même si pas de fichiers à l'intérieur)
-                            self.update_progress(f"🔍 Scan du dossier additionnel: {os.path.basename(folder_to_process_from_additional)}...", None)
-                        else:
-                            logger.debug(f"DEBUG QM [_worker / EmptyExcept]: self.additional_folders est vide (pas de dossiers additionnels en attente).")
-
-                    if folder_to_process_from_additional:
-                        # Mettre à jour self.current_folder pour que les logs d'erreurs éventuelles soient pertinents
-                        self.current_folder = folder_to_process_from_additional
-                        new_files_added_from_additional_folder = self._add_files_to_queue(folder_to_process_from_additional)
-                        logger.debug(f"DEBUG QM [_worker / EmptyExcept]: {new_files_added_from_additional_folder} nouveaux fichiers ajoutés de '{os.path.basename(folder_to_process_from_additional)}'.")
-                        
-                        # Notifier le GUI que le nombre de dossiers additionnels a diminué
-                        # (La mise à jour de l'affichage du nombre de dossiers dans l'UI via le callback)
-                        self.update_progress(f"folder_count_update:{len(self.additional_folders)}")
-
-                        if new_files_added_from_additional_folder > 0:
-                            # Si de nouveaux fichiers ont été ajoutés, on continue la boucle
-                            # et la queue sera traitée à la prochaine itération.
-                            logger.debug(f"DEBUG QM [_worker / EmptyExcept]: Nouveaux fichiers détectés, continuer la boucle.")
-                            continue # <-- CRUCIAL: Retourne au début de la boucle while pour traiter les nouveaux fichiers
-                        else:
-                            # Si le dossier additionnel était vide de FITS, on log l'info.
-                            self.update_progress(f"   ℹ️ Dossier '{os.path.basename(folder_to_process_from_additional)}' ne contient aucun fichier FITS à traiter. Passons au suivant ou finalisons.")
-                            logger.debug(f"DEBUG QM [_worker / EmptyExcept]: Dossier additionnel vide, pas de nouveaux fichiers à traiter.")
-                            # Si le dossier additionnel ne contenait pas de fichiers FITS, la queue reste vide.
-                            # On laisse la logique de fin de traitement prendre le relais à la prochaine itération.
-                            # Pas de 'continue' ici, pour permettre l'évaluation de la condition finale de sortie.
-                            pass 
-
-                    # Si aucun dossier additionnel n'a été trouvé OU si le dossier trouvé était vide de FITS
-                    # (et qu'on est arrivé ici sans 'continue' précédent)
-                    if not self.additional_folders and self.queue.empty(): 
-                        self.update_progress("INFO: Plus aucun fichier ni dossier supplémentaire. Fin de la boucle de traitement.", None)
-                        logger.debug(f"DEBUG QM [_worker / EmptyExcept]: Condition de sortie (self.additional_folders et queue vides) remplie. BREAK.")
-                        break # <-- CRUCIAL: Sortie normale de la boucle while
-                    else:
-                        # Si self.additional_folders n'est PAS vide (même après le pop d'un élément, d'autres ont pu être ajoutés à la volée),
-                        # ou si la queue n'est pas vide (si _add_files_to_queue a réussi),
-                        # alors on devrait continuer. Si on est ici, la queue est vide.
-                        # Cela signifie que self.additional_folders doit avoir des éléments pour que la boucle continue.
-                        # Sinon, c'est une boucle infinie si on arrive ici sans `break` ou `continue` et que la queue est vide.
-                        # Un `time.sleep` est alors nécessaire pour éviter le CPU à 100%.
-                        self.update_progress("INFO: File d'attente vide, en attente de nouveaux ...", None)
-                        logger.debug(f"DEBUG QM [_worker / EmptyExcept]: Queue vide. self.additional_folders n'est PAS vide (il reste des dossiers à traiter), OU un 'continue' a été manqué. Sleep et revérification...")
-                        time.sleep(0.5) # Attendre un peu avant de refaire un `get` (pour éviter boucle serrée)
-                        continue # <-- CRUCIAL: Retourne au début de la boucle `while` pour re-tenter de prendre un item ou un autre dossier additionnel
-                    # --- NOUVELLE LOGIQUE POUR GÉRER LES DOSSIERS ADDITIONNELS (FIN) ---
-
-            # ==============================================================
-            # === SECTION 3 : TRAITEMENT FINAL APRÈS LA BOUCLE PRINCIPALE ===
-            # ==============================================================
-            logger.debug(f"DEBUG QM [_worker V_DrizIncrTrue_Fix1 / FIN DE BOUCLE WHILE]:") # Version Log
-            logger.debug(f"  >> self.stop_processing est: {self.stop_processing}")
-            logger.debug(f"  >> Taille de all_aligned_files_with_info_for_mosaic IMMÉDIATEMENT APRÈS LA BOUCLE WHILE: {len(all_aligned_files_with_info_for_mosaic)}")
-            if all_aligned_files_with_info_for_mosaic: 
-                logger.debug(f"  >> Premier item (pour vérif type): {type(all_aligned_files_with_info_for_mosaic[0])}, len: {len(all_aligned_files_with_info_for_mosaic[0]) if isinstance(all_aligned_files_with_info_for_mosaic[0], tuple) else 'N/A'}")
-
-            logger.debug(f"DEBUG QM [_worker V_DrizIncrTrue_Fix1]: Sortie de la boucle principale. Début de la phase de finalisation...")
-            logger.debug(f"  ÉTAT FINAL AVANT BLOC if/elif/else de finalisation:")
-            logger.debug(f"    - self.stop_processing: {self.stop_processing}")
-            logger.debug(f"    - self.is_mosaic_run: {self.is_mosaic_run}")
-            if self.is_mosaic_run: logger.debug(f"      - Mode align.: '{self.mosaic_alignment_mode}', Nb items mosaïque: {len(all_aligned_files_with_info_for_mosaic)}")
-            logger.debug(f"    - self.drizzle_active_session (std): {self.drizzle_active_session}")
-            if self.drizzle_active_session and not self.is_mosaic_run: logger.debug(f"      - Mode Drizzle (std): '{self.drizzle_mode}', Nb lots Drizzle interm.: {len(self.intermediate_drizzle_batch_files)}")
-            logger.debug(f"    - self.images_in_cumulative_stack (classique/DrizIncrVRAI): {self.images_in_cumulative_stack}") 
-            logger.debug(f"    - current_batch_items_with_masks_for_stack_batch (non traité si dernier lot partiel): {len(current_batch_items_with_masks_for_stack_batch)}")
-
-            logger.debug("DEBUG QM [_worker V_DrizIncrTrue_Fix1]: *** JUSTE AVANT LE PREMIER 'if self.stop_processing:' ***")
-
-            if self.stop_processing:
-                logger.debug("DEBUG QM [_worker V_DrizIncrTrue_Fix1]: *** ENTRÉE DANS 'if self.stop_processing:' ***")
-                self.update_progress("⛔ Traitement interrompu par l'utilisateur ou erreur.")
-                if self.processing_error:
-                    self.update_progress(f"   Cause: {self.processing_error}")
-                
-                # Logique de sauvegarde partielle
-                if self.drizzle_active_session and self.drizzle_mode == "Incremental" and \
-                   hasattr(self, 'incremental_drizzle_objects') and self.incremental_drizzle_objects and \
-                   self.images_in_cumulative_stack > 0: # Vérifier si Drizzle Incr. VRAI a des données
-                    self.update_progress("   Sauvegarde du stack Drizzle Incrémental VRAI partiel...")
-                    self._save_final_stack(output_filename_suffix="_drizzle_incr_true_stopped", stopped_early=True)
-                elif not self.is_mosaic_run and not self.drizzle_active_session and \
-                     hasattr(self, 'cumulative_sum_memmap') and self.cumulative_sum_memmap is not None and \
-                     self.images_in_cumulative_stack > 0: # Stacking Classique SUM/W
-                    self.update_progress("   Sauvegarde du stack classique partiel (SUM/W)...")
-                    self._save_final_stack(output_filename_suffix="_classic_stopped", stopped_early=True)
-                else:
-                    self.update_progress("   Aucun stack partiel significatif à sauvegarder.")
-
-            # --- MODE MOSAÏQUE ---
-            elif self.is_mosaic_run:
-                logger.debug("DEBUG QM [_worker V_DrizIncrTrue_Fix1]: *** ENTRÉE DANS 'elif self.is_mosaic_run:' ***")
-                # ... (logique mosaïque inchangée, elle appelle _finalize_mosaic_processing qui appelle _save_final_stack
-                #      en passant drizzle_final_sci_data, donc c'est géré par la branche correspondante dans _save_final_stack)
-                self.update_progress("🏁 Finalisation Mosaïque...")
-                if not all_aligned_files_with_info_for_mosaic: 
-                    self.update_progress("   ❌ Mosaïque: Aucun panneau aligné pour l'assemblage.", "ERROR")
-                    self.processing_error = "Mosaïque: Aucun panneau aligné"; self.final_stacked_path = None
-                else:
-                    try:
-                        self._finalize_mosaic_processing(all_aligned_files_with_info_for_mosaic)
-                    except Exception as e_finalize_mosaic:
-                        # ... (gestion erreur identique)
-                        error_msg = f"Erreur CRITIQUE durant finalisation mosaïque: {e_finalize_mosaic}"
-                        logger.debug(f"ERREUR QM [_worker V_DrizIncrTrue_Fix1]: {error_msg}"); traceback.print_exc(limit=3)
-                        self.update_progress(f"   ❌ {error_msg}", "ERROR")
-                        self.processing_error = error_msg; self.final_stacked_path = None
-            
-            # --- MODE DRIZZLE STANDARD (NON-MOSAÏQUE) ---
-            elif self.drizzle_active_session: 
-                logger.debug("DEBUG QM [_worker V_DrizIncrTrue_Fix1]: *** ENTRÉE DANS 'elif self.drizzle_active_session:' (NON-MOSAÏQUE) ***")
-                logger.debug(f"DEBUG QM [_worker/Finalize DrizzleStd]: Mode Drizzle Standard: {self.drizzle_mode}")
-
-                if current_batch_items_with_masks_for_stack_batch:
-                    self.stacked_batches_count += 1
-                    self._send_eta_update()
-                    num_in_partial_batch = len(current_batch_items_with_masks_for_stack_batch)
-                    progress_info_partial_log = f"(Lot PARTIEL {self.stacked_batches_count}/{self.total_batches_estimated if self.total_batches_estimated > 0 else '?'})"
-                    
-                    if self.drizzle_mode == "Final":
-                        self.update_progress(f"💧 Traitement Drizzle (mode Final) du dernier lot partiel {progress_info_partial_log}...")
-                        batch_sci_path, batch_wht_paths = self._process_and_save_drizzle_batch(
-                            current_batch_items_with_masks_for_stack_batch, # Liste de CHEMINS
-                            self.drizzle_output_wcs, self.drizzle_output_shape_hw, self.stacked_batches_count
-                        )
-                        if batch_sci_path and batch_wht_paths: 
-                            self.intermediate_drizzle_batch_files.append((batch_sci_path, batch_wht_paths))
-                        else: self.failed_stack_count += len(current_batch_items_with_masks_for_stack_batch)
-                    
-                    elif self.drizzle_mode == "Incremental": # VRAI Drizzle Incrémental
-                        self.update_progress(f"💧 Traitement Drizzle Incr. VRAI du dernier lot partiel {progress_info_partial_log}...")
-                        self._process_incremental_drizzle_batch( # Utilise la version V_True_Incremental_Driz
-                            current_batch_items_with_masks_for_stack_batch, # Liste de CHEMINS
-                            self.stacked_batches_count, self.total_batches_estimated
-                        )
-                    current_batch_items_with_masks_for_stack_batch = []
-                
-                # --- Sauvegarde finale spécifique au mode Drizzle ---
-                if self.drizzle_mode == "Incremental":
-                    self.update_progress("🏁 Finalisation Drizzle Incrémental VRAI (depuis objets Drizzle)...")
-                    # Pour le VRAI Drizzle Incrémental, _save_final_stack doit lire depuis
-                    # self.incremental_drizzle_objects/arrays. Ne pas passer drizzle_final_sci_data.
-                    self._save_final_stack(output_filename_suffix="_drizzle_incr_true") # MODIFIÉ ICI
-                
-                elif self.drizzle_mode == "Final":
-                    self.update_progress("🏁 Combinaison finale des lots Drizzle (Mode Final)...")
-                    if not self.intermediate_drizzle_batch_files:
-                        self.update_progress("   ❌ Drizzle Final: Aucun lot intermédiaire à combiner.", None)
-                        self.processing_error = "Drizzle Final: Aucun lot intermédiaire"; self.final_stacked_path = None
-                    else:
-                        final_drizzle_sci_hxwxc, final_drizzle_wht_hxwxc = self._combine_intermediate_drizzle_batches(
-                            self.intermediate_drizzle_batch_files,
-                            self.drizzle_output_wcs, self.drizzle_output_shape_hw  
-                        )
-                        if final_drizzle_sci_hxwxc is not None:
-                            self.update_progress("   Drizzle Final combiné. Préparation sauvegarde...")
-                            self._save_final_stack(output_filename_suffix="_drizzle_final", # Suffixe correct
-                                                   drizzle_final_sci_data=final_drizzle_sci_hxwxc,
-                                                   drizzle_final_wht_data=final_drizzle_wht_hxwxc)
-                        else:
-                            self.update_progress("   ❌ Échec combinaison finale des lots Drizzle (résultat vide).", None)
-                            self.processing_error = "Échec combinaison Drizzle Final"; self.final_stacked_path = None
-            
-            # --- MODE STACKING CLASSIQUE (NON-MOSAÏQUE, NON-DRIZZLE) ---
-            elif not self.is_mosaic_run and not self.drizzle_active_session: 
-                # ... (logique inchangée pour stacking classique) ...
-                logger.debug("DEBUG QM [_worker V_DrizIncrTrue_Fix1]: *** ENTRÉE DANS 'elif not self.is_mosaic_run and not self.drizzle_active_session:' (CLASSIQUE) ***")
-                if current_batch_items_with_masks_for_stack_batch:
-                    self.stacked_batches_count += 1
-                    self._send_eta_update()
-                    self.update_progress(f"⚙️ Traitement classique du dernier lot partiel ({len(current_batch_items_with_masks_for_stack_batch)} images)...")
-                    self._process_completed_batch(
-                        current_batch_items_with_masks_for_stack_batch,
-                        self.stacked_batches_count, self.total_batches_estimated,
-                        self.reference_wcs_object
-                    )
-                    current_batch_items_with_masks_for_stack_batch = []
-                if self.reproject_between_batches:
-                    self.update_progress("🏁 Finalisation Stacking Classique…")
-                    if self.master_stack is not None:
-                        self._save_final_stack(
-                            output_filename_suffix="_classic_reproject",
-                            drizzle_final_sci_data=self.master_stack,
-                            drizzle_final_wht_data=self.master_coverage,
-                        )
-                    else:
-                        self.update_progress("   Aucune image accumulée pour sauvegarde.")
-                        self.final_stacked_path = None
-                else:
-                    self.update_progress("🏁 Finalisation Stacking Classique (SUM/W)...")
-                    if self.images_in_cumulative_stack > 0 or (hasattr(self, 'cumulative_sum_memmap') and self.cumulative_sum_memmap is not None):
-                        self._save_final_stack(output_filename_suffix="_classic_sumw")
-                    else:
-                        self.update_progress("   Aucune image accumulée dans le stack classique. Sauvegarde ignorée.")
-                        self.final_stacked_path = None
-            else: # Cas imprévu
-                logger.debug("DEBUG QM [_worker V_DrizIncrTrue_Fix1]: *** ENTRÉE DANS LE 'else' FINAL (ÉTAT NON GÉRÉ) ***")
-                self.update_progress("⚠️ État de finalisation non géré. Aucune action de sauvegarde principale.")
-                self.processing_error = "État de finalisation non géré."; self.final_stacked_path = None
-
-            logger.debug("DEBUG QM [_worker V_DrizIncrTrue_Fix1]: *** APRÈS LE BLOC if/elif/else DE FINALISATION ***")
-
-
-
-
-        # --- FIN DU BLOC TRY PRINCIPAL DU WORKER ---
-        except RuntimeError as rte: 
-            self.update_progress(f"❌ ERREUR CRITIQUE (RuntimeError) dans le worker: {rte}", "ERROR") # S'assurer que "ERROR" est passé pour le log GUI
-            logger.debug(f"ERREUR QM [_worker V5.3.2_AstroPerPanelFix]: RuntimeError: {rte}"); traceback.print_exc(limit=3)
-            self.processing_error = f"RuntimeError: {rte}"
-            self.stop_processing = True # Provoquer l'arrêt propre du thread
-        except Exception as e_global_worker: 
-            self.update_progress(f"❌ ERREUR INATTENDUE GLOBALE dans le worker: {e_global_worker}", "ERROR")
-            logger.debug(f"ERREUR QM [_worker V5.3.2_AstroPerPanelFix]: Exception Globale: {e_global_worker}"); traceback.print_exc(limit=3)
-            self.processing_error = f"Erreur Globale: {e_global_worker}"
-            self.stop_processing = True # Provoquer l'arrêt propre du thread
-        finally:
-            logger.debug(f"DEBUG QM [_worker V5.3.2_AstroPerPanelFix]: Entrée dans le bloc FINALLY principal du worker.")
-            if hasattr(self, 'cumulative_sum_memmap') and self.cumulative_sum_memmap is not None \
-               or hasattr(self, 'cumulative_wht_memmap') and self.cumulative_wht_memmap is not None:
-                self._close_memmaps()
-            
-            if self.perform_cleanup:
-                self.update_progress("🧹 Nettoyage final des fichiers temporaires...")
-                self._cleanup_drizzle_temp_files()        # Dossier des inputs Drizzle (aligned_input_*.fits)
-                self._cleanup_drizzle_batch_outputs()   # Dossier des sorties Drizzle par lot (batch_*_sci.fits, batch_*_wht_*.fits)
-                self._cleanup_mosaic_panel_stacks_temp()# Dossier des stacks de panneaux (si ancienne logique ou tests)
-                self.cleanup_temp_reference()           # Fichiers reference_image.fit/png
-            
-            self.processing_active = False
-            self.stop_processing_flag_for_gui = self.stop_processing # Transmettre l'état d'arrêt à l'UI
-            gc.collect()
-            logger.debug(f"DEBUG QM [_worker V5.3.2_AstroPerPanelFix]: Fin du bloc FINALLY principal. Flag processing_active mis à False.")
-            self.update_progress("🚪 Thread de traitement principal terminé.")
-
-
-
-
-
-
-
-############################################################################################################################
-
-
-
-
-
-
-
-
-# --- DANS LA CLASSE SeestarQueuedStacker DANS seestar/queuep/queue_manager.py ---
-
-    def _generate_and_save_mosaic_alignment_log(self, 
-                                                all_aligned_panel_info_list: list, 
-                                                anchor_wcs_details: dict,        
-                                                final_output_grid_details: dict
-                                                ):
-        """
-        Génère un log détaillé sur l'alignement de la mosaïque et le sauvegarde.
-        MODIFIED V2: Gestion plus robuste de la lecture de _ALIGN_METHOD_LOG depuis le header.
-        """
-        if not self.output_folder:
-            logger.debug("WARN QM [_generate_mosaic_log V2]: Output folder non défini, log non sauvegardé.")
-            return
-
-        log_lines = []
-        separator = "=" * 70
-        
-        log_lines.append(f"{separator}\nRAPPORT D'ALIGNEMENT DE MOSAÏQUE (V2)\n{separator}")
-        log_lines.append(f"Date du rapport: {time.strftime('%Y-%m-%d %H:%M:%S')}")
-        log_lines.append(f"Dossier de sortie: {self.output_folder}")
-
-        # --- 1. Paramètres Clés de la Mosaïque ---
-        log_lines.append(f"\n--- Paramètres de la Mosaïque Utilisés ---")
-        log_lines.append(f"  Mode d'alignement: {getattr(self, 'mosaic_alignment_mode', 'N/A')}")
-        log_lines.append(f"  Fallback WCS activé: {getattr(self, 'use_wcs_fallback_for_mosaic', 'N/A')}")
-        log_lines.append(f"  FastAligner - Seuil RANSAC: {getattr(self, 'fa_ransac_thresh', 'N/A')}")
-        log_lines.append(f"  FastAligner - Min Abs Matches: {getattr(self, 'fa_min_abs_matches', 'N/A')}")
-        log_lines.append(f"  FastAligner - Min RANSAC Raw (valeur config): {getattr(self, 'fa_min_ransac_raw', 'N/A')}")
-        log_lines.append(f"  FastAligner - ORB Features (cible): {getattr(self, 'fa_orb_features', 'N/A')}")
-        log_lines.append(f"  FastAligner DAO - FWHM: {getattr(self, 'fa_daofind_fwhm', 'N/A')}")
-        log_lines.append(f"  FastAligner DAO - Seuil Sigma Factor: {getattr(self, 'fa_daofind_thr_sig', 'N/A')}")
-        log_lines.append(f"  FastAligner DAO - Max Étoiles Desc.: {getattr(self, 'fa_max_stars_descr', 'N/A')}")
-        log_lines.append(f"  Drizzle Mosaïque - Kernel: {getattr(self, 'mosaic_drizzle_kernel', 'N/A')}")
-        log_lines.append(f"  Drizzle Mosaïque - Pixfrac: {getattr(self, 'mosaic_drizzle_pixfrac', 'N/A')}")
-        log_lines.append(f"  Drizzle Mosaïque - WHT Threshold: {getattr(self, 'mosaic_drizzle_wht_threshold', 'N/A')}")
-        log_lines.append(f"  Drizzle Mosaïque - Échelle Globale Appliquée: {getattr(self, 'drizzle_scale', 'N/A')}x")
-
-        # --- 2. Informations sur le WCS du Panneau d'Ancrage ---
-        log_lines.append(f"\n--- WCS du Panneau d'Ancrage ---")
-        if anchor_wcs_details:
-            log_lines.append(f"  Fichier Source Ancre: {anchor_wcs_details.get('source_file', 'N/A')}")
-            log_lines.append(f"  Type de WCS: {anchor_wcs_details.get('type', 'N/A')}")
-            log_lines.append(f"  CRVAL (RA, Dec): {anchor_wcs_details.get('crval', 'N/A')}")
-            log_lines.append(f"  CRPIX (X, Y): {anchor_wcs_details.get('crpix', 'N/A')}")
-            log_lines.append(f"  Échelle (arcsec/pix): {anchor_wcs_details.get('scale_arcsec_pix', 'N/A')}")
-            log_lines.append(f"  Shape Pixel WCS (W,H): {anchor_wcs_details.get('pixel_shape_wh', 'N/A')}")
-            log_lines.append(f"  Distorsion SIP présente: {anchor_wcs_details.get('sip', 'N/A')}")
-            log_lines.append(f"  Info Solveur AN_SOLVED: {anchor_wcs_details.get('AN_SOLVED', 'N/A')}")
-            log_lines.append(f"  Info Solveur AN_FIELD_SCALE_ASEC: {anchor_wcs_details.get('AN_FIELD_SCALE_ASEC', 'N/A')}")
-        else:
-            log_lines.append("  Informations sur le WCS de l'ancre non disponibles.")
-
-        # --- 3. Résumé de l'Alignement pour Chaque Panneau ---
-        log_lines.append(f"\n--- Détails de l'Alignement des Panneaux (par rapport à l'ancre) ---")
-        num_panneaux_pour_alignement_relatif = 0 # Panneaux autres que l'ancre
-        num_fastalign_succes = 0
-        num_fallback_wcs_tentatives = 0 # Combien de fois le fallback a été tenté
-        num_fallback_wcs_succes = 0
-        num_align_echecs_complets = 0
-
-        if not all_aligned_panel_info_list:
-             log_lines.append("  Aucun panneau (même pas l'ancre) n'a été collecté pour la mosaïque.")
-        else:
-            for idx, panel_info in enumerate(all_aligned_panel_info_list):
-                if not isinstance(panel_info, tuple) or len(panel_info) < 4: 
-                    log_lines.append(f"  Panneau {idx}: Format d'information invalide. Ignoré.")
-                    continue 
-                
-                # panel_info = (image_data_orig, header, wcs_ANCRE_POUR_M, matrix_M, valid_mask)
-                panel_header = panel_info[1]
-                panel_filename_tuple = panel_header.get('_SRCFILE', (f"Panneau_{idx}_NomInconnu", ""))
-                panel_filename = panel_filename_tuple[0] if isinstance(panel_filename_tuple, tuple) else str(panel_filename_tuple)
-                
-                matrix_m = panel_info[3]
-                
-                log_lines.append(f"  Panneau {idx+1}/{len(all_aligned_panel_info_list)}: {panel_filename}") # Afficher 1-based
-                
-                if idx == 0 and panel_filename == anchor_wcs_details.get('source_file', ''): # Identification plus robuste de l'ancre
-                    log_lines.append(f"    -> Rôle: Ancre de la mosaïque.")
-                    log_lines.append(f"    -> Matrice M (normalement identité pour ancre): \n{matrix_m}")
-                else: # Panneaux non-ancre
-                    num_panneaux_pour_alignement_relatif +=1
-                    # Lire la méthode d'alignement depuis le header du panneau
-                    align_method_from_header_raw = panel_header.get('_ALIGN_METHOD_LOG', 'Non_Loggué')
-                    align_method_from_header = align_method_from_header_raw[0] if isinstance(align_method_from_header_raw, tuple) else str(align_method_from_header_raw)
-
-                    log_lines.append(f"    -> Méthode d'alignement (logguée): {align_method_from_header}")
-                    log_lines.append(f"    -> Matrice M calculée vers l'ancre: \n{matrix_m}")
-
-                    if align_method_from_header == 'FastAligner_Success':
-                        num_fastalign_succes +=1
-                    elif align_method_from_header == 'WCS_Fallback_Success':
-                        num_fallback_wcs_succes +=1
-                        num_fallback_wcs_tentatives +=1 
-                    elif align_method_from_header == 'FastAligner_Fail_Then_Fallback_Fail':
-                        num_fallback_wcs_tentatives +=1
-                        num_align_echecs_complets +=1
-                    elif align_method_from_header == 'FastAligner_Fail_No_Fallback':
-                        num_align_echecs_complets +=1
-                    elif align_method_from_header == 'Alignment_Failed_Fully': # Cas générique d'échec
-                        num_align_echecs_complets +=1
-            
-        log_lines.append(f"\n  Résumé Alignement des Panneaux (pour {num_panneaux_pour_alignement_relatif} panneaux relatifs à l'ancre):")
-        log_lines.append(f"    - Succès FastAligner: {num_fastalign_succes}")
-        log_lines.append(f"    - Tentatives de Fallback WCS (après échec FastAligner): {num_fallback_wcs_tentatives}")
-        log_lines.append(f"    - Succès Fallback WCS: {num_fallback_wcs_succes}")
-        log_lines.append(f"    - Échecs Complets d'Alignement (ni FastAligner, ni Fallback): {num_align_echecs_complets}")
-        total_aligned_relatifs = num_fastalign_succes + num_fallback_wcs_succes
-        log_lines.append(f"    - Total Panneaux Relatifs Alignés (FastAligner ou Fallback): {total_aligned_relatifs}")
-
-
-        # --- 4. Informations sur la Grille de Sortie Finale ---
-        log_lines.append(f"\n--- Grille de Sortie Finale de la Mosaïque ---")
-        if final_output_grid_details:
-            log_lines.append(f"  Shape (Hauteur, Largeur): {final_output_grid_details.get('shape_hw', 'N/A')}")
-            log_lines.append(f"  WCS CRVAL (RA, Dec): {final_output_grid_details.get('crval', 'N/A')}")
-            log_lines.append(f"  WCS CRPIX (X, Y): {final_output_grid_details.get('crpix', 'N/A')}")
-            log_lines.append(f"  WCS Échelle (arcsec/pix): {final_output_grid_details.get('scale_arcsec_pix', 'N/A')}")
-        else:
-            log_lines.append("  Informations sur la grille de sortie non disponibles (probablement car assemblage annulé).")
-
-        # --- 5. Résumé de l'Assemblage Drizzle ---
-        log_lines.append(f"\n--- Assemblage Drizzle ---")
-        log_lines.append(f"  Nombre total de panneaux (ancre + alignés) fournis à DrizzleProcessor: {len(all_aligned_panel_info_list)}")
-        # On pourrait ajouter plus d'infos si DrizzleProcessor retournait des stats d'assemblage
-
-        # --- 6. Compteurs Généraux du Traitement (depuis l'instance QueuedStacker) ---
-        log_lines.append(f"\n--- Compteurs Généraux du Traitement (depuis QueuedStacker) ---")
-        log_lines.append(f"  Fichiers traités au total par le worker (tentatives): {getattr(self, 'processed_files_count', 0)}")
-        log_lines.append(f"  Panneaux retenus pour la mosaïque (attribut 'aligned_files_count'): {getattr(self, 'aligned_files_count', 0)}")
-        log_lines.append(f"  Échecs d'alignement comptabilisés par QueuedStacker: {getattr(self, 'failed_align_count', 0)}")
-        log_lines.append(f"  Fichiers skippés (autres raisons, ex: faible variance ref): {getattr(self, 'skipped_files_count', 0)}")
-        
-        log_lines.append(f"\n{separator}\nFIN DU RAPPORT\n{separator}")
-
-        log_filename = "rapport_alignement_mosaique.txt"
-        log_filepath = os.path.join(self.output_folder, log_filename)
-        try:
-            with open(log_filepath, 'w', encoding='utf-8') as f_log:
-                for line in log_lines:
-                    f_log.write(line + "\n")
-            self.update_progress(f"📄 Rapport d'alignement mosaïque sauvegardé: {log_filename}", None)
-            logger.debug(f"DEBUG QM: Rapport d'alignement mosaïque V2 sauvegardé dans '{log_filepath}'")
-        except Exception as e_save_log:
-            self.update_progress(f"⚠️ Erreur sauvegarde rapport d'alignement mosaïque V2: {e_save_log}", None)
-            logger.debug(f"ERREUR QM: Échec sauvegarde rapport alignement mosaïque V2: {e_save_log}")
-
-
-
-
-
-
-
-#####################################################################################################################################################
-
-
-    @staticmethod
-    def _project_to_tangent_plane(sky_coords_obj: SkyCoord, tangent_point_sky: SkyCoord):
-        """
-        Projete des coordonnées célestes sur un plan tangent.
-
-        Args:
-            sky_coords_obj (SkyCoord): Coordonnées célestes à projeter.
-            tangent_point_sky (SkyCoord): Point de tangence (centre de la projection).
-
-        Returns:
-            np.ndarray: Array de points (x, y) projetés en arcsecondes sur le plan tangent.
-                        L'origine (0,0) du plan tangent correspond à tangent_point_sky.
-        """
-        # Créer un frame de projection centré sur le point de tangence
-        # SkyOffsetFrame représente les offsets angulaires par rapport à un point central.
-        # Ces offsets (lon, lat) sont essentiellement des coordonnées sur le plan tangent.
-        skyoffset_frame = tangent_point_sky.skyoffset_frame()
-        coords_in_offset_frame = sky_coords_obj.transform_to(skyoffset_frame)
-
-        # Extraire les longitudes et latitudes dans ce frame (en arcsecondes)
-        # .lon et .lat dans SkyOffsetFrame sont les coordonnées tangentielles.
-        projected_x_arcsec = coords_in_offset_frame.lon.to(u.arcsec).value
-        projected_y_arcsec = coords_in_offset_frame.lat.to(u.arcsec).value
-        
-        # logger.debug(f"DEBUG _project_to_tangent_plane: SkyCoords (premier): {sky_coords_obj[0].ra.deg:.3f}, {sky_coords_obj[0].dec.deg:.3f}")
-        # logger.debug(f"DEBUG _project_to_tangent_plane: Tangent Point: {tangent_point_sky.ra.deg:.3f}, {tangent_point_sky.dec.deg:.3f}")
-        # logger.debug(f"DEBUG _project_to_tangent_plane: Projected (premier): x={projected_x_arcsec[0]:.2f}\", y={projected_y_arcsec[0]:.2f}\"")
-        
-        return np.column_stack((projected_x_arcsec, projected_y_arcsec))
-
-    @staticmethod
-    def _deproject_from_tangent_plane(xy_arcsec_array: np.ndarray, tangent_point_sky: SkyCoord):
-        """
-        Dé-projete des coordonnées d'un plan tangent vers des coordonnées célestes.
-
-        Args:
-            xy_arcsec_array (np.ndarray): Array de points (x, y) en arcsecondes sur le plan tangent.
-            tangent_point_sky (SkyCoord): Point de tangence utilisé pour la projection initiale.
-
-        Returns:
-            SkyCoord: Objet SkyCoord contenant les coordonnées célestes dé-projetées.
-        """
-        skyoffset_frame = tangent_point_sky.skyoffset_frame()
-        
-        # Créer des SkyCoord à partir des coordonnées du plan tangent, dans le SkyOffsetFrame
-        # lon et lat dans SkyOffsetFrame correspondent à nos x et y projetés.
-        coords_on_tangent_plane = SkyCoord(
-            lon=xy_arcsec_array[:, 0] * u.arcsec,
-            lat=xy_arcsec_array[:, 1] * u.arcsec,
-            frame=skyoffset_frame
-        )
-        
-        # Transformer ces coordonnées retour vers le système céleste de base (ex: ICRS)
-        deprojected_sky_coords = coords_on_tangent_plane.transform_to(tangent_point_sky.frame) # Utiliser le frame du point de tangence
-        
-        # logger.debug(f"DEBUG _deproject_from_tangent_plane: Input XY (premier): {xy_arcsec_array[0,0]:.2f}\", {xy_arcsec_array[0,1]:.2f}\"")
-        # logger.debug(f"DEBUG _deproject_from_tangent_plane: Deprojected (premier): RA={deprojected_sky_coords[0].ra.deg:.3f}, Dec={deprojected_sky_coords[0].dec.deg:.3f}")
-
-        return deprojected_sky_coords
-
-##########################################################################################################################
-
-
-
-
-
-# --- DANS LA CLASSE SeestarQueuedStacker DANS seestar/queuep/queue_manager.py ---
-
-    def _calculate_local_mosaic_output_grid(self, 
-                                            panel_info_list_for_grid: list, 
-                                            anchor_wcs: WCS):
-        """
-        Version: V_OMBB_SnapToAxes
-        OMBB pour dimensions et centre, puis orientation "snappée" aux axes cardinaux.
-        """
-        num_panels = len(panel_info_list_for_grid)
-        logger.debug(f"DEBUG QM [_calculate_local_mosaic_output_grid V_OMBB_SnapToAxes]: Début pour {num_panels} panneaux...")
-        # ... (calcul de all_corners_flat_skycoord, tangent_point_sky, tangent_plane_points_arcsec, hull_points_arcsec comme avant)
-        # ... jusqu'à obtenir rect de cv2.minAreaRect
-        # Les premières parties sont identiques à V_OMBB_Fix5
-        all_sky_corners_list = [] 
-        anchor_frame_name = 'icrs' 
-        if hasattr(anchor_wcs, 'wcs') and hasattr(anchor_wcs.wcs, 'radesys') and anchor_wcs.wcs.radesys:
-            radesys_val = str(anchor_wcs.wcs.radesys).strip().lower()
-            if radesys_val in ['icrs', 'fk5', 'fk4', 'galactic']: anchor_frame_name = radesys_val
-        for i, panel_info in enumerate(panel_info_list_for_grid):
-            try:
-                img_data_orig = panel_info[0]; transform_M = panel_info[3] 
-                if img_data_orig is None or transform_M is None: continue
-                original_h, original_w = img_data_orig.shape[:2]
-                pixel_corners_orig = np.array([[0.,0.],[original_w-1.,0.],[original_w-1.,original_h-1.],[0.,original_h-1.]], dtype=np.float32).reshape(-1,1,2) 
-                corners_in_anchor_pixels = cv2.transform(pixel_corners_orig, transform_M).reshape(-1,2)
-                ra_coords_deg, dec_coords_deg = anchor_wcs.all_pix2world(corners_in_anchor_pixels[:,0], corners_in_anchor_pixels[:,1],0)
-                sky_corners_panel_obj = SkyCoord(ra=ra_coords_deg,dec=dec_coords_deg,unit='deg',frame=anchor_frame_name) 
-                all_sky_corners_list.append(sky_corners_panel_obj)
-            except Exception: continue # Simplifié pour la longueur
-        if not all_sky_corners_list: return None, None
-        
-        try:
-            if len(all_sky_corners_list) == 1: all_corners_flat_skycoord = all_sky_corners_list[0]
-            else: all_corners_flat_skycoord = skycoord_concatenate(all_sky_corners_list) 
-            
-            median_ra_deg=np.median(all_corners_flat_skycoord.ra.wrap_at(180*u.deg).deg); median_dec_deg=np.median(all_corners_flat_skycoord.dec.deg)
-            tangent_point_sky=SkyCoord(ra=median_ra_deg*u.deg,dec=median_dec_deg*u.deg,frame=all_corners_flat_skycoord.frame.name.lower()) 
-            tangent_plane_points_arcsec = SeestarQueuedStacker._project_to_tangent_plane(all_corners_flat_skycoord, tangent_point_sky)
-            if tangent_plane_points_arcsec is None or len(tangent_plane_points_arcsec) < 3: return None, None
-            
-            unique_tangent_points = np.unique(tangent_plane_points_arcsec, axis=0)
-            if len(unique_tangent_points) < 3 : hull_points_arcsec = np.ascontiguousarray(unique_tangent_points)
-            else:
-                try: hull = ConvexHull(np.ascontiguousarray(unique_tangent_points)); hull_points_arcsec = unique_tangent_points[hull.vertices]
-                except Exception: hull_points_arcsec = np.ascontiguousarray(unique_tangent_points)
-            if len(hull_points_arcsec) < 2 : return None, None
-
-            rect = cv2.minAreaRect(hull_points_arcsec.astype(np.float32)) 
-            (center_x_tan_arcsec, center_y_tan_arcsec), (dim1_arcsec, dim2_arcsec), angle_cv_deg = rect
-            logger.debug(f"DEBUG QM: OMBB brut: centre_tan=({center_x_tan_arcsec:.1f}, {center_y_tan_arcsec:.1f}), dims_tan=({dim1_arcsec:.1f}, {dim2_arcsec:.1f}), angle_cv={angle_cv_deg:.1f}°")
-
-            # --- NOUVELLE LOGIQUE D'ORIENTATION ET DE DIMENSION ---
-            # angle_cv_deg est l'angle du côté dim1_arcsec par rapport à l'axe X du plan tangent.
-            # On veut que l'image finale soit "droite" (horizontale ou verticale).
-            # On teste deux orientations principales pour l'OMBB : son orientation naturelle, et tournée de 90 deg.
-            # Puis on choisit celle qui est la plus proche d'être alignée aux axes.
-
-            angle_option1 = angle_cv_deg         # dim1 est la largeur, dim2 est la hauteur
-            angle_option2 = angle_cv_deg + 90.0  # dim2 est la largeur, dim1 est la hauteur
-
-            # Normaliser les angles à [-90, 90] pour faciliter la comparaison avec 0 (horizontal)
-            # Un angle de 0 ou ~180 devient 0. Un angle de ~90 ou ~-90 devient ~90.
-            def normalize_angle_for_straightness(angle):
-                angle = angle % 180 # Met dans [0, 180) ou (-180, 0]
-                if angle > 90: angle -= 180  # Met dans (-90, 90]
-                elif angle < -90: angle += 180 # Met dans [-90, 90)
-                return angle
-
-            norm_angle1 = normalize_angle_for_straightness(angle_option1)
-            norm_angle2 = normalize_angle_for_straightness(angle_option2)
-
-            # Choisir l'orientation qui est la plus "droite" (plus proche de 0 ou 90, donc |angle| plus petit ou |angle-90| plus petit)
-            # On veut minimiser l'angle absolu par rapport à l'axe le plus proche (0 ou 90)
-            # Un angle normalisé de 0 est horizontal, un angle de +/-90 est vertical.
-            # On préfère celui dont l'angle normalisé est le plus proche de 0.
-            # (Si |norm_angle1| est plus petit, dim1 est plus "horizontal")
-            # (Si |norm_angle2| est plus petit, dim2 est plus "horizontal")
-
-            final_wcs_rotation_deg = 0.0
-            # On veut que le côté le plus long de l'OMBB soit la largeur de l'image SI CETTE ORIENTATION EST PLUS "DROITE"
-            # OU que le côté le plus long de l'OMBB soit la hauteur de l'image SI CETTE ORIENTATION EST PLUS "DROITE"
-
-            # Si l'angle de dim1 (angle_cv_deg) est plus proche de 0 (ou 180) que de 90 (ou -90),
-            # alors on préfère aligner dim1 horizontalement.
-            # Si l'angle de dim1 est plus proche de 90 (ou -90) que de 0,
-            # alors on préfère aligner dim1 verticalement (donc dim2 horizontalement).
-
-            # `angle_cv_deg` est dans [-90, 0).
-            # Si angle_cv_deg est entre -45 et 0, dim1 est "plutôt horizontal". Rotation WCS = angle_cv_deg.
-            # Si angle_cv_deg est entre -90 et -45, dim1 est "plutôt vertical". Rotation WCS = angle_cv_deg + 90 (pour rendre dim2 horizontal).
-            
-            if abs(angle_cv_deg) <= 45.0: # dim1 est plus horizontal que vertical
-                final_wcs_rotation_deg = angle_cv_deg
-                # Les dimensions de l'OMBB SONT déjà celles-ci par rapport à cette rotation
-                # Mais pour le calcul de la SHAPE finale, on utilisera la reprojection de tous les coins
-            else: # dim1 est plus vertical, donc on tourne de 90 deg pour que dim2 devienne "horizontal"
-                final_wcs_rotation_deg = angle_cv_deg + 90.0
-            
-            # Maintenant, on "snappe" cet angle à 0 ou 90 pour que ce soit vraiment droit
-            # Mais attention, si on snappe l'angle WCS, les dimensions de l'OMBB ne correspondent plus.
-            # L'objectif de l'OMBB était de minimiser l'aire. Si on force l'angle WCS à 0 ou 90,
-            # alors on devrait utiliser les dimensions de l'AABB (Axis Aligned Bounding Box) sur le plan tangent.
-            
-            # REVENONS À L'IDÉE SIMPLE : PAS DE ROTATION PAR RAPPORT AUX AXES RA/DEC
-            # L'OMBB sert uniquement à trouver le CRVAL.
-            # La SHAPE est ensuite calculée pour englober tout.
-
-            final_wcs_rotation_deg = 0.0 # Forcer l'alignement avec les axes RA/Dec
-            self.update_progress(f"   -> Orientation WCS forcée à 0° (alignée RA/Dec).")
-            logger.debug(f"DEBUG QM: Angle de rotation WCS final forcé à: {final_wcs_rotation_deg:.1f}°")
-            
-            # CRVAL vient du centre de l'OMBB (calculé avant)
-            crval_skycoord_list = SeestarQueuedStacker._deproject_from_tangent_plane(np.array([[center_x_tan_arcsec, center_y_tan_arcsec]]), tangent_point_sky)
-            crval_skycoord = crval_skycoord_list[0]
-            output_crval = [crval_skycoord.ra.deg, crval_skycoord.dec.deg]
-            logger.debug(f"DEBUG QM: CRVAL utilisé (centre OMBB): RA={output_crval[0]:.4f}, Dec={output_crval[1]:.4f}")
-            # --- FIN NOUVELLE LOGIQUE D'ORIENTATION ---
-            
-            # ... (Calcul de anchor_pix_scale_deg et output_pixel_scale_deg comme dans V_OMBB_Fix4)
-            # ... (Utiliser le code de calcul d'échelle de V_OMBB_Fix4 ici)
-            anchor_pix_scale_deg = 0.0 
-            try:
-                if hasattr(anchor_wcs.wcs, 'cd') and anchor_wcs.wcs.cd is not None and anchor_wcs.wcs.cd.shape == (2,2) and np.all(np.isfinite(anchor_wcs.wcs.cd)):
-                    det_cd = np.abs(np.linalg.det(anchor_wcs.wcs.cd));
-                    if det_cd > 1e-20: anchor_pix_scale_deg = np.sqrt(det_cd)
-                    else: raise ValueError("Det CD trop faible")
-                elif hasattr(anchor_wcs.wcs, 'pc') and hasattr(anchor_wcs.wcs, 'cdelt') and anchor_wcs.wcs.pc is not None and anchor_wcs.wcs.cdelt is not None:
-                    scale_m = np.diag(anchor_wcs.wcs.cdelt); cd_m_reco = np.dot(scale_m, anchor_wcs.wcs.pc); det_cd_reco = np.abs(np.linalg.det(cd_m_reco))
-                    if det_cd_reco > 1e-20: anchor_pix_scale_deg = np.sqrt(det_cd_reco)
-                    else: raise ValueError("Det CD reconstruit trop faible")
-                else:
-                    if anchor_wcs.is_celestial and hasattr(anchor_wcs,'array_shape') and anchor_wcs.array_shape and anchor_wcs.array_shape[0]>0:
-                        scales_dpp = proj_plane_pixel_scales(anchor_wcs); anchor_pix_scale_deg = np.mean(np.abs(scales_dpp))
-                    else: raise ValueError("Fallback échelle")
-            except Exception:
-                fov_e = getattr(self,'estimated_fov_degrees',1.); iw_e = anchor_wcs.pixel_shape[0] if hasattr(anchor_wcs,'pixel_shape') and anchor_wcs.pixel_shape and anchor_wcs.pixel_shape[0]>0 else 1000
-                anchor_pix_scale_deg = fov_e / (iw_e if iw_e > 0 else 1000)
-            if anchor_pix_scale_deg <= 1e-15: return None, None
-            output_pixel_scale_deg = anchor_pix_scale_deg / self.drizzle_scale 
-
-
-            # --- Construction du WCS de sortie avec CRVAL et CD (maintenant avec rotation snappée) ---
-            output_wcs = WCS(naxis=2)
-            output_wcs.wcs.ctype = [str(getattr(anchor_wcs.wcs, 'ctype', ["RA---TAN", "DEC--TAN"])[0]), 
-                                    str(getattr(anchor_wcs.wcs, 'ctype', ["RA---TAN", "DEC--TAN"])[1])]
-            output_wcs.wcs.crval = output_crval
-            output_wcs.wcs.cunit = [str(getattr(anchor_wcs.wcs, 'cunit', ['deg', 'deg'])[0]),
-                                    str(getattr(anchor_wcs.wcs, 'cunit', ['deg', 'deg'])[1])]
-            output_wcs.wcs.radesys = str(getattr(anchor_wcs.wcs,'radesys', 'ICRS')).upper()
-            
-            angle_pc_rad = np.deg2rad(final_wcs_rotation_deg) # UTILISER L'ANGLE SNAPPÉ
-            cos_rot = np.cos(angle_pc_rad); sin_rot = np.sin(angle_pc_rad)
-            pc_matrix = np.array([[cos_rot, -sin_rot], [sin_rot,  cos_rot]])
-            cdelt_matrix = np.array([[-output_pixel_scale_deg, 0.0], [0.0, output_pixel_scale_deg]])
-            output_wcs.wcs.cd = np.dot(cdelt_matrix, pc_matrix)
-            logger.debug(f"DEBUG QM: WCS orienté (snappé) créé. CRVAL={output_wcs.wcs.crval}, CD=\n{output_wcs.wcs.cd}")
-
-            # --- Reprojection des coins, calcul shape et CRPIX final (comme dans V_OMBB_Fix5) ---
-            all_ra_deg = all_corners_flat_skycoord.ra.deg
-            all_dec_deg = all_corners_flat_skycoord.dec.deg
-            projected_x_pixels, projected_y_pixels = output_wcs.all_world2pix(all_ra_deg, all_dec_deg, 0)
-            
-            valid_projection_mask = np.isfinite(projected_x_pixels) & np.isfinite(projected_y_pixels)
-            if not np.any(valid_projection_mask): return None, None # Erreur si aucun point valide
-            projected_x_pixels = projected_x_pixels[valid_projection_mask]
-            projected_y_pixels = projected_y_pixels[valid_projection_mask]
-
-            x_min_final = np.min(projected_x_pixels); x_max_final = np.max(projected_x_pixels)
-            y_min_final = np.min(projected_y_pixels); y_max_final = np.max(projected_y_pixels)
-
-            final_output_width_px = int(np.ceil(x_max_final - x_min_final + 1.0))
-            final_output_height_px = int(np.ceil(y_max_final - y_min_final + 1.0))
-            final_output_width_px = max(10, final_output_width_px)    
-            final_output_height_px = max(10, final_output_height_px)  
-            output_shape_final_hw = (final_output_height_px, final_output_width_px)
-            
-            crval_x_abs_pix, crval_y_abs_pix = output_wcs.all_world2pix(output_wcs.wcs.crval[0], output_wcs.wcs.crval[1], 0)
-            final_crpix1 = crval_x_abs_pix - x_min_final + 1.0
-            final_crpix2 = crval_y_abs_pix - y_min_final + 1.0
-            
-            output_wcs.wcs.crpix = [final_crpix1, final_crpix2]
-            output_wcs.pixel_shape = (final_output_width_px, final_output_height_px)
-            try: output_wcs._naxis1 = final_output_width_px; output_wcs._naxis2 = final_output_height_px
-            except AttributeError: pass
-
-            logger.debug(f"DEBUG QM: WCS Mosaïque Finale (SnapToAxes) OK: CRPIX={output_wcs.wcs.crpix}, PixelShape={output_wcs.pixel_shape}")
-            return output_wcs, output_shape_final_hw
-
-        except Exception as e_grid:
-            logger.debug(f"ERREUR QM [_calculate_local_mosaic_output_grid V_OMBB_SnapToAxes]: Échec calcul final grille/WCS: {e_grid}")
-            traceback.print_exc(limit=2)
-            return None, None
-
-    # ... (reste de la classe) ...
-
-
-
-
-
-
-##############################################################################################################################
-
-
-    def _update_header_for_drizzle_final(self):
-        """
-        Crée et retourne un header FITS pour le stack final en mode Drizzle "Final".
-        """
-        logger.debug("DEBUG QM [_update_header_for_drizzle_final]: Création du header pour Drizzle Final...")
-        
-        final_header = fits.Header()
-
-        # 1. Copier les informations de base du header de référence (si disponible)
-        if self.reference_header_for_wcs:
-            logger.debug("DEBUG QM [_update_header_for_drizzle_final]: Copie des clés depuis reference_header_for_wcs...")
-            # Liste des clés FITS standard et utiles à copier depuis une brute/référence
-            keys_to_copy_from_ref = [
-                'INSTRUME', 'TELESCOP', 'OBSERVER', 'OBJECT', 
-                'DATE-OBS', 'TIME-OBS', # Ou juste DATE-OBS si TIME-OBS n'est pas toujours là
-                'EXPTIME',  # L'exposition d'une brute individuelle
-                'FILTER', 'BAYERPAT', 'XBAYROFF', 'YBAYROFF',
-                'GAIN', 'OFFSET', 'CCD-TEMP', 'READMODE',
-                'FOCALLEN', 'APERTURE', 'PIXSIZE', 'XPIXSZ', 'YPIXSZ', # Infos optiques
-                'SITELAT', 'SITELONG', 'SITEELEV' # Infos site
-            ]
-            for key in keys_to_copy_from_ref:
-                if key in self.reference_header_for_wcs:
-                    try:
-                        # Essayer de copier avec le commentaire
-                        final_header[key] = (self.reference_header_for_wcs[key], 
-                                             self.reference_header_for_wcs.comments[key])
-                    except KeyError: # Si pas de commentaire, copier juste la valeur
-                        final_header[key] = self.reference_header_for_wcs[key]
-                    except Exception as e_copy:
-                        logger.debug(f"DEBUG QM [_update_header_for_drizzle_final]: Erreur copie clé '{key}': {e_copy}")
-        else:
-            logger.debug("DEBUG QM [_update_header_for_drizzle_final]: reference_header_for_wcs non disponible.")
-
-        # 2. Ajouter/Mettre à jour les informations spécifiques au Drizzle Final
-        final_header['STACKTYP'] = (f'Drizzle Final ({self.drizzle_scale:.0f}x)', 'Stacking method with Drizzle')
-        final_header['DRZSCALE'] = (self.drizzle_scale, 'Drizzle final scale factor')
-        final_header['DRZKERNEL'] = (self.drizzle_kernel, 'Drizzle kernel used')
-        final_header['DRZPIXFR'] = (self.drizzle_pixfrac, 'Drizzle pixfrac used')
-        final_header['DRZMODE'] = ('Final', 'Drizzle combination mode') # Spécifique pour ce header
-
-        # NIMAGES et TOTEXP seront mis à jour dans _save_final_stack avec les valeurs finales
-        # mais on peut mettre une estimation ici si self.aligned_files_count est déjà pertinent
-        if hasattr(self, 'aligned_files_count') and self.aligned_files_count > 0:
-            final_header['NINPUTS'] = (self.aligned_files_count, 'Number of aligned images input to Drizzle')
-            # Pour TOTEXP, il faudrait multiplier aligned_files_count par l'EXPTIME moyen
-            # Laissons _save_final_stack gérer le TOTEXP final pour plus de précision.
-
-        # 3. Informations générales
-        final_header['CREATOR'] = ('SeestarStacker (Queued)', 'Processing Software')
-        final_header['HISTORY'] = 'Final Drizzle image created by SeestarStacker'
-        if self.correct_hot_pixels:
-            final_header['HISTORY'] = 'Hot pixel correction applied to input frames'
-        if self.use_quality_weighting: # Le Drizzle actuel ne prend pas en compte ces poids directement
-            final_header['HISTORY'] = 'Quality weighting parameters were set, but Drizzle uses its own weighting.'
-        
-        # Le WCS sera ajouté par _save_final_stack à partir du self.drizzle_output_wcs
-
-        logger.debug("DEBUG QM [_update_header_for_drizzle_final]: Header pour Drizzle Final créé.")
-        return final_header
-
-
-
-
-
-############################################################################################################################
-
-
-
-
-# --- DANS LA CLASSE SeestarQueuedStacker DANS seestar/queuep/queue_manager.py ---
-
-    def _cleanup_mosaic_panel_stacks_temp(self):
-        """
-        Supprime le dossier contenant les stacks de panneaux temporaires
-        (utilisé par l'ancienne logique de mosaïque ou si des fichiers y sont créés).
-        """
-        # --- VÉRIFICATION AJOUTÉE ---
-        if self.output_folder is None: 
-            logger.debug("WARN QM [_cleanup_mosaic_panel_stacks_temp]: self.output_folder non défini, nettoyage annulé.")
-            return
-        # --- FIN VÉRIFICATION ---
-
-        panel_stacks_dir = os.path.join(self.output_folder, "mosaic_panel_stacks_temp")
-        
-        # Vérifier si le dossier existe avant d'essayer de le supprimer
-        if os.path.isdir(panel_stacks_dir): # Utiliser os.path.isdir pour vérifier
-            try:
-                shutil.rmtree(panel_stacks_dir)
-                self.update_progress(f"🧹 Dossier stacks panneaux temp. supprimé: {os.path.basename(panel_stacks_dir)}")
-                logger.debug(f"DEBUG QM [_cleanup_mosaic_panel_stacks_temp]: Dossier {panel_stacks_dir} supprimé.")
-            except FileNotFoundError:
-                # Devrait être attrapé par isdir, mais sécurité
-                logger.debug(f"DEBUG QM [_cleanup_mosaic_panel_stacks_temp]: Dossier {panel_stacks_dir} non trouvé (déjà supprimé ou jamais créé).")
-                pass # Le dossier n'existe pas, rien à faire
-            except OSError as e: # Capturer les erreurs d'OS (permissions, etc.)
-                self.update_progress(f"⚠️ Erreur suppression dossier stacks panneaux temp. ({os.path.basename(panel_stacks_dir)}): {e}")
-                logger.debug(f"ERREUR QM [_cleanup_mosaic_panel_stacks_temp]: Erreur OSError lors de la suppression de {panel_stacks_dir}: {e}")
-            except Exception as e_generic: # Capturer toute autre exception
-                self.update_progress(f"⚠️ Erreur inattendue suppression dossier stacks panneaux temp.: {e_generic}")
-                logger.debug(f"ERREUR QM [_cleanup_mosaic_panel_stacks_temp]: Erreur Exception lors de la suppression de {panel_stacks_dir}: {e_generic}")
-        else:
-            # Log optionnel si le dossier n'existait pas
-            # logger.debug(f"DEBUG QM [_cleanup_mosaic_panel_stacks_temp]: Dossier {panel_stacks_dir} non trouvé, aucun nettoyage nécessaire.")
-            pass
-
-
-
-
-
-###################################################################################################################
-
-
-
-
-    def _finalize_mosaic_processing(self, aligned_files_info_list):
-        """
-        Effectue la combinaison finale pour le mode mosaïque en utilisant reproject.
-        MODIFIED: Removed 'progress_bar=True' from reproject_and_coadd call to fix TypeError.
-                  TQDM might be used by default by reproject if installed.
-        Version: V_FinalizeMosaic_ReprojectCoadd_4_FixTqdmCall
-        """
-        num_panels = len(aligned_files_info_list) 
-        logger.debug(f"DEBUG (Backend _finalize_mosaic_processing V_FinalizeMosaic_ReprojectCoadd_4_FixTqdmCall): Début finalisation pour {num_panels} panneaux avec reproject.")
-        self.update_progress(f"🖼️ Préparation assemblage mosaïque final ({num_panels} images) avec reproject...")
-
-        if num_panels < 1: 
-            self.update_progress("⚠️ Moins de 1 panneau aligné disponible pour la mosaïque. Traitement annulé.")
-            self.final_stacked_path = None; self.processing_error = "Mosaïque: Moins de 1 panneau aligné"; return
-        
-        from seestar.enhancement.reproject_utils import (
-            reproject_and_coadd as _reproject_and_coadd,
-            reproject_interp as _reproject_interp,
-        )
-        try:
-            from reproject.mosaicking import reproject_and_coadd as _real_reproject_and_coadd
-            from reproject import reproject_interp as _real_reproject_interp
-            reproject_and_coadd = _real_reproject_and_coadd
-            reproject_interp = _real_reproject_interp
-            _reproject_available = True
-        except ImportError:
-            reproject_and_coadd = _reproject_and_coadd
-            reproject_interp = _reproject_interp
-            _reproject_available = False
-
-        if not _reproject_available:
-            error_msg = "Bibliothèque reproject non disponible pour l'assemblage mosaïque."
-            self.update_progress(f"❌ {error_msg}", "ERROR")
-            self.processing_error = error_msg
-            self.final_stacked_path = None
-            return
-
-        input_data_for_reproject = []
-        input_footprints_for_reproject = []
-        all_wcs_for_grid_calc = []
-        all_headers_for_grid_calc = []
-
-        logger.debug(f"  -> Préparation des {num_panels} panneaux pour reproject_and_coadd...")
-        for i_panel_loop, panel_info_tuple_local in enumerate(aligned_files_info_list):
-            try:
-                panel_image_data_HWC_orig, panel_header_orig, wcs_for_panel_input, _transform_matrix_M_panel, _pixel_mask_2d_bool = panel_info_tuple_local
-            except (TypeError, ValueError) as e_unpack:
-                self.update_progress(f"    -> ERREUR déballage tuple panneau {i_panel_loop+1}: {e_unpack}. Ignoré.", "ERROR")
-                logger.debug(f"ERREUR QM [_finalize_mosaic_processing]: Déballage tuple panneau {i_panel_loop+1}"); continue
-
-            original_filename_for_log = panel_header_orig.get('_SRCFILE', (f"Panel_{i_panel_loop+1}", ""))[0]
-            logger.debug(f"    Processing panel {i_panel_loop+1}/{num_panels}: {original_filename_for_log}")
-
-            if panel_image_data_HWC_orig is None or wcs_for_panel_input is None:
-                self.update_progress(f"    -> Panneau {i_panel_loop+1} ('{original_filename_for_log}'): Données ou WCS manquantes. Ignoré.", "WARN"); continue
-            
-            current_panel_shape_hw = panel_image_data_HWC_orig.shape[:2]
-            footprint_panel = None
-            if _pixel_mask_2d_bool is not None and _pixel_mask_2d_bool.shape == current_panel_shape_hw:
-                footprint_panel = np.clip(_pixel_mask_2d_bool.astype(np.float32), 0.0, 1.0) 
-                logger.debug(f"      Panel {i_panel_loop+1}: Using provided pixel mask as footprint. Sum: {np.sum(footprint_panel)}")
-            else:
-                self.update_progress(f"      WARN: Panneau {i_panel_loop+1}, masque de pixels invalide ou manquant. Utilisation d'un footprint complet (np.ones).")
-                footprint_panel = np.ones(current_panel_shape_hw, dtype=np.float32)
-            
-            input_data_for_reproject.append((panel_image_data_HWC_orig, wcs_for_panel_input))
-            input_footprints_for_reproject.append(footprint_panel)
-            all_wcs_for_grid_calc.append(wcs_for_panel_input)
-            all_headers_for_grid_calc.append(panel_header_orig)
-
-        if not input_data_for_reproject:
-            self.update_progress("❌ Mosaïque: Aucun panneau valide à traiter avec reproject. Traitement annulé.", "ERROR")
-            self.final_stacked_path = None; self.processing_error = "Mosaïque: Aucun panneau valide pour reproject"; return
-
-        logger.debug("DEBUG (Backend _finalize_mosaic_processing): Appel _calculate_final_mosaic_grid pour reproject...")
-        output_wcs, output_shape_hw = self._calculate_final_mosaic_grid(all_wcs_for_grid_calc, all_headers_for_grid_calc)
-
-        if output_wcs is None or output_shape_hw is None:
-            error_msg = "Échec calcul grille de sortie pour la mosaïque avec reproject."
-            self.update_progress(f"❌ {error_msg}", "ERROR"); self.processing_error = error_msg; self.final_stacked_path = None; return
-        logger.debug(f"DEBUG (Backend _finalize_mosaic_processing): Grille Mosaïque pour reproject calculée -> Shape={output_shape_hw} (H,W), WCS CRVAL={output_wcs.wcs.crval if output_wcs.wcs else 'N/A'}")
-
-        final_mosaic_sci_channels = []; final_mosaic_coverage_channels = [] 
-        num_color_channels_expected = 3 
-
-        logger.debug(f"  -> Exécution de reproject_and_coadd par canal (pour {num_color_channels_expected} canaux)...")
-        total_reproject_time_sec = 0.0
-        
-        progress_base_finalize = 70 
-        progress_range_reproject_step = 25 
-
-        for i_ch in range(num_color_channels_expected):
-            gui_progress_before_channel = progress_base_finalize + int(progress_range_reproject_step * (i_ch / num_color_channels_expected))
-            self.update_progress(f"   Reprojection et combinaison du canal {i_ch+1}/{num_color_channels_expected}...", gui_progress_before_channel)
-            
-            channel_arrays_wcs_list = []
-            channel_footprints_list = []
-
-            for panel_data_tuple, panel_footprint in zip(input_data_for_reproject, input_footprints_for_reproject):
-                panel_hwc_data, panel_wcs = panel_data_tuple
-                if panel_hwc_data.ndim == 3 and panel_hwc_data.shape[2] == num_color_channels_expected:
-                    channel_arrays_wcs_list.append( (panel_hwc_data[..., i_ch], panel_wcs) )
-                    channel_footprints_list.append(panel_footprint) 
-                elif panel_hwc_data.ndim == 2 and i_ch == 0 : 
-                     channel_arrays_wcs_list.append( (panel_hwc_data, panel_wcs) )
-                     channel_footprints_list.append(panel_footprint)
-                elif panel_hwc_data.ndim == 2 and i_ch > 0: 
-                    continue 
-            
-            if not channel_arrays_wcs_list:
-                self.update_progress(f"    Aucune donnée pour le canal {i_ch+1}. Ce canal sera vide.", "WARN")
-                final_mosaic_sci_channels.append(np.zeros(output_shape_hw, dtype=np.float32))
-                final_mosaic_coverage_channels.append(np.zeros(output_shape_hw, dtype=np.float32))
-                continue
-
-            try:
-                logger.debug(f"    Appel reproject_and_coadd pour canal {i_ch+1}. Nombre d'images pour ce canal: {len(channel_arrays_wcs_list)}")
-                start_time_reproject_ch = time.monotonic()
-                
-                # Removed progress_bar=True from this call
-                mosaic_channel_sci, mosaic_channel_coverage = reproject_and_coadd(
-                    channel_arrays_wcs_list,
-                    output_projection=output_wcs,
-                    shape_out=output_shape_hw,
-                    input_weights=channel_footprints_list, 
-                    reproject_function=reproject_interp, 
-                    combine_function='mean', 
-                    match_background=True, 
-                    block_size=getattr(self, 'reproject_block_size_xy', (256,256))
-                )
-                
-                end_time_reproject_ch = time.monotonic()
-                duration_reproject_ch_sec = end_time_reproject_ch - start_time_reproject_ch
-                total_reproject_time_sec += duration_reproject_ch_sec
-
-                final_mosaic_sci_channels.append(mosaic_channel_sci.astype(np.float32))
-                final_mosaic_coverage_channels.append(mosaic_channel_coverage.astype(np.float32))
-                
-                log_msg_time_console = f"    Canal {i_ch+1} traité en {duration_reproject_ch_sec:.2f} secondes. Shape SCI: {mosaic_channel_sci.shape}, Shape Coverage: {mosaic_channel_coverage.shape}"
-                logger.debug(log_msg_time_console)
-                self.update_progress(f"   Canal {i_ch+1}/{num_color_channels_expected} combiné.")
-
-            except Exception as e_reproject:
-                error_msg = f"Erreur durant reproject_and_coadd pour canal {i_ch+1}: {e_reproject}"
-                self.update_progress(f"❌ {error_msg}", "ERROR"); traceback.print_exc(limit=3)
-                final_mosaic_sci_channels.append(np.zeros(output_shape_hw, dtype=np.float32))
-                final_mosaic_coverage_channels.append(np.zeros(output_shape_hw, dtype=np.float32))
-        
-        self.update_progress(f"  Temps total pour reproject_and_coadd (tous canaux): {total_reproject_time_sec:.2f}s.", progress_base_finalize + progress_range_reproject_step)
-
-        if not final_mosaic_sci_channels or len(final_mosaic_sci_channels) != num_color_channels_expected:
-             error_msg = "Échec critique: reproject_and_coadd n'a pas produit le nombre attendu de canaux."
-             self.update_progress(f"❌ {error_msg}", "ERROR"); self.processing_error = error_msg; self.final_stacked_path = None; return
-
-        try:
-            final_sci_image_HWC = np.stack(final_mosaic_sci_channels, axis=-1).astype(np.float32)
-            final_coverage_map_2D = final_mosaic_coverage_channels[0] 
-            
-            logger.debug(f"  -> Mosaïque combinée avec reproject. Shape SCI: {final_sci_image_HWC.shape}, Shape Coverage: {final_coverage_map_2D.shape}")
-            logger.debug(f"     Range SCI (après reproject mean): [{np.nanmin(final_sci_image_HWC):.4g}, {np.nanmax(final_sci_image_HWC):.4g}]")
-            logger.debug(f"     Range Coverage (après reproject): [{np.nanmin(final_coverage_map_2D):.4g}, {np.nanmax(final_coverage_map_2D):.4g}]")
-
-            self.current_stack_header = fits.Header() 
-            if output_wcs: self.current_stack_header.update(output_wcs.to_header(relax=True))
-            
-            if self.reference_header_for_wcs: 
-                keys_to_copy_ref_hdr = ['INSTRUME', 'TELESCOP', 'OBSERVER', 'OBJECT', 
-                                        'DATE-OBS', 'FILTER', 'BAYERPAT', 'FOCALLEN', 'APERTURE', 
-                                        'XPIXSZ', 'YPIXSZ', 'SITELAT', 'SITELONG']
-                for key_cp in keys_to_copy_ref_hdr:
-                    if key_cp in self.reference_header_for_wcs:
-                        try: self.current_stack_header[key_cp] = (self.reference_header_for_wcs[key_cp], self.reference_header_for_wcs.comments[key_cp])
-                        except KeyError: self.current_stack_header[key_cp] = self.reference_header_for_wcs[key_cp]
-            
-            self.current_stack_header['STACKTYP'] = (f'Mosaic Reproject ({self.drizzle_scale:.0f}x)', 'Mosaic from reproject_and_coadd')
-            self.current_stack_header['NIMAGES'] = (num_panels, 'Number of panels input to reproject') 
-            
-            total_approx_exposure = 0.0 
-            if self.reference_header_for_wcs: 
-                single_exp_ref = float(self.reference_header_for_wcs.get('EXPTIME', 10.0)) 
-                total_approx_exposure = num_panels * single_exp_ref 
-            self.current_stack_header['TOTEXP'] = (round(total_approx_exposure, 2), '[s] Approx total exposure (sum of panels ref exp)')
-            
-            self._save_final_stack(
-                output_filename_suffix="_mosaic_reproject", 
-                drizzle_final_sci_data=final_sci_image_HWC, 
-                drizzle_final_wht_data=final_coverage_map_2D 
-            )
-
-        except Exception as e_stack_final:
-            error_msg = f"Erreur finalisation/sauvegarde mosaïque avec reproject: {e_stack_final}"
-            self.update_progress(f"❌ {error_msg}", "ERROR"); traceback.print_exc(limit=3); self.processing_error = error_msg; self.final_stacked_path = None
-        finally:
-            del input_data_for_reproject, input_footprints_for_reproject, all_wcs_for_grid_calc
-            del final_mosaic_sci_channels, final_mosaic_coverage_channels
-            gc.collect()
-        
-        logger.debug(f"DEBUG (Backend _finalize_mosaic_processing V_FinalizeMosaic_ReprojectCoadd_4_FixTqdmCall): Fin.")
-
-
-
-##################################################################################################################
-
-    def _cleanup_drizzle_batch_outputs(self):
-        """Supprime le dossier contenant les fichiers Drizzle intermédiaires par lot."""
-        # AJOUT D'UNE VÉRIFICATION : Ne rien faire si self.output_folder n'est pas encore défini.
-        if self.output_folder is None:
-            logger.debug("WARN QM [_cleanup_drizzle_batch_outputs]: self.output_folder non défini, nettoyage annulé.")
-            return
-
-        batch_output_dir = os.path.join(self.output_folder, "drizzle_batch_outputs")
-        if batch_output_dir and os.path.isdir(batch_output_dir): # Vérifier aussi si le chemin construit est valide
-            try:
-                shutil.rmtree(batch_output_dir)
-                self.update_progress(f"🧹 Dossier Drizzle intermédiaires par lot supprimé: {os.path.basename(batch_output_dir)}")
-            except Exception as e:
-                self.update_progress(f"⚠️ Erreur suppression dossier Drizzle intermédiaires ({os.path.basename(batch_output_dir)}): {e}")
-        # else: # Log optionnel si le dossier n'existait pas ou chemin invalide
-            # if self.output_folder: # Pour éviter de logguer si c'est juste output_folder qui est None
-            #    logger.debug(f"DEBUG QM [_cleanup_drizzle_batch_outputs]: Dossier {batch_output_dir} non trouvé ou invalide pour nettoyage.")
-
-
-
-####################################################################################################################
-
-
-
-    def _calculate_weights(self, batch_scores):
-        num_images = len(batch_scores); 
-        if num_images == 0: return np.array([])
-        raw_weights = np.ones(num_images, dtype=np.float32)
-        for i, scores in enumerate(batch_scores):
-            weight = 1.0
-            if self.weight_by_snr: weight *= max(scores.get('snr', 0.0), 0.0) ** self.snr_exponent
-            if self.weight_by_stars: weight *= max(scores.get('stars', 0.0), 0.0) ** self.stars_exponent
-            raw_weights[i] = max(weight, 1e-9)
-        sum_weights = np.sum(raw_weights)
-        if sum_weights > 1e-9: normalized_weights = raw_weights * (num_images / sum_weights)
-        else: normalized_weights = np.ones(num_images, dtype=np.float32)
-        normalized_weights = np.maximum(normalized_weights, self.min_weight)
-        sum_weights_final = np.sum(normalized_weights)
-        if sum_weights_final > 1e-9: normalized_weights = normalized_weights * (num_images / sum_weights_final)
-        else: normalized_weights = np.ones(num_images, dtype=np.float32)
-        return normalized_weights
-
-    def _reproject_to_reference(self, image_array, input_wcs):
-        """Reproject ``image_array`` from ``input_wcs`` to the reference WCS.
-
-        Parameters
-        ----------
-        image_array : np.ndarray
-            Array ``HxW`` or ``HxWx3`` to reproject.
-        input_wcs : astropy.wcs.WCS
-            WCS describing ``image_array``.
-
-        Returns
-        -------
-        tuple
-            ``(reprojected_image, footprint)`` both ``float32``.
-        """
-        from seestar.enhancement.reproject_utils import reproject_interp
-
-        target_shape = self.memmap_shape[:2]
-        if image_array.ndim == 3:
-            channels = []
-            footprint = None
-            for ch in range(image_array.shape[2]):
-                reproj_ch, footprint = reproject_interp(
-                    (image_array[..., ch], input_wcs),
-                    self.reference_wcs_object,
-                    shape_out=target_shape,
-                )
-                channels.append(reproj_ch)
-            result = np.stack(channels, axis=2)
-        else:
-            result, footprint = reproject_interp(
-                (image_array, input_wcs),
-                self.reference_wcs_object,
-                shape_out=target_shape,
-            )
-        return result.astype(np.float32), footprint.astype(np.float32)
-
-    def _reproject_batch_to_reference(self, batch_image, batch_wht, batch_wcs):
-        """Reproject batch data and weight map to the reference WCS."""
-        if self.reference_wcs_object is None or batch_wcs is None:
-            return batch_image, batch_wht
-
-        from seestar.enhancement.reproject_utils import reproject_interp
-
-        target_shape = self.memmap_shape[:2]
-
-        if batch_image.ndim == 3:
-            channels = []
-            for ch in range(batch_image.shape[2]):
-                reproj_ch, _ = reproject_interp(
-                    (batch_image[:, :, ch], batch_wcs),
-                    self.reference_wcs_object,
-                    shape_out=target_shape,
-                )
-                channels.append(reproj_ch)
-            batch_image = np.stack(channels, axis=2)
-        else:
-            batch_image, _ = reproject_interp(
-                (batch_image, batch_wcs),
-                self.reference_wcs_object,
-                shape_out=target_shape,
-            )
-
-        batch_wht, _ = reproject_interp(
-            (batch_wht, batch_wcs),
-            self.reference_wcs_object,
-            shape_out=target_shape,
-        )
-
-        return batch_image.astype(np.float32), batch_wht.astype(np.float32)
-
-
-
-
-############################################################################################################################
-
-
-
-
-
-
-
-# --- DANS LA CLASSE SeestarQueuedStacker DANS seestar/queuep/queue_manager.py ---
-
-    def _process_file(self, file_path,
-                      reference_image_data_for_alignment, # Image de l'ANCRE pour FastAligner ou réf. pour Astroalign std
-                      solve_astrometry_for_this_file=False,
-                      fa_orb_features_config=5000,
-                      fa_min_abs_matches_config=10,
-                      fa_min_ransac_inliers_value_config=4, 
-                      fa_ransac_thresh_config=3.0,
-                      daofind_fwhm_config=3.5,
-                      daofind_threshold_sigma_config=6.0,
-                      max_stars_to_describe_config=750):
-        """
-        Traite un seul fichier image.
-        Version: V_ProcessFile_M81_Debug_UltimateLog_1
-        """
-        file_name = os.path.basename(file_path)
-        quality_scores = {'snr': 0.0, 'stars': 0.0}
-        logger.debug(f"\nDEBUG QM [_process_file V_ProcessFile_M81_Debug_UltimateLog_1]:") # Modifié le nom de version pour le log
-        logger.debug(f"  >> Fichier: '{file_name}'")
-        logger.debug(f"  >> Solve Astrometry Directly: {solve_astrometry_for_this_file}")
-        logger.debug(f"  >> is_mosaic_run: {self.is_mosaic_run}, mosaic_alignment_mode: {getattr(self, 'mosaic_alignment_mode', 'N/A')}")
-        logger.debug(f"  >> drizzle_active_session: {self.drizzle_active_session}")
-
-        header_final_pour_retour = None
-        img_data_array_loaded = None
-        prepared_img_after_initial_proc = None
-        image_for_alignment_or_drizzle_input = None
-        wcs_final_pour_retour = None
-        data_final_pour_retour = None
-        valid_pixel_mask_2d = None
-        matrice_M_calculee = None
-        align_method_log_msg = "Unknown"
-
-        try:
-            logger.debug(f"  -> [1/7] Chargement/Validation FITS pour '{file_name}'...")
-            loaded_data_tuple = load_and_validate_fits(file_path)
-            if loaded_data_tuple and loaded_data_tuple[0] is not None:
-                img_data_array_loaded, header_from_load = loaded_data_tuple
-                header_final_pour_retour = header_from_load.copy() if header_from_load else fits.Header()
-            else:
-                header_temp_fallback = None
-                if loaded_data_tuple and loaded_data_tuple[1] is not None: header_temp_fallback = loaded_data_tuple[1].copy()
-                else:
-                    try: header_temp_fallback = fits.getheader(file_path)
-                    except: header_temp_fallback = fits.Header()
-                header_final_pour_retour = header_temp_fallback
-                raise ValueError("Échec chargement/validation FITS (données non retournées).")
-            header_final_pour_retour['_SRCFILE'] = (file_name, "Original source filename")
-            logger.debug(f"     - FITS original (après load_and_validate): Range: [{np.min(img_data_array_loaded):.4g}, {np.max(img_data_array_loaded):.4g}], Shape: {img_data_array_loaded.shape}, Dtype: {img_data_array_loaded.dtype}")
-
-            logger.debug(f"  -> [2/7] Vérification variance pour '{file_name}'...")
-            std_dev = np.std(img_data_array_loaded)
-            variance_threshold = 1e-4  # anciennement 0.0015
-            if std_dev < variance_threshold:
-                raise ValueError(
-                    f"Faible variance: {std_dev:.4f} (seuil: {variance_threshold})."
-                )
-            logger.debug(f"     - Variance OK (std: {std_dev:.4f}).")
-
-            logger.debug(f"  -> [3/7] Pré-traitement pour '{file_name}'...")
-            prepared_img_after_initial_proc = img_data_array_loaded.astype(np.float32)
-            logger.debug(f"     - (a) Après conversion float32: Range: [{np.min(prepared_img_after_initial_proc):.4g}, {np.max(prepared_img_after_initial_proc):.4g}]")
-
-            is_color_after_preprocessing = False
-            if prepared_img_after_initial_proc.ndim == 2:
-                bayer_pattern_from_header = header_final_pour_retour.get('BAYERPAT', self.bayer_pattern)
-                pattern_upper = bayer_pattern_from_header.upper() if isinstance(bayer_pattern_from_header, str) else self.bayer_pattern.upper()
-                if pattern_upper in ["GRBG", "RGGB", "GBRG", "BGGR"]:
-                    prepared_img_after_initial_proc = debayer_image(prepared_img_after_initial_proc, pattern_upper)
-                    is_color_after_preprocessing = True
-                    logger.debug(f"     - (b) Image débayerisée. Range: [{np.min(prepared_img_after_initial_proc):.4g}, {np.max(prepared_img_after_initial_proc):.4g}]")
-            elif prepared_img_after_initial_proc.ndim == 3 and prepared_img_after_initial_proc.shape[2] == 3:
-                is_color_after_preprocessing = True
-            else:
-                raise ValueError(f"Shape image {prepared_img_after_initial_proc.shape} non supportée post-chargement.")
-
-            if is_color_after_preprocessing:
-                try:
-                    r_ch, g_ch, b_ch = prepared_img_after_initial_proc[...,0], prepared_img_after_initial_proc[...,1], prepared_img_after_initial_proc[...,2]
-                    med_r, med_g, med_b = np.median(r_ch), np.median(g_ch), np.median(b_ch)
-                    if med_g > 1e-6:
-                        gain_r = np.clip(med_g / max(med_r, 1e-6), 0.5, 2.0); gain_b = np.clip(med_g / max(med_b, 1e-6), 0.5, 2.0)
-                        prepared_img_after_initial_proc[...,0] *= gain_r; prepared_img_after_initial_proc[...,2] *= gain_b
-                    logger.debug(f"     - (c) WB basique appliquée. Range: [{np.min(prepared_img_after_initial_proc):.4g}, {np.max(prepared_img_after_initial_proc):.4g}]")
-                except Exception as e_wb: logger.debug(f"WARN QM [_process_file]: Erreur WB basique: {e_wb}")
-
-            if self.correct_hot_pixels:
-                prepared_img_after_initial_proc = detect_and_correct_hot_pixels(
-                    prepared_img_after_initial_proc, self.hot_pixel_threshold, self.neighborhood_size)
-                logger.debug(f"     - (d) Correction HP. Range: [{np.min(prepared_img_after_initial_proc):.4g}, {np.max(prepared_img_after_initial_proc):.4g}]")
-            
-            is_drizzle_or_mosaic_mode = (self.drizzle_active_session or self.is_mosaic_run)
-            logger.debug(f"     - (e) is_drizzle_or_mosaic_mode: {is_drizzle_or_mosaic_mode}")
-            
-            image_for_alignment_or_drizzle_input = prepared_img_after_initial_proc.copy()
-            logger.debug(f"     - (f) image_for_alignment_or_drizzle_input (copie de (d)) - Range: [{np.min(image_for_alignment_or_drizzle_input):.4g}, {np.max(image_for_alignment_or_drizzle_input):.4g}]")
-
-            current_max_val = np.nanmax(image_for_alignment_or_drizzle_input)
-            if is_drizzle_or_mosaic_mode:
-                if current_max_val <= 1.0 + 1e-5 and current_max_val > -1e-5: 
-                    logger.debug(f"       - (g) DRIZZLE/MOSAIQUE: Détection plage [0,1] (max_val={current_max_val:.4g}). Rescale vers ADU 0-65535.")
-                    image_for_alignment_or_drizzle_input = image_for_alignment_or_drizzle_input * 65535.0
-                    logger.debug(f"         Nouveau range image_for_alignment_or_drizzle_input: [{np.min(image_for_alignment_or_drizzle_input):.4g}, {np.max(image_for_alignment_or_drizzle_input):.4g}]")
-                image_for_alignment_or_drizzle_input = np.clip(image_for_alignment_or_drizzle_input, 0.0, None) 
-                logger.debug(f"     - (h) Pré-traitement final POUR DRIZZLE/MOSAIQUE: image_for_alignment_or_drizzle_input - Range: [{np.min(image_for_alignment_or_drizzle_input):.4g}, {np.max(image_for_alignment_or_drizzle_input):.4g}]")
-                data_final_pour_retour = image_for_alignment_or_drizzle_input.astype(np.float32)
-            else: 
-                logger.debug(f"     - (g) STACKING CLASSIQUE: image_for_alignment_or_drizzle_input (pour alignement) - Range: [{np.min(image_for_alignment_or_drizzle_input):.4g}, {np.max(image_for_alignment_or_drizzle_input):.4g}]")
-            
-            logger.debug(f"  -> [4/7] Alignement/Résolution WCS pour '{file_name}'...")
-            logger.debug(f"     - AVANT ALIGNEMENT: image_for_alignment_or_drizzle_input - Range: [{np.min(image_for_alignment_or_drizzle_input):.4g}, {np.max(image_for_alignment_or_drizzle_input):.4g}], Shape: {image_for_alignment_or_drizzle_input.shape}")
-
-            if not solve_astrometry_for_this_file and self.is_mosaic_run and \
-               self.mosaic_alignment_mode in ["local_fast_fallback", "local_fast_only"]:
-                align_method_log_msg = "FastAligner_Attempted"; fa_success = False 
-                if self.local_aligner_instance and reference_image_data_for_alignment is not None:
-                    _, M_par_fa, fa_success = self.local_aligner_instance._align_image(image_for_alignment_or_drizzle_input, reference_image_data_for_alignment, file_name, fa_min_abs_matches_config, fa_min_ransac_inliers_value_config, fa_ransac_thresh_config, 0.15, daofind_fwhm_config, daofind_threshold_sigma_config, max_stars_to_describe_config)
-                    if fa_success and M_par_fa is not None: align_method_log_msg = "FastAligner_Success"; matrice_M_calculee = M_par_fa; wcs_final_pour_retour = self.reference_wcs_object
-                    else: fa_success = False; align_method_log_msg = "FastAligner_Fail"
-                else: align_method_log_msg = "LocalAlign_Not_Attempted"
-                if not fa_success and self.use_wcs_fallback_for_mosaic: 
-                    align_method_log_msg += "_Fallback_Attempted" 
-                    if self.astrometry_solver:
-                        solver_settings_for_panel_fallback = {
-                            'local_solver_preference': self.local_solver_preference,
-                            'api_key': self.api_key,
-                            'astap_path': self.astap_path,
-                            'astap_data_dir': self.astap_data_dir,
-                            'astap_search_radius': self.astap_search_radius,
-                            'astap_downsample': self.astap_downsample,
-                            'astap_sensitivity': self.astap_sensitivity,
-                            'local_ansvr_path': self.local_ansvr_path,
-                            'scale_est_arcsec_per_pix': self.reference_pixel_scale_arcsec,
-                            'scale_tolerance_percent': 20,
-                            'ansvr_timeout_sec': getattr(self, 'ansvr_timeout_sec', 120),
-                            'astap_timeout_sec': getattr(self, 'astap_timeout_sec', 120),
-                            'astrometry_net_timeout_sec': getattr(self, 'astrometry_net_timeout_sec', 300)
-                        }
-                        wcs_panel_solved_by_solver = None
-                        try: wcs_panel_solved_by_solver = self.astrometry_solver.solve(file_path, header_final_pour_retour, solver_settings_for_panel_fallback,True)
-                        except Exception as e_s: align_method_log_msg += f"_SolveError_{type(e_s).__name__}"
-                        if wcs_panel_solved_by_solver and wcs_panel_solved_by_solver.is_celestial:
-                            align_method_log_msg = "FastAligner_Fail_Fallback_WCS_Success"; wcs_final_pour_retour = wcs_panel_solved_by_solver 
-                            matrice_M_calculee = self._calculate_M_from_wcs(wcs_panel_solved_by_solver, self.reference_wcs_object, image_for_alignment_or_drizzle_input.shape[:2] )
-                            if matrice_M_calculee is None: align_method_log_msg = "FastAligner_Fail_Fallback_WCS_Matrix_Fail"; wcs_final_pour_retour = None 
-                        else: 
-                            if "_SolveError_" not in align_method_log_msg: align_method_log_msg = "FastAligner_Fail_Fallback_WCS_Fail"
-                            wcs_final_pour_retour = None; matrice_M_calculee = None
-                    else: align_method_log_msg = "FastAligner_Fail_Fallback_NoSolver"; wcs_final_pour_retour = None; matrice_M_calculee = None
-                elif not fa_success and not self.use_wcs_fallback_for_mosaic: align_method_log_msg = "FastAligner_Fail_No_Fallback"; wcs_final_pour_retour = None; matrice_M_calculee = None
-                # data_final_pour_retour a déjà été mis à image_for_alignment_or_drizzle_input (ADU) si mode drizzle/mosaic
-            
-            elif solve_astrometry_for_this_file and self.is_mosaic_run and self.mosaic_alignment_mode == "astrometry_per_panel":
-                align_method_log_msg = "Astrometry_Per_Panel_Attempted"
-                if self.astrometry_solver:
-                    solver_settings_for_this_panel = {
-                        'local_solver_preference': self.local_solver_preference,
-                        'api_key': self.api_key,
-                        'astap_path': self.astap_path,
-                        'astap_data_dir': self.astap_data_dir,
-                        'astap_search_radius': self.astap_search_radius,
-                        'astap_downsample': self.astap_downsample,
-                        'astap_sensitivity': self.astap_sensitivity,
-                        'local_ansvr_path': self.local_ansvr_path,
-                        'scale_est_arcsec_per_pix': self.reference_pixel_scale_arcsec,
-                        'scale_tolerance_percent': 20,
-                        'ansvr_timeout_sec': getattr(self, 'ansvr_timeout_sec', 120),
-                        'astap_timeout_sec': getattr(self, 'astap_timeout_sec', 120),
-                        'astrometry_net_timeout_sec': getattr(self, 'astrometry_net_timeout_sec', 300)
-                    }
-                    wcs_final_pour_retour = self.astrometry_solver.solve(file_path, header_final_pour_retour, solver_settings_for_this_panel, True)
-                    if wcs_final_pour_retour and wcs_final_pour_retour.is_celestial: align_method_log_msg = "Astrometry_Per_Panel_Success"; matrice_M_calculee = np.array([[1.,0.,0.],[0.,1.,0.]], dtype=np.float32) 
-                    else: align_method_log_msg = "Astrometry_Per_Panel_Fail"; wcs_final_pour_retour = None; matrice_M_calculee = None
-                else: align_method_log_msg = "Astrometry_Per_Panel_NoSolver"; wcs_final_pour_retour = None; matrice_M_calculee = None
-                # data_final_pour_retour a déjà été mis à image_for_alignment_or_drizzle_input (ADU)
-            elif solve_astrometry_for_this_file and not self.is_mosaic_run:
-                align_method_log_msg = "Astrometry_Single_Attempted"
-                if self.astrometry_solver:
-                    solver_settings_for_file = {
-                        'local_solver_preference': self.local_solver_preference,
-                        'api_key': self.api_key,
-                        'astap_path': self.astap_path,
-                        'astap_data_dir': self.astap_data_dir,
-                        'astap_search_radius': self.astap_search_radius,
-                        'astap_downsample': self.astap_downsample,
-                        'astap_sensitivity': self.astap_sensitivity,
-                        'local_ansvr_path': self.local_ansvr_path,
-                        'scale_est_arcsec_per_pix': self.reference_pixel_scale_arcsec,
-                        'scale_tolerance_percent': 20,
-                        'ansvr_timeout_sec': getattr(self, 'ansvr_timeout_sec', 120),
-                        'astap_timeout_sec': getattr(self, 'astap_timeout_sec', 120),
-                        'astrometry_net_timeout_sec': getattr(self, 'astrometry_net_timeout_sec', 300)
-                    }
-                    wcs_final_pour_retour = self.astrometry_solver.solve(
-                        file_path,
-                        header_final_pour_retour,
-                        solver_settings_for_file,
-                        True,
-                    )
-                    if wcs_final_pour_retour and wcs_final_pour_retour.is_celestial:
-                        align_method_log_msg = "Astrometry_Single_Success"
-                    else:
-                        align_method_log_msg = "Astrometry_Single_Fail"
-                        wcs_final_pour_retour = None
-                else:
-                    align_method_log_msg = "Astrometry_Single_NoSolver"
-                    wcs_final_pour_retour = None
-                matrice_M_calculee = None
-                data_final_pour_retour = image_for_alignment_or_drizzle_input.astype(np.float32)
-            else:
-                align_method_log_msg = "Astroalign_Standard_Attempted"
-                if reference_image_data_for_alignment is None: raise RuntimeError("Image de référence Astroalign manquante.")
-                
-                aligned_img_astroalign, align_success_astroalign = self.aligner._align_image(
-                    image_for_alignment_or_drizzle_input, reference_image_data_for_alignment, file_name)
-                
-                if align_success_astroalign and aligned_img_astroalign is not None:
-                    align_method_log_msg = "Astroalign_Standard_Success"
-                    logger.debug(f"     - APRÈS ALIGNEMENT (Astroalign): aligned_img_astroalign - Range: [{np.min(aligned_img_astroalign):.4g}, {np.max(aligned_img_astroalign):.4g}], Shape: {aligned_img_astroalign.shape}, Dtype: {aligned_img_astroalign.dtype}")
-                    data_final_pour_retour = aligned_img_astroalign.astype(np.float32)
-                    
-                    if not is_drizzle_or_mosaic_mode:
-                        # In classic stacking mode, keep the aligned image as-is
-                        pass
-                    else: 
-                        # Pour Drizzle Standard, data_final_pour_retour est déjà aligned_img_astroalign.
-                        # _align_image est censé avoir préservé la plage ADU si l'entrée était ADU.
-                        logger.debug(f"       - DRIZZLE STANDARD: data_final_pour_retour (venant de aligned_img_astroalign) gardé en ADU. Range: [{np.min(data_final_pour_retour):.4g}, {np.max(data_final_pour_retour):.4g}]")
-                else:
-                    align_method_log_msg = "Astroalign_Standard_Fail"; raise RuntimeError(f"Échec Alignement Astroalign standard pour {file_name}.")
-                matrice_M_calculee = None 
-            
-            header_final_pour_retour['_ALIGN_METHOD_LOG'] = (align_method_log_msg, "Alignment method used")
-
-            logger.debug(f"  -> [5/7] Création du masque de pixels valides pour '{file_name}'...")
-            if data_final_pour_retour is None: raise ValueError("Données finales pour masque sont None.")
-            if data_final_pour_retour.ndim == 3: luminance_mask_src = 0.299 * data_final_pour_retour[..., 0] + 0.587 * data_final_pour_retour[..., 1] + 0.114 * data_final_pour_retour[..., 2]
-            elif data_final_pour_retour.ndim == 2: luminance_mask_src = data_final_pour_retour
-            else: valid_pixel_mask_2d = np.ones(data_final_pour_retour.shape[:2], dtype=bool); logger.debug(f"     - Masque (tous valides, shape inattendue).")
-            
-            if 'valid_pixel_mask_2d' not in locals() or valid_pixel_mask_2d is None :
-                logger.debug(f"     - Création masque depuis luminance_mask_src. Range luminance: [{np.min(luminance_mask_src):.4g}, {np.max(luminance_mask_src):.4g}]")
-                max_lum_val = np.nanmax(luminance_mask_src)
-                if max_lum_val <= 1e-5:
-                    valid_pixel_mask_2d = np.ones(luminance_mask_src.shape, dtype=bool)
-                    logger.debug("     - Luminance très faible, masque par défaut tout True.")
-                else:
-                    mask_threshold = 1.0 if (is_drizzle_or_mosaic_mode and max_lum_val > 1.5 + 1e-5) else 1e-5  # +1e-5 pour float
-                    valid_pixel_mask_2d = (luminance_mask_src > mask_threshold).astype(bool)
-                    logger.debug(f"     - Masque créé (seuil: {mask_threshold:.4g}). Shape: {valid_pixel_mask_2d.shape}, Dtype: {valid_pixel_mask_2d.dtype}, Sum (True): {np.sum(valid_pixel_mask_2d)}")
-
-            logger.debug(f"  -> [6/7] Calcul des scores qualité pour '{file_name}'...")
-            if self.use_quality_weighting: quality_scores = self._calculate_quality_metrics(prepared_img_after_initial_proc)
-            else: logger.debug(f"     - Pondération qualité désactivée.")
-
-            if data_final_pour_retour is None: raise RuntimeError("data_final_pour_retour est None à la fin de _process_file.")
-            if valid_pixel_mask_2d is None: raise RuntimeError("valid_pixel_mask_2d est None à la fin de _process_file.")
-
-            if self.is_mosaic_run and self.mosaic_alignment_mode in ["local_fast_fallback", "local_fast_only"]:
-                if wcs_final_pour_retour is None or matrice_M_calculee is None: raise RuntimeError(f"Mosaïque locale '{file_name}', WCS ou M manquant. AlignMethod: {align_method_log_msg}")
-            elif self.is_mosaic_run and self.mosaic_alignment_mode == "astrometry_per_panel":
-                if wcs_final_pour_retour is None: raise RuntimeError(f"Mosaïque AstroPanel '{file_name}', WCS résolu manquant. AlignMethod: {align_method_log_msg}")
-
-            # ---- ULTIMATE DEBUG LOG ----
-            logger.debug(f"ULTIMATE DEBUG QM [_process_file V_ProcessFile_M81_Debug_UltimateLog_1]: AVANT RETURN pour '{file_name}'.")
-            if data_final_pour_retour is not None:
-                logger.debug(f"  >>> data_final_pour_retour - Shape: {data_final_pour_retour.shape}, Dtype: {data_final_pour_retour.dtype}, Range: [{np.min(data_final_pour_retour):.6g}, {np.max(data_final_pour_retour):.6g}], Mean: {np.mean(data_final_pour_retour):.6g}")
-            else:
-                logger.debug(f"  >>> data_final_pour_retour est None.")
-            if valid_pixel_mask_2d is not None:
-                logger.debug(f"  >>> valid_pixel_mask_2d - Shape: {valid_pixel_mask_2d.shape}, Dtype: {valid_pixel_mask_2d.dtype}, Sum (True): {np.sum(valid_pixel_mask_2d)}")
-            else:
-                logger.debug(f"  >>> valid_pixel_mask_2d est None.")
-            logger.debug(f"  >>> quality_scores: {quality_scores}")
-            if wcs_final_pour_retour is not None: logger.debug(f"  >>> wcs_final_pour_retour: Présent")
-            else: logger.debug(f"  >>> wcs_final_pour_retour: None")
-            if matrice_M_calculee is not None: logger.debug(f"  >>> matrice_M_calculee: Présente")
-            else: logger.debug(f"  >>> matrice_M_calculee: None")
-            # ---- FIN ULTIMATE DEBUG LOG ----
-
-            return (data_final_pour_retour, header_final_pour_retour, quality_scores, 
-                    wcs_final_pour_retour, matrice_M_calculee, valid_pixel_mask_2d)
-
-        except (ValueError, RuntimeError) as proc_err:
-            self.update_progress(f"   ⚠️ Fichier '{file_name}' ignoré dans _process_file: {proc_err}", "WARN")
-            logger.debug(f"ERREUR QM [_process_file V_ProcessFile_M81_Debug_UltimateLog_1]: (ValueError/RuntimeError) pour '{file_name}': {proc_err}")
-            header_final_pour_retour = header_final_pour_retour if header_final_pour_retour is not None else fits.Header()
-            header_final_pour_retour['_ALIGN_METHOD_LOG'] = (f"Error_{type(proc_err).__name__}", "Processing file error")
-            if hasattr(self, '_move_to_unaligned'): self._move_to_unaligned(file_path) 
-            return None, header_final_pour_retour, quality_scores, None, None, None 
-        except Exception as e:
-            self.update_progress(f"❌ Erreur critique traitement fichier {file_name} dans _process_file: {e}", "ERROR")
-            logger.debug(f"ERREUR QM [_process_file V_ProcessFile_M81_Debug_UltimateLog_1]: Exception générale pour '{file_name}': {e}"); traceback.print_exc(limit=3)
-            header_final_pour_retour = header_final_pour_retour if header_final_pour_retour is not None else fits.Header()
-            header_final_pour_retour['_ALIGN_METHOD_LOG'] = (f"CritError_{type(e).__name__}", "Critical processing error")
-            if hasattr(self, '_move_to_unaligned'): self._move_to_unaligned(file_path) 
-            return None, header_final_pour_retour, quality_scores, None, None, None 
-        finally:
-            if img_data_array_loaded is not None: del img_data_array_loaded
-            if prepared_img_after_initial_proc is not None: del prepared_img_after_initial_proc
-            if image_for_alignment_or_drizzle_input is not None: del image_for_alignment_or_drizzle_input
-            gc.collect() 
-
-
-
-
-
-
-
-
-
-
-
-
-#############################################################################################################################
-
-
-
-
-
-    def _process_completed_batch(self, batch_items_to_stack, current_batch_num, total_batches_est, reference_wcs_for_reprojection):
-        """
-        [MODE CLASSIQUE - SUM/W] Traite un lot d'images complété pour l'empilement classique.
-        Cette méthode est appelée par _worker lorsque current_batch_items_with_masks_for_stack_batch
-        atteint la taille self.batch_size (ou pour le dernier lot partiel).
-
-        Elle appelle _stack_batch pour obtenir l'image moyenne du lot et sa carte de couverture,
-        puis appelle _combine_batch_result pour accumuler ces résultats dans les memmaps globaux.
-
-        Args:
-            batch_items_to_stack (list): Liste des items du lot à traiter.
-                                         Chaque item est un tuple:
-                                         (aligned_data_HWC_or_HW, header_orig, scores_dict,
-                                          wcs_generated_obj, valid_pixel_mask_2d_HW_bool).
-            current_batch_num (int): Le numéro séquentiel de ce lot.
-            total_batches_est (int): Le nombre total de lots estimé pour la session.
-            reference_wcs_for_reprojection (WCS): Objet WCS global utilisé pour la reprojection.
-        """
-        # Log d'entrée de la méthode avec les informations sur le lot
-        num_items_in_this_batch = len(batch_items_to_stack) if batch_items_to_stack else 0
-        logger.debug(
-            f"DEBUG QM [_process_completed_batch]: Début pour lot CLASSIQUE #{current_batch_num} "
-            f"avec {num_items_in_this_batch} items."
-        )
-
-        # Vérification si le lot est vide (ne devrait pas arriver si _worker gère bien)
-        if not batch_items_to_stack: # batch_items_to_stack est maintenant un paramètre défini
-            self.update_progress(f"⚠️ Tentative de traiter un lot vide (Lot #{current_batch_num}) "
-                                 "dans _process_completed_batch. Ignoré.", None)
-            logger.debug("DEBUG QM [_process_completed_batch]: Sortie précoce (lot vide reçu).")
-            return
-
-        # Informations pour les messages de progression
-        batch_size_actual_for_log = len(batch_items_to_stack)
-        progress_info_log = (f"(Lot {current_batch_num}/"
-                             f"{total_batches_est if total_batches_est > 0 else '?'})")
-
-        if self.reproject_between_batches:
-            self.update_progress(
-                f"⚙️ Traitement reprojection du batch {progress_info_log} "
-                f"({batch_size_actual_for_log} images)..."
-            )
-        else:
-            self.update_progress(
-                f"⚙️ Traitement classique du batch {progress_info_log} "
-                f"({batch_size_actual_for_log} images)..."
-            )
-
-        # --- Appel à _stack_batch ---
-        # _stack_batch attend :
-        #   (self, batch_items_with_masks, current_batch_num=0, total_batches_est=0)
-        # Il retourne :
-        #   (stacked_image_np, stack_info_header, batch_coverage_map_2d)
-
-        logger.debug(f"DEBUG QM [_process_completed_batch]: Appel à _stack_batch pour lot #{current_batch_num}...")
-        stacked_batch_data_np, stack_info_header, batch_coverage_map_2d = self._stack_batch(
-            batch_items_to_stack, # La liste complète des items pour ce lot
-            current_batch_num,
-            total_batches_est
-        )
-
-        # Vérifier le résultat de _stack_batch
-
-        if stacked_batch_data_np is not None and batch_coverage_map_2d is not None:
-            logger.debug(
-                f"DEBUG QM [_process_completed_batch]: _stack_batch pour lot #{current_batch_num} réussi. "
-                f"Shape image lot: {stacked_batch_data_np.shape}, "
-                f"Shape carte couverture lot: {batch_coverage_map_2d.shape}"
-            )
-
-            batch_wcs = None
-            try:
-                hdr_wcs = WCS(stack_info_header, naxis=2)
-                if hdr_wcs.is_celestial:
-                    batch_wcs = hdr_wcs
-            except Exception:
-                batch_wcs = None
-
-            if self.reproject_between_batches:
-                # --- NEW LOGIC: use the WCS from the first image of the batch ---
-                self.update_progress(
-                    f"🔭 [Solve Batch] Résolution WCS du lot #{current_batch_num} (via première image)..."
-                )
-                if batch_items_to_stack and len(batch_items_to_stack[0]) >= 4:
-                    candidate_wcs = batch_items_to_stack[0][3]
-                    if candidate_wcs and getattr(candidate_wcs, "is_celestial", False):
-                        batch_wcs = candidate_wcs
-
-                if batch_wcs is None:
-                    self.update_progress(
-                        f"   -> Lot #{current_batch_num} ignoré (pas de WCS valide trouvé pour la première image du lot).",
-                        "WARN",
-                    )
-                    logger.warning(
-                        f"Reprojection : WCS manquant pour le lot {current_batch_num}, lot ignoré."
-                    )
-                    return
-
-                self.update_progress(
-                    f"✅ [Solve Batch] WCS du lot #{current_batch_num} obtenu (depuis première image)."
-                )
-
-            if not self.reproject_between_batches:
-                try:
-                    temp_f = tempfile.NamedTemporaryFile(suffix=".fits", delete=False)
-                    temp_f.close()
-                    img_for_solver = stacked_batch_data_np
-                    if img_for_solver.ndim == 3:
-                        img_for_solver = img_for_solver[..., 0]
-                    fits.writeto(
-                        temp_f.name,
-                        img_for_solver.astype(np.float32),
-                        header=stack_info_header,
-                        overwrite=True,
-                    )
-                    solver_settings = {
-                        "local_solver_preference": self.local_solver_preference,
-                        "api_key": self.api_key,
-                        "astap_path": self.astap_path,
-                        "astap_data_dir": self.astap_data_dir,
-                        "astap_search_radius": self.astap_search_radius,
-                        "astap_downsample": self.astap_downsample,
-                        "astap_sensitivity": self.astap_sensitivity,
-                        "local_ansvr_path": self.local_ansvr_path,
-                        "scale_est_arcsec_per_pix": getattr(self, "reference_pixel_scale_arcsec", None),
-                        "scale_tolerance_percent": 20,
-                        "ansvr_timeout_sec": getattr(self, "ansvr_timeout_sec", 120),
-                        "astap_timeout_sec": getattr(self, "astap_timeout_sec", 120),
-                        "astrometry_net_timeout_sec": getattr(self, "astrometry_net_timeout_sec", 300),
-                        "use_radec_hints": getattr(self, "use_radec_hints", False),
-                    }
-                    self.update_progress(
-                        f"🔭 [Solve] Résolution WCS du lot {current_batch_num}",
-                        "INFO_DETAIL",
-                    )
-                    batch_wcs = solve_image_wcs(
-                        temp_f.name,
-                        stack_info_header,
-                        solver_settings,
-                        update_header_with_solution=False,
-                    )
-                    if batch_wcs:
-                        self.update_progress(
-                            f"✅ [Solve] WCS lot {current_batch_num} obtenu",
-                            "INFO_DETAIL",
-                        )
-                    else:
-                        self.update_progress(
-                            f"⚠️ [Solve] Échec WCS lot {current_batch_num}",
-                            "WARN",
-                        )
-                except Exception as e_solve_batch:
-                    logger.debug(f"[InterBatchSolve] Solve failed: {e_solve_batch}")
-                    self.update_progress(
-                        f"⚠️ [Solve] Échec WCS lot {current_batch_num}: {e_solve_batch}",
-                        "WARN",
-                    )
-                    batch_wcs = None
-                finally:
-                    try:
-                        os.remove(temp_f.name)
-                    except Exception:
-                        pass
-
-            if self.reproject_between_batches:
-                if batch_wcs is None or not batch_wcs.is_celestial:
-                    self.update_progress(
-                        f"   -> Lot #{current_batch_num} ignoré (pas de WCS valide).",
-                        "WARN",
-                    )
-                    logger.warning(
-                        f"Reprojection : WCS manquant pour le lot {current_batch_num}, lot ignoré."
-                    )
-                    return
-
-                if self.master_stack is None:
-                    logger.debug("   -> Initialisation des canevas maîtres (vides) pour la reprojection.")
-                    self.update_progress("   -> Initialisation de la grille de reprojection globale...")
-
-<<<<<<< HEAD
-                    if reference_wcs_for_reprojection is None or reference_wcs_for_reprojection.pixel_shape is None:
-=======
-                    if self.reference_wcs_object is None or self.reference_wcs_object.pixel_shape is None:
->>>>>>> 3ebd6041
-                        self.update_progress(
-                            "   -> ERREUR: WCS de référence globale non disponible pour créer la grille.",
-                            "ERROR",
-                        )
-                        self.processing_error = "WCS de référence manquant pour reprojection."
-                        self.stop_processing = True
-                        return
-
-                    target_shape_hw = (
-<<<<<<< HEAD
-                        reference_wcs_for_reprojection.pixel_shape[1],
-                        reference_wcs_for_reprojection.pixel_shape[0],
-=======
-                        self.reference_wcs_object.pixel_shape[1],
-                        self.reference_wcs_object.pixel_shape[0],
->>>>>>> 3ebd6041
-                    )
-
-                    self.master_stack = np.zeros((*target_shape_hw, 3), dtype=np.float32)
-                    self.master_coverage = np.zeros(target_shape_hw, dtype=np.float32)
-
-                logger.debug(
-                    f"   -> Combinaison du lot #{current_batch_num} avec le master_stack."
-                )
-                self.master_stack, self.master_coverage = reproject_and_combine(
-                    self.master_stack,
-                    self.master_coverage,
-                    stacked_batch_data_np,
-                    batch_coverage_map_2d,
-                    batch_wcs,
-<<<<<<< HEAD
-                    reference_wcs_for_reprojection,
-=======
-                    self.reference_wcs_object,
->>>>>>> 3ebd6041
-                )
-
-                num_images_in_batch = len(batch_items_to_stack)
-                self.images_in_cumulative_stack += num_images_in_batch
-                self.current_stack_header = stack_info_header
-                self._update_preview_master()
-                gc.collect()
-                return
-            else:
-                logger.debug(
-                    f"DEBUG QM [_process_completed_batch]: Appel à _combine_batch_result pour lot #{current_batch_num}..."
-                )
-                self._combine_batch_result(
-                    stacked_batch_data_np,
-                    stack_info_header,
-                    batch_coverage_map_2d,
-                    batch_wcs,
-                )
-
-                if not self.drizzle_active_session:
-                    logger.debug(
-                        "DEBUG QM [_process_completed_batch]: Appel à _update_preview_sum_w après accumulation lot classique..."
-                    )
-                    self._update_preview_sum_w()
-            
-        else: # _stack_batch a échoué ou n'a rien retourné de valide
-            # Le nombre d'images du lot qui a échoué à l'étape _stack_batch
-            num_failed_in_stack_batch = len(batch_items_to_stack)
-            self.failed_stack_count += num_failed_in_stack_batch
-            self.update_progress(f"❌ Échec combinaison (dans _stack_batch) du lot {progress_info_log}. "
-                                 f"{num_failed_in_stack_batch} images ignorées pour accumulation.", None)
-            logger.debug(f"ERREUR QM [_process_completed_batch]: _stack_batch a échoué pour lot #{current_batch_num}.")
-
-        # Le nettoyage de current_batch_items_with_masks_for_stack_batch se fait dans _worker
-        # après l'appel à cette fonction.
-        gc.collect() # Forcer un garbage collect après avoir traité un lot
-        logger.debug(f"DEBUG QM [_process_completed_batch]: Fin pour lot CLASSIQUE #{current_batch_num}.")
-
-
-
-
-
-
-
-##############################################################################################################################################
-
-
-
-# --- DANS LA CLASSE SeestarQueuedStacker DANS seestar/queuep/queue_manager.py ---
-
-    def _save_drizzle_input_temp(self, aligned_data, header):
-        """
-        Sauvegarde une image alignée (HxWx3 float32) dans le dossier temp Drizzle,
-        en transposant en CxHxW et en INJECTANT l'OBJET WCS DE RÉFÉRENCE stocké
-        dans le header sauvegardé.
-        Les données `aligned_data` doivent être dans la plage ADU finale souhaitée.
-        """
-        if self.drizzle_temp_dir is None: 
-            self.update_progress("❌ Erreur interne: Dossier temp Drizzle non défini."); return None
-        os.makedirs(self.drizzle_temp_dir, exist_ok=True)
-        if aligned_data.ndim != 3 or aligned_data.shape[2] != 3: 
-            self.update_progress(f"❌ Erreur interne: _save_drizzle_input_temp attend HxWx3, reçu {aligned_data.shape}"); return None
-        if self.reference_wcs_object is None:
-             self.update_progress("❌ Erreur interne: Objet WCS de référence non disponible pour sauvegarde temp.")
-             return None
-
-        try:
-            # Utiliser un nom de fichier qui inclut le nom original pour le débogage du header EXPTIME
-            original_filename_stem = "unknown_orig"
-            if header and '_SRCFILE' in header:
-                original_filename_stem = os.path.splitext(header['_SRCFILE'][0])[0]
-            
-            temp_filename = f"aligned_input_{self.aligned_files_count:05d}_{original_filename_stem}.fits"
-            temp_filepath = os.path.join(self.drizzle_temp_dir, temp_filename)
-
-            data_to_save = np.moveaxis(aligned_data, -1, 0).astype(np.float32) # Doit être ADU ici
-
-            # ---- DEBUG: Vérifier le range de ce qui est sauvegardé ----
-            logger.debug(f"    DEBUG QM [_save_drizzle_input_temp]: Sauvegarde FITS temp '{temp_filename}'. data_to_save (CxHxW) Range Ch0: [{np.min(data_to_save[0]):.4g}, {np.max(data_to_save[0]):.4g}]")
-            # ---- FIN DEBUG ----
-
-            header_to_save = header.copy() if header else fits.Header()
-            
-            # Effacer WCS potentiellement incorrect du header original
-            keys_to_remove = ['PC1_1', 'PC1_2', 'PC2_1', 'PC2_2', 'CD1_1', 'CD1_2', 'CD2_1', 'CD2_2',
-                              'CRPIX1', 'CRPIX2', 'CRVAL1', 'CRVAL2', 'CTYPE1', 'CTYPE2', 'CUNIT1', 'CUNIT2',
-                              'CDELT1', 'CDELT2', 'CROTA2', 'EQUINOX', 'RADESYS'] # RADESYS aussi car WCS ref l'aura
-            for key in keys_to_remove:
-                if key in header_to_save:
-                    try: del header_to_save[key]
-                    except KeyError: pass
-
-            ref_wcs_header = self.reference_wcs_object.to_header(relax=True)
-            header_to_save.update(ref_wcs_header)
-
-            header_to_save['NAXIS'] = 3
-            header_to_save['NAXIS1'] = aligned_data.shape[1] 
-            header_to_save['NAXIS2'] = aligned_data.shape[0] 
-            header_to_save['NAXIS3'] = 3                   
-            if 'CTYPE3' not in header_to_save: header_to_save['CTYPE3'] = 'CHANNEL'
-            
-            # Assurer BITPIX = -32 pour float32
-            header_to_save['BITPIX'] = -32
-            if 'BSCALE' in header_to_save: del header_to_save['BSCALE']
-            if 'BZERO' in header_to_save: del header_to_save['BZERO']
-
-
-            hdu = fits.PrimaryHDU(data=data_to_save, header=header_to_save)
-            hdul = fits.HDUList([hdu])
-            hdul.writeto(temp_filepath, overwrite=True, checksum=False, output_verify='ignore')
-            hdul.close()
-            return temp_filepath
-
-        except Exception as e:
-            temp_filename_for_error = f"aligned_input_{self.aligned_files_count:05d}.fits" # Générique
-            self.update_progress(f"❌ Erreur sauvegarde fichier temp Drizzle {temp_filename_for_error}: {e}")
-            traceback.print_exc(limit=2)
-            return None
-        
-
-###########################################################################################################################
-
-
-
-    def _process_incremental_drizzle_batch(
-        self,
-        batch_temp_filepaths_list,
-        current_batch_num=0,
-        total_batches_est=0,
-        weight_map_override=None, # Not used in this version but kept for signature compatibility
-    ):
-        """
-        [VRAI DRIZZLE INCRÉMENTAL] Traite un lot de fichiers temporaires en les ajoutant
-        aux objets Drizzle persistants. Met à jour l'aperçu après chaque image (ou lot).
-        Version: V_True_Incremental_Driz_DebugM81_Scale_2_Full_EXTENDED_DEBUG_ULTRA
-        """
-        # --- LIGNE DE PRINT ULTRA-CRITIQUE ET UNIQUE ---
-        print(f"\n======== DÉBUT MÉTHODE: _process_incremental_drizzle_batch (VERSION: {GLOBAL_DRZ_BATCH_VERSION_STRING_ULTRA_DEBUG}) - Lot #{current_batch_num} - Fichiers: {len(batch_temp_filepaths_list)} ========")
-        # --- FIN LIGNE DE PRINT ULTRA-CRITIQUE ---
-
-        num_files_in_batch = len(batch_temp_filepaths_list)
-        logger.debug(f"DEBUG QM [_process_incremental_drizzle_batch {GLOBAL_DRZ_BATCH_VERSION_STRING_ULTRA_DEBUG}]: Début Lot Drizzle Incr. VRAI #{current_batch_num} ({num_files_in_batch} fichiers).")
-
-        if not batch_temp_filepaths_list:
-            self.update_progress(f"⚠️ Lot Drizzle Incrémental VRAI #{current_batch_num} vide. Ignoré.")
-            logger.debug(f"  Sortie: Lot #{current_batch_num} est vide.")
-            return
-
-        progress_info = f"(Lot {current_batch_num}/{total_batches_est if total_batches_est > 0 else '?'})"
-        self.update_progress(f"💧 Traitement Drizzle Incrémental VRAI du lot {progress_info}...")
-
-        # --- VÉRIFICATIONS CRITIQUES ---
-        if not self.incremental_drizzle_objects or len(self.incremental_drizzle_objects) != 3:
-            self.update_progress("❌ Erreur critique: Objets Drizzle persistants non initialisés pour mode Incrémental.", "ERROR")
-            self.processing_error = "Objets Drizzle Incr. non initialisés"; self.stop_processing = True
-            logger.debug(f"  Sortie ERREUR: Objets Drizzle non initialisés.")
-            return
-        if self.drizzle_output_wcs is None or self.drizzle_output_shape_hw is None:
-            self.update_progress("❌ Erreur critique: Grille de sortie Drizzle (WCS/Shape) non définie pour mode Incrémental VRAI.", "ERROR")
-            self.processing_error = "Grille Drizzle non définie (Incr VRAI)"; self.stop_processing = True
-            logger.debug(f"  Sortie ERREUR: Grille de sortie Drizzle (WCS/Shape) non définie.")
-            return
-        logger.debug(f"  WCS de sortie cible (self.drizzle_output_wcs) : {self.drizzle_output_wcs.wcs.crval if self.drizzle_output_wcs and self.drizzle_output_wcs.wcs else 'Non défini'}")
-        logger.debug(f"  Shape de sortie cible (self.drizzle_output_shape_hw) : {self.drizzle_output_shape_hw}")
-        logger.debug(f"  Paramètres Drizzle : Kernel='{self.drizzle_kernel}', Pixfrac={self.drizzle_pixfrac}, Fillval='{self.drizzle_fillval}'")
-        logger.debug(f"  Reprojection entre lots (self.reproject_between_batches) : {self.reproject_between_batches}")
-        logger.debug(f"  WCS de référence (self.reference_wcs_object) : {'Défini' if self.reference_wcs_object else 'Non défini'} (utilisé si reproject_between_batches)")
-
-
-        num_output_channels = 3
-        files_added_to_drizzle_this_batch = 0
-
-        for i_file, temp_fits_filepath in enumerate(batch_temp_filepaths_list):
-            if self.stop_processing:
-                logger.debug(f"  Arrêt demandé. Interruption du traitement du lot #{current_batch_num}.")
-                break
-            
-            current_filename_for_log = os.path.basename(temp_fits_filepath)
-            self.update_progress(f"   -> DrizIncrVrai: Ajout fichier {i_file+1}/{num_files_in_batch} ('{current_filename_for_log}') au Drizzle cumulatif...", None)
-            logger.debug(f"\n    === TRAITEMENT FICHIER: '{current_filename_for_log}' (Fichier {i_file+1}/{num_files_in_batch}) ===")
-
-            input_image_cxhxw = None 
-            input_header = None      
-            wcs_input_from_file = None 
-            pixmap_for_this_file = None # Initialisation pour chaque fichier
-
-            try:
-                # --- ÉTAPE 1: Chargement et validation du fichier temporaire ---
-                logger.debug(f"      [Step  1] Chargement FITS temporaire: '{current_filename_for_log}'")
-                with fits.open(temp_fits_filepath, memmap=False) as hdul:
-                    if not hdul or len(hdul) == 0 or hdul[0].data is None: 
-                        raise IOError(f"FITS temp invalide/vide: {temp_fits_filepath}")
-                    
-                    data_loaded = hdul[0].data
-                    input_header = hdul[0].header
-                    logger.debug(f"        Données brutes chargées: Range [{np.min(data_loaded):.4g}, {np.max(data_loaded):.4g}], Shape: {data_loaded.shape}, Dtype: {data_loaded.dtype}")
-
-                    if data_loaded.ndim == 3 and data_loaded.shape[0] == num_output_channels:
-                        input_image_cxhxw = data_loaded.astype(np.float32)
-                        logger.debug(f"        input_image_cxhxw (après astype float32): Range [{np.min(input_image_cxhxw):.4g}, {np.max(input_image_cxhxw):.4g}]")
-                    else:
-                        raise ValueError(f"Shape FITS temp {data_loaded.shape} non CxHxW comme attendu (attendu {num_output_channels}xHxW).")
-
-                    with warnings.catch_warnings():
-                        warnings.simplefilter("ignore") # Ignore FITSFixedWarning
-                        wcs_input_from_file = WCS(input_header, naxis=2)
-                    if not wcs_input_from_file or not wcs_input_from_file.is_celestial:
-                        raise ValueError("WCS non céleste ou invalide dans le fichier FITS temporaire.")
-                    logger.debug(f"        WCS du fichier temp (Input WCS): CRVAL={wcs_input_from_file.wcs.crval if wcs_input_from_file.wcs else 'N/A'}, CDELT={wcs_input_from_file.wcs.cdelt if wcs_input_from_file.wcs else 'N/A'}")
-
-                image_hwc = np.moveaxis(input_image_cxhxw, 0, -1) # Convertir CxHxW en HxWxC
-                
-                # --- ÉTAPE 2: GESTION DE LA REPROJECTION INTER-BATCH ---
-                target_shape_hw = self.drizzle_output_shape_hw # La forme finale de la sortie Drizzle
-                wcs_for_pixmap = wcs_input_from_file
-                input_shape_hw_current_file = image_hwc.shape[:2] # La forme HxW de l'image ALIGNÉE (ou reprojetée)
-
-                # Assuming reproject_to_reference_wcs is correctly implemented and imported
-                if hasattr(self, 'reproject_between_batches') and self.reproject_between_batches and hasattr(self, 'reference_wcs_object') and self.reference_wcs_object:
-                    # Added a check if reproject_to_reference_wcs is actually callable
-                    from seestar.core.reprojection import reproject_to_reference_wcs as _reproject_func
-                    if _reproject_func:
-                        logger.debug(f"      [Step 2] Reprojection active. Reprojection de l'image vers WCS de référence...")
-                        try:
-                            self.update_progress(
-                                f"➡️ [Reproject] Entrée dans reproject pour le batch {current_batch_num}/{total_batches_est}",
-                                "INFO_DETAIL",
-                            )
-                            # Reprojeter l'image HWC vers le WCS de référence
-                            reprojected_image_hwc = _reproject_func( # Use the imported function
-                                image_hwc,
-                                wcs_input_from_file,
-                                self.reference_wcs_object,
-                                target_shape_hw, # La forme de sortie de la reprojection est la forme cible de Drizzle
-                            )
-                            if reprojected_image_hwc is None:
-                                raise RuntimeError("reproject_to_reference_wcs a retourné None.")
-
-                            image_hwc = reprojected_image_hwc # L'image à traiter par Drizzle est maintenant reprojetée
-                            wcs_for_pixmap = self.reference_wcs_object # Le WCS à utiliser pour le pixmap est celui de la référence
-                            input_shape_hw_current_file = image_hwc.shape[:2] # La forme de l'image (maintenant reprojetée)
-
-                            self.update_progress(
-                                f"✅ [Reproject] Batch {current_batch_num}/{total_batches_est} reprojecté vers référence (shape {target_shape_hw})",
-                                "INFO_DETAIL",
-                            )
-                            logger.debug(f"        Image après reprojection: Shape={image_hwc.shape}, Range=[{np.nanmin(image_hwc):.4g}, {np.nanmax(image_hwc):.4g}]")
-                            logger.debug(f"        WCS utilisé pour pixmap (après reproj.): CRVAL={wcs_for_pixmap.wcs.crval if wcs_for_pixmap.wcs else 'N/A'}")
-                        except Exception as e:
-                            self.update_progress(
-                                f"⚠️ [Reproject] Batch {current_batch_num} ignoré : {type(e).__name__}: {e}",
-                                "WARN",
-                            )
-                            logger.error(f"ERREUR REPROJECTION: {e}", exc_info=True)
-                            continue # Passe au fichier suivant si reprojection échoue
-                    else:
-                        logger.warning(f"        AVERTISSEMENT: reproject_to_reference_wcs n'est pas importé/disponible. Reprojection ignorée.")
-
-
-                # --- ÉTAPE 3: Calcul du Pixmap (mapping des pixels d'entrée vers la grille de sortie Drizzle) ---
-                logger.debug(f"      [Step 3] Calcul du Pixmap pour mapping WCS...")
-                y_in_coords_flat, x_in_coords_flat = np.indices(input_shape_hw_current_file).reshape(2, -1)
-                
-                # Convertir les coordonnées pixels de l'image d'entrée en coordonnées célestes
-                sky_ra_deg, sky_dec_deg = wcs_for_pixmap.all_pix2world(x_in_coords_flat, y_in_coords_flat, 0)
-                logger.debug(f"        Coordonnées célestes calculées: RA_range=[{np.nanmin(sky_ra_deg):.4g}, {np.nanmax(sky_ra_deg):.4g}], Dec_range=[{np.nanmin(sky_dec_deg):.4g}, {np.nanmax(sky_dec_deg):.4g}]")
-
-                if not (np.all(np.isfinite(sky_ra_deg)) and np.all(np.isfinite(sky_dec_deg))):
-                    raise ValueError("Coordonnées célestes non finies obtenues depuis le WCS du fichier temporaire. Pixmap impossible.")
-
-                # Convertir les coordonnées célestes en coordonnées pixels de la grille de sortie Drizzle (initialement avec origin=0)
-                final_x_output_pixels, final_y_output_pixels = self.drizzle_output_wcs.all_world2pix(sky_ra_deg, sky_dec_deg, 0)
-                
-                # Dimensions de la grille de sortie Drizzle
-                height_out, width_out = self.drizzle_output_shape_hw
-                
-                # Diagnostic des bornes du pixmap initial (origin=0)
-                min_x_initial, max_x_initial = np.nanmin(final_x_output_pixels), np.nanmax(final_x_output_pixels)
-                min_y_initial, max_y_initial = np.nanmin(final_y_output_pixels), np.nanmax(final_y_output_pixels)
-                logger.debug(f"        Pixmap initial (origin=0) X range [{min_x_initial:.2f}, {max_x_initial:.2f}] vs [0,{width_out-1}]; Y range [{min_y_initial:.2f}, {max_y_initial:.2f}] vs [0,{height_out-1})")
-                print(f"ULTRA-DEBUG: Pixmap initial (origin=0) X range [{min_x_initial:.2f}, {max_x_initial:.2f}] vs [0,{width_out-1}]; Y range [{min_y_initial:.2f}, {max_y_initial:.2f}] vs [0,{height_out-1})")
-
-
-                # RECALCUL AVEC origin=1 SI HORS BORNES (et correction en 0-based)
-                # Cette condition est essentielle pour savoir si l'ajustement -1.0 doit être appliqué.
-                needs_origin1_recalc = (min_x_initial < 0 or max_x_initial >= width_out or min_y_initial < 0 or max_y_initial >= height_out)
-
-                if needs_origin1_recalc:
-                    logger.debug("      WARN [ProcIncrDrizLoop]: Pixmap initial (origin=0) en dehors de la plage attendue. Recalcul avec origin=1.")
-                    print("ULTRA-DEBUG: Pixmap initial (origin=0) is OUT OF BOUNDS. Recalculating with origin=1...")
-                    final_x_output_pixels, final_y_output_pixels = self.drizzle_output_wcs.all_world2pix(
-                        sky_ra_deg, sky_dec_deg, 1 # Recalcul avec origin=1
-                    )
-                    # --- FIX CRITIQUE : CONVERSION DE 1-BASED À 0-BASED ---
-                    final_x_output_pixels -= 1.0  # Convertir 1-based en 0-based
-                    final_y_output_pixels -= 1.0  # Convertir 1-based en 0-based
-                    logger.debug(f"      DEBUG QM [ProcIncrDrizLoop]: Pixmap ajusté (1-based vers 0-based) après recalcul avec origin=1.")
-                    print(f"ULTRA-DEBUG: Pixmap ADJUSTED (1-based to 0-based). New min_x={np.nanmin(final_x_output_pixels):.2f}, min_y={np.nanmin(final_y_output_pixels):.2f}")
-                    # --- FIN FIX CRITIQUE ---
-                
-                # --- Vérification et nettoyage des NaN/Inf après tous les calculs ---
-                if not (np.all(np.isfinite(final_x_output_pixels)) and np.all(np.isfinite(final_y_output_pixels))):
-                    logger.debug(f"      WARN [ProcIncrDrizLoop]: Pixmap pour '{current_filename_for_log}' contient NaN/Inf après projection (post-correction). Nettoyage...")
-                    print(f"ULTRA-DEBUG: Pixmap contains NaN/Inf. Cleaning...")
-                    final_x_output_pixels = np.nan_to_num(final_x_output_pixels, nan=0.0, posinf=0.0, neginf=0.0) # Utilisez 0.0 pour les valeurs numériques
-                    final_y_output_pixels = np.nan_to_num(final_y_output_pixels, nan=0.0, posinf=0.0, neginf=0.0)
-                
-                # Création du pixmap final après tous les ajustements
-                pixmap_for_this_file = np.dstack((
-                    np.clip(final_x_output_pixels.reshape(input_shape_hw_current_file), 0, width_out - 1),
-                    np.clip(final_y_output_pixels.reshape(input_shape_hw_current_file), 0, height_out - 1)
-                )).astype(np.float32)
-
-                # Diagnostic final du pixmap après clipping
-                pix_x_final = pixmap_for_this_file[..., 0]
-                pix_y_final = pixmap_for_this_file[..., 1]
-                min_x_final, max_x_final = np.nanmin(pix_x_final), np.nanmax(pix_x_final)
-                min_y_final, max_y_final = np.nanmin(pix_y_final), np.nanmax(pix_y_final)
-                logger.debug(f"      Final Pixmap X stats (post-clip): min={min_x_final:.2f}, max={max_x_final:.2f}, mean={np.nanmean(pix_x_final):.2f}, std={np.nanstd(pix_x_final):.2f}")
-                logger.debug(f"      Final Pixmap Y stats (post-clip): min={min_y_final:.2f}, max={max_y_final:.2f}, mean={np.nanmean(pix_y_final):.2f}, std={np.nanstd(pix_y_final):.2f}")
-                logger.debug(f"      Output Grid (width, height) for comparison: ({width_out}, {height_out})")
-                print(f"ULTRA-DEBUG: Final Pixmap X stats (post-clip): min={min_x_final:.2f}, max={max_x_final:.2f}, mean={np.nanmean(pix_x_final):.2f}, std={np.nanstd(pix_x_final):.2f}")
-                print(f"ULTRA-DEBUG: Final Pixmap Y stats (post-clip): min={min_y_final:.2f}, max={max_y_final:.2f}, mean={np.nanmean(pix_y_final):.2f}, std={np.nanstd(pix_y_final):.2f}")
-
-
-                # Vérification critique des bornes du pixmap final
-                assert (min_x_final >= 0 and max_x_final < width_out and min_y_final >= 0 and max_y_final < height_out), \
-                       "ERREUR PIXMAP: Pixmap final (post-clipping) hors bornes attendues!"
-                
-                # Détection d'un pixmap "plat" (tous les points mappent au même endroit)
-                if np.allclose(pixmap_for_this_file[...,0], pixmap_for_this_file[0,0,0], atol=1e-3) and \
-                   np.allclose(pixmap_for_this_file[...,1], pixmap_for_this_file[0,0,1], atol=1e-3):
-                    logger.warning("        WARN: All pixmap points map to (or very close to) a single output pixel! This indicates a severe WCS issue or extreme input image data where all points are projected to the same output pixel. No significant image will be drizzled.")
-                    print("ULTRA-DEBUG: WARNING: Pixmap is 'flat' - all points map to a single output pixel!")
-
-
-                logger.debug(f"      [Step 3] Pixmap calculé et validé pour '{current_filename_for_log}'.")
-
-                # --- ÉTAPE 4: Préparation des paramètres pour add_image ---
-                logger.debug(f"      [Step 4] Préparation des paramètres pour add_image...")
-                exptime_for_drizzle_add = 1.0 
-                in_units_for_drizzle_add = 'cps' # Par défaut
-                
-                if input_header and 'EXPTIME' in input_header:
-                    try:
-                        original_exptime = float(input_header['EXPTIME'])
-                        if original_exptime > 1e-6:
-                            exptime_for_drizzle_add = original_exptime
-                            in_units_for_drizzle_add = 'counts' # Si EXPTIME valide, on traite en counts
-                            logger.debug(f"        Utilisation EXPTIME={exptime_for_drizzle_add:.2f}s du header original ('{input_header.get('_SRCFILE', 'N/A_SRC')}'), in_units='counts'")
-                        else:
-                             logger.debug(f"        EXPTIME du header original ({original_exptime:.2f}) trop faible. Utilisation exptime=1.0, in_units='cps'.")
-                    except (ValueError, TypeError):
-                        logger.debug(f"        AVERTISSEMENT: EXPTIME invalide dans header temp ('{input_header.get('EXPTIME')}' pour '{input_header.get('_SRCFILE', 'N/A_SRC')}'). Utilisation exptime=1.0, in_units='cps'.")
-                else:
-                    logger.debug(f"        AVERTISSEMENT: EXPTIME non trouvé dans header temp pour '{input_header.get('_SRCFILE', 'N/A_SRC')}'. Utilisation exptime=1.0, in_units='cps'.")
-                
-                if exptime_for_drizzle_add <= 0: # Double-vérification de l'exptime
-                    logger.warning(f"        AVERTISSEMENT: EXPTIME={exptime_for_drizzle_add} non valide. Remplacement par 1.0.")
-                    exptime_for_drizzle_add = 1.0
-
-                # Préparation du weight_map pour add_image. Utilise weight_map_override si fourni
-                if weight_map_override is not None:
-                    weight_map_param_for_add = np.asarray(weight_map_override, dtype=np.float32)
-                    if weight_map_param_for_add.shape != input_shape_hw_current_file:
-                        logger.debug(
-                            "        WARN: weight_map_override shape mismatch; using ones"
-                        )
-                        weight_map_param_for_add = np.ones(
-                            input_shape_hw_current_file, dtype=np.float32
-                        )
-                else:
-                    weight_map_param_for_add = np.ones(
-                        input_shape_hw_current_file, dtype=np.float32
-                    )
-                logger.debug(
-                    f"        Weight_map pour add_image: Shape={weight_map_param_for_add.shape}, Range=[{np.min(weight_map_param_for_add):.3f}, {np.max(weight_map_param_for_add):.3f}], Sum={np.sum(weight_map_param_for_add):.3f}"
-                )
-
-                # Pré-traitement de l'image (nettoyage NaN/Inf et clip > 0) AVANT de la passer à add_image
-                image_hwc_cleaned = np.nan_to_num(np.clip(image_hwc, 0.0, None), nan=0.0, posinf=0.0, neginf=0.0).astype(np.float32)
-                logger.debug(f"        Image HWC nettoyée (pour add_image): Range=[{np.min(image_hwc_cleaned):.4g}, {np.max(image_hwc_cleaned):.4g}], Mean={np.mean(image_hwc_cleaned):.4g}")
-
-
-                # --- ÉTAPE 5: Appel à add_image pour chaque canal ---
-                logger.debug(f"      [Step 5] Appel driz_obj.add_image pour chaque canal...")
-                for ch_idx in range(num_output_channels):
-                    channel_data_2d = image_hwc_cleaned[..., ch_idx]
-                    
-                    # Log des stats spécifiques à ce canal avant add_image
-                    logger.debug(f"        Ch{ch_idx} AVANT add_image: data range [{np.min(channel_data_2d):.3g}, {np.max(channel_data_2d):.3g}], mean={np.mean(channel_data_2d):.3g}")
-                    logger.debug(f"                          exptime={exptime_for_drizzle_add}, in_units='{in_units_for_drizzle_add}', pixfrac={self.drizzle_pixfrac}")
-                    print(f"ULTRA-DEBUG: Ch{ch_idx} CALLING add_image - data range [{np.min(channel_data_2d):.3g}, {np.max(channel_data_2d):.3g}], exptime={exptime_for_drizzle_add}, pixfrac={self.drizzle_pixfrac}, input_shape_hw={input_shape_hw_current_file}")
-
-
-                    driz_obj = self.incremental_drizzle_objects[ch_idx]
-                    wht_sum_before = float(np.sum(driz_obj.out_wht))
-                    sci_sum_before = float(np.sum(driz_obj.out_img))
-                    logger.debug(f"        Ch{ch_idx} WHT_SUM BEFORE add_image: {wht_sum_before:.3f}")
-                    logger.debug(f"        Ch{ch_idx} SCI_SUM BEFORE add_image: {sci_sum_before:.3f}")
-                    print(f"ULTRA-DEBUG: Ch{ch_idx} Drizzle Obj state BEFORE add_image: out_wht_sum={wht_sum_before:.3f}, out_img_sum={sci_sum_before:.3f}")
-
-
-                    # L'appel CRITIQUE à add_image
-                    nskip, nmiss = driz_obj.add_image(
-                        data=channel_data_2d,
-                        pixmap=pixmap_for_this_file,
-                        exptime=exptime_for_drizzle_add,
-                        in_units=in_units_for_drizzle_add,
-                        pixfrac=self.drizzle_pixfrac,
-                        weight_map=weight_map_param_for_add,
-                    )
-                    logger.debug(f"        Ch{ch_idx} RETURNED from add_image: nskip={nskip}, nmiss={nmiss}") # Log des retours de add_image
-                    print(f"ULTRA-DEBUG: Ch{ch_idx} add_image RETURNED: nskip={nskip}, nmiss={nmiss}") # Print direct pour nskip/nmiss
-
-
-                    wht_sum_after = float(np.sum(driz_obj.out_wht))
-                    sci_sum_after = float(np.sum(driz_obj.out_img))
-                    logger.debug(f"        Ch{ch_idx} WHT_SUM AFTER add_image: {wht_sum_after:.3f} (Change: {wht_sum_after - wht_sum_before:.3f})")
-                    logger.debug(f"        Ch{ch_idx} SCI_SUM AFTER add_image: {sci_sum_after:.3f} (Change: {sci_sum_after - sci_sum_before:.3f})")
-                    print(f"ULTRA-DEBUG: Ch{ch_idx} Drizzle Obj state AFTER add_image: out_wht_sum={wht_sum_after:.3f}, out_img_sum={sci_sum_after:.3f}")
-
-                    # Vérification des assertions (maintenues)
-                    assert wht_sum_after >= wht_sum_before - 1e-6, f"WHT sum decreased for Ch{ch_idx}!"
-                    logger.debug(f"        Ch{ch_idx} AFTER add_image: out_img range [{np.min(driz_obj.out_img):.3g}, {np.max(driz_obj.out_img):.3g}]")
-                    logger.debug(f"                             out_wht range [{np.min(driz_obj.out_wht):.3g}, {np.max(driz_obj.out_wht):.3g}]")
-
-                files_added_to_drizzle_this_batch += 1
-                self.images_in_cumulative_stack += 1 
-                logger.debug(f"    === FIN TRAITEMENT FICHIER: '{current_filename_for_log}' (Ajouté. Total files added: {self.images_in_cumulative_stack}) ===")
-
-            except Exception as e_file:
-                self.update_progress(f"      -> ERREUR Drizzle Incr. VRAI sur fichier '{current_filename_for_log}': {e_file}", "WARN")
-                logger.error(f"ERREUR QM [ProcIncrDrizLoop {GLOBAL_DRZ_BATCH_VERSION_STRING_ULTRA_DEBUG}]: Échec fichier '{current_filename_for_log}': {e_file}", exc_info=True)
-                print(f"ULTRA-DEBUG: ERREUR NON-FATALE sur fichier '{current_filename_for_log}': {e_file}")
-
-
-            finally:
-                # Nettoyage des variables locales (essentiel pour la mémoire)
-                del input_image_cxhxw, input_header, wcs_input_from_file, pixmap_for_this_file
-                if 'image_hwc_cleaned' in locals(): del image_hwc_cleaned
-                if 'image_hwc' in locals(): del image_hwc # original HxWxC
-                if 'reprojected_image_hwc' in locals(): del reprojected_image_hwc
-                
-                # Forcer un garbage collect de temps en temps, surtout si les images sont grandes
-                if (i_file + 1) % 10 == 0: gc.collect()
-        
-        # --- FIN DE LA BOUCLE DE TRAITEMENT DES FICHIERS ---
-        if files_added_to_drizzle_this_batch == 0 and num_files_in_batch > 0:
-            self.update_progress(f"   -> ERREUR: Aucun fichier du lot Drizzle Incr. VRAI #{current_batch_num} n'a pu être ajouté.", "ERROR")
-            self.failed_stack_count += num_files_in_batch 
-            logger.debug(f"  Sortie: Aucun fichier ajouté au Drizzle cumulatif pour le lot #{current_batch_num}.")
-        else:
-            self.update_progress(f"   -> {files_added_to_drizzle_this_batch}/{num_files_in_batch} fichiers du lot Drizzle Incr. VRAI #{current_batch_num} ajoutés aux objets Drizzle.")
-            logger.debug(f"  Total fichiers ajoutés au Drizzle cumulatif jusqu'à présent: {self.images_in_cumulative_stack}.")
-
-        # --- MISE À JOUR DU HEADER DU STACK CUMULATIF ---
-        if self.current_stack_header is None: 
-            self.current_stack_header = fits.Header()
-            if self.drizzle_output_wcs:
-                 try: self.current_stack_header.update(self.drizzle_output_wcs.to_header(relax=True))
-                 except Exception as e_hdr_wcs: logger.warning(f"WARN: Erreur copie WCS au header (DrizIncrVrai init): {e_hdr_wcs}")
-            self.current_stack_header['STACKTYP'] = (f'Drizzle_Incremental_True_{self.drizzle_scale:.0f}x', 'True Incremental Drizzle')
-            self.current_stack_header['DRZSCALE'] = (self.drizzle_scale, 'Drizzle scale factor')
-            self.current_stack_header['DRZKERNEL'] = (self.drizzle_kernel, 'Drizzle kernel used')
-            self.current_stack_header['DRZPIXFR'] = (self.drizzle_pixfrac, 'Drizzle pixfrac used')
-            self.current_stack_header['CREATOR'] = ('SeestarStacker_QM', 'Processing Software')
-        
-        self.current_stack_header['NIMAGES'] = (self.images_in_cumulative_stack, 'Total images drizzled incrementally')
-
-        # --- MISE À JOUR DE L'APERÇU ---
-        self.update_progress(f"   -> Préparation aperçu Drizzle Incrémental VRAI (Lot #{current_batch_num})...")
-        try:
-            if self.preview_callback and self.incremental_drizzle_objects:
-                avg_img_channels_preview = []
-                # IMPORTANT: driz_obj.out_img contient SCI*WHT, driz_obj.out_wht contient WHT
-                # Pour obtenir l'image moyenne, il faut diviser SCI*WHT par WHT.
-                for c in range(num_output_channels):
-                    driz_obj = self.incremental_drizzle_objects[c]
-                    
-                    # Obtenir les données et poids cumulatifs
-                    sci_accum = driz_obj.out_img.astype(np.float32)
-                    wht_accum = driz_obj.out_wht.astype(np.float32)
-
-                    # Éviter la division par zéro
-                    wht_safe = np.maximum(wht_accum, 1e-9)
-                    
-                    # Calculer l'image moyenne pour l'aperçu
-                    preview_channel_data = np.zeros_like(sci_accum)
-                    valid_pixels = wht_safe > 1e-8 # Masque pour les pixels où il y a eu contribution
-                    with np.errstate(divide='ignore', invalid='ignore'):
-                        preview_channel_data[valid_pixels] = sci_accum[valid_pixels] / wht_safe[valid_pixels]
-                    
-                    avg_img_channels_preview.append(
-                        np.nan_to_num(preview_channel_data, nan=0.0, posinf=0.0, neginf=0.0)
-                    )
-                
-                preview_data_HWC_raw = np.stack(avg_img_channels_preview, axis=-1)
-                
-                # Normalisation de l'aperçu à [0,1] pour l'affichage (cosmétique)
-                min_p, max_p = np.nanmin(preview_data_HWC_raw), np.nanmax(preview_data_HWC_raw)
-                preview_data_HWC_norm = preview_data_HWC_raw
-                if np.isfinite(min_p) and np.isfinite(max_p) and max_p > min_p + 1e-7: 
-                    preview_data_HWC_norm = (preview_data_HWC_raw - min_p) / (max_p - min_p)
-                elif np.any(np.isfinite(preview_data_HWC_raw)): # Image constante non nulle
-                    preview_data_HWC_norm = np.full_like(preview_data_HWC_raw, 0.5)
-                else: # Image vide ou tout NaN/Inf
-                    preview_data_HWC_norm = np.zeros_like(preview_data_HWC_raw)
-                
-                preview_data_HWC_final = np.clip(preview_data_HWC_norm, 0.0, 1.0).astype(np.float32)
-                
-                # Stocker l'image de prévisualisation (potentiellement pour usage UI)
-                self.current_stack_data = preview_data_HWC_final
-                self.cumulative_drizzle_data = preview_data_HWC_final # Pour l'aperçu
-                self._update_preview_incremental_drizzle() # Appelle le callback GUI
-                logger.debug(f"    DEBUG QM [ProcIncrDrizLoop {GLOBAL_DRZ_BATCH_VERSION_STRING_ULTRA_DEBUG}]: Aperçu Driz Incr VRAI mis à jour. Range (0-1): [{np.min(preview_data_HWC_final):.3f}, {np.max(preview_data_HWC_final):.3f}]")
-                print(f"ULTRA-DEBUG: Aperçu Driz Incr VRAI mis à jour. Range (0-1): [{np.min(preview_data_HWC_final):.3f}, {np.max(preview_data_HWC_final):.3f}]")
-            else:
-                logger.debug(f"    WARN QM [ProcIncrDrizLoop {GLOBAL_DRZ_BATCH_VERSION_STRING_ULTRA_DEBUG}]: Impossible de mettre à jour l'aperçu Driz Incr VRAI (callback ou objets Drizzle manquants).")
-                print(f"ULTRA-DEBUG: WARN: Impossible de mettre à jour l'aperçu Driz Incr VRAI.")
-        except Exception as e_prev:
-            logger.error(f"    ERREUR QM [ProcIncrDrizLoop {GLOBAL_DRZ_BATCH_VERSION_STRING_ULTRA_DEBUG}]: Erreur mise à jour aperçu Driz Incr VRAI: {e_prev}", exc_info=True)
-            print(f"ULTRA-DEBUG: ERREUR FATALE à l'aperçu Driz Incr VRAI: {e_prev}")
-
-
-        # --- NETTOYAGE DES FICHIERS TEMPORAIRES DU LOT ---
-        if self.perform_cleanup:
-             logger.debug(f"DEBUG QM [_process_incremental_drizzle_batch {GLOBAL_DRZ_BATCH_VERSION_STRING_ULTRA_DEBUG}]: Nettoyage fichiers temp lot #{current_batch_num}...")
-             print(f"ULTRA-DEBUG: Nettoyage fichiers temp lot #{current_batch_num}...")
-             self._cleanup_batch_temp_files(batch_temp_filepaths_list)
-        
-        logger.debug(f"======== FIN MÉTHODE: _process_incremental_drizzle_batch (Lot #{current_batch_num} - {GLOBAL_DRZ_BATCH_VERSION_STRING_ULTRA_DEBUG}) ========\n")
-        print(f"======== FIN MÉTHODE: _process_incremental_drizzle_batch (Lot #{current_batch_num} - {GLOBAL_DRZ_BATCH_VERSION_STRING_ULTRA_DEBUG}) ========\n")
-
-
-
-
-
-#################################################################################################################################################
-
-
-
-    def _combine_drizzle_chunks(self, chunk_sci_files, chunk_wht_files):
-        """
-        Combine les fichiers chunks Drizzle (science et poids) sauvegardés sur disque.
-        Lit les fichiers et effectue une moyenne pondérée.
-
-        Args:
-            chunk_sci_files (list): Liste des chemins vers les fichiers FITS science des chunks.
-            chunk_wht_files (list): Liste des chemins vers les fichiers FITS poids des chunks.
-
-        Returns:
-            tuple: (final_sci_image, final_wht_map) ou (None, None) si échec.
-                   Les tableaux retournés sont au format HxWxC, float32.
-        """
-        if not chunk_sci_files or not chunk_wht_files or len(chunk_sci_files) != len(chunk_wht_files):
-            self.update_progress("❌ Erreur interne: Listes de fichiers chunks invalides ou incohérentes.")
-            return None, None
-        num_chunks = len(chunk_sci_files)
-        if num_chunks == 0: self.update_progress("ⓘ Aucun chunk Drizzle à combiner."); return None, None
-
-        self.update_progress(f"⚙️ Combinaison finale de {num_chunks} chunks Drizzle...")
-        start_time = time.time()
-
-        numerator_sum = None; denominator_sum = None
-        output_shape = None; output_header = None
-        first_chunk_processed_successfully = False
-
-        try:
-            # --- Boucle sur les chunks pour lire et accumuler ---
-            for i, (sci_path, wht_path) in enumerate(zip(chunk_sci_files, chunk_wht_files)):
-                if self.stop_processing: self.update_progress("🛑 Arrêt demandé pendant combinaison chunks."); return None, None
-                self.update_progress(f"   -> Lecture et accumulation chunk {i+1}/{num_chunks}...")
-                sci_chunk, wht_chunk = None, None
-                sci_chunk_cxhxw, wht_chunk_cxhxw = None, None
-
-                try:
-                    # Lire Science Chunk
-                    with fits.open(sci_path, memmap=False) as hdul_sci:
-                        if not hdul_sci or hdul_sci[0].data is None: raise IOError(f"Chunk science invalide: {sci_path}")
-                        sci_chunk_cxhxw = hdul_sci[0].data
-                        if sci_chunk_cxhxw.ndim != 3 or sci_chunk_cxhxw.shape[0] != 3: raise ValueError(f"Chunk science {sci_path} non CxHxW.")
-                        sci_chunk = np.moveaxis(sci_chunk_cxhxw, 0, -1).astype(np.float32)
-                        if i == 0: output_header = hdul_sci[0].header # Garder header
-
-                    # Lire Poids Chunk
-                    with fits.open(wht_path, memmap=False) as hdul_wht:
-                        if not hdul_wht or hdul_wht[0].data is None: raise IOError(f"Chunk poids invalide: {wht_path}")
-                        wht_chunk_cxhxw = hdul_wht[0].data
-                        if wht_chunk_cxhxw.ndim != 3 or wht_chunk_cxhxw.shape[0] != 3: raise ValueError(f"Chunk poids {wht_path} non CxHxW.")
-                        wht_chunk = np.moveaxis(wht_chunk_cxhxw, 0, -1).astype(np.float32)
-
-                    # Initialiser les accumulateurs
-                    if numerator_sum is None:
-                        output_shape = sci_chunk.shape
-                        if output_shape is None: raise ValueError("Shape du premier chunk est None.")
-                        numerator_sum = np.zeros(output_shape, dtype=np.float64) # float64 pour somme
-                        denominator_sum = np.zeros(output_shape, dtype=np.float64)
-                        logger.debug(f"      - Initialisation accumulateurs (Shape: {output_shape})")
-                        first_chunk_processed_successfully = True
-
-                    # Vérifier Shapes
-                    if sci_chunk.shape != output_shape or wht_chunk.shape != output_shape:
-                        self.update_progress(f"      -> ⚠️ Shape incohérente chunk {i+1}. Ignoré.")
-                        continue
-
-                    # --- Accumulation ---
-                    sci_chunk_clean = np.nan_to_num(sci_chunk, nan=0.0)
-                    wht_chunk_clean = np.nan_to_num(wht_chunk, nan=0.0)
-                    wht_chunk_clean = np.maximum(wht_chunk_clean, 0.0)
-                    numerator_sum += sci_chunk_clean * wht_chunk_clean
-                    denominator_sum += wht_chunk_clean
-                    # --- Fin Accumulation ---
-
-                except (FileNotFoundError, IOError, ValueError) as read_err:
-                     self.update_progress(f"      -> ❌ ERREUR lecture/validation chunk {i+1}: {read_err}. Ignoré.")
-                     if i == 0: first_chunk_processed_successfully = False; continue
-                finally:
-                     del sci_chunk, wht_chunk, sci_chunk_cxhxw, wht_chunk_cxhxw
-                     if (i + 1) % 5 == 0: gc.collect()
-            # --- Fin Boucle Chunks ---
-
-            if not first_chunk_processed_successfully or numerator_sum is None:
-                raise RuntimeError("Aucun chunk valide n'a pu être lu pour initialiser la combinaison.")
-
-            # --- Calcul final ---
-            self.update_progress("   -> Calcul de l'image finale combinée...")
-            epsilon = 1e-12
-            final_sci_combined = np.zeros_like(numerator_sum, dtype=np.float32)
-            valid_mask = denominator_sum > epsilon
-            with np.errstate(divide='ignore', invalid='ignore'):
-                final_sci_combined[valid_mask] = (numerator_sum[valid_mask] / denominator_sum[valid_mask])
-            final_sci_combined = np.nan_to_num(final_sci_combined, nan=0.0, posinf=0.0, neginf=0.0).astype(np.float32)
-            final_wht_combined = denominator_sum.astype(np.float32)
-            # --- Fin Calcul ---
-
-        except MemoryError: self.update_progress("❌ ERREUR MÉMOIRE pendant combinaison chunks."); traceback.print_exc(limit=1); return None, None
-        except Exception as e: self.update_progress(f"❌ Erreur inattendue pendant combinaison chunks: {e}"); traceback.print_exc(limit=2); return None, None
-
-        if final_sci_combined is None or final_wht_combined is None: self.update_progress("❌ Combinaison chunks n'a produit aucun résultat."); return None, None
-
-        end_time = time.time()
-        self.update_progress(f"✅ Combinaison chunks terminée en {end_time - start_time:.2f}s.")
-        return final_sci_combined, final_wht_combined
-
-
-###############################################################################################################################################
-
-
-
-
-
-
-    def _combine_batch_result(self, stacked_batch_data_np, stack_info_header, batch_coverage_map_2d, batch_wcs=None):
-
-        """
-        [MODE SUM/W - CLASSIQUE] Accumule le résultat d'un batch classique
-        (image moyenne du lot et sa carte de couverture/poids 2D)
-        dans les accumulateurs memmap globaux SUM et WHT.
-
-        Args:
-            stacked_batch_data_np (np.ndarray): Image MOYENNE du lot (HWC ou HW, float32, même échelle que les entrées).
-            stack_info_header (fits.Header): En-tête info du lot (contient NIMAGES physiques).
-            batch_coverage_map_2d (np.ndarray): Carte de poids/couverture 2D (HW, float32)
-                                                pour ce lot spécifique.
-        """
-        logger.debug(f"DEBUG QM [_combine_batch_result SUM/W]: Début accumulation lot classique avec carte de couverture 2D.")
-        current_batch_num = self.stacked_batches_count
-        if batch_coverage_map_2d is not None:
-            logger.debug(
-                f"  -> Reçu de _stack_batch -> batch_coverage_map_2d - Shape: {batch_coverage_map_2d.shape}, "
-                f"Range: [{np.min(batch_coverage_map_2d):.2f}-{np.max(batch_coverage_map_2d):.2f}], "
-                f"Mean: {np.mean(batch_coverage_map_2d):.2f}"
-            )
-        else:
-            logger.debug(f"  -> Reçu de _stack_batch -> batch_coverage_map_2d est None.")
-
-
-        # --- Vérifications initiales ---
-
-        if stacked_batch_data_np is None or stack_info_header is None or batch_coverage_map_2d is None:
-            self.update_progress(
-                f"⚠️ Accumulation lot #{current_batch_num} ignorée: données ou couverture manquantes.",
-                "WARN",
-            )
-            logger.debug(
-                "DEBUG QM [_combine_batch_result SUM/W]: Sortie précoce (données batch/couverture invalides) "
-                f"stacked_batch_data_np is None? {stacked_batch_data_np is None}, "
-                f"header is None? {stack_info_header is None}, "
-                f"coverage is None? {batch_coverage_map_2d is None}"
-            )
-            return
-
-        if self.cumulative_sum_memmap is None or self.cumulative_wht_memmap is None or self.memmap_shape is None:
-             self.update_progress(
-                 f"❌ Accumulation lot #{current_batch_num} impossible: memmap SUM/WHT non initialisés.",
-                 "ERROR",
-             )
-             logger.debug(
-                 f"ERREUR QM [_combine_batch_result SUM/W]: Memmap non initialisé. "
-                 f"cumulative_sum_memmap is None? {self.cumulative_sum_memmap is None}, "
-                 f"cumulative_wht_memmap is None? {self.cumulative_wht_memmap is None}, "
-                 f"memmap_shape is None? {self.memmap_shape is None}"
-             )
-             self.processing_error = "Memmap non initialisé"; self.stop_processing = True
-             return
-
-
-        # Vérifier la cohérence des shapes
-        # stacked_batch_data_np peut être HWC ou HW. memmap_shape est HWC.
-        # batch_coverage_map_2d doit être HW.
-
-        expected_shape_hw = self.memmap_shape[:2]
-
-        try:
-            logger.debug(
-                f"DEBUG QM [_combine_batch_result]: stacked_batch_data_np shape={stacked_batch_data_np.shape}, "
-                f"min={np.min(stacked_batch_data_np):.3f}, max={np.max(stacked_batch_data_np):.3f}"
-            )
-            logger.debug(
-                f"DEBUG QM [_combine_batch_result]: batch_coverage_map_2d shape={batch_coverage_map_2d.shape}, "
-                f"min={np.min(batch_coverage_map_2d):.3f}, max={np.max(batch_coverage_map_2d):.3f}"
-            )
-        except Exception as dbg_err:
-            logger.debug(f"DEBUG QM [_combine_batch_result]: erreur stats initiales: {dbg_err}")
-
-
-        
-        if not self.reproject_between_batches:
-            input_wcs = batch_wcs
-            if input_wcs is None and self.reference_wcs_object:
-                try:
-                    input_wcs = WCS(stack_info_header, naxis=2)
-                except Exception:
-                    input_wcs = None
-
-            if self.reference_wcs_object and input_wcs is not None:
-                try:
-                    self.update_progress(
-                        f"➡️ [Reproject] Entrée dans reproject pour le batch {self.stacked_batches_count}/{self.total_batches_estimated}",
-                        "INFO_DETAIL",
-                    )
-                    stacked_batch_data_np, _ = self._reproject_to_reference(
-                        stacked_batch_data_np, input_wcs
-                    )
-                    batch_coverage_map_2d, _ = self._reproject_to_reference(
-                        batch_coverage_map_2d, input_wcs
-                    )
-                    self.update_progress(
-                        f"✅ [Reproject] Batch {self.stacked_batches_count}/{self.total_batches_estimated} reprojecté vers référence (shape {expected_shape_hw})",
-                        "INFO_DETAIL",
-                    )
-                except Exception as e:
-                    self.update_progress(
-                        f"⚠️ [Reproject] Batch {self.stacked_batches_count} ignoré : {type(e).__name__}: {e}",
-                        "WARN",
-                    )
-            else:
-                self.update_progress(
-                    f"ℹ️ [Reproject] Ignoré pour le lot {self.stacked_batches_count} (enable={self.reproject_between_batches}, ref={bool(self.reference_wcs_object)}, wcs={'ok' if input_wcs is not None else 'none'})",
-                    "INFO_DETAIL",
-                )
-
-
-
-        if batch_coverage_map_2d.shape != expected_shape_hw:
-            handled_cov = False
-            if batch_coverage_map_2d.shape == expected_shape_hw[::-1]:
-                batch_coverage_map_2d = batch_coverage_map_2d.T
-                handled_cov = True
-                logger.debug("DEBUG QM [_combine_batch_result]: transposed coverage map to match memmap_shape")
-            if not handled_cov:
-                self.update_progress(
-                    f"❌ Batch #{current_batch_num} ignoré: shape carte couverture {batch_coverage_map_2d.shape} au lieu de {expected_shape_hw}.",
-                    "ERROR",
-                )
-                logger.debug(
-                    f"ERREUR QM [_combine_batch_result SUM/W]: Incompatibilité shape carte couverture lot. "
-                    f"expected={expected_shape_hw}, got={batch_coverage_map_2d.shape}"
-                )
-                try: batch_n_error = int(stack_info_header.get('NIMAGES', 1)); self.failed_stack_count += batch_n_error
-                except: self.failed_stack_count += 1 # Au moins une image
-                return
-
-        # S'assurer que stacked_batch_data_np a la bonne dimension pour la multiplication (HWC ou HW)
-        is_color_batch_data = (stacked_batch_data_np.ndim == 3 and stacked_batch_data_np.shape[2] == 3)
-        if is_color_batch_data and stacked_batch_data_np.shape != self.memmap_shape:
-            handled_img = False
-            if stacked_batch_data_np.shape[:2] == self.memmap_shape[:2][::-1]:
-                stacked_batch_data_np = stacked_batch_data_np.transpose(1, 0, 2)
-                handled_img = True
-                logger.debug("DEBUG QM [_combine_batch_result]: transposed stacked_batch_data_np from WHC to HWC")
-            elif stacked_batch_data_np.shape[0] == 3 and stacked_batch_data_np.shape[1:] == self.memmap_shape[:2]:
-                stacked_batch_data_np = stacked_batch_data_np.transpose(1, 2, 0)
-                handled_img = True
-                logger.debug("DEBUG QM [_combine_batch_result]: rearranged stacked_batch_data_np from CHW to HWC")
-            if not handled_img:
-                self.update_progress(
-                    f"❌ Batch #{current_batch_num} ignoré: image couleur shape {stacked_batch_data_np.shape} au lieu de {self.memmap_shape}.",
-                    "ERROR",
-                )
-                logger.debug(
-                    f"ERREUR QM [_combine_batch_result SUM/W]: Incompatibilité shape image lot (couleur). "
-                    f"expected={self.memmap_shape}, got={stacked_batch_data_np.shape}"
-                )
-                try: batch_n_error = int(stack_info_header.get('NIMAGES', 1)); self.failed_stack_count += batch_n_error
-                except: self.failed_stack_count += 1
-                return
-        elif not is_color_batch_data and stacked_batch_data_np.ndim == 2 and stacked_batch_data_np.shape != expected_shape_hw:
-            handled_gray = False
-            if stacked_batch_data_np.shape == expected_shape_hw[::-1]:
-                stacked_batch_data_np = stacked_batch_data_np.T
-                handled_gray = True
-                logger.debug("DEBUG QM [_combine_batch_result]: transposed gray image to match memmap_shape")
-            if not handled_gray:
-                self.update_progress(
-                    f"❌ Batch #{current_batch_num} ignoré: image N&B shape {stacked_batch_data_np.shape} au lieu de {expected_shape_hw}.",
-                    "ERROR",
-                )
-                logger.debug(
-                    f"ERREUR QM [_combine_batch_result SUM/W]: Incompatibilité shape image lot (N&B). "
-                    f"expected={expected_shape_hw}, got={stacked_batch_data_np.shape}"
-                )
-                try: batch_n_error = int(stack_info_header.get('NIMAGES', 1)); self.failed_stack_count += batch_n_error
-                except: self.failed_stack_count += 1
-                return
-        elif not is_color_batch_data and stacked_batch_data_np.ndim != 2 : # Cas N&B mais pas 2D
-             self.update_progress(
-                 f"❌ Batch #{current_batch_num} ignoré: dimensions image N&B inattendues {stacked_batch_data_np.shape}.",
-                 "ERROR",
-             )
-             logger.debug(
-                 f"ERREUR QM [_combine_batch_result SUM/W]: Shape image lot N&B inattendue - got {stacked_batch_data_np.shape}"
-             )
-             try: batch_n_error = int(stack_info_header.get('NIMAGES', 1)); self.failed_stack_count += batch_n_error
-             except: self.failed_stack_count += 1
-             return
-
-
-
-        try:
-            num_physical_images_in_batch = int(stack_info_header.get('NIMAGES', 1))
-            batch_exposure = float(stack_info_header.get('TOTEXP', 0.0))
-
-            # Vérifier si la carte de couverture a des poids significatifs
-
-            if np.sum(batch_coverage_map_2d) < 1e-6 and num_physical_images_in_batch > 0:
-                self.update_progress(
-                    f"⚠️ Batch #{current_batch_num} ignoré: somme de couverture quasi nulle ({np.sum(batch_coverage_map_2d):.3e}).",
-                    "WARN",
-                )
-                logger.debug(
-                    f"DEBUG QM [_combine_batch_result SUM/W]: Sortie précoce (somme couverture quasi nulle). "
-                    f"sum={np.sum(batch_coverage_map_2d):.3e}"
-                )
-                self.failed_stack_count += num_physical_images_in_batch # Compter ces images comme échec d'empilement
-                return
-
-
-            # Préparer les données pour l'accumulation (types et shapes)
-            # stacked_batch_data_np est déjà en float32
-            # batch_coverage_map_2d est déjà float32
-            
-            # Calculer le signal total à ajouter à SUM: ImageMoyenneDuLot * SaCarteDeCouverturePondérée
-            # Si stacked_batch_data_np est HWC et batch_coverage_map_2d est HW, il faut broadcaster.
-            signal_to_add_to_sum_float64 = None # Utiliser float64 pour la multiplication et l'accumulation
-            if is_color_batch_data: # Image couleur HWC
-                signal_to_add_to_sum_float64 = stacked_batch_data_np.astype(np.float64) * batch_coverage_map_2d.astype(np.float64)[:, :, np.newaxis]
-            else: # Image N&B HW
-                # Si SUM memmap est HWC (ce qui est le cas avec memmap_shape), il faut adapter
-                if self.memmap_shape[2] == 3: # Si l'accumulateur global est couleur
-                    # On met l'image N&B dans les 3 canaux de l'accumulateur
-                    temp_hwc = np.stack([stacked_batch_data_np]*3, axis=-1)
-                    signal_to_add_to_sum_float64 = temp_hwc.astype(np.float64) * batch_coverage_map_2d.astype(np.float64)[:, :, np.newaxis]
-                else: # Si l'accumulateur global est N&B (ne devrait pas arriver avec memmap_shape HWC)
-                    signal_to_add_to_sum_float64 = stacked_batch_data_np.astype(np.float64) * batch_coverage_map_2d.astype(np.float64)
-
-            logger.debug(f"DEBUG QM [_combine_batch_result SUM/W]: Accumulation pour {num_physical_images_in_batch} images physiques.")
-            logger.debug(
-                f"  -> signal_to_add_to_sum_float64 - Shape: {signal_to_add_to_sum_float64.shape}, "
-                f"Range: [{np.min(signal_to_add_to_sum_float64):.2f} - {np.max(signal_to_add_to_sum_float64):.2f}], "
-                f"Mean: {np.mean(signal_to_add_to_sum_float64):.2f}"
-            )
-
-
-            batch_sum = signal_to_add_to_sum_float64.astype(np.float32)
-            batch_wht = batch_coverage_map_2d.astype(np.float32)
-
-            pre_sum_min = float(np.min(self.cumulative_sum_memmap))
-            pre_sum_max = float(np.max(self.cumulative_sum_memmap))
-            pre_wht_min = float(np.min(self.cumulative_wht_memmap))
-            pre_wht_max = float(np.max(self.cumulative_wht_memmap))
-
-            # Ensure shapes match exactly to avoid silent broadcasting
-            if batch_sum.shape != tuple(self.memmap_shape):
-                self.update_progress(
-                    f"⚠️ Batch #{current_batch_num} shape {batch_sum.shape} incompatible with memmap {self.memmap_shape}.",
-                    "WARN",
-                )
-                batch_sum = batch_sum.reshape(self.memmap_shape)
-            if batch_wht.shape != tuple(self.memmap_shape[:2]):
-                self.update_progress(
-                    f"⚠️ Batch #{current_batch_num} coverage shape {batch_wht.shape} incompatible with memmap {self.memmap_shape[:2]}",
-                    "WARN",
-                )
-                batch_wht = batch_wht.reshape(self.memmap_shape[:2])
-
-            self.cumulative_sum_memmap[:] += batch_sum.astype(self.memmap_dtype_sum)
-            self.cumulative_wht_memmap[:] += batch_wht.astype(self.memmap_dtype_wht)
-            if hasattr(self.cumulative_sum_memmap, 'flush'):
-                self.cumulative_sum_memmap.flush()
-            if hasattr(self.cumulative_wht_memmap, 'flush'):
-                self.cumulative_wht_memmap.flush()
-            try:
-                post_sum_min = float(np.min(self.cumulative_sum_memmap))
-                post_sum_max = float(np.max(self.cumulative_sum_memmap))
-                post_wht_min = float(np.min(self.cumulative_wht_memmap))
-                post_wht_max = float(np.max(self.cumulative_wht_memmap))
-                logger.debug(
-                    f"DEBUG QM [_combine_batch_result SUM/W]: after += flush -> SUM min={post_sum_min:.3f}, max={post_sum_max:.3f}; "
-                    f"WHT min={post_wht_min:.3f}, max={post_wht_max:.3f}"
-                )
-                logger.debug(
-                    f"DEBUG QM [_combine_batch_result]: memmap change SUM {pre_sum_min:.3f}->{post_sum_min:.3f}, {pre_sum_max:.3f}->{post_sum_max:.3f}; "
-                    f"WHT {pre_wht_min:.3f}->{post_wht_min:.3f}, {pre_wht_max:.3f}->{post_wht_max:.3f}"
-                )
-                if np.isclose(pre_sum_min, post_sum_min) and np.isclose(pre_sum_max, post_sum_max):
-                    warn_msg = (
-                        f"⚠️ Batch #{current_batch_num} addition produced no change to cumulative SUM. "
-                        "Possible dtype/broadcast issue."
-                    )
-                    logger.debug(
-                        "WARNING QM [_combine_batch_result]: cumulative SUM memmap unchanged after +=, possible dtype/broadcasting issue"
-                    )
-                    self.update_progress(warn_msg, "WARN")
-            except Exception as dbg_e:
-                logger.debug(f"DEBUG QM [_combine_batch_result SUM/W]: erreur stats apres += : {dbg_e}")
-            logger.debug("DEBUG QM [_combine_batch_result SUM/W]: Addition SUM/WHT terminée.")
-
-            try:
-                sum_min = float(np.min(self.cumulative_sum_memmap))
-                sum_max = float(np.max(self.cumulative_sum_memmap))
-                wht_min = float(np.min(self.cumulative_wht_memmap))
-                wht_max = float(np.max(self.cumulative_wht_memmap))
-                self.update_progress(
-                    f"ℹ️ SUM min={sum_min:.2f}, max={sum_max:.2f}",
-                    "INFO_DETAIL",
-                )
-                self.update_progress(
-                    f"ℹ️ WHT min={wht_min:.2f}, max={wht_max:.2f}",
-                    "INFO_DETAIL",
-                )
-                if np.allclose(self.cumulative_wht_memmap, 0.0):
-                    self.update_progress(
-                        "⚠️ Carte de poids cumulée entièrement nulle", "WARN"
-                    )
-                    warnings.warn(
-                        "Cumulative weight map sums to zero", UserWarning
-                    )
-            except Exception as e:
-                self.update_progress(f"⚠️ Erreur calcul stats stack: {e}", "WARN")
-
-
-            # Mise à jour des compteurs globaux
-
-            self.images_in_cumulative_stack += num_physical_images_in_batch # Compte les images physiques
-            self.total_exposure_seconds += batch_exposure
-            logger.debug(
-                f"DEBUG QM [_combine_batch_result SUM/W]: {num_physical_images_in_batch} images ajoutées -> "
-                f"images_in_cumulative_stack={self.images_in_cumulative_stack}"
-            )
-            logger.debug(f"DEBUG QM [_combine_batch_result SUM/W]: Compteurs mis à jour: images_in_cumulative_stack={self.images_in_cumulative_stack}, total_exposure_seconds={self.total_exposure_seconds:.1f}")
-            self.update_progress(
-                f"📊 images_in_cumulative_stack={self.images_in_cumulative_stack}",
-                "INFO_DETAIL",
-            )
-
-
-            # --- Mise à jour Header Cumulatif (comme avant) ---
-            if self.current_stack_header is None:
-                self.current_stack_header = fits.Header()
-                first_header_from_batch = stack_info_header
-                keys_to_copy = ['INSTRUME', 'TELESCOP', 'OBJECT', 'FILTER', 'DATE-OBS', 'GAIN', 'OFFSET', 'CCD-TEMP', 'RA', 'DEC', 'SITELAT', 'SITELONG', 'FOCALLEN', 'BAYERPAT']
-                for key_iter in keys_to_copy:
-                    if first_header_from_batch and key_iter in first_header_from_batch:
-                        try: self.current_stack_header[key_iter] = (first_header_from_batch[key_iter], first_header_from_batch.comments[key_iter] if key_iter in first_header_from_batch.comments else '')
-                        except Exception: self.current_stack_header[key_iter] = first_header_from_batch[key_iter]
-                self.current_stack_header['STACKTYP'] = (f'Classic SUM/W ({self.stacking_mode})', 'Stacking method')
-                self.current_stack_header['CREATOR'] = ('SeestarStacker (SUM/W)', 'Processing Software')
-                if self.correct_hot_pixels: self.current_stack_header['HISTORY'] = 'Hot pixel correction applied'
-                if self.use_quality_weighting: self.current_stack_header['HISTORY'] = 'Quality weighting (SNR/Stars) with per-pixel coverage for SUM/W'
-                else: self.current_stack_header['HISTORY'] = 'Uniform weighting (by image count) with per-pixel coverage for SUM/W'
-                self.current_stack_header['HISTORY'] = 'SUM/W Accumulation Initialized'
-
-            self.current_stack_header['NIMAGES'] = (self.images_in_cumulative_stack, 'Physical images processed for stack')
-            self.current_stack_header['TOTEXP'] = (round(self.total_exposure_seconds, 2), '[s] Approx total exposure time')
-            
-            # Mettre à jour SUMWGHTS avec la somme des poids max de WHT (approximation de l'exposition pondérée)
-            # self.cumulative_wht_memmap est HW, float32
-            current_total_wht_center = np.max(self.cumulative_wht_memmap) if self.cumulative_wht_memmap.size > 0 else 0.0
-            self.current_stack_header['SUMWGHTS'] = (float(current_total_wht_center), 'Approx. max sum of weights in WHT map')
-
-            logger.debug("DEBUG QM [_combine_batch_result SUM/W]: Accumulation batch classique terminée.")
-
-        except MemoryError as mem_err:
-             logger.debug(f"ERREUR QM [_combine_batch_result SUM/W]: ERREUR MÉMOIRE - {mem_err}")
-             self.update_progress(f"❌ ERREUR MÉMOIRE lors de l'accumulation du batch classique.")
-             traceback.print_exc(limit=1); self.processing_error = "Erreur Mémoire Accumulation"; self.stop_processing = True
-        except Exception as e:
-            logger.debug(f"ERREUR QM [_combine_batch_result SUM/W]: Exception inattendue - {e}")
-            self.update_progress(f"❌ Erreur pendant l'accumulation du résultat du batch: {e}")
-            traceback.print_exc(limit=3)
-            try: batch_n_error_acc = int(stack_info_header.get('NIMAGES', 1)) # Nombre d'images du lot qui a échoué
-            except: batch_n_error_acc = 1
-            self.failed_stack_count += batch_n_error_acc
-
-
-
-
-
-################################################################################################################################################
-    def _save_intermediate_stack(self):
-        if self.current_stack_data is None or self.output_folder is None: return
-        stack_path = os.path.join(self.output_folder, "stack_cumulative.fit"); preview_path = os.path.join(self.output_folder, "stack_cumulative.png")
-        try:
-            header_to_save = self.current_stack_header.copy() if self.current_stack_header else fits.Header()
-            try:
-                if 'HISTORY' in header_to_save:
-                    history_entries = list(header_to_save['HISTORY']); filtered_history = [h for h in history_entries if 'Intermediate save' not in str(h)]
-                    while 'HISTORY' in header_to_save: del header_to_save['HISTORY']
-                    for entry in filtered_history: header_to_save.add_history(entry)
-            except Exception: pass
-            header_to_save.add_history(f'Intermediate save after combining {self.images_in_cumulative_stack} images')
-            save_fits_image(self.current_stack_data, stack_path, header_to_save, overwrite=True)
-            save_preview_image(self.current_stack_data, preview_path, apply_stretch=False)
-        except Exception as e: logger.debug(f"⚠️ Erreur sauvegarde stack intermédiaire: {e}")
-
-    def _stack_winsorized_sigma(self, images, weights, kappa=3.0, winsor_limits=(0.05, 0.05)):
-        from scipy.stats.mstats import winsorize
-        from astropy.stats import sigma_clipped_stats
-        arr = np.stack([im for im in images], axis=0).astype(np.float32)
-        arr_w = winsorize(arr, limits=winsor_limits, axis=0)
-        try:
-            _, med, std = sigma_clipped_stats(arr_w, sigma=3.0, axis=0, maxiters=5)
-        except TypeError:
-            _, med, std = sigma_clipped_stats(arr_w, sigma_lower=3.0, sigma_upper=3.0, axis=0, maxiters=5)
-        low = med - kappa * std
-        high = med + kappa * std
-        mask = (arr >= low) & (arr <= high)
-        arr_clip = np.where(mask, arr, np.nan)
-        if weights is not None:
-            w = np.asarray(weights)[:, None, None]
-            if arr.ndim == 4:
-                w = w[..., None]
-            sum_w = np.nansum(w * mask, axis=0)
-            sum_d = np.nansum(arr_clip * w, axis=0)
-            result = np.divide(sum_d, sum_w, out=np.zeros_like(sum_d), where=sum_w > 1e-6)
-        else:
-            result = np.nanmean(arr_clip, axis=0)
-        rejected_pct = 100.0 * (mask.size - np.count_nonzero(mask)) / float(mask.size)
-        return result.astype(np.float32), rejected_pct
-
-################################################################################################################################################
-
-
-
-
-
-
-    def _stack_batch(self, batch_items_with_masks, current_batch_num=0, total_batches_est=0):
-        """
-        Combine un lot d'images alignées en utilisant ZeMosaic.
-        La mosaïque finale est produite par la fonction create_master_tile
-        de ZeMosaic plutôt que par ccdproc.combine.
-        Calcule et applique les poids qualité scalaires si activé.
-        NOUVEAU: Calcule et retourne une carte de couverture/poids 2D pour le lot.
-
-        Args:
-            batch_items_with_masks (list): Liste de tuples:
-                [(aligned_data, header, scores, wcs_obj, valid_pixel_mask_2d), ...].
-                - aligned_data: HWC ou HW, float32, dans une échelle cohérente (ADU ou 0-1).
-                - valid_pixel_mask_2d: HW bool, True où aligned_data a des pixels valides.
-            current_batch_num (int): Numéro du lot pour les logs.
-            total_batches_est (int): Estimation totale des lots pour les logs.
-
-        Returns:
-            tuple: (stacked_image_np, stack_info_header, batch_coverage_map_2d)
-                   ou (None, None, None) en cas d'échec.
-                   batch_coverage_map_2d: Carte HxW float32 des poids/couverture pour ce lot.
-        """
-        if not batch_items_with_masks:
-            self.update_progress(f"❌ Erreur interne: _stack_batch reçu un lot vide (batch_items_with_masks).")
-            return None, None, None
-
-        num_physical_images_in_batch_initial = len(batch_items_with_masks)
-        progress_info = f"(Lot {current_batch_num}/{total_batches_est if total_batches_est > 0 else '?'})"
-        self.update_progress(f"✨ Combinaison ccdproc du batch {progress_info} ({num_physical_images_in_batch_initial} images physiques initiales)...")
-        logger.debug(f"DEBUG QM [_stack_batch]: Début pour lot #{current_batch_num} avec {num_physical_images_in_batch_initial} items.")
-
-        # --- 1. Filtrer les items valides et extraire les composants ---
-        # Un item est valide si image, header, scores, et valid_pixel_mask sont non None
-        # et si la shape de l'image est cohérente.
-        
-        valid_images_for_ccdproc = [] # Liste des arrays image (HWC ou HW)
-        valid_headers_for_ccdproc = []
-        valid_scores_for_quality_weights = []
-        valid_pixel_masks_for_coverage = [] # Liste des masques 2D (HW bool)
-
-        ref_shape_check = None # Shape de la première image valide (HWC ou HW)
-        is_color_batch = False # Sera déterminé par la première image valide
-
-        for idx, item_tuple in enumerate(batch_items_with_masks):
-            if len(item_tuple) != 5: # S'assurer qu'on a bien les 5 éléments
-                self.update_progress(f"   -> Item {idx+1} du lot {current_batch_num} ignoré (format de tuple incorrect).")
-                continue
-
-            img_np, hdr, score, _wcs_obj, mask_2d = item_tuple # Déballer
-
-            if img_np is None or hdr is None or score is None or mask_2d is None:
-                self.update_progress(f"   -> Item {idx+1} (img/hdr/score/mask None) du lot {current_batch_num} ignoré.")
-                continue
-
-            # Déterminer la shape de référence et si le lot est couleur avec le premier item valide
-            if ref_shape_check is None:
-                ref_shape_check = img_np.shape
-                is_color_batch = (img_np.ndim == 3 and img_np.shape[2] == 3)
-                logger.debug(f"     - Référence shape pour lot: {ref_shape_check}, Couleur: {is_color_batch}")
-
-            # Vérifier la cohérence des dimensions avec la référence
-            is_current_item_valid_shape = False
-            if is_color_batch:
-                if img_np.ndim == 3 and img_np.shape == ref_shape_check and mask_2d.shape == ref_shape_check[:2]:
-                    is_current_item_valid_shape = True
-            else: # N&B
-                if img_np.ndim == 2 and img_np.shape == ref_shape_check and mask_2d.shape == ref_shape_check:
-                    is_current_item_valid_shape = True
-            
-            if is_current_item_valid_shape:
-                valid_images_for_ccdproc.append(img_np)
-                valid_headers_for_ccdproc.append(hdr)
-                valid_scores_for_quality_weights.append(score)
-                valid_pixel_masks_for_coverage.append(mask_2d)
-            else:
-                self.update_progress(f"   -> Item {idx+1} du lot {current_batch_num} ignoré (shape image {img_np.shape} ou masque {mask_2d.shape} incompatible avec réf {ref_shape_check}).")
-
-        num_valid_images_for_processing = len(valid_images_for_ccdproc)
-        logger.debug(f"DEBUG QM [_stack_batch]: {num_valid_images_for_processing}/{num_physical_images_in_batch_initial} images valides pour traitement dans ce lot.")
-
-        if num_valid_images_for_processing == 0:
-            self.update_progress(f"❌ Aucune image valide trouvée dans le lot {current_batch_num} après filtrage. Lot ignoré.")
-            return None, None, None
-        
-        # La shape 2D pour la carte de couverture (H, W)
-        shape_2d_for_coverage_map = ref_shape_check[:2] if is_color_batch else ref_shape_check
-
-        # --- 2. Calculer les poids scalaires qualité pour les images VALIDES ---
-        weight_scalars_for_ccdproc = None # Sera un array NumPy ou None
-        sum_of_quality_weights_applied = float(num_valid_images_for_processing) # Défaut si pas de pondération
-        quality_weighting_was_effectively_applied = False
-
-        if self.use_quality_weighting:
-            self.update_progress(f"   -> Calcul des poids qualité pour {num_valid_images_for_processing} images valides...")
-            try:
-                calculated_weights = self._calculate_weights(valid_scores_for_quality_weights) # Renvoie déjà un array NumPy
-                if calculated_weights is not None and calculated_weights.size == num_valid_images_for_processing:
-                    weight_scalars_for_ccdproc = calculated_weights
-                    sum_of_quality_weights_applied = np.sum(weight_scalars_for_ccdproc)
-                    quality_weighting_was_effectively_applied = True
-                    self.update_progress(f"   -> Poids qualité (scalaires) calculés. Somme: {sum_of_quality_weights_applied:.2f}. Range: [{np.min(weight_scalars_for_ccdproc):.2f}-{np.max(weight_scalars_for_ccdproc):.2f}]")
-                else:
-                    self.update_progress(f"   ⚠️ Erreur calcul poids scalaires. Utilisation poids uniformes (1.0).")
-                    # sum_of_quality_weights_applied reste num_valid_images_for_processing
-            except Exception as w_err:
-                self.update_progress(f"   ⚠️ Erreur pendant calcul poids scalaires: {w_err}. Utilisation poids uniformes (1.0).")
-                # sum_of_quality_weights_applied reste num_valid_images_for_processing
-        else:
-            self.update_progress(f"   -> Pondération Qualité (scalaire) désactivée. Poids uniformes (1.0) seront utilisés par ccdproc.")
-            # sum_of_quality_weights_applied reste num_valid_images_for_processing
-
-        # --- 3. Sauvegarde temporaire des images alignées et création des infos pour create_master_tile ---
-        temp_cache_dir = tempfile.mkdtemp(prefix=f"batch_{current_batch_num:03d}_")
-        seestar_stack_group_info = []
-        for i in range(num_valid_images_for_processing):
-            img_np = valid_images_for_ccdproc[i].astype(np.float32)
-            hdr = valid_headers_for_ccdproc[i]
-            wcs_obj = batch_items_with_masks[i][3]
-            cache_path = os.path.join(temp_cache_dir, f"img_{i:03d}.npy")
-            try:
-                np.save(cache_path, img_np)
-            except Exception:
-                self.update_progress(f"❌ Erreur écriture cache pour l'image {i} du lot {current_batch_num}.")
-                traceback.print_exc(limit=1)
-                shutil.rmtree(temp_cache_dir, ignore_errors=True)
-                return None, None, None
-            seestar_stack_group_info.append({'path_raw': hdr.get('_SRCFILE', f'img_{i:03d}'),
-                                            'path_preprocessed_cache': cache_path,
-                                            'header': hdr,
-                                            'wcs': wcs_obj})
-
-        settings = SettingsManager()
-        try:
-            settings.load_settings()
-        except Exception:
-            pass
-        winsor_tuple = (0.05, 0.05)
-        try:
-            winsor_tuple = tuple(float(x) for x in str(settings.stack_winsor_limits).split(',')[:2])
-        except Exception:
-            pass
-
-        all_have_wcs = all(info.get('wcs') is not None for info in seestar_stack_group_info)
-
-        stacked_batch_data_np = None
-        stack_info_header = None
-
-        from seestar.core import create_master_tile_simple as create_master_tile
-
-        if all_have_wcs:
-            tile_path, _ = create_master_tile(
-                seestar_stack_group_info=seestar_stack_group_info,
-                tile_id=current_batch_num,
-                output_temp_dir=temp_cache_dir,
-                stack_norm_method=getattr(settings, 'stack_norm_method', 'none'),
-                stack_weight_method=getattr(settings, 'stack_weight_method', 'none'),
-                stack_reject_algo=getattr(settings, 'stack_reject_algo', 'kappa_sigma'),
-                stack_kappa_low=float(getattr(settings, 'stack_kappa_low', 3.0)),
-                stack_kappa_high=float(getattr(settings, 'stack_kappa_high', 3.0)),
-                parsed_winsor_limits=winsor_tuple,
-                stack_final_combine=getattr(settings, 'stack_final_combine', 'mean'),
-                apply_radial_weight=False,
-                radial_feather_fraction=0.8,
-                radial_shape_power=2.0,
-                min_radial_weight_floor=0.0,
-                astap_exe_path_global='',
-                astap_data_dir_global='',
-                astap_search_radius_global=0.0,
-                astap_downsample_global=0,
-                astap_sensitivity_global=0,
-                astap_timeout_seconds_global=0,
-                progress_callback=self.update_progress
-            )
-
-            if tile_path and os.path.exists(tile_path):
-                try:
-                    with fits.open(tile_path, memmap=False) as hdul:
-                        data_cxhxw = hdul[0].data.astype(np.float32)
-                        stack_info_header = hdul[0].header
-                    if data_cxhxw.ndim == 3:
-                        stacked_batch_data_np = np.moveaxis(data_cxhxw, 0, -1)
-                    else:
-                        stacked_batch_data_np = data_cxhxw
-                except Exception:
-                    self.update_progress(f"❌ Erreur lecture FITS empilé pour le lot {current_batch_num}.")
-                    traceback.print_exc(limit=1)
-            else:
-                self.update_progress(f"❌ create_master_tile a échoué pour le lot {current_batch_num}.")
-        else:
-            self.update_progress(f"⚠️ WCS manquant pour certaines images du lot {current_batch_num}. Stacking classique utilisé.")
-            try:
-                weights_for_stack = weight_scalars_for_ccdproc
-                if getattr(settings, 'stack_reject_algo', 'none') == 'winsorized_sigma_clip':
-                    self.update_progress(
-                        f"➡️ [Winsor] Début Winsorized Sigma Clip pour le lot {current_batch_num}",
-                        "INFO_DETAIL",
-                    )
-                    if is_color_batch:
-                        channels = []
-                        rejected_vals = []
-                        for c in range(3):
-                            imgs = [img[..., c] for img in valid_images_for_ccdproc]
-                            res_img, rej_pct = self._stack_winsorized_sigma(
-                                imgs,
-                                weights_for_stack,
-                                kappa=float(getattr(settings, 'stack_kappa_high', 3.0)),
-                                winsor_limits=winsor_tuple,
-                            )
-                            channels.append(res_img)
-                            rejected_vals.append(rej_pct)
-                        stacked_batch_data_np = np.stack(channels, axis=-1)
-                        rejected_pct = float(np.mean(rejected_vals))
-                    else:
-                        stacked_batch_data_np, rejected_pct = self._stack_winsorized_sigma(
-                            valid_images_for_ccdproc,
-                            weights_for_stack,
-                            kappa=float(getattr(settings, 'stack_kappa_high', 3.0)),
-                            winsor_limits=winsor_tuple,
-                        )
-                    self.update_progress(
-                        f"✅ [Winsor] Fin Winsorized Sigma Clip pour le lot {current_batch_num}, rej ≈ {rejected_pct:.1f} %",
-                        "INFO_DETAIL",
-                    )
-                else:
-                    method_arr = 'average'
-                    if is_color_batch:
-                        channels = []
-                        for c in range(3):
-                            imgs = [CCDData(img[..., c], unit=u.dimensionless_unscaled)
-                                    for img in valid_images_for_ccdproc]
-                            combined = ccdproc_combine(
-                                imgs, method=method_arr, sigma_clip=False,
-                                weights=weights_for_stack
-                            )
-                            channels.append(np.array(combined, dtype=np.float32))
-                        stacked_batch_data_np = np.stack(channels, axis=-1)
-                    else:
-                        imgs_ccd = [CCDData(img, unit=u.dimensionless_unscaled)
-                                    for img in valid_images_for_ccdproc]
-                        combined = ccdproc_combine(
-                            imgs_ccd, method=method_arr, sigma_clip=False,
-                            weights=weights_for_stack
-                        )
-                        stacked_batch_data_np = np.array(combined, dtype=np.float32)
-                stack_info_header = fits.Header()
-            except Exception:
-                self.update_progress(f"❌ Erreur stacking classique pour le lot {current_batch_num}.")
-                traceback.print_exc(limit=1)
-
-        shutil.rmtree(temp_cache_dir, ignore_errors=True)
-
-        if stacked_batch_data_np is None:
-            return None, None, None
-
-        stacked_batch_data_np = stacked_batch_data_np.astype(np.float32)
-        if self.stacking_mode == "winsorized":
-            self.update_progress(
-                f"🎚️  [Stack] Windsorized Sigma Clip appliqué : κ={self.kappa:.2f}, images={num_valid_images_for_processing}, rej ≈ {rejected_pct:.1f} %",
-                "INFO_DETAIL",
-            )
-
-
-        # --- 5. NOUVEAU : Calculer batch_coverage_map_2d (HxW, float32) ---
-        logger.debug(f"   -> Calcul de la carte de poids/couverture 2D pour le lot #{current_batch_num}...")
-        batch_coverage_map_2d = np.zeros(shape_2d_for_coverage_map, dtype=np.float32)
-        
-        for i in range(num_valid_images_for_processing):
-            valid_pixel_mask_for_img = valid_pixel_masks_for_coverage[i] # C'est un masque booléen HW
-            
-            # Déterminer le poids scalaire à appliquer à ce masque
-            current_image_scalar_weight = 1.0 # Défaut si pas de pondération
-            if weight_scalars_for_ccdproc is not None: # Si la pondération qualité a été calculée
-                current_image_scalar_weight = weight_scalars_for_ccdproc[i]
-            
-            # Ajouter le masque pondéré à la carte de couverture du lot
-            # valid_pixel_mask_for_img.astype(np.float32) convertit True->1.0, False->0.0
-            batch_coverage_map_2d += valid_pixel_mask_for_img.astype(np.float32) * current_image_scalar_weight
-        
-        logger.debug(f"     - Carte de poids/couverture 2D du lot calculée. Shape: {batch_coverage_map_2d.shape}, Range: [{np.min(batch_coverage_map_2d):.2f}-{np.max(batch_coverage_map_2d):.2f}]")
-
-        # --- 6. Mise à jour de l'en-tête d'information ---
-        if stack_info_header is None:
-            stack_info_header = fits.Header()
-        stack_info_header['NIMAGES'] = (num_valid_images_for_processing, 'Valid images combined in this batch')  # ASCII
-        
-        stack_info_header['WGHT_APP'] = (quality_weighting_was_effectively_applied, 'Quality weights (scalar) used by ccdproc_combine')
-        if quality_weighting_was_effectively_applied:
-            w_metrics_str_list = []
-            if self.weight_by_snr: w_metrics_str_list.append(f"SNR^{self.snr_exponent:.1f}")
-            if self.weight_by_stars: w_metrics_str_list.append(f"Stars^{self.stars_exponent:.1f}")
-            stack_info_header['WGHT_MET'] = (",".join(w_metrics_str_list) if w_metrics_str_list else "None_Active", 'Metrics configured for scalar weighting')
-            stack_info_header['SUMSCLW'] = (float(sum_of_quality_weights_applied), 'Sum of scalar quality weights in this batch')
-        else:
-            stack_info_header['SUMSCLW'] = (float(num_valid_images_for_processing), 'Effective num images (uniform scalar weight=1)')
-        
-        batch_total_exposure = 0.0
-        for hdr_iter in valid_headers_for_ccdproc: # Utiliser les headers des images valides
-            if hdr_iter and 'EXPTIME' in hdr_iter:
-                try: batch_total_exposure += float(hdr_iter['EXPTIME'])
-                except (ValueError, TypeError): pass
-        stack_info_header['TOTEXP'] = (round(batch_total_exposure, 2), '[s] Sum of exposure times for images in this batch')
-
-        self.update_progress(f"✅ Combinaison lot {progress_info} terminée (Shape: {stacked_batch_data_np.shape}).")
-        
-        # Retourner l'image stackée, le header d'info, et la NOUVELLE carte de couverture 2D du lot
-        return stacked_batch_data_np, stack_info_header, batch_coverage_map_2d
-
-
-
-
-
-
-
-
-#########################################################################################################################################
-
-
-# --- DANS LA CLASSE SeestarQueuedStacker DANS seestar/queuep/queue_manager.py ---
-
-    def _combine_intermediate_drizzle_batches(self, intermediate_files_list, output_wcs_final_target, output_shape_final_target_hw):
-        """
-        Combine les résultats Drizzle intermédiaires (par lot) sauvegardés sur disque.
-        MODIFIED V4_CombineFixAPI: Correction initialisation Drizzle et utilisation pixfrac.
-        MODIFIED DebugDrizzleFinal_1: Commenté le clipping Lanczos agressif, ajout logs.
-        """
-        final_sci_image_HWC = None
-        final_wht_map_HWC = None # Sera HWC aussi, car les poids sont par canal pour Drizzle
-
-        num_batches_to_combine = len(intermediate_files_list)
-        if num_batches_to_combine == 0:
-            self.update_progress("ⓘ Aucun lot Drizzle intermédiaire à combiner.")
-            return final_sci_image_HWC, final_wht_map_HWC
-
-        # --- DEBUG DRIZZLE FINAL 1: Log d'entrée ---
-        logger.debug("\n" + "="*70)
-        logger.debug(f"DEBUG QM [_combine_intermediate_drizzle_batches V4_CombineFixAPI_DebugDrizzleFinal_1]:")
-        logger.debug(f"  Début pour {num_batches_to_combine} lots.")
-        logger.debug(f"  Shape Sortie CIBLE: {output_shape_final_target_hw}, Drizzle Kernel: {self.drizzle_kernel}, Pixfrac: {self.drizzle_pixfrac}")
-        # --- FIN DEBUG ---
-        self.update_progress(f"💧 [CombineBatches V4] Début combinaison {num_batches_to_combine} lots Drizzle...")
-
-        if output_wcs_final_target is None or output_shape_final_target_hw is None:
-            self.update_progress("   [CombineBatches V4] ERREUR: WCS ou Shape de sortie final manquant.", "ERROR")
-            return None, None
-
-        num_output_channels = 3
-        final_drizzlers = []
-        final_output_images_list = [] # Liste des arrays SCI (H,W) par canal
-        final_output_weights_list = []# Liste des arrays WHT (H,W) par canal
-
-        try:
-            self.update_progress(f"   [CombineBatches V4] Initialisation Drizzle final (Shape: {output_shape_final_target_hw})...")
-            for _ in range(num_output_channels):
-                final_output_images_list.append(np.zeros(output_shape_final_target_hw, dtype=np.float32))
-                final_output_weights_list.append(np.zeros(output_shape_final_target_hw, dtype=np.float32))
-
-            for i in range(num_output_channels):
-                driz_ch = Drizzle(
-                    kernel=self.drizzle_kernel,
-                    fillval=str(getattr(self, "drizzle_fillval", "0.0")), # Utiliser l'attribut si existe
-                    out_img=final_output_images_list[i],
-                    out_wht=final_output_weights_list[i],
-                    out_shape=output_shape_final_target_hw
-                )
-                final_drizzlers.append(driz_ch)
-            self.update_progress(f"   [CombineBatches V4] Objets Drizzle finaux initialisés.")
-        except Exception as init_err:
-            self.update_progress(f"   [CombineBatches V4] ERREUR: Échec init Drizzle final: {init_err}", "ERROR")
-            logger.debug(f"ERREUR QM [_combine_intermediate_drizzle_batches]: Échec init Drizzle: {init_err}"); traceback.print_exc(limit=1)
-            return None, None
-
-        total_contributing_ninputs_for_final_header = 0
-        batches_successfully_added_to_final_drizzle = 0
-
-        for i_batch_loop, (sci_fpath, wht_fpaths_list_for_batch) in enumerate(intermediate_files_list):
-            if self.stop_processing:
-                self.update_progress("🛑 Arrêt demandé pendant combinaison lots Drizzle.")
-                break
-
-            self.update_progress(f"   [CombineBatches V4] Ajout lot intermédiaire {i_batch_loop+1}/{num_batches_to_combine}: {os.path.basename(sci_fpath)}...")
-            # --- DEBUG DRIZZLE FINAL 1: Log chemin lot ---
-            logger.debug(f"  Processing batch {i_batch_loop+1}: SCI='{sci_fpath}', WHT0='{wht_fpaths_list_for_batch[0] if wht_fpaths_list_for_batch else 'N/A'}'")
-            # --- FIN DEBUG ---
-
-            if len(wht_fpaths_list_for_batch) != num_output_channels:
-                self.update_progress(f"      -> ERREUR: Nb incorrect de cartes poids ({len(wht_fpaths_list_for_batch)}) pour lot {i_batch_loop+1}. Ignoré.", "WARN")
-                continue
-
-            sci_data_cxhxw_lot = None; wcs_lot_intermediaire = None
-            wht_maps_2d_list_for_lot = None; header_sci_lot = None
-            pixmap_batch_to_final_grid = None
-
-            try:
-                with fits.open(sci_fpath, memmap=False) as hdul_sci:
-                    sci_data_cxhxw_lot = hdul_sci[0].data.astype(np.float32); header_sci_lot = hdul_sci[0].header
-                    with warnings.catch_warnings(): warnings.simplefilter("ignore"); wcs_lot_intermediaire = WCS(header_sci_lot, naxis=2)
-                if not wcs_lot_intermediaire.is_celestial: raise ValueError("WCS lot intermédiaire non céleste.")
-                wht_maps_2d_list_for_lot = []
-                for ch_idx_w, wht_fpath_ch in enumerate(wht_fpaths_list_for_batch):
-                    with fits.open(wht_fpath_ch, memmap=False) as hdul_wht: wht_map_2d_ch = hdul_wht[0].data.astype(np.float32)
-                    wht_maps_2d_list_for_lot.append(np.nan_to_num(np.maximum(wht_map_2d_ch, 0.0)))
-                # --- DEBUG DRIZZLE FINAL 1: Log données lot chargées ---
-                logger.debug(f"    Lot {i_batch_loop+1} SCI chargé - Shape CxHxW: {sci_data_cxhxw_lot.shape}, Range Ch0: [{np.min(sci_data_cxhxw_lot[0]):.3g}, {np.max(sci_data_cxhxw_lot[0]):.3g}]")
-                logger.debug(f"    Lot {i_batch_loop+1} WHT0 chargé - Shape HW: {wht_maps_2d_list_for_lot[0].shape}, Range: [{np.min(wht_maps_2d_list_for_lot[0]):.3g}, {np.max(wht_maps_2d_list_for_lot[0]):.3g}]")
-                # --- FIN DEBUG ---
-
-                shape_lot_intermediaire_hw = sci_data_cxhxw_lot.shape[1:]
-                y_lot_intermed, x_lot_intermed = np.indices(shape_lot_intermediaire_hw)
-                sky_coords_lot_ra, sky_coords_lot_dec = wcs_lot_intermediaire.all_pix2world(x_lot_intermed.ravel(), y_lot_intermed.ravel(), 0)
-                x_final_output_pix, y_final_output_pix = output_wcs_final_target.all_world2pix(sky_coords_lot_ra, sky_coords_lot_dec, 0)
-                pixmap_batch_to_final_grid = np.dstack((x_final_output_pix.reshape(shape_lot_intermediaire_hw), y_final_output_pix.reshape(shape_lot_intermediaire_hw))).astype(np.float32)
-
-                if pixmap_batch_to_final_grid is not None:
-                    ninputs_this_batch = int(header_sci_lot.get('NINPUTS', 0))
-                    for ch_idx_add in range(num_output_channels):
-                        data_ch_sci_2d_lot = np.nan_to_num(sci_data_cxhxw_lot[ch_idx_add, :, :])
-                        data_ch_wht_2d_lot = wht_maps_2d_list_for_lot[ch_idx_add]
-                        # --- DEBUG DRIZZLE FINAL 1: Log avant add_image ---
-                        logger.debug(f"      Ch{ch_idx_add} add_image: data SCI min/max [{np.min(data_ch_sci_2d_lot):.3g}, {np.max(data_ch_sci_2d_lot):.3g}], data WHT min/max [{np.min(data_ch_wht_2d_lot):.3g}, {np.max(data_ch_wht_2d_lot):.3g}], pixfrac={self.drizzle_pixfrac}")
-                        # --- FIN DEBUG ---
-                        final_drizzlers[ch_idx_add].add_image(
-                            data=data_ch_sci_2d_lot,
-                            pixmap=pixmap_batch_to_final_grid,
-                            weight_map=data_ch_wht_2d_lot,
-                            exptime=1.0, # Les lots sont déjà en counts/sec
-                            pixfrac=self.drizzle_pixfrac,
-                            in_units='cps' # Confirmé par BUNIT='Counts/s' dans les fichiers de lot
-                        )
-                    batches_successfully_added_to_final_drizzle += 1
-                    total_contributing_ninputs_for_final_header += ninputs_this_batch
-
-            except Exception as e_lot_proc:
-                self.update_progress(f"   [CombineBatches V4] ERREUR traitement lot {i_batch_loop+1}: {e_lot_proc}", "ERROR"); continue
-            finally:
-                del sci_data_cxhxw_lot, wcs_lot_intermediaire, wht_maps_2d_list_for_lot, header_sci_lot, pixmap_batch_to_final_grid; gc.collect()
-
-        if batches_successfully_added_to_final_drizzle == 0:
-             self.update_progress("   [CombineBatches V4] ERREUR: Aucun lot Drizzle intermédiaire n'a pu être ajouté à la combinaison finale.", "ERROR")
-             return None, None
-
-        # --- DEBUG DRIZZLE FINAL 1: Log des données brutes accumulées PAR CANAL ---
-        for ch_log_idx in range(num_output_channels):
-            temp_ch_data = final_output_images_list[ch_log_idx]
-            temp_ch_wht = final_output_weights_list[ch_log_idx]
-            logger.debug(f"  DEBUG [CombineBatches V4]: DONNÉES ACCUMULÉES BRUTES (avant division/clipping) - Canal {ch_log_idx}:")
-            if temp_ch_data is not None and temp_ch_data.size > 0:
-                logger.debug(f"    SCI_ACCUM (out_img): Min={np.min(temp_ch_data):.4g}, Max={np.max(temp_ch_data):.4g}, Mean={np.mean(temp_ch_data):.4g}, Std={np.std(temp_ch_data):.4g}")
-                logger.debug(f"      Négatifs SCI_ACCUM: {np.sum(temp_ch_data < 0)}")
-            else: logger.debug("    SCI_ACCUM: Données vides ou invalides.")
-            if temp_ch_wht is not None and temp_ch_wht.size > 0:
-                logger.debug(f"    WHT_ACCUM (out_wht): Min={np.min(temp_ch_wht):.4g}, Max={np.max(temp_ch_wht):.4g}, Mean={np.mean(temp_ch_wht):.4g}")
-            else: logger.debug("    WHT_ACCUM: Données vides ou invalides.")
-        # --- FIN DEBUG ---
-
-        try:
-            # Les `final_output_images_list` contiennent la somme(data*wht) et `final_output_weights_list` contient la somme(wht)
-            # La division se fera dans _save_final_stack. Ici, on stack juste pour retourner.
-            final_sci_image_HWC = np.stack(final_output_images_list, axis=-1).astype(np.float32)
-            final_wht_map_HWC = np.stack(final_output_weights_list, axis=-1).astype(np.float32) # Maintenant HWC
-
-            # --- SECTION CLIPPING CONDITIONNEL POUR LANCZOS COMMENTÉE ---
-            # if self.drizzle_kernel.lower() in ["lanczos2", "lanczos3"]:
-            #     logger.debug(f"DEBUG [CombineBatches V4]: CLIPPING LANCZOS TEMPORAIREMENT DÉSACTIVÉ.")
-            #     # logger.debug(f"DEBUG [CombineBatches V4]: Application du clipping spécifique pour kernel {self.drizzle_kernel}.")
-            #     # self.update_progress(f"   Appli. clipping spécifique pour Lanczos...", "DEBUG_DETAIL")
-            #     # clip_min_lanczos = 0.0
-            #     # clip_max_lanczos = 2.0 # Exemple, à ajuster.
-            #     # logger.debug(f"  [CombineBatches V4]: Clipping Lanczos: Min={clip_min_lanczos}, Max={clip_max_lanczos}")
-            #     # logger.debug(f"    Avant clip (Ch0): Min={np.min(final_sci_image_HWC[...,0]):.4g}, Max={np.max(final_sci_image_HWC[...,0]):.4g}")
-            #     # final_sci_image_HWC = np.clip(final_sci_image_HWC, clip_min_lanczos, clip_max_lanczos)
-            #     # logger.debug(f"    Après clip (Ch0): Min={np.min(final_sci_image_HWC[...,0]):.4g}, Max={np.max(final_sci_image_HWC[...,0]):.4g}")
-            # --- FIN SECTION CLIPPING COMMENTÉE ---
-
-            # Nettoyage NaN/Inf et s'assurer que les poids sont non-négatifs
-            final_sci_image_HWC = np.nan_to_num(final_sci_image_HWC, nan=0.0, posinf=0.0, neginf=0.0)
-            final_wht_map_HWC = np.nan_to_num(final_wht_map_HWC, nan=0.0, posinf=0.0, neginf=0.0)
-            final_wht_map_HWC = np.maximum(final_wht_map_HWC, 0.0) # Poids doivent être >= 0
-
-            self.update_progress(f"   -> Assemblage final Drizzle terminé (Shape Sci HWC: {final_sci_image_HWC.shape}, Wht HWC: {final_wht_map_HWC.shape})")
-            self.images_in_cumulative_stack = total_contributing_ninputs_for_final_header
-        except Exception as e_final_asm:
-            self.update_progress(f"   - ERREUR pendant assemblage final Drizzle: {e_final_asm}", "ERROR")
-            final_sci_image_HWC = None
-            final_wht_map_HWC = None
-        finally:
-            del final_drizzlers, final_output_images_list, final_output_weights_list
-            gc.collect()
-        
-        logger.debug("="*70 + "\n")
-        return final_sci_image_HWC, final_wht_map_HWC
-
-    def _solve_stacked_batch(self, stacked_np, header, batch_num):
-        """Solve a stacked batch image using ASTAP downsample=1."""
-        try:
-            img_for_solver = stacked_np
-            if img_for_solver.ndim == 3:
-                img_for_solver = (
-                    img_for_solver[..., 0] * 0.299
-                    + img_for_solver[..., 1] * 0.587
-                    + img_for_solver[..., 2] * 0.114
-                ).astype(np.float32)
-            temp_f = tempfile.NamedTemporaryFile(suffix=".fits", delete=False)
-            temp_f.close()
-            fits.PrimaryHDU(data=img_for_solver, header=header).writeto(
-                temp_f.name, overwrite=True
-            )
-            solver_settings = {
-                "local_solver_preference": self.local_solver_preference,
-                "api_key": self.api_key,
-                "astap_path": self.astap_path,
-                "astap_data_dir": self.astap_data_dir,
-                "astap_search_radius": self.astap_search_radius,
-                "astap_downsample": 1,
-                "astap_sensitivity": self.astap_sensitivity,
-                "local_ansvr_path": self.local_ansvr_path,
-                "scale_est_arcsec_per_pix": getattr(
-                    self, "reference_pixel_scale_arcsec", None
-                ),
-                "scale_tolerance_percent": 20,
-                "ansvr_timeout_sec": getattr(self, "ansvr_timeout_sec", 120),
-                "astap_timeout_sec": getattr(self, "astap_timeout_sec", 120),
-                "astrometry_net_timeout_sec": getattr(
-                    self, "astrometry_net_timeout_sec", 300
-                ),
-                "use_radec_hints": getattr(self, "use_radec_hints", False),
-            }
-            self.update_progress(
-                f"🔭 [Solve] Résolution WCS du lot {batch_num}", "INFO_DETAIL"
-            )
-            batch_wcs = solve_image_wcs(
-                temp_f.name,
-                header,
-                solver_settings,
-                update_header_with_solution=False,
-            )
-            if batch_wcs:
-                self.update_progress(
-                    f"✅ [Solve] WCS lot {batch_num} obtenu", "INFO_DETAIL"
-                )
-            else:
-                self.update_progress(
-                    f"⚠️ [Solve] Échec WCS lot {batch_num}", "WARN"
-                )
-            return batch_wcs
-        except Exception as e:
-            self.update_progress(
-                f"⚠️ [Solve] Échec WCS lot {batch_num}: {e}", "WARN"
-            )
-            return None
-        finally:
-            try:
-                os.remove(temp_f.name)
-            except Exception:
-                pass
-
-    def _run_astap_and_update_header(self, fits_path: str) -> bool:
-        """Solve the provided FITS with ASTAP and update its header in place."""
-        try:
-            header = fits.getheader(fits_path)
-        except Exception as e:
-            self.update_progress(f"   [ASTAP] Échec lecture header: {e}", "ERROR")
-            return False
-
-        solver_settings = {
-            "local_solver_preference": self.local_solver_preference,
-            "api_key": self.api_key,
-            "astap_path": self.astap_path,
-            "astap_data_dir": self.astap_data_dir,
-            "astap_search_radius": self.astap_search_radius,
-            "astap_downsample": self.astap_downsample,
-            "astap_sensitivity": self.astap_sensitivity,
-            "local_ansvr_path": self.local_ansvr_path,
-            "scale_est_arcsec_per_pix": getattr(self, "reference_pixel_scale_arcsec", None),
-            "scale_tolerance_percent": 20,
-            "ansvr_timeout_sec": getattr(self, "ansvr_timeout_sec", 120),
-            "astap_timeout_sec": getattr(self, "astap_timeout_sec", 120),
-            "astrometry_net_timeout_sec": getattr(self, "astrometry_net_timeout_sec", 300),
-            "use_radec_hints": getattr(self, "use_radec_hints", False),
-        }
-
-        self.update_progress(f"   [ASTAP] Solve {os.path.basename(fits_path)}…")
-        wcs = solve_image_wcs(fits_path, header, solver_settings, update_header_with_solution=True)
-        if wcs is None:
-            self.update_progress("   [ASTAP] Échec résolution", "WARN")
-            return False
-        try:
-            with fits.open(fits_path, mode="update") as hdul:
-                hdul[0].header = header
-                hdul.flush()
-        except Exception as e:
-            self.update_progress(f"   [ASTAP] Erreur écriture header: {e}", "WARN")
-        return True
-
-    def _cache_solved_image(self, data, header, wcs_obj, idx):
-        """Cache solved image data to a temporary FITS and return the path."""
-        cache_dir = os.path.join(self.output_folder, "reproj_cache")
-        os.makedirs(cache_dir, exist_ok=True)
-        cache_path = os.path.join(cache_dir, f"solved_{idx:05d}.fits")
-        hdr = header.copy()
-        if wcs_obj is not None:
-            try:
-                hdr.update(wcs_obj.to_header())
-            except Exception:
-                pass
-        data_to_save = np.moveaxis(data, -1, 0) if data.ndim == 3 else data
-        fits.PrimaryHDU(data=data_to_save.astype(np.float32), header=hdr).writeto(
-            cache_path, overwrite=True
-        )
-        return cache_path
-
-    def _create_sum_wht_memmaps(self, shape_hw):
-        """(Re)create SUM/WHT memmaps for the given output shape."""
-        memmap_dir = os.path.join(self.output_folder, "memmap_accumulators")
-        os.makedirs(memmap_dir, exist_ok=True)
-        self.sum_memmap_path = os.path.join(memmap_dir, "cumulative_SUM.npy")
-        self.wht_memmap_path = os.path.join(memmap_dir, "cumulative_WHT.npy")
-        self.memmap_shape = (shape_hw[0], shape_hw[1], 3)
-        self.cumulative_sum_memmap = np.lib.format.open_memmap(
-            self.sum_memmap_path,
-            mode="w+",
-            dtype=self.memmap_dtype_sum,
-            shape=self.memmap_shape,
-        )
-        self.cumulative_sum_memmap[:] = 0.0
-        self.cumulative_wht_memmap = np.lib.format.open_memmap(
-            self.wht_memmap_path,
-            mode="w+",
-            dtype=self.memmap_dtype_wht,
-            shape=shape_hw,
-        )
-        self.cumulative_wht_memmap[:] = 0.0
-
-    def _final_reproject_cached_files(self, cache_list):
-        """Reproject cached solved images and accumulate them."""
-        if not cache_list:
-            self.update_progress("⚠️ Aucun fichier résolu pour reprojection finale.", "WARN")
-            return
-
-        wcs_list = [w for _, w, _ in cache_list if w is not None]
-        headers = [h for _, _, h in cache_list]
-        out_wcs, out_shape = self._calculate_final_mosaic_grid(wcs_list, headers)
-        if out_wcs is None or out_shape is None:
-            self.update_progress("⚠️ Échec du calcul de la grille finale.", "WARN")
-            return
-
-        self.reference_wcs_object = out_wcs
-        self._close_memmaps()
-        self._create_sum_wht_memmaps(out_shape)
-
-        for path, wcs_obj, hdr in cache_list:
-            try:
-                with fits.open(path, memmap=False) as hdul:
-                    dat = hdul[0].data.astype(np.float32)
-                if dat.ndim == 3 and dat.shape[0] in (3, 4):
-                    dat = np.moveaxis(dat, 0, -1)
-                cov = np.ones(dat.shape[:2], dtype=np.float32)
-                reproj_img, cov = self._reproject_to_reference(dat, wcs_obj)
-                self._combine_batch_result(reproj_img, hdr, cov, batch_wcs=None)
-            except Exception as e:
-                self.update_progress(
-                    f"⚠️ Reprojection finale ignorée pour {os.path.basename(path)}: {e}",
-                    "WARN",
-                )
-
-        self._save_final_stack(output_filename_suffix="_classic_sumw")
-
-    def _save_and_solve_classic_batch(self, stacked_np, wht_2d, header, batch_idx):
-
-        """Save a classic batch and optionally solve/reproject it."""
-        out_dir = os.path.join(self.output_folder, "classic_batch_outputs")
-        os.makedirs(out_dir, exist_ok=True)
-
-        sci_fits = os.path.join(out_dir, f"classic_batch_{batch_idx:03d}.fits")
-        wht_paths: list[str] = []
-
-
-        final_stacked = stacked_np
-        final_wht = wht_2d
-        np.nan_to_num(final_wht, copy=False)
-
-        # Always attempt to solve the intermediate batch with ASTAP so that a
-        # valid WCS is present on each file. This is required for the optional
-        # inter-batch reprojection step. When solving fails we fall back to the
-        # reference header WCS if available.
-        luminance = (
-            stacked_np[..., 0] * 0.299
-            + stacked_np[..., 1] * 0.587
-            + stacked_np[..., 2] * 0.114
-        ).astype(np.float32)
-        tmp = tempfile.NamedTemporaryFile(suffix=".fits", delete=False)
-        tmp.close()
-        fits.PrimaryHDU(data=luminance, header=header).writeto(
-            tmp.name, overwrite=True
-        )
-        solved_ok = self._run_astap_and_update_header(tmp.name)
-        if solved_ok:
-            solved_hdr = fits.getheader(tmp.name)
-            header.update(solved_hdr)
-        else:
-            if self.reference_header_for_wcs is not None:
-                header.update({
-                    k: self.reference_header_for_wcs[k]
-                    for k in [
-                        "CRPIX1",
-                        "CRPIX2",
-                        "CDELT1",
-                        "CDELT2",
-                        "CD1_1",
-                        "CD1_2",
-                        "CD2_1",
-                        "CD2_2",
-                        "CTYPE1",
-                        "CTYPE2",
-                        "CRVAL1",
-                        "CRVAL2",
-                    ]
-                    if k in self.reference_header_for_wcs
-                })
-                header["NAXIS1"] = stacked_np.shape[1]
-                header["NAXIS2"] = stacked_np.shape[0]
-            else:
-                os.remove(tmp.name)
-                return None, None
-        os.remove(tmp.name)
-
-        final_stacked = stacked_np
-        final_wht = wht_2d
-        np.nan_to_num(final_wht, copy=False)
-
-        fits.PrimaryHDU(data=np.moveaxis(final_stacked, -1, 0), header=header).writeto(
-            sci_fits, overwrite=True
-        )
-        for ch_i in range(final_stacked.shape[2]):
-            wht_path = os.path.join(
-                out_dir, f"classic_batch_{batch_idx:03d}_wht_{ch_i}.fits"
-            )
-            fits.PrimaryHDU(data=final_wht.astype(np.float32)).writeto(
-                wht_path, overwrite=True
-            )
-            wht_paths.append(wht_path)
-
-        return sci_fits, wht_paths
-
-
-    def _reproject_classic_batches(self, batch_files):
-
-        """Reproject saved classic batches to a common grid using reproject_and_coadd."""
-
-        from seestar.enhancement.reproject_utils import (
-            reproject_and_coadd,
-            reproject_interp,
-        )
-
-        channel_arrays_wcs = [[] for _ in range(3)]
-        channel_footprints = [[] for _ in range(3)]
-        wcs_for_grid = []
-        headers_for_grid = []
-
-        for sci_path, wht_paths in batch_files:
-            try:
-                with fits.open(sci_path, memmap=False) as hdul:
-                    data_cxhxw = hdul[0].data.astype(np.float32)
-                    hdr = hdul[0].header
-                batch_wcs = WCS(hdr, naxis=2)
-                h, w = data_cxhxw.shape[-2:]
-                batch_wcs.pixel_shape = (w, h)
-            except Exception:
-                continue
-
-            try:
-                coverage = fits.getdata(wht_paths[0]).astype(np.float32)
-                np.nan_to_num(coverage, copy=False)
-            except Exception:
-                coverage = np.ones((h, w), dtype=np.float32)
-
-            img_hwc = np.moveaxis(data_cxhxw, 0, -1)
-            wcs_for_grid.append(batch_wcs)
-            headers_for_grid.append(hdr)
-            for ch in range(img_hwc.shape[2]):
-                channel_arrays_wcs[ch].append((img_hwc[:, :, ch], batch_wcs))
-                channel_footprints[ch].append(coverage)
-
-        if len(wcs_for_grid) < 2:
-            self.update_progress(
-                f"⚠️ Reprojection ignorée: seulement {len(wcs_for_grid)} WCS valides.",
-                "WARN",
-            )
-            return
-
-        out_wcs, out_shape = self._calculate_final_mosaic_grid(wcs_for_grid, headers_for_grid)
-        if out_wcs is None or out_shape is None:
-            self.update_progress(
-                "⚠️ Reprojection ignorée: échec du calcul de la grille finale.",
-                "WARN",
-            )
-            return
-
-        final_channels = []
-        final_cov = None
-        for ch in range(3):
-            sci, cov = reproject_and_coadd(
-                channel_arrays_wcs[ch],
-                output_projection=out_wcs,
-                shape_out=out_shape,
-                input_weights=channel_footprints[ch],
-                reproject_function=reproject_interp,
-                combine_function="mean",
-                match_background=True,
-            )
-            final_channels.append(sci.astype(np.float32))
-            if final_cov is None:
-                final_cov = cov.astype(np.float32)
-
-        final_img_hwc = np.stack(final_channels, axis=-1)
-        self._save_final_stack(
-            "_classic_reproject",
-            drizzle_final_sci_data=final_img_hwc,
-            drizzle_final_wht_data=final_cov,
-        )
-
-
-
-############################################################################################################################################
-
-
-
-
-
-    def _save_final_stack(self, output_filename_suffix: str = "", stopped_early: bool = False,
-                          drizzle_final_sci_data=None, drizzle_final_wht_data=None,
-                          preserve_linear_output: bool = False):
-        """
-        Calcule l'image finale, applique les post-traitements et sauvegarde.
-        MODIFIED:
-        - self.last_saved_data_for_preview (pour GUI) est maintenant l'image normalisée [0,1] SANS stretch cosmétique du backend.
-        - save_preview_image (pour PNG) est appelé avec apply_stretch=True sur ces données [0,1].
-        - La sauvegarde FITS reste basée sur self.raw_adu_data_for_ui_histogram (si float32) ou les données cosmétiques [0,1] (si uint16).
-        Parameters
-        ----------
-        output_filename_suffix : str, optional
-            Suffixe ajouté au nom du fichier de sortie.
-        stopped_early : bool, optional
-            Indique si le traitement s'est arrêté prématurément.
-        drizzle_final_sci_data : ndarray, optional
-            Données science fournies pour les modes Drizzle/Mosaïque.
-        drizzle_final_wht_data : ndarray, optional
-            Carte de poids correspondante.
-        preserve_linear_output : bool, optional
-            Si ``True``, saute la normalisation par percentiles et conserve la
-            dynamique linéaire de ``final_image_initial_raw``.
-
-        Version: V_SaveFinal_CorrectedDataFlow_1
-        """
-        logger.debug("\n" + "=" * 80)
-        self.update_progress(f"DEBUG QM [_save_final_stack V_SaveFinal_CorrectedDataFlow_1]: Début. Suffixe: '{output_filename_suffix}', Arrêt précoce: {stopped_early}")
-        logger.debug(f"DEBUG QM [_save_final_stack V_SaveFinal_CorrectedDataFlow_1]: Début. Suffixe: '{output_filename_suffix}', Arrêt précoce: {stopped_early}")
-
-        save_as_float32_setting = getattr(self, 'save_final_as_float32', False)
-        preserve_linear_output_setting = getattr(self, 'preserve_linear_output', False)
-        # Retro-compatibilité : certaines versions utilisaient le nom
-        # `preserve_linear_output_flag`. On crée un alias pour éviter
-        # un NameError si d'anciens appels ou du code externe s'y réfèrent.
-        preserve_linear_output_flag = preserve_linear_output_setting
-        self.update_progress(f"  DEBUG QM: Option de sauvegarde FITS effective (self.save_final_as_float32): {save_as_float32_setting}")
-        logger.debug(f"  DEBUG QM: Option de sauvegarde FITS effective (self.save_final_as_float32): {save_as_float32_setting}")
-        logger.debug(f"  DEBUG QM: preserve_linear_output active?: {preserve_linear_output_setting}")
-        
-        is_reproject_mosaic_mode = (output_filename_suffix == "_mosaic_reproject" and 
-                                    drizzle_final_sci_data is not None and 
-                                    drizzle_final_wht_data is not None)
-        is_drizzle_final_mode_with_data = (
-            self.drizzle_active_session and self.drizzle_mode == "Final" and 
-            not self.is_mosaic_run and drizzle_final_sci_data is not None and
-            drizzle_final_wht_data is not None and not is_reproject_mosaic_mode 
-        )
-        is_true_incremental_drizzle_from_objects = (
-            self.drizzle_active_session and self.drizzle_mode == "Incremental" and 
-            not self.is_mosaic_run and drizzle_final_sci_data is None 
-        )
-        is_classic_stacking_mode = not (is_reproject_mosaic_mode or is_drizzle_final_mode_with_data or is_true_incremental_drizzle_from_objects)
-
-        current_operation_mode_log_desc = "Unknown" 
-        current_operation_mode_log_fits = "Unknown" 
-
-        if is_reproject_mosaic_mode: 
-            current_operation_mode_log_desc = "Mosaïque (reproject_and_coadd)"
-            current_operation_mode_log_fits = "Mosaic (reproject_and_coadd)"
-        elif is_true_incremental_drizzle_from_objects: 
-            current_operation_mode_log_desc = "Drizzle Incrémental VRAI (objets Drizzle)"
-            current_operation_mode_log_fits = "True Incremental Drizzle (Drizzle objects)"
-        elif is_drizzle_final_mode_with_data: 
-            current_operation_mode_log_desc = f"Drizzle Standard Final (données lot fournies)"
-            current_operation_mode_log_fits = "Drizzle Standard Final (from batch data)"
-        elif is_classic_stacking_mode : 
-            current_operation_mode_log_desc = "Stacking Classique SUM/W (memmaps)"
-            current_operation_mode_log_fits = "Classic Stacking SUM/W (memmaps)"
-        else: 
-            if not self.drizzle_active_session and not self.is_mosaic_run:
-                 current_operation_mode_log_desc = "Stacking Classique SUM/W (memmaps) - Fallback"
-                 current_operation_mode_log_fits = "Classic Stacking SUM/W (memmaps) - Fallback"
-                 is_classic_stacking_mode = True 
-
-        self.update_progress(f"  DEBUG QM: Mode d'opération détecté pour sauvegarde: {current_operation_mode_log_desc}")
-        logger.debug(f"  DEBUG QM: Mode d'opération détecté pour sauvegarde: {current_operation_mode_log_desc}")
-        logger.debug("=" * 80 + "\n")
-        self.update_progress(f"💾 Préparation sauvegarde finale (Mode: {current_operation_mode_log_desc})...")
-
-        final_image_initial_raw = None    # Données "brutes" après combinaison (ADU ou [0,1] si classique déjà normalisé)
-        final_wht_map_for_postproc = None # Carte de poids 2D pour certains post-traitements
-        background_model_photutils = None # Modèle de fond si Photutils BN est appliqué
-
-        self.raw_adu_data_for_ui_histogram = None # Sera les données ADU-like pour l'histogramme de l'UI
-        # self.last_saved_data_for_preview est celui qui sera envoyé à l'UI pour son affichage
-        # Il doit être normalisé [0,1] MAIS NON STRETCHÉ COSMÉTIQUEMENT par le backend.
-        
-        try:
-            # --- ÉTAPE 1: Obtenir final_image_initial_raw et final_wht_map_for_postproc ---
-            # (La logique pour obtenir ces données reste la même que votre version précédente)
-            # ... (Bloc if/elif/else pour les modes reproject, drizzle, classique) ...
-            # (Je reprends la logique de votre dernier log `taraceback.txt` pour cette partie)
-            if is_reproject_mosaic_mode:
-                self.update_progress("  DEBUG QM [SaveFinalStack] Mode: Mosaïque Reproject")
-                logger.debug("  DEBUG QM [SaveFinalStack] Mode: Mosaïque Reproject")
-                final_image_initial_raw = drizzle_final_sci_data.astype(np.float32) 
-                if drizzle_final_wht_data.ndim == 3:
-                    final_wht_map_for_postproc = np.mean(drizzle_final_wht_data, axis=2).astype(np.float32)
-                else:
-                    final_wht_map_for_postproc = drizzle_final_wht_data.astype(np.float32)
-                final_wht_map_for_postproc = np.maximum(final_wht_map_for_postproc, 0.0) 
-                self._close_memmaps()
-                self.update_progress(f"    DEBUG QM: Mosaic Reproject - final_image_initial_raw - Range: [{np.nanmin(final_image_initial_raw):.4g} - {np.nanmax(final_image_initial_raw):.4g}]")
-                logger.debug(f"    DEBUG QM: Mosaic Reproject - final_image_initial_raw - Range: [{np.nanmin(final_image_initial_raw):.4g} - {np.nanmax(final_image_initial_raw):.4g}]")
-
-            elif is_true_incremental_drizzle_from_objects:
-                self.update_progress("  DEBUG QM [SaveFinalStack] Mode: Drizzle Incrémental VRAI")
-                logger.debug("  DEBUG QM [SaveFinalStack] Mode: Drizzle Incrémental VRAI")
-                if not self.incremental_drizzle_objects or len(self.incremental_drizzle_objects) != 3:
-                    raise ValueError("Objets Drizzle incremental invalides ou manquants.")
-                sci_arrays_hw_list = [d.out_img for d in self.incremental_drizzle_objects]
-                wht_arrays_hw_list = [d.out_wht for d in self.incremental_drizzle_objects]
-
-                if not any(np.any(np.asarray(w, dtype=float) != 0) for w in wht_arrays_hw_list):
-                    self.update_progress(
-                        "❌ Drizzle Incremental: all weight maps are zero. Aborting final stack.",
-                        "ERROR",
-                    )
-                    logger.error("ERROR QM [_save_final_stack]: All drizzle weights are zero.")
-                    self.final_stacked_path = None
-                    return
-
-                avg_img_channels_list = []
-                processed_wht_channels_list_for_mean = []
-                for c in range(3): 
-                    sci_ch_accum_float64 = sci_arrays_hw_list[c].astype(np.float64)
-                    wht_ch_accum_raw_float64 = wht_arrays_hw_list[c].astype(np.float64)
-                    wht_ch_clipped_positive = np.maximum(wht_ch_accum_raw_float64, 0.0)
-                    processed_wht_channels_list_for_mean.append(wht_ch_clipped_positive.astype(np.float32))
-                    wht_ch_for_division = np.maximum(wht_ch_clipped_positive, 1e-9)                     
-                    channel_mean_image_adu = np.zeros_like(sci_ch_accum_float64, dtype=np.float32)
-                    valid_pixels_mask = wht_ch_for_division > 1e-8                     
-                    with np.errstate(divide='ignore', invalid='ignore'):
-                        channel_mean_image_adu[valid_pixels_mask] = sci_ch_accum_float64[valid_pixels_mask] / wht_ch_for_division[valid_pixels_mask]
-                    avg_img_channels_list.append(np.nan_to_num(channel_mean_image_adu, nan=0.0, posinf=0.0, neginf=0.0).astype(np.float32))
-                final_image_initial_raw = np.stack(avg_img_channels_list, axis=-1) 
-                final_wht_map_for_postproc = np.mean(np.stack(processed_wht_channels_list_for_mean, axis=-1), axis=2).astype(np.float32)
-                final_wht_map_for_postproc = np.maximum(final_wht_map_for_postproc, 0.0)
-                self.update_progress(f"    DEBUG QM: Drizzle Incr VRAI - final_image_initial_raw - Range: [{np.nanmin(final_image_initial_raw):.4g} - {np.nanmax(final_image_initial_raw):.4g}]")
-                logger.debug(f"    DEBUG QM: Drizzle Incr VRAI - final_image_initial_raw - Range: [{np.nanmin(final_image_initial_raw):.4g} - {np.nanmax(final_image_initial_raw):.4g}]")
-
-            elif is_drizzle_final_mode_with_data: 
-                self.update_progress("  DEBUG QM [SaveFinalStack] Mode: Drizzle Standard Final (depuis données de lot)")
-                logger.debug("  DEBUG QM [SaveFinalStack] Mode: Drizzle Standard Final (depuis données de lot)")
-                if drizzle_final_sci_data is None or drizzle_final_wht_data is None: raise ValueError("Donnees de lot Drizzle final (sci/wht) manquantes.")
-                sci_data_float64 = drizzle_final_sci_data.astype(np.float64); wht_data_float64 = drizzle_final_wht_data.astype(np.float64) 
-                wht_data_clipped_positive = np.maximum(wht_data_float64, 0.0)
-                final_wht_map_for_postproc = np.mean(wht_data_clipped_positive, axis=2).astype(np.float32) 
-                wht_for_div = np.maximum(wht_data_clipped_positive, 1e-9) 
-                with np.errstate(divide='ignore', invalid='ignore'): final_image_initial_raw = sci_data_float64 / wht_for_div
-                final_image_initial_raw = np.nan_to_num(final_image_initial_raw, nan=0.0, posinf=0.0, neginf=0.0).astype(np.float32)
-                self._close_memmaps()
-                self.update_progress(f"    DEBUG QM: Drizzle Std Final - final_image_initial_raw - Range: [{np.nanmin(final_image_initial_raw):.4g} - {np.nanmax(final_image_initial_raw):.4g}]")
-                logger.debug(f"    DEBUG QM: Drizzle Std Final - final_image_initial_raw - Range: [{np.nanmin(final_image_initial_raw):.4g} - {np.nanmax(final_image_initial_raw):.4g}]")
-            
-            else: # SUM/W Classique
-                self.update_progress("  DEBUG QM [SaveFinalStack] Mode: Stacking Classique SUM/W")
-                logger.debug("  DEBUG QM [SaveFinalStack] Mode: Stacking Classique SUM/W")
-                if self.cumulative_sum_memmap is None or self.cumulative_wht_memmap is None: raise ValueError("Accumulateurs memmap SUM/WHT non disponibles pour stacking classique.")
-                
-                final_sum = np.array(self.cumulative_sum_memmap, dtype=np.float64)
-                self.update_progress(f"    DEBUG QM: Classic Mode - final_sum (HWC, from memmap) - Shape: {final_sum.shape}, Range: [{np.nanmin(final_sum):.4g} - {np.nanmax(final_sum):.4g}]")
-                logger.debug(f"    DEBUG QM: Classic Mode - final_sum (HWC, from memmap) - Shape: {final_sum.shape}, Range: [{np.nanmin(final_sum):.4g} - {np.nanmax(final_sum):.4g}]")
-                
-                final_wht_map_2d_from_memmap = np.array(self.cumulative_wht_memmap, dtype=np.float32) 
-                self.update_progress(f"    DEBUG QM: Classic Mode - final_wht_map_2d_from_memmap (HW) - Shape: {final_wht_map_2d_from_memmap.shape}, Range: [{np.nanmin(final_wht_map_2d_from_memmap):.4g} - {np.nanmax(final_wht_map_2d_from_memmap):.4g}]")
-                logger.debug(f"    DEBUG QM: Classic Mode - final_wht_map_2d_from_memmap (HW) - Shape: {final_wht_map_2d_from_memmap.shape}, Range: [{np.nanmin(final_wht_map_2d_from_memmap):.4g} - {np.nanmax(final_wht_map_2d_from_memmap):.4g}]")
-                
-                self._close_memmaps() 
-                
-                eps = 1e-9
-                final_wht_map_for_postproc = np.maximum(final_wht_map_2d_from_memmap, 0.0)
-                wht_safe = np.maximum(final_wht_map_2d_from_memmap, eps)[..., np.newaxis]
-
-                with np.errstate(divide='ignore', invalid='ignore'):
-                    final_image_initial_raw = final_sum / wht_safe
-                final_image_initial_raw = np.nan_to_num(final_image_initial_raw,
-                                                      nan=0.0, posinf=0.0, neginf=0.0)
-                final_image_initial_raw = final_image_initial_raw.astype(np.float32)
-                self.update_progress(
-                    f"    DEBUG QM: Classic Mode - final_image_initial_raw (HWC, après SUM/WHT et nan_to_num) - Range: [{np.nanmin(final_image_initial_raw):.4g} - {np.nanmax(final_image_initial_raw):.4g}]")
-                logger.debug(
-                    f"    DEBUG QM: Classic Mode - final_image_initial_raw (HWC, après SUM/WHT et nan_to_num) - Range: [{np.nanmin(final_image_initial_raw):.4g} - {np.nanmax(final_image_initial_raw):.4g}]")
-
-        except Exception as e_get_raw:
-            self.processing_error = f"Erreur obtention donnees brutes finales: {e_get_raw}"
-            self.update_progress(f"❌ {self.processing_error}", "ERROR"); traceback.print_exc(limit=2)
-            self.final_stacked_path = None; return
-
-        if final_image_initial_raw is None:
-            self.final_stacked_path = None; self.update_progress("ⓘ Aucun stack final (donnees brutes sont None)."); return
-        
-        # À ce stade, final_image_initial_raw contient les données "ADU-like"
-        self.update_progress(f"  DEBUG QM [SaveFinalStack] final_image_initial_raw (AVANT post-traitements) - Range: [{np.nanmin(final_image_initial_raw):.4g}, {np.nanmax(final_image_initial_raw):.4g}], Shape: {final_image_initial_raw.shape}, Dtype: {final_image_initial_raw.dtype}")
-        logger.debug(f"  DEBUG QM [SaveFinalStack] final_image_initial_raw (AVANT post-traitements) - Range: [{np.nanmin(final_image_initial_raw):.4g}, {np.nanmax(final_image_initial_raw):.4g}], Shape: {final_image_initial_raw.shape}, Dtype: {final_image_initial_raw.dtype}")
-
-
-        final_image_initial_raw = np.clip(final_image_initial_raw, 0.0, None)
-        self.update_progress(
-            f"    DEBUG QM: Après clip >=0 des valeurs négatives, final_image_initial_raw - Range: [{np.nanmin(final_image_initial_raw):.4g}, {np.nanmax(final_image_initial_raw):.4g}]")
-        logger.debug(
-            f"    DEBUG QM: Après clip >=0 des valeurs négatives, final_image_initial_raw - Range: [{np.nanmin(final_image_initial_raw):.4g}, {np.nanmax(final_image_initial_raw):.4g}]")
-
-        # Appliquer le seuil WHT (si activé) aux données "ADU-like"
-        if self.drizzle_wht_threshold > 0 and final_wht_map_for_postproc is not None:
-            self.update_progress(
-                f"  DEBUG QM [SaveFinalStack] Application du seuil WHT ({self.drizzle_wht_threshold}) sur final_wht_map_for_postproc à final_image_initial_raw.")
-            logger.debug(
-                f"  DEBUG QM [SaveFinalStack] Application du seuil WHT ({self.drizzle_wht_threshold}) sur final_wht_map_for_postproc à final_image_initial_raw.")
-            invalid_wht_pixels = final_wht_map_for_postproc < self.drizzle_wht_threshold
-            if final_image_initial_raw.ndim == 3:
-                final_image_initial_raw = np.where(
-                    invalid_wht_pixels[..., np.newaxis], np.nan, final_image_initial_raw
-                )
-            else:
-                final_image_initial_raw = np.where(invalid_wht_pixels, np.nan, final_image_initial_raw)
-
-        # Stocker les données ADU pour histogramme UI uniquement si nécessaire
-        self.raw_adu_data_for_ui_histogram = (
-            np.nan_to_num(final_image_initial_raw, nan=0.0).astype(np.float32).copy()
-        )
-        logger.debug(
-            f"  DEBUG QM [_save_final_stack]: self.raw_adu_data_for_ui_histogram STOCKE (ADU). Range: [{np.min(self.raw_adu_data_for_ui_histogram):.3f}, {np.max(self.raw_adu_data_for_ui_histogram):.3f}]"
-        )
-
-        # --- Normalisation par percentiles pour obtenir final_image_normalized_for_cosmetics (0-1) ---
-        if preserve_linear_output_setting:
-            logger.debug(
-                "  DEBUG QM [_save_final_stack]: preserve_linear_output actif - saut de la normalisation par percentiles."
-            )
-            final_image_normalized_for_cosmetics = np.nan_to_num(
-                final_image_initial_raw, nan=0.0
-            ).astype(np.float32)
-        else:
-            logger.debug(
-                f"  DEBUG QM [_save_final_stack]: Normalisation (0-1) par percentiles de final_image_initial_raw..."
-            )
-            data_for_percentile_norm = np.nan_to_num(final_image_initial_raw, nan=0.0).astype(np.float32)
-            if data_for_percentile_norm.ndim == 3:
-                luminance = (
-                    0.299 * data_for_percentile_norm[..., 0]
-                    + 0.587 * data_for_percentile_norm[..., 1]
-                    + 0.114 * data_for_percentile_norm[..., 2]
-                )
-            else:
-                luminance = data_for_percentile_norm
-            finite_luminance = luminance[np.isfinite(luminance) & (luminance > 1e-9)]
-
-            if finite_luminance.size > 20:
-                bp_val = np.percentile(finite_luminance, 0.1)
-                wp_val = np.percentile(finite_luminance, 99.9)
-                if wp_val <= bp_val + 1e-7:
-                    min_finite, max_finite = np.min(finite_luminance), np.max(finite_luminance)
-                    if max_finite > min_finite + 1e-7:
-                        bp_val, wp_val = min_finite, max_finite
-                    else:
-                        bp_val, wp_val = 0.0, max(1e-7, max_finite)
-                if wp_val <= bp_val:
-                    wp_val = bp_val + 1e-7
-                final_image_normalized_for_cosmetics = (data_for_percentile_norm - bp_val) / (
-                    wp_val - bp_val
-                )
-                logger.debug(
-                    f"  DEBUG QM [_save_final_stack]: Normalisation (0-1) basée sur percentiles. BP={bp_val:.4g}, WP={wp_val:.4g}."
-                )
-            else:
-                max_overall = np.nanmax(data_for_percentile_norm)
-                if max_overall > 1e-9:
-                    final_image_normalized_for_cosmetics = data_for_percentile_norm / max_overall
-                else:
-                    final_image_normalized_for_cosmetics = np.zeros_like(data_for_percentile_norm)
-                logger.debug(
-                    "  DEBUG QM [_save_final_stack]: Normalisation (0-1) par max (peu de données/dynamique pour percentiles)."
-                )
-
-            final_image_normalized_for_cosmetics = np.clip(
-                final_image_normalized_for_cosmetics, 0.0, 1.0
-            )
-
-        final_image_normalized_for_cosmetics = final_image_normalized_for_cosmetics.astype(np.float32)
-        logger.debug(
-            f"    Range après normalisation (0-1): [{np.nanmin(final_image_normalized_for_cosmetics):.3f}, {np.nanmax(final_image_normalized_for_cosmetics):.3f}]"
-        )
-
-        effective_image_count = self.images_in_cumulative_stack
-
-        # data_after_postproc est la version 0-1 qui subira les post-traitements cosmétiques.
-        data_after_postproc = final_image_normalized_for_cosmetics.copy()
-
-        self.update_progress(f"  DEBUG QM [SaveFinalStack] data_after_postproc (AVANT post-traitements) - Range: [{np.nanmin(data_after_postproc):.4f}, {np.nanmax(data_after_postproc):.4f}]")
-        logger.debug(f"  DEBUG QM [SaveFinalStack] data_after_postproc (AVANT post-traitements) - Range: [{np.nanmin(data_after_postproc):.4f}, {np.nanmax(data_after_postproc):.4f}]")
-        
-        # --- Début du Pipeline de Post-Traitement (identique à votre version précédente) ---
-        # ... (BN Globale, Photutils BN, CB, Feathering, Low WHT Mask, SCNR, Crop) ...
-        # (Le code pour appliquer ces post-traitements à data_after_postproc reste ici)
-        # --- Fin du Pipeline de Post-Traitement ---
-        self.update_progress(f"  DEBUG QM [SaveFinalStack] data_after_postproc (APRES post-traitements, si activés) - Range: [{np.nanmin(data_after_postproc):.4f}, {np.nanmax(data_after_postproc):.4f}], Dtype: {data_after_postproc.dtype}")
-        logger.debug(f"  DEBUG QM [SaveFinalStack] data_after_postproc (APRES post-traitements, si activés) - Range: [{np.nanmin(data_after_postproc):.4f}, {np.nanmax(data_after_postproc):.4f}], Dtype: {data_after_postproc.dtype}")
-
-        # Les données post-traitées 0-1 seront utilisées pour l'aperçu UI
-        self.last_saved_data_for_preview = data_after_postproc.copy()
-        logger.debug("DEBUG QM [_save_final_stack]: self.last_saved_data_for_preview = DONNÉES 0-1 POST-TRAITÉES (pour l'aperçu UI).")
-        
-        # --- ÉTAPE 4: Préparation du header FITS final et du nom de fichier ---
-        # (Logique identique)
-        effective_image_count = self.images_in_cumulative_stack if self.images_in_cumulative_stack > 0 else (getattr(self, 'aligned_files_count', 1) if (is_drizzle_final_mode_with_data or is_reproject_mosaic_mode) else 1)
-        final_header = self.current_stack_header.copy() if self.current_stack_header else fits.Header()
-        if is_true_incremental_drizzle_from_objects or is_drizzle_final_mode_with_data or is_reproject_mosaic_mode: 
-            if self.drizzle_output_wcs and not is_reproject_mosaic_mode : final_header.update(self.drizzle_output_wcs.to_header(relax=True))
-            elif is_reproject_mosaic_mode and self.current_stack_header and self.current_stack_header.get('CTYPE1'): pass 
-        final_header['NIMAGES'] = (effective_image_count, 'Effective images/Total Weight for final stack'); final_header['TOTEXP']  = (round(self.total_exposure_seconds, 2), '[s] Approx total exposure')
-        final_header['HISTORY'] = f"Final stack type: {current_operation_mode_log_fits}"
-        if getattr(self, 'output_filename', ""):
-            base_name = self.output_filename.strip()
-            if not base_name.lower().endswith('.fit'):
-                base_name += '.fit'
-            fits_path = os.path.join(self.output_folder, base_name)
-            preview_path = os.path.splitext(fits_path)[0] + '.png'
-        else:
-            base_name = "stack_final"
-            run_type_suffix = output_filename_suffix if output_filename_suffix else "_unknown_mode"
-            if stopped_early: run_type_suffix += "_stopped"
-            elif self.processing_error: run_type_suffix += "_error"
-            fits_path = os.path.join(self.output_folder, f"{base_name}{run_type_suffix}.fit")
-            preview_path  = os.path.splitext(fits_path)[0] + ".png"
-        self.final_stacked_path = fits_path; self.update_progress(f"Chemin FITS final: {os.path.basename(fits_path)}")
-
-        # --- ÉTAPE 5: Préparation des données pour la SAUVEGARDE FITS ---
-        data_for_primary_hdu_save = None
-        if save_as_float32_setting:
-            self.update_progress("   DEBUG QM: Preparation sauvegarde FITS en float32 (brut ADU-like)...") 
-            logger.debug("   DEBUG QM: Preparation sauvegarde FITS en float32 (brut ADU-like)...")
-            data_for_primary_hdu_save = self.raw_adu_data_for_ui_histogram # Utilise les données "ADU-like" (non-normalisées 0-1 cosmétiquement)
-            self.update_progress(f"     DEBUG QM: -> FITS float32: Utilisation self.raw_adu_data_for_ui_histogram. Shape: {data_for_primary_hdu_save.shape}, Range: [{np.min(data_for_primary_hdu_save):.4f}, {np.max(data_for_primary_hdu_save):.4f}]")
-            logger.debug(f"     DEBUG QM: -> FITS float32: Utilisation self.raw_adu_data_for_ui_histogram. Shape: {data_for_primary_hdu_save.shape}, Range: [{np.min(data_for_primary_hdu_save):.4f}, {np.max(data_for_primary_hdu_save):.4f}]")
-            final_header['BITPIX'] = -32 
-            if 'BSCALE' in final_header: del final_header['BSCALE']; 
-            if 'BZERO' in final_header: del final_header['BZERO']
-        else: # Sauvegarde en uint16
-            self.update_progress("   DEBUG QM: Preparation sauvegarde FITS en uint16 (depuis données ADU -> 0-65535)...")
-            logger.debug("   DEBUG QM: Preparation sauvegarde FITS en uint16 (depuis données ADU -> 0-65535)...")
-            raw_data = self.raw_adu_data_for_ui_histogram
-            if np.nanmax(raw_data) <= 1.0 + 1e-5:
-                data_scaled_uint16 = (np.clip(raw_data, 0.0, 1.0) * 65535.0).astype(np.uint16)
-            else:
-                data_scaled_uint16 = np.clip(raw_data, 0.0, 65535.0).astype(np.uint16)
-            data_for_primary_hdu_save = data_scaled_uint16
-            self.update_progress(f"     DEBUG QM: -> FITS uint16: Utilisation données ADU. Shape: {data_for_primary_hdu_save.shape}, Range: [{np.min(data_for_primary_hdu_save)}, {np.max(data_for_primary_hdu_save)}]")
-            logger.debug(f"     DEBUG QM: -> FITS uint16: Utilisation données ADU. Shape: {data_for_primary_hdu_save.shape}, Range: [{np.min(data_for_primary_hdu_save)}, {np.max(data_for_primary_hdu_save)}]")
-            final_header['BITPIX'] = 16 
-        
-        if data_for_primary_hdu_save.ndim == 3 and data_for_primary_hdu_save.shape[2] == 3 : 
-            data_for_primary_hdu_save_cxhxw = np.moveaxis(data_for_primary_hdu_save, -1, 0) 
-        else: 
-            data_for_primary_hdu_save_cxhxw = data_for_primary_hdu_save
-        self.update_progress(f"     DEBUG QM: Données FITS prêtes (Shape HDU: {data_for_primary_hdu_save_cxhxw.shape}, Dtype: {data_for_primary_hdu_save_cxhxw.dtype})")
-        logger.debug(f"     DEBUG QM: Données FITS prêtes (Shape HDU: {data_for_primary_hdu_save_cxhxw.shape}, Dtype: {data_for_primary_hdu_save_cxhxw.dtype})")
-
-        # --- ÉTAPE 6: Sauvegarde FITS effective ---
-        try: 
-            primary_hdu = fits.PrimaryHDU(data=data_for_primary_hdu_save_cxhxw, header=final_header)
-            hdus_list = [primary_hdu]
-            # ... (logique HDU background_model si besoin) ...
-            fits.HDUList(hdus_list).writeto(fits_path, overwrite=True, checksum=True, output_verify='ignore')
-            self.update_progress(f"   ✅ Sauvegarde FITS ({'float32' if save_as_float32_setting else 'uint16'}) terminee.");  
-        except Exception as save_err: 
-            self.update_progress(f"   ❌ Erreur Sauvegarde FITS: {save_err}"); self.final_stacked_path = None
-
-        # --- ÉTAPE 7: Sauvegarde preview PNG ---
-        # Utiliser data_after_postproc (qui est l'image [0,1] après tous les post-traitements)
-        # et laisser save_preview_image appliquer son propre stretch par défaut.
-        if data_after_postproc is not None: 
-            self.update_progress(f"  DEBUG QM (_save_final_stack): Données pour save_preview_image (data_after_postproc) - Range: [{np.nanmin(data_after_postproc):.4f}, {np.nanmax(data_after_postproc):.4f}], Shape: {data_after_postproc.shape}, Dtype: {data_after_postproc.dtype}")
-            logger.debug(f"  DEBUG QM (_save_final_stack): Données pour save_preview_image (data_after_postproc) - Range: [{np.nanmin(data_after_postproc):.4f}, {np.nanmax(data_after_postproc):.4f}], Shape: {data_after_postproc.shape}, Dtype: {data_after_postproc.dtype}")
-            try:
-                save_preview_image(data_after_postproc, preview_path, 
-                                   enhanced_stretch=False) # ou True si vous préférez le stretch "enhanced" pour le PNG
-                self.update_progress("     ✅ Sauvegarde Preview PNG terminee.") 
-            except Exception as prev_err: self.update_progress(f"     ❌ Erreur Sauvegarde Preview PNG: {prev_err}.") 
-        else: self.update_progress("ⓘ Aucune image a sauvegarder pour preview PNG (data_after_postproc est None)."); 
-            
-        self.update_progress(f"DEBUG QM [_save_final_stack V_SaveFinal_CorrectedDataFlow_1]: Fin methode (mode: {current_operation_mode_log_desc}).")
-        logger.debug("\n" + "=" * 80); logger.debug(f"DEBUG QM [_save_final_stack V_SaveFinal_CorrectedDataFlow_1]: Fin methode (mode: {current_operation_mode_log_desc})."); logger.debug("=" * 80 + "\n")
-
-
-
-
-
-
-
-
-#############################################################################################################################################################
-
-
-#Le message de Pylance "is not accessed" concerne uniquement les variables locales closed_sum et closed_wht à l'intérieur 
-# de la méthode _close_memmaps() elle-même. Ces variables sont définies, mais leur valeur n'est jamais lue par le code de cette méthode 
-# après leur assignation. Elles sont donc inutiles et peuvent être supprimées.
-#Mais cela ne remet absolument pas en question :
-#Le fait que la méthode _close_memmaps() est appelée.
-#Le fait que le code à l'intérieur de cette méthode (fermeture et suppression des références self.cumulative_sum_memmap 
-# et self.cumulative_wht_memmap) s'exécute quand la méthode est appelée.
-#L'utilité de cette méthode pour libérer les ressources liées aux fichiers memmap.
-
-    def _close_memmaps(self):
-        """Ferme proprement les objets memmap s'ils existent."""
-        logger.debug("DEBUG QM [_close_memmaps]: Tentative de fermeture des memmaps...")
-        closed_sum = False
-        if hasattr(self, 'cumulative_sum_memmap') and self.cumulative_sum_memmap is not None:
-            try:
-                # La documentation suggère que la suppression de la référence devrait suffire
-                # mais un appel explicite à close() existe sur certaines versions/objets
-                if hasattr(self.cumulative_sum_memmap, '_mmap') and self.cumulative_sum_memmap._mmap is not None:
-                    self.cumulative_sum_memmap._mmap.close()
-                # Supprimer la référence pour permettre la libération des ressources
-                del self.cumulative_sum_memmap
-                self.cumulative_sum_memmap = None
-                closed_sum = True
-                logger.debug("DEBUG QM [_close_memmaps]: Référence memmap SUM supprimée.")
-            except Exception as e_close_sum:
-                logger.debug(f"WARN QM [_close_memmaps]: Erreur fermeture/suppression memmap SUM: {e_close_sum}")
-        
-        closed_wht = False
-        if hasattr(self, 'cumulative_wht_memmap') and self.cumulative_wht_memmap is not None:
-            try:
-                if hasattr(self.cumulative_wht_memmap, '_mmap') and self.cumulative_wht_memmap._mmap is not None:
-                    self.cumulative_wht_memmap._mmap.close()
-                del self.cumulative_wht_memmap
-                self.cumulative_wht_memmap = None
-                closed_wht = True
-                logger.debug("DEBUG QM [_close_memmaps]: Référence memmap WHT supprimée.")
-            except Exception as e_close_wht:
-                logger.debug(f"WARN QM [_close_memmaps]: Erreur fermeture/suppression memmap WHT: {e_close_wht}")
-        
-        # Optionnel: Essayer de supprimer les fichiers .npy si le nettoyage est activé
-        # Cela devrait être fait dans le bloc finally de _worker après l'appel à _save_final_stack
-        # if self.perform_cleanup:
-        #      if self.sum_memmap_path and os.path.exists(self.sum_memmap_path):
-        #          try: os.remove(self.sum_memmap_path); logger.debug("DEBUG: Fichier SUM.npy supprimé.")
-        #          except Exception as e: logger.debug(f"WARN: Erreur suppression SUM.npy: {e}")
-        #      if self.wht_memmap_path and os.path.exists(self.wht_memmap_path):
-        #          try: os.remove(self.wht_memmap_path); logger.debug("DEBUG: Fichier WHT.npy supprimé.")
-        #          except Exception as e: logger.debug(f"WARN: Erreur suppression WHT.npy: {e}")
-
-# --- FIN de _save_final_stack et ajout de _close_memmaps ---
-
-
-
-
-
-
-#########################################################################################################################################
-
-
-
-
-    def _cleanup_batch_temp_files(self, batch_filepaths):
-        """Supprime les fichiers FITS temporaires d'un lot Drizzle incrémental."""
-        if not batch_filepaths:
-            return
-
-        deleted_count = 0
-        self.update_progress(f"   -> Nettoyage {len(batch_filepaths)} fichier(s) temp du lot...")
-        for fpath in batch_filepaths:
-            try:
-                if os.path.isfile(fpath):
-                    os.remove(fpath)
-                    deleted_count += 1
-            except OSError as e:
-                # Log l'erreur mais continue le nettoyage des autres fichiers
-                self.update_progress(f"      ⚠️ Erreur suppression fichier temp {os.path.basename(fpath)}: {e}")
-            except Exception as e_gen:
-                self.update_progress(f"      ⚠️ Erreur inattendue suppression {os.path.basename(fpath)}: {e_gen}")
-
-        if deleted_count > 0:
-            self.update_progress(f"   -> {deleted_count}/{len(batch_filepaths)} fichier(s) temp nettoyé(s).")
-        elif len(batch_filepaths) > 0:
-            self.update_progress(f"   -> Aucun fichier temp du lot n'a pu être nettoyé (déjà supprimés ou erreur).")
-
-
-
-
-
-##########################################################################################################################################
-
-
-
-
-
-
-    def cleanup_unaligned_files(self):
-        """
-        NOTE: Cette méthode ne supprime PLUS le contenu du dossier unaligned_files.
-        Les fichiers non alignés sont intentionnellement conservés pour l'utilisateur.
-        Le dossier lui-même est créé s'il n'existe pas, mais son contenu n'est pas purgé ici.
-        """
-        if self.unaligned_folder: # Vérifier si le chemin est défini
-            if not os.path.isdir(self.unaligned_folder):
-                try:
-                    os.makedirs(self.unaligned_folder, exist_ok=True)
-                    # Optionnel: loguer la création si elle a lieu ici
-                    # self.update_progress(f"ⓘ Dossier pour fichiers non alignés créé: {self.unaligned_folder}")
-                except OSError as e:
-                    self.update_progress(f"⚠️ Erreur création dossier pour non-alignés '{self.unaligned_folder}': {e}")
-            # else:
-                # Optionnel: loguer que le dossier existe déjà
-                # self.update_progress(f"ⓘ Dossier pour fichiers non alignés existe déjà: {self.unaligned_folder}")
-            
-            # Log explicite que les fichiers ne sont PAS supprimés par cette fonction
-            logger.debug(f"DEBUG QM [cleanup_unaligned_files]: Contenu de '{self.unaligned_folder}' CONSERVÉ (pas de suppression automatique).")
-            # self.update_progress(f"ⓘ Fichiers dans '{os.path.basename(self.unaligned_folder)}' conservés pour analyse.") # Optionnel pour l'UI
-        else:
-            logger.debug(f"DEBUG QM [cleanup_unaligned_files]: self.unaligned_folder non défini, aucune action de nettoyage/création.")
-
-
-
-
-
-################################################################################################################################################
-
-
-
-    def cleanup_temp_reference(self):
-        if self.output_folder is None: # <--- AJOUTER CETTE VÉRIFICATION
-            logger.debug("WARN QM [cleanup_temp_reference]: self.output_folder non défini, nettoyage référence annulé.")
-            return
-        try:
-            aligner_temp_folder = os.path.join(self.output_folder, "temp_processing")
-            if os.path.isdir(aligner_temp_folder):
-                ref_fit = os.path.join(aligner_temp_folder, "reference_image.fit")
-                ref_png = os.path.join(aligner_temp_folder, "reference_image.png")
-                deleted_ref = 0
-                if os.path.exists(ref_fit):
-                    try:
-                        os.remove(ref_fit)
-                        deleted_ref += 1
-                    except Exception:
-                        pass
-                if os.path.exists(ref_png):
-                    try:
-                        os.remove(ref_png)
-                        deleted_ref += 1
-                    except Exception:
-                        pass
-                if deleted_ref > 0:
-                    self.update_progress(f"🧹 Fichier(s) référence temporaire(s) supprimé(s).")
-                try:
-                    os.rmdir(aligner_temp_folder)
-                except OSError:
-                    pass
-        except Exception as e:
-            self.update_progress(f"⚠️ Erreur nettoyage référence temp: {e}")
-
-
-################################################################################################################################################
-
-    def add_folder(self, folder_path):
-        if not self.processing_active: self.update_progress("ⓘ Impossible d'ajouter un dossier, traitement non actif."); return False
-        abs_path = os.path.abspath(folder_path)
-        if not os.path.isdir(abs_path): self.update_progress(f"❌ Dossier non trouvé: {folder_path}"); return False
-        output_abs = os.path.abspath(self.output_folder) if self.output_folder else None
-        if output_abs:
-             norm_abs_path = os.path.normcase(abs_path); norm_output_path = os.path.normcase(output_abs)
-             if norm_abs_path == norm_output_path or norm_abs_path.startswith(norm_output_path + os.sep): self.update_progress(f"⚠️ Impossible d'ajouter le dossier de sortie: {os.path.basename(folder_path)}"); return False
-        with self.folders_lock:
-            current_abs = os.path.abspath(self.current_folder) if self.current_folder else None
-            existing_abs = [os.path.abspath(p) for p in self.additional_folders]
-            if (current_abs and abs_path == current_abs) or abs_path in existing_abs: self.update_progress(f"ⓘ Dossier déjà en cours ou ajouté: {os.path.basename(folder_path)}"); return False
-            self.additional_folders.append(abs_path); folder_count = len(self.additional_folders)
-        self.update_progress(f"✅ Dossier ajouté à la file d'attente : {os.path.basename(folder_path)}")
-        self.update_progress(f"folder_count_update:{folder_count}")
-        return True
-
-
-
-################################################################################################################################################
-
-
-
-
-    def _add_files_to_queue(self, folder_path):
-        count_added = 0
-        try:
-            abs_folder_path = os.path.abspath(folder_path)
-            # ---> AJOUTER CETTE LIGNE <---
-            logger.debug(f"DEBUG [_add_files_to_queue]: Scanning absolute path: '{abs_folder_path}'")
-            # ------------------------------
-            self.update_progress(f"🔍 Scan du dossier: {os.path.basename(folder_path)}...")
-            files_in_folder = sorted(os.listdir(abs_folder_path))
-            # ---> AJOUTER CETTE LIGNE <---
-            logger.debug(f"DEBUG [_add_files_to_queue]: os.listdir found: {files_in_folder}")
-            # ------------------------------
-            new_files_found_in_folder = []
-            for fname in files_in_folder:
-                # ---> AJOUTER CETTE LIGNE (optionnel mais peut aider) <---
-                logger.debug(f"DEBUG [_add_files_to_queue]: Checking file: '{fname}'")
-                # ---------------------------------------------------------
-                if self.stop_processing: self.update_progress("⛔ Scan interrompu."); break
-                if fname.lower().endswith(('.fit', '.fits')):
-                    fpath = os.path.join(abs_folder_path, fname)
-                    abs_fpath = os.path.abspath(fpath)
-                    if abs_fpath not in self.processed_files:
-                        # ---> AJOUTER CETTE LIGNE <---
-                        logger.debug(f"DEBUG [_add_files_to_queue]: ADDING to queue and processed_files: '{fpath}'")
-                        # ------------------------------
-                        self.queue.put(fpath)
-                        self.processed_files.add(abs_fpath)
-                        count_added += 1
-            if count_added > 0: self.files_in_queue += count_added; self._recalculate_total_batches()
-            return count_added
-        except FileNotFoundError: self.update_progress(f"❌ Erreur scan: Dossier introuvable {os.path.basename(folder_path)}"); return 0
-        except PermissionError: self.update_progress(f"❌ Erreur scan: Permission refusée {os.path.basename(folder_path)}"); return 0
-        except Exception as e: self.update_progress(f"❌ Erreur scan dossier {os.path.basename(folder_path)}: {e}"); return 0
-
-################################################################################################################################################
-
-
-
-
-# --- DANS LA CLASSE SeestarQueuedStacker DANS seestar/queuep/queue_manager.py ---
-
-    def start_processing(self, input_dir, output_dir, reference_path_ui=None,
-                         output_filename="",
-                         initial_additional_folders=None,
-                         stacking_mode="kappa-sigma", kappa=2.5,
-                         batch_size=10, correct_hot_pixels=True, hot_pixel_threshold=3.0,
-                         neighborhood_size=5, bayer_pattern="GRBG", perform_cleanup=True,
-                         use_weighting=False, 
-                         weight_by_snr=True, 
-                         weight_by_stars=True,
-                         snr_exp=1.0, 
-                         stars_exp=0.5, 
-                         min_w=0.1,
-                         use_drizzle=False, drizzle_scale=2.0, drizzle_wht_threshold=0.7,
-                         drizzle_mode="Final", drizzle_kernel="square", drizzle_pixfrac=1.0,
-                         apply_chroma_correction=True,
-                         apply_final_scnr=False, final_scnr_target_channel='green',
-                         final_scnr_amount=0.8, final_scnr_preserve_luminosity=True,
-                         bn_grid_size_str="16x16", bn_perc_low=5, bn_perc_high=30,
-                         bn_std_factor=1.0, bn_min_gain=0.2, bn_max_gain=7.0,
-                         cb_border_size=25, cb_blur_radius=8,
-                         cb_min_b_factor=0.4, cb_max_b_factor=1.5,
-                         final_edge_crop_percent=2.0,
-                         apply_photutils_bn=False,
-                         photutils_bn_box_size=128,
-                         photutils_bn_filter_size=5,
-                         photutils_bn_sigma_clip=3.0,
-                         photutils_bn_exclude_percentile=98.0,
-                         apply_feathering=False,
-                         feather_blur_px=256,
-                         apply_low_wht_mask=False, 
-                         low_wht_percentile=5,    
-                         low_wht_soften_px=128,   
-                         is_mosaic_run=False, api_key=None, 
-                         mosaic_settings=None,
-                         use_local_solver_priority=False, # DEPRECATED - ignoré, mais gardé pour compatibilité signature
-                         astap_path="",
-                         astap_data_dir="",
-                         local_ansvr_path="",
-                         astap_search_radius=3.0,
-
-                         astap_downsample=1,
-                         astap_sensitivity=100,
-
-                         local_solver_preference="none",
-                         save_as_float32=False,
-                         preserve_linear_output=False,
-                         reproject_between_batches=False
-                         ):
-        logger.debug(f"!!!!!!!!!! VALEUR BRUTE ARGUMENT astap_search_radius REÇU : {astap_search_radius} !!!!!!!!!!")
-        logger.debug(f"!!!!!!!!!! VALEUR BRUTE ARGUMENT save_as_float32 REÇU : {save_as_float32} !!!!!!!!!!") # DEBUG
-                         
-        """
-        Démarre le thread de traitement principal avec la configuration spécifiée.
-        MODIFIED: Ajout arguments save_as_float32 et reproject_between_batches.
-        Version: V_StartProcessing_SaveDtypeOption_1
-        """
-
-        logger.debug("DEBUG QM (start_processing V_StartProcessing_SaveDtypeOption_1): Début tentative démarrage...") # Version Log
-        
-        logger.debug("  --- BACKEND ARGS REÇUS (depuis GUI/SettingsManager) ---")
-        logger.debug(f"    input_dir='{input_dir}', output_dir='{output_dir}'")
-        logger.debug(f"    is_mosaic_run (arg de func): {is_mosaic_run}")
-        logger.debug(f"    use_drizzle (global arg de func): {use_drizzle}")
-
-        logger.debug(f"    drizzle_mode (global arg de func): {drizzle_mode}")
-        logger.debug(f"    mosaic_settings (dict brut): {mosaic_settings}")
-        logger.debug(f"    save_as_float32 (arg de func): {save_as_float32}") # Log du nouvel argument
-        logger.debug(f"    reproject_between_batches (arg de func): {reproject_between_batches}")
-        logger.debug(f"    output_filename (arg de func): {output_filename}")
-        logger.debug("  --- FIN BACKEND ARGS REÇUS ---")
-
-
-        if self.processing_active:
-            self.update_progress("⚠️ Tentative de démarrer un traitement déjà en cours.")
-            return False
-
-        self.stop_processing = False 
-        if hasattr(self, 'aligner') and self.aligner is not None:
-            self.aligner.stop_processing = False
-        else: 
-            self.update_progress("❌ Erreur interne critique: Aligner principal non initialisé. Démarrage annulé.")
-            logger.debug("ERREUR QM (start_processing): self.aligner non initialisé.")
-            return False
-        
-        self.current_folder = os.path.abspath(input_dir) if input_dir else None
-        self.output_folder = os.path.abspath(output_dir) if output_dir else None
-        
-
-        # =========================================================================================
-        # === ÉTAPE 1 : CONFIGURATION DES PARAMÈTRES DE SESSION SUR L'INSTANCE (AVANT TOUT LE RESTE) ===
-        # =========================================================================================
-        logger.debug("DEBUG QM (start_processing): Étape 1 - Configuration des paramètres de session sur l'instance...")
-          
-        if not self.current_folder or not os.path.isdir(self.current_folder):
-            self.update_progress(f"❌ Dossier d'entrée principal '{input_dir}' invalide ou non défini.", "ERROR")
-            return False
-        if not self.output_folder: 
-            self.update_progress(f"❌ Dossier de sortie '{output_dir}' non défini.", "ERROR")
-            return False
-        try:
-            os.makedirs(self.output_folder, exist_ok=True) 
-        except OSError as e_mkdir:
-            self.update_progress(f"❌ Erreur création dossier de sortie '{self.output_folder}': {e_mkdir}", "ERROR")
-            return False
-        logger.debug(f"    [Paths] Input: '{self.current_folder}', Output: '{self.output_folder}'")
-
-        self.output_filename = str(output_filename).strip()
-        
-        self.local_solver_preference = str(local_solver_preference) 
-        self.astap_path = str(astap_path)
-        self.astap_data_dir = str(astap_data_dir)
-        self.astap_search_radius = float(astap_search_radius)
-        self.astap_downsample = int(astap_downsample)
-        self.astap_sensitivity = int(astap_sensitivity)
-        self.local_ansvr_path = str(local_ansvr_path)
-        
-        logger.debug(f"    [Solver Settings sur self via start_processing args] Pref: '{self.local_solver_preference}'")
-        logger.debug(f"    [Solver Settings sur self via start_processing args] ASTAP Path: '{self.astap_path}'")
-        logger.debug(f"    [Solver Settings sur self via start_processing args] ASTAP Data Dir: '{self.astap_data_dir}'")
-        logger.debug(f"    [Solver Settings sur self via start_processing args] ASTAP Search Radius: {self.astap_search_radius}")
-        logger.debug(f"    [Solver Settings sur self via start_processing args] ASTAP Downsample: {self.astap_downsample}")
-        logger.debug(f"    [Solver Settings sur self via start_processing args] ASTAP Sensitivity: {self.astap_sensitivity}")
-        logger.debug(f"    [Solver Settings sur self via start_processing args] Ansvr Path: '{self.local_ansvr_path}'")
-        
-        try:
-            self.astap_search_radius_config = float(astap_search_radius)
-        except (ValueError, TypeError):
-            logger.debug(f"  WARN QM (start_processing): Valeur astap_search_radius ('{astap_search_radius}') invalide. Utilisation de 5.0° par défaut.")
-            self.astap_search_radius_config = 5.0 
-        
-        # self.use_local_solver_priority (attribut de self) n'est plus utilisé, la variable locale de la fonction l'est.
-        # logger.debug(f"    [Solver Settings sur self] Priorité Locale: {self.use_local_solver_priority}") 
-        logger.debug(f"    [Solver Settings sur self] ASTAP Exe: '{self.astap_path}'")
-        logger.debug(f"    [Solver Settings sur self] ASTAP Data: '{self.astap_data_dir}'")
-        logger.debug(f"    [Solver Settings sur self] Ansvr Local: '{self.local_ansvr_path}'")
-        logger.debug(f"    [Solver Settings sur self] ASTAP Search Radius Config: {self.astap_search_radius_config}°")
-
-        self.is_mosaic_run = is_mosaic_run                     
-        self.drizzle_active_session = use_drizzle or self.is_mosaic_run   
-        self.drizzle_mode = str(drizzle_mode) 
-        
-        self.api_key = api_key if isinstance(api_key, str) else ""
-        if getattr(self, 'reference_pixel_scale_arcsec', None) is None:
-            self.reference_pixel_scale_arcsec = None 
-        
-        self.stacking_mode = str(stacking_mode); self.kappa = float(kappa)
-        self.correct_hot_pixels = bool(correct_hot_pixels); self.hot_pixel_threshold = float(hot_pixel_threshold)
-        self.neighborhood_size = int(neighborhood_size); self.bayer_pattern = str(bayer_pattern) if bayer_pattern else "GRBG"
-        self.perform_cleanup = bool(perform_cleanup)
-        self.use_quality_weighting = bool(use_weighting); self.weight_by_snr = bool(weight_by_snr)
-        self.weight_by_stars = bool(weight_by_stars); self.snr_exponent = float(snr_exp)
-        self.stars_exponent = float(stars_exp); self.min_weight = float(max(0.01, min(1.0, min_w)))
-        
-        self.drizzle_scale = float(drizzle_scale) if drizzle_scale else 2.0 
-        self.drizzle_wht_threshold = float(drizzle_wht_threshold) 
-
-        self.apply_chroma_correction = bool(apply_chroma_correction); self.apply_final_scnr = bool(apply_final_scnr)
-        self.final_scnr_target_channel = str(final_scnr_target_channel).lower(); self.final_scnr_amount = float(final_scnr_amount)
-        self.final_scnr_preserve_luminosity = bool(final_scnr_preserve_luminosity)
-        self.bn_grid_size_str = str(bn_grid_size_str); self.bn_perc_low = int(bn_perc_low); self.bn_perc_high = int(bn_perc_high)
-        self.bn_std_factor = float(bn_std_factor); self.bn_min_gain = float(bn_min_gain); self.bn_max_gain = float(bn_max_gain)
-        self.cb_border_size = int(cb_border_size); self.cb_blur_radius = int(cb_blur_radius)
-        self.cb_min_b_factor = float(cb_min_b_factor); self.cb_max_b_factor = float(cb_max_b_factor)
-        self.final_edge_crop_percent_decimal = float(final_edge_crop_percent) / 100.0
-        self.apply_photutils_bn = bool(apply_photutils_bn); self.photutils_bn_box_size = int(photutils_bn_box_size)
-        self.photutils_bn_filter_size = int(photutils_bn_filter_size); self.photutils_bn_sigma_clip = float(photutils_bn_sigma_clip)
-        self.photutils_bn_exclude_percentile = float(photutils_bn_exclude_percentile)
-        self.apply_feathering = bool(apply_feathering); self.feather_blur_px = int(feather_blur_px)
-        self.apply_low_wht_mask = bool(apply_low_wht_mask); self.low_wht_percentile = int(low_wht_percentile); self.low_wht_soften_px = int(low_wht_soften_px)
-
-        # --- NOUVEAU : Assignation du paramètre de sauvegarde à l'attribut de l'instance ---
-
-        self.save_final_as_float32 = bool(save_as_float32)
-        logger.debug(f"    [OutputFormat] self.save_final_as_float32 (attribut d'instance) mis à : {self.save_final_as_float32} (depuis argument {save_as_float32})")
-        self.preserve_linear_output = bool(preserve_linear_output)
-        logger.debug(
-            f"    [OutputFormat] self.preserve_linear_output (attribut d'instance) mis à : {self.preserve_linear_output} (depuis argument {preserve_linear_output})"
-        )
-        self.reproject_between_batches = bool(reproject_between_batches)
-
-
-        # --- FIN NOUVEAU ---
-
-        self.mosaic_settings_dict = mosaic_settings if isinstance(mosaic_settings, dict) else {}
-        if self.is_mosaic_run:
-            logger.debug(f"DEBUG QM (start_processing): Application des paramètres de Mosaïque depuis mosaic_settings_dict: {self.mosaic_settings_dict}")
-            self.mosaic_alignment_mode = self.mosaic_settings_dict.get('alignment_mode', "local_fast_fallback")
-            self.fa_orb_features = int(self.mosaic_settings_dict.get('fastalign_orb_features', 5000))
-            self.fa_min_abs_matches = int(self.mosaic_settings_dict.get('fastalign_min_abs_matches', 10))
-            self.fa_min_ransac_raw = int(self.mosaic_settings_dict.get('fastalign_min_ransac', 4)) 
-            self.fa_ransac_thresh = float(self.mosaic_settings_dict.get('fastalign_ransac_thresh', 3.0))
-            self.fa_daofind_fwhm = float(self.mosaic_settings_dict.get('fastalign_dao_fwhm', 3.5))
-            self.fa_daofind_thr_sig = float(self.mosaic_settings_dict.get('fastalign_dao_thr_sig', 4.0))
-            self.fa_max_stars_descr = int(self.mosaic_settings_dict.get('fastalign_dao_max_stars', 750))
-            self.use_wcs_fallback_for_mosaic = (self.mosaic_alignment_mode == "local_fast_fallback")
-            self.mosaic_drizzle_kernel = str(self.mosaic_settings_dict.get('kernel', "square"))
-            self.mosaic_drizzle_pixfrac = float(self.mosaic_settings_dict.get('pixfrac', 1.0))
-            self.mosaic_drizzle_fillval = str(self.mosaic_settings_dict.get('fillval', "0.0"))
-            self.drizzle_fillval = self.mosaic_drizzle_fillval  # override global drizzle fill value
-            self.mosaic_drizzle_wht_threshold = float(self.mosaic_settings_dict.get('wht_threshold', 0.01))
-            # Surcharge du facteur d'échelle global pour la mosaïque
-            self.drizzle_scale = float(self.mosaic_settings_dict.get('mosaic_scale_factor', self.drizzle_scale)) 
-            logger.debug(f"  -> Mode Mosaïque ACTIF. Align Mode: '{self.mosaic_alignment_mode}', Fallback WCS: {self.use_wcs_fallback_for_mosaic}")
-            logger.debug(f"     Mosaic Drizzle: Kernel='{self.mosaic_drizzle_kernel}', Pixfrac={self.mosaic_drizzle_pixfrac:.2f}, Scale(global)={self.drizzle_scale}x")
-        
-        if self.drizzle_active_session and not self.is_mosaic_run:
-            self.drizzle_kernel = str(drizzle_kernel)      
-            self.drizzle_pixfrac = float(drizzle_pixfrac)  
-            logger.debug(f"   -> Drizzle ACTIF (Standard). Mode: '{self.drizzle_mode}', Scale: {self.drizzle_scale:.1f}, Kernel: {self.drizzle_kernel}, Pixfrac: {self.drizzle_pixfrac:.2f}, WHT Thresh: {self.drizzle_wht_threshold:.3f}")
-        
-        requested_batch_size = batch_size 
-        if requested_batch_size <= 0:
-            sample_img_path_for_bsize = None
-            if input_dir and os.path.isdir(input_dir): 
-                fits_files_bsize = [f for f in os.listdir(input_dir) if f.lower().endswith(('.fit', '.fits'))]
-                sample_img_path_for_bsize = os.path.join(input_dir, fits_files_bsize[0]) if fits_files_bsize else None
-            try: 
-                estimated_size = estimate_batch_size(sample_image_path=sample_img_path_for_bsize)
-                self.batch_size = max(3, estimated_size) 
-                self.update_progress(f"✅ Taille lot auto estimée et appliquée: {self.batch_size}", None)
-            except Exception as est_err: 
-                self.update_progress(f"⚠️ Erreur estimation taille lot: {est_err}. Utilisation défaut (10).", None)
-                self.batch_size = 10
-        else: 
-            self.batch_size = max(3, int(requested_batch_size)) 
-        self.update_progress(f"ⓘ Taille de lot effective pour le traitement : {self.batch_size}")
-        logger.debug("DEBUG QM (start_processing): Fin Étape 1 - Configuration des paramètres de session.")
-        
-
-
-        # --- ÉTAPE 2 : PRÉPARATION DE L'IMAGE DE RÉFÉRENCE (shape ET WCS global si nécessaire) ---
-        # ... (le reste de la méthode est inchangé) ...
-        logger.debug("DEBUG QM (start_processing): Étape 2 - Préparation référence (shape ET WCS global si Drizzle/Mosaïque)...")
-        reference_image_data_for_shape_determination = None 
-        reference_header_for_shape_determination = None     
-        ref_shape_hwc = None 
-        
-        try:
-            potential_folders_for_shape = []
-            if self.current_folder and os.path.isdir(self.current_folder): 
-                potential_folders_for_shape.append(self.current_folder)
-            if initial_additional_folders: 
-                for add_f in initial_additional_folders:
-                    abs_add_f = os.path.abspath(str(add_f)) 
-                    if abs_add_f and os.path.isdir(abs_add_f) and abs_add_f not in potential_folders_for_shape:
-                        potential_folders_for_shape.append(abs_add_f)
-            if not potential_folders_for_shape: 
-                raise RuntimeError("Aucun dossier d'entrée valide pour trouver une image de référence.")
-            
-            current_folder_to_scan_for_shape = None
-            files_in_folder_for_shape = []
-            for folder_path_iter in potential_folders_for_shape:
-                try:
-                    temp_files = sorted([f for f in os.listdir(folder_path_iter) if f.lower().endswith(('.fit', '.fits'))])
-                    if temp_files: 
-                        files_in_folder_for_shape = temp_files
-                        current_folder_to_scan_for_shape = folder_path_iter
-                        break 
-                except Exception as e_listdir:
-                    self.update_progress(f"Avertissement: Erreur lecture dossier '{folder_path_iter}' pour réf: {e_listdir}", "WARN")
-            if not current_folder_to_scan_for_shape or not files_in_folder_for_shape:
-                raise RuntimeError("Aucun fichier FITS trouvé dans les dossiers pour servir de référence.")
-
-            self.aligner.correct_hot_pixels = self.correct_hot_pixels
-            self.aligner.hot_pixel_threshold = self.hot_pixel_threshold
-            self.aligner.neighborhood_size = self.neighborhood_size
-            self.aligner.bayer_pattern = self.bayer_pattern
-            self.aligner.reference_image_path = reference_path_ui or None 
-
-            reference_image_data_for_shape_determination, reference_header_for_shape_determination = \
-                self.aligner._get_reference_image(
-                    current_folder_to_scan_for_shape, 
-                    files_in_folder_for_shape,
-                    self.output_folder 
-                )
-
-
-            if reference_image_data_for_shape_determination is None or reference_header_for_shape_determination is None:
-                raise RuntimeError("Échec obtention de l'image de référence par self.aligner._get_reference_image.")
-            
-            ref_shape_initial = reference_image_data_for_shape_determination.shape
-            if len(ref_shape_initial) == 2: 
-                ref_shape_hwc = (ref_shape_initial[0], ref_shape_initial[1], 3)
-            elif len(ref_shape_initial) == 3 and ref_shape_initial[2] == 3:
-                ref_shape_hwc = ref_shape_initial
-            else:
-                raise RuntimeError(f"Shape de l'image de référence ({ref_shape_initial}) non supportée.")
-            
-            self.reference_header_for_wcs = reference_header_for_shape_determination.copy() 
-            logger.debug(f"DEBUG QM (start_processing): Shape de référence HWC déterminée: {ref_shape_hwc}")
-
-            ref_temp_processing_dir = os.path.join(self.output_folder, "temp_processing")
-            reference_image_path_for_solving = os.path.join(ref_temp_processing_dir, "reference_image.fit")
-
-            self.reference_wcs_object = None 
-            
-            if self.drizzle_active_session or self.is_mosaic_run or self.reproject_between_batches:
-                logger.debug("DEBUG QM (start_processing): Plate-solving de la référence principale requis...")
-                
-                if not os.path.exists(reference_image_path_for_solving):
-                    raise RuntimeError(f"Fichier de référence '{reference_image_path_for_solving}' non trouvé pour le solving.")
-
-                if self.astrometry_solver is None: 
-                    self.update_progress("❌ ERREUR CRITIQUE: AstrometrySolver non initialisé.", "ERROR")
-                    return False 
-
-                solver_settings_for_ref = {
-                    "local_solver_preference": self.local_solver_preference,
-                    "api_key": self.api_key,
-                    "astap_path": self.astap_path,
-                    "astap_data_dir": self.astap_data_dir,
-                    "astap_search_radius": self.astap_search_radius,
-                    "astap_downsample": self.astap_downsample,
-                    "astap_sensitivity": self.astap_sensitivity,
-                    "local_ansvr_path": self.local_ansvr_path,
-                    "scale_est_arcsec_per_pix": self.reference_pixel_scale_arcsec, 
-                    "scale_tolerance_percent": 20, 
-                    "ansvr_timeout_sec": getattr(self, 'ansvr_timeout_sec', 120), 
-                    "astap_timeout_sec": getattr(self, 'astap_timeout_sec', 120),
-                    "astrometry_net_timeout_sec": getattr(self, 'astrometry_net_timeout_sec', 300)
-                }
-                
-                self.update_progress("   [StartProcRefSolve] Tentative résolution astrométrique pour référence globale...")
-                self.reference_wcs_object = self.astrometry_solver.solve(
-                    image_path=reference_image_path_for_solving, 
-                    fits_header=self.reference_header_for_wcs, 
-                    settings=solver_settings_for_ref,
-                    update_header_with_solution=True 
-                )
-                
-                if self.reference_wcs_object and self.reference_wcs_object.is_celestial:
-                    self.update_progress("   [StartProcRefSolve] Référence globale plate-solvée avec succès.")
-                    if self.reference_wcs_object.pixel_shape is None:
-                         nx_ref_hdr = self.reference_header_for_wcs.get('NAXIS1', ref_shape_hwc[1])
-                         ny_ref_hdr = self.reference_header_for_wcs.get('NAXIS2', ref_shape_hwc[0])
-                         self.reference_wcs_object.pixel_shape = (int(nx_ref_hdr), int(ny_ref_hdr))
-                         logger.debug(f"    [StartProcRefSolve] pixel_shape ajouté/vérifié sur WCS réf: {self.reference_wcs_object.pixel_shape}")
-
-                    try:
-                        scales_deg_per_pix = proj_plane_pixel_scales(self.reference_wcs_object)
-                        avg_scale_deg_per_pix = np.mean(np.abs(scales_deg_per_pix))
-                        
-                        if avg_scale_deg_per_pix > 1e-9: 
-                            self.reference_pixel_scale_arcsec = avg_scale_deg_per_pix * 3600.0
-                            self.update_progress(f"   [StartProcRefSolve] Échelle image de référence estimée à: {self.reference_pixel_scale_arcsec:.2f} arcsec/pix.", "INFO")
-                            logger.debug(f"DEBUG QM: self.reference_pixel_scale_arcsec mis à jour à {self.reference_pixel_scale_arcsec:.3f} depuis le WCS de référence.")
-                        else:
-                            self.update_progress("   [StartProcRefSolve] Avertissement: Échelle calculée depuis WCS de référence trop faible ou invalide.", "WARN")
-                    except Exception as e_scale_extract:
-                        self.update_progress(f"   [StartProcRefSolve] Avertissement: Impossible d'extraire l'échelle du WCS de référence: {e_scale_extract}", "WARN")
-                                         
-                else: 
-                    self.update_progress("   [StartProcRefSolve] ÉCHEC plate-solving réf. globale. Tentative WCS approximatif...", "WARN")
-                    _cwfh_func_startup = None
-                    try: from ..enhancement.drizzle_integration import _create_wcs_from_header as _cwfh_s; _cwfh_func_startup = _cwfh_s
-                    except ImportError: self.update_progress("     -> Import _create_wcs_from_header échoué pour fallback.", "ERROR")
-                    
-                    if _cwfh_func_startup: 
-                        self.reference_wcs_object = _cwfh_func_startup(self.reference_header_for_wcs) 
-                    
-                    if self.reference_wcs_object and self.reference_wcs_object.is_celestial:
-                        nx_ref_hdr = self.reference_header_for_wcs.get('NAXIS1', ref_shape_hwc[1])
-                        ny_ref_hdr = self.reference_header_for_wcs.get('NAXIS2', ref_shape_hwc[0])
-                        self.reference_wcs_object.pixel_shape = (int(nx_ref_hdr), int(ny_ref_hdr))
-                        self.update_progress("   [StartProcRefSolve] WCS approximatif pour référence globale créé.")
-                    else: 
-                        self.update_progress("❌ ERREUR CRITIQUE: Impossible d'obtenir un WCS pour la référence globale. Drizzle/Mosaïque ne peut continuer.", "ERROR")
-                        return False 
-            else:
-                logger.debug(
-                    "DEBUG QM (start_processing): Plate-solving de la référence globale ignoré (mode Stacking Classique sans reprojection)."
-                )
-                self.reference_wcs_object = None
-            
-            if reference_image_data_for_shape_determination is not None:
-                del reference_image_data_for_shape_determination
-            gc.collect() 
-            logger.debug("DEBUG QM (start_processing): Fin Étape 2 - Préparation référence et WCS global.")
-
-        except Exception as e_ref_prep: 
-            self.update_progress(f"❌ Erreur préparation référence/WCS: {e_ref_prep}", "ERROR")
-            logger.debug(f"ERREUR QM (start_processing): Échec préparation référence/WCS : {e_ref_prep}"); traceback.print_exc(limit=2)
-            return False
-        
-        logger.debug(f"DEBUG QM (start_processing): AVANT APPEL initialize():")
-        logger.debug(f"  -> self.is_mosaic_run: {self.is_mosaic_run}")
-        logger.debug(f"  -> self.drizzle_active_session: {self.drizzle_active_session}")
-        logger.debug(f"  -> self.drizzle_mode: {self.drizzle_mode}")
-        logger.debug(f"  -> self.reference_wcs_object IS None: {self.reference_wcs_object is None}")
-        if self.reference_wcs_object and hasattr(self.reference_wcs_object, 'is_celestial') and self.reference_wcs_object.is_celestial: 
-            logger.debug(f"     WCS Ref CTYPE: {self.reference_wcs_object.wcs.ctype if hasattr(self.reference_wcs_object, 'wcs') else 'N/A'}, PixelShape: {self.reference_wcs_object.pixel_shape}")
-        else:
-            logger.debug(f"     WCS Ref non disponible ou non céleste.")
-
-        logger.debug(f"DEBUG QM (start_processing): Étape 3 - Appel à self.initialize() avec output_dir='{output_dir}', shape_ref_HWC={ref_shape_hwc}...")
-        if not self.initialize(output_dir, ref_shape_hwc): 
-            self.processing_active = False 
-            logger.debug("ERREUR QM (start_processing): Échec de self.initialize().")
-            return False
-        logger.debug("DEBUG QM (start_processing): self.initialize() terminé avec succès.")
-
-        logger.debug("DEBUG QM (start_processing): Étape 4 - Remplissage de la file d'attente...")
-        initial_folders_to_add_count = 0
-        with self.folders_lock:
-            self.additional_folders = [] 
-            if initial_additional_folders and isinstance(initial_additional_folders, list): 
-                for folder_iter in initial_additional_folders:
-                    abs_folder = os.path.abspath(str(folder_iter)) 
-                    if os.path.isdir(abs_folder) and abs_folder not in self.additional_folders:
-                        self.additional_folders.append(abs_folder); initial_folders_to_add_count += 1
-        if initial_folders_to_add_count > 0: 
-            self.update_progress(f"ⓘ {initial_folders_to_add_count} dossier(s) pré-ajouté(s) en attente.")
-        self.update_progress(f"folder_count_update:{len(self.additional_folders)}") 
-
-        initial_files_added = self._add_files_to_queue(self.current_folder) 
-        if initial_files_added > 0: 
-            self._recalculate_total_batches()
-            self.update_progress(f"📋 {initial_files_added} fichiers initiaux ajoutés. Total lots estimé: {self.total_batches_estimated if self.total_batches_estimated > 0 else '?'}")
-        elif not self.additional_folders: 
-            self.update_progress("⚠️ Aucun fichier initial trouvé dans le dossier principal et aucun dossier supplémentaire en attente.")
-        
-        self.aligner.reference_image_path = reference_path_ui or None 
-
-        logger.debug("DEBUG QM (start_processing V_StartProcessing_SaveDtypeOption_1): Démarrage du thread worker...") # Version Log
-        self.processing_thread = threading.Thread(target=self._worker, name="StackerWorker")
-        self.processing_thread.daemon = True 
-        self.processing_thread.start()
-        self.processing_active = True 
-        
-        self.update_progress("🚀 Thread de traitement démarré.")
-        logger.debug("DEBUG QM (start_processing V_StartProcessing_SaveDtypeOption_1): Fin.") # Version Log
-        return True
-
-
-
-###############################################################################################################################################
-
-
-
-
-
-
-    def _save_drizzle_input_temp(self, aligned_data, header):
-        """
-        Sauvegarde une image alignée (HxWx3 float32) dans le dossier temp Drizzle,
-        en transposant en CxHxW et en INJECTANT l'OBJET WCS DE RÉFÉRENCE stocké
-        dans le header sauvegardé.
-
-        Args:
-            aligned_data (np.ndarray): Données alignées (HxWx3 float32, 0-1).
-            header (fits.Header): Header FITS ORIGINAL (pour métadonnées non-WCS).
-
-        Returns:
-            str or None: Chemin complet du fichier sauvegardé, ou None en cas d'erreur.
-        """
-        # Vérifications initiales
-        if self.drizzle_temp_dir is None: self.update_progress("❌ Erreur interne: Dossier temp Drizzle non défini."); return None
-        os.makedirs(self.drizzle_temp_dir, exist_ok=True)
-        if aligned_data.ndim != 3 or aligned_data.shape[2] != 3: self.update_progress(f"❌ Erreur interne: _save_drizzle_input_temp attend HxWx3, reçu {aligned_data.shape}"); return None
-        # --- VÉRIFIER SI L'OBJET WCS DE RÉFÉRENCE EST DISPONIBLE ---
-        if self.reference_wcs_object is None:
-             self.update_progress("❌ Erreur interne: Objet WCS de référence non disponible pour sauvegarde temp.")
-             return None
-        # --- FIN VÉRIFICATION ---
-
-        try:
-            temp_filename = f"aligned_input_{self.aligned_files_count:05d}.fits"
-            temp_filepath = os.path.join(self.drizzle_temp_dir, temp_filename)
-
-            # --- Préparer les données : Transposer HxWxC -> CxHxW ---
-            data_to_save = np.moveaxis(aligned_data, -1, 0).astype(np.float32)
-
-            # --- Préparer le header ---
-            header_to_save = header.copy() if header else fits.Header()
-
-            # --- EFFACER l'ancien WCS potentiellement invalide ---
-            keys_to_remove = ['PC1_1', 'PC1_2', 'PC2_1', 'PC2_2', 'CD1_1', 'CD1_2', 'CD2_1', 'CD2_2',
-                              'CRPIX1', 'CRPIX2', 'CRVAL1', 'CRVAL2', 'CTYPE1', 'CTYPE2', 'CUNIT1', 'CUNIT2',
-                              'CDELT1', 'CDELT2', 'CROTA2']
-            for key in keys_to_remove:
-                if key in header_to_save:
-                    del header_to_save[key]
-
-            # --- INJECTER le WCS de l'OBJET WCS de référence ---
-            ref_wcs_header = self.reference_wcs_object.to_header(relax=True)
-            header_to_save.update(ref_wcs_header)
-
-            # --- Mettre à jour NAXIS pour CxHxW ---
-            header_to_save['NAXIS'] = 3
-            header_to_save['NAXIS1'] = aligned_data.shape[1] # Width
-            header_to_save['NAXIS2'] = aligned_data.shape[0] # Height
-            header_to_save['NAXIS3'] = 3                   # Channels
-            if 'CTYPE3' not in header_to_save: header_to_save['CTYPE3'] = 'CHANNEL'
-
-            # --- Sauvegarde ---
-            hdu = fits.PrimaryHDU(data=data_to_save, header=header_to_save)
-            hdul = fits.HDUList([hdu])
-            hdul.writeto(temp_filepath, overwrite=True, checksum=False, output_verify='ignore')
-            hdul.close()
-
-            # logger.debug(f"   -> Temp Drizzle sauvegardé ({os.path.basename(temp_filepath)}) avec WCS Ref Obj.") # DEBUG
-            return temp_filepath
-
-        except Exception as e:
-            temp_filename_for_error = f"aligned_input_{self.aligned_files_count:05d}.fits"
-            self.update_progress(f"❌ Erreur sauvegarde fichier temp Drizzle {temp_filename_for_error}: {e}")
-            traceback.print_exc(limit=2)
-            return None
-
-
-
-
-
-
-################################################################################################################################################
-
-
-    def _list_drizzle_temp_files(self):
-        """
-        Retourne la liste triée des chemins complets des fichiers FITS
-        présents dans le dossier temporaire Drizzle.
-        """
-        # Vérifier si le dossier est défini et existe
-        if self.drizzle_temp_dir is None or not os.path.isdir(self.drizzle_temp_dir):
-            self.update_progress("⚠️ Dossier temp Drizzle non trouvé pour listage.")
-            return [] # Retourner liste vide
-
-        try:
-            # Lister les fichiers correspondant au pattern attendu
-            files = [
-                os.path.join(self.drizzle_temp_dir, f)
-                for f in os.listdir(self.drizzle_temp_dir)
-                if f.lower().endswith('.fits') and f.startswith('aligned_input_')
-            ]
-            # Trier la liste pour un ordre cohérent
-            files.sort()
-            return files
-
-        except Exception as e:
-            # Gérer les erreurs de listage (permissions, etc.)
-            self.update_progress(f"❌ Erreur listage fichiers temp Drizzle: {e}")
-            return [] # Retourner liste vide en cas d'erreur
-
-###################################################################################################################################################
-
-
-    def _cleanup_drizzle_temp_files(self):
-        """Supprime le dossier temporaire Drizzle et tout son contenu."""
-        if self.drizzle_temp_dir is None: # self.drizzle_temp_dir dépend de self.output_folder
-            if self.output_folder is None:
-                logger.debug("WARN QM [_cleanup_drizzle_temp_files]: self.output_folder non défini, nettoyage Drizzle temp annulé.")
-                return
-        else:
-            self.drizzle_temp_dir = os.path.join(self.output_folder, "drizzle_temp_inputs")
-        # Vérifier si le dossier est défini et existe
-        if self.drizzle_temp_dir and os.path.isdir(self.drizzle_temp_dir):
-            try:
-                # Utiliser shutil.rmtree pour supprimer le dossier et son contenu
-                shutil.rmtree(self.drizzle_temp_dir)
-                self.update_progress(f"🧹 Dossier temporaire Drizzle supprimé: {os.path.basename(self.drizzle_temp_dir)}")
-            except Exception as e:
-                # Log l'erreur si la suppression échoue
-                self.update_progress(f"⚠️ Erreur suppression dossier temp Drizzle ({os.path.basename(self.drizzle_temp_dir)}): {e}")
-        # else: # Log optionnel si le dossier n'existait pas
-            # self.update_progress("ⓘ Dossier temp Drizzle non trouvé pour nettoyage (normal si Drizzle inactif ou déjà nettoyé).")     
-
-
-################################################################################################################################################
-
-
-    def stop(self):
-        if not self.processing_active: return
-        self.update_progress("⛔ Arrêt demandé..."); self.stop_processing = True; self.aligner.stop_processing = True
-
-
-################################################################################################################################################
-
-
-    def is_running(self):
-        """Vérifie si le thread de traitement est actif et en cours d'exécution."""
-        # Vérifier si l'attribut processing_active existe et est True
-        is_processing_flag_active = getattr(self, 'processing_active', False)
-        
-        # Vérifier si l'attribut processing_thread existe
-        thread_exists = hasattr(self, 'processing_thread')
-        
-        # Si les deux existent, vérifier si le thread est non None et vivant
-        is_thread_alive_and_valid = False
-        if thread_exists:
-            thread_obj = getattr(self, 'processing_thread', None)
-            if thread_obj is not None and thread_obj.is_alive():
-                is_thread_alive_and_valid = True
-        
-        # logger.debug(f"DEBUG QM [is_running]: processing_active={is_processing_flag_active}, thread_exists={thread_exists}, thread_alive={is_thread_alive_and_valid}") # Debug
-        return is_processing_flag_active and thread_exists and is_thread_alive_and_valid
-
-
-
-######################################################################################################################################################
-
-
-
-    def _process_and_save_drizzle_batch(self, batch_temp_filepaths_list, output_wcs_target, output_shape_target_hw, batch_num):
-        """
-        Traite un lot de fichiers FITS temporaires (contenant des images alignées et leur WCS de référence)
-        en utilisant Drizzle et sauvegarde les fichiers science (CxHxW) et poids (HxW x3)
-        intermédiaires pour ce lot.
-        MODIFIED CRITICAL: Force ALL input data to be in [0, 65535] ADU range BEFORE Drizzle.add_image.
-        Robustify weight_map handling.
-        Version: V_ProcessAndSaveDrizzleBatch_DrizzleInputFix_5_ForceADUAllChannels
-        """
-        num_files_in_batch = len(batch_temp_filepaths_list)
-        self.update_progress(f"💧 Traitement Drizzle du lot #{batch_num} ({num_files_in_batch} images)...")
-        batch_start_time = time.time()
-        logger.debug(f"DEBUG QM [_process_and_save_drizzle_batch V_ProcessAndSaveDrizzleBatch_DrizzleInputFix_5_ForceADUAllChannels]: Lot #{batch_num} avec {num_files_in_batch} images.")
-        logger.debug(f"  -> WCS de sortie cible fourni: {'Oui' if output_wcs_target else 'Non'}, Shape de sortie cible: {output_shape_target_hw}")
-
-        if not batch_temp_filepaths_list:
-            self.update_progress(f"   - Warning: Lot Drizzle #{batch_num} vide.")
-            return None, []
-        if output_wcs_target is None or output_shape_target_hw is None:
-            self.update_progress(f"   - ERREUR: WCS ou Shape de sortie manquant pour lot Drizzle #{batch_num}. Traitement annulé.", "ERROR")
-            logger.debug(f"ERREUR QM [_process_and_save_drizzle_batch V_ProcessAndSaveDrizzleBatch_DrizzleInputFix_5_ForceADUAllChannels]: output_wcs_target ou output_shape_target_hw est None.")
-            return None, []
-        if not isinstance(output_wcs_target, WCS) or not output_wcs_target.is_celestial:
-            self.update_progress(f"   - ERREUR: output_wcs_target invalide pour lot Drizzle #{batch_num}.", "ERROR")
-            return None, []
-        if not isinstance(output_shape_target_hw, tuple) or len(output_shape_target_hw) != 2 or \
-           not all(isinstance(dim, int) and dim > 0 for dim in output_shape_target_hw):
-            self.update_progress(f"   - ERREUR: output_shape_target_hw invalide pour lot Drizzle #{batch_num}.", "ERROR")
-            return None, []
-
-        num_output_channels = 3; channel_names = ['R', 'G', 'B']
-        drizzlers_batch = []; output_images_batch = []; output_weights_batch = []
-        try:
-            logger.debug(f"DEBUG QM [_process_and_save_drizzle_batch V_ProcessAndSaveDrizzleBatch_DrizzleInputFix_5_ForceADUAllChannels]: Initialisation Drizzle pour lot #{batch_num}. Shape Sortie CIBLE: {output_shape_target_hw}.")
-            for _ in range(num_output_channels):
-                output_images_batch.append(np.zeros(output_shape_target_hw, dtype=np.float32))
-                output_weights_batch.append(np.zeros(output_shape_target_hw, dtype=np.float32))
-            for i in range(num_output_channels):
-                driz_ch = Drizzle(out_img=output_images_batch[i], out_wht=output_weights_batch[i],
-                                  out_shape=output_shape_target_hw, kernel=self.drizzle_kernel, fillval="0.0")
-                drizzlers_batch.append(driz_ch)
-            self.update_progress(f"   - Objets Drizzle initialisés pour lot #{batch_num}.")
-        except Exception as init_err:
-            self.update_progress(f"   - ERREUR: Échec init Drizzle pour lot #{batch_num}: {init_err}", "ERROR")
-            logger.debug(f"ERREUR QM [_process_and_save_drizzle_batch V_ProcessAndSaveDrizzleBatch_DrizzleInputFix_5_ForceADUAllChannels]: Échec init Drizzle: {init_err}"); traceback.print_exc(limit=1)
-            return None, []
-
-        processed_in_batch_count = 0
-        for i_file, temp_fits_filepath_item in enumerate(batch_temp_filepaths_list): 
-            if self.stop_processing: break
-            current_filename_for_log = os.path.basename(temp_fits_filepath_item)
-            logger.debug(f"DEBUG QM [P&SDB_Loop]: Lot #{batch_num}, Fichier {i_file+1}/{num_files_in_batch}: '{current_filename_for_log}'")
-
-            input_data_HxWxC_orig = None; wcs_input_from_file_header = None
-            input_file_header_content = None; pixmap_for_this_file = None
-            file_successfully_added_to_drizzle = False
-            try:
-                with fits.open(temp_fits_filepath_item, memmap=False) as hdul:
-                    if not hdul or len(hdul) == 0 or hdul[0].data is None: raise IOError(f"FITS temp invalide/vide: {temp_fits_filepath_item}")
-                    data_cxhxw = hdul[0].data.astype(np.float32)
-                    if data_cxhxw.ndim!=3 or data_cxhxw.shape[0]!=num_output_channels: raise ValueError(f"Shape FITS temp {data_cxhxw.shape} != CxHxW")
-                    input_data_HxWxC_orig = np.moveaxis(data_cxhxw, 0, -1) 
-                    input_file_header_content = hdul[0].header 
-                    with warnings.catch_warnings(): warnings.simplefilter("ignore"); wcs_input_from_file_header = WCS(input_file_header_content, naxis=2)
-                    if not wcs_input_from_file_header.is_celestial: raise ValueError(f"WCS non céleste dans FITS temp")
-                
-                current_input_shape_hw = input_data_HxWxC_orig.shape[:2]
-                y_in_coords, x_in_coords = np.indices(current_input_shape_hw)
-                sky_coords_ra_deg, sky_coords_dec_deg = wcs_input_from_file_header.all_pix2world(x_in_coords.ravel(),y_in_coords.ravel(),0)
-                x_output_pixels_flat, y_output_pixels_flat = output_wcs_target.all_world2pix(sky_coords_ra_deg,sky_coords_dec_deg,0)
-                pixmap_for_this_file = np.dstack((x_output_pixels_flat.reshape(current_input_shape_hw), y_output_pixels_flat.reshape(current_input_shape_hw))).astype(np.float32)
-                
-                if pixmap_for_this_file is not None:
-                    logger.debug(f"      DEBUG PIXMAP (P&SDB) Fichier {i_file+1}: Shape={pixmap_for_this_file.shape}")
-                    if np.isnan(pixmap_for_this_file).any(): logger.debug(f"      WARN PIXMAP (P&SDB) Fichier {i_file+1}: CONTIENT DES NaN !")
-                    if np.isinf(pixmap_for_this_file).any(): logger.debug(f"      WARN PIXMAP (P&SDB) Fichier {i_file+1}: CONTIENT DES INF !")
-            except Exception as load_map_err:
-                self.update_progress(f"      -> ERREUR P&SDB chargement/pixmap '{current_filename_for_log}': {load_map_err}", "WARN")
-                logger.debug(f"ERREUR QM [P&SDB_Loop]: Échec chargement/pixmap '{current_filename_for_log}': {load_map_err}"); traceback.print_exc(limit=1)
-                continue
-
-            if pixmap_for_this_file is not None:
-                try:
-                    base_exptime = 1.0 
-                    if input_file_header_content and 'EXPTIME' in input_file_header_content:
-                        try: base_exptime = max(1e-6, float(input_file_header_content['EXPTIME']))
-                        except (ValueError, TypeError): pass
-                    
-                    # --- CRITICAL FIX 1: Force ALL input data to [0, 65535] ADU range BEFORE Drizzle.add_image ---
-                    input_data_HxWxC_adu_scaled = input_data_HxWxC_orig.copy()
-                    
-                    current_max_for_batch_adu = np.nanmax(input_data_HxWxC_adu_scaled)
-                    if current_max_for_batch_adu <= 1.0 + 1e-5 and current_max_for_batch_adu > 0:
-                        input_data_HxWxC_adu_scaled = input_data_HxWxC_adu_scaled * 65535.0
-                        logger.debug(f"      DEBUG: File {i_file+1} FORCED rescaled from [0,1] to [0,65535] for Drizzle input. Range: [{np.min(input_data_HxWxC_adu_scaled):.4g}, {np.max(input_data_HxWxC_adu_scaled):.4g}]")
-                    else:
-                        logger.debug(f"      DEBUG: File {i_file+1} kept original range for Drizzle input: [{np.min(input_data_HxWxC_adu_scaled):.4g}, {np.max(input_data_HxWxC_adu_scaled):.4g}]")
-                    
-                    # Clip negative values and handle NaNs/Infs
-                    input_data_HxWxC_cleaned = np.nan_to_num(np.clip(input_data_HxWxC_adu_scaled, 0.0, None), nan=0.0, posinf=0.0, neginf=0.0)
-                    # --- END CRITICAL FIX 1 ---
-
-                    # --- CRITICAL FIX 2: Robustify weight_map ---
-                    # For _process_and_save_drizzle_batch, the original pixel mask is not readily available from temp file.
-                    # So we use a uniform weight map here. This should be improved if possible by saving/loading the mask.
-                    effective_weight_map = np.ones(current_input_shape_hw, dtype=np.float32)
-                    logger.debug(f"      DEBUG: File {i_file+1}, uniform weight_map used for Drizzle.add_image. Range: [{np.min(effective_weight_map):.3f}, {np.max(effective_weight_map):.3f}]")
-                    # --- END CRITICAL FIX 2 ---
-
-                    for ch_index in range(num_output_channels):
-                        channel_data_2d_clean = input_data_HxWxC_cleaned[..., ch_index]
-                        
-                        drizzlers_batch[ch_index].add_image(data=channel_data_2d_clean, pixmap=pixmap_for_this_file, exptime=base_exptime,
-                                                            pixfrac=self.drizzle_pixfrac, in_units='counts', weight_map=effective_weight_map)
-                    file_successfully_added_to_drizzle = True
-                except Exception as drizzle_add_err:
-                    self.update_progress(f"      -> ERREUR P&SDB add_image pour '{current_filename_for_log}': {drizzle_add_err}", "WARN")
-                    logger.debug(f"ERREUR QM [P&SDB_Loop]: Échec add_image '{current_filename_for_log}': {drizzle_add_err}"); traceback.print_exc(limit=1)
-            
-            if file_successfully_added_to_drizzle:
-                processed_in_batch_count += 1
-                logger.debug(f"  [P&SDB_Loop]: Fichier '{current_filename_for_log}' AJOUTÉ. processed_in_batch_count = {processed_in_batch_count}")
-            else:
-                logger.debug(f"  [P&SDB_Loop]: Fichier '{current_filename_for_log}' NON ajouté (erreur pixmap ou add_image).")
-            
-            del input_data_HxWxC_orig, input_data_HxWxC_adu_scaled, input_data_HxWxC_cleaned, wcs_input_from_file_header, input_file_header_content, pixmap_for_this_file
-            gc.collect()
-        logger.debug(f"DEBUG QM [P&SDB_Loop]: Fin boucle pour lot #{batch_num}. Total processed_in_batch_count = {processed_in_batch_count}")
-        
-        if processed_in_batch_count == 0:
-            self.update_progress(f"   - Erreur: Aucun fichier du lot Drizzle #{batch_num} n'a pu être traité (processed_in_batch_count est 0).", "ERROR")
-            del drizzlers_batch, output_images_batch, output_weights_batch; gc.collect()
-            return None, []
-
-        batch_output_dir = self.drizzle_batch_output_dir; os.makedirs(batch_output_dir, exist_ok=True)
-        base_out_filename = f"batch_{batch_num:04d}_s{self.drizzle_scale:.1f}p{self.drizzle_pixfrac:.1f}{self.drizzle_kernel}"
-        out_filepath_sci = os.path.join(batch_output_dir, f"{base_out_filename}_sci.fits"); out_filepaths_wht = []
-        
-        logger.debug(f"DEBUG QM [P&SDB_Save]: Début sauvegarde pour lot #{batch_num}. SCI path: {out_filepath_sci}")
-        try:
-            final_sci_data_batch_hwc = np.stack(output_images_batch, axis=-1).astype(np.float32)
-            final_sci_data_to_save = np.moveaxis(final_sci_data_batch_hwc, -1, 0).astype(np.float32)
-            logger.debug(f"  [P&SDB_Save]: Données SCI prêtes pour écriture. Shape CxHxW: {final_sci_data_to_save.shape}")
-            final_header_sci = output_wcs_target.to_header(relax=True) 
-            final_header_sci['NINPUTS'] = (processed_in_batch_count, f'Valid input images for Drizzle batch {batch_num}')
-            final_header_sci['ISCALE'] = (self.drizzle_scale, 'Drizzle scale factor'); final_header_sci['PIXFRAC'] = (self.drizzle_pixfrac, 'Drizzle pixfrac')
-            final_header_sci['KERNEL'] = (self.drizzle_kernel, 'Drizzle kernel'); final_header_sci['HISTORY'] = f'Drizzle Batch {batch_num}'
-            final_header_sci['BUNIT'] = 'Counts/s'; final_header_sci['NAXIS'] = 3
-            final_header_sci['NAXIS1'] = final_sci_data_to_save.shape[2]; final_header_sci['NAXIS2'] = final_sci_data_to_save.shape[1]
-            final_header_sci['NAXIS3'] = final_sci_data_to_save.shape[0]; final_header_sci['CTYPE3'] = 'CHANNEL'
-            try: final_header_sci['CHNAME1'] = 'R'; final_header_sci['CHNAME2'] = 'G'; final_header_sci['CHNAME3'] = 'B'
-            except Exception: pass
-            logger.debug(f"  [P&SDB_Save]: Header SCI prêt. Tentative d'écriture...")
-            fits.writeto(out_filepath_sci, final_sci_data_to_save, final_header_sci, overwrite=True, checksum=False, output_verify='ignore')
-            self.update_progress(f"      -> Science lot #{batch_num} sauvegardé: {os.path.basename(out_filepath_sci)}")
-            logger.debug(f"DEBUG QM [P&SDB_Save]: Fichier SCI lot #{batch_num} sauvegardé: {out_filepath_sci}")
-            del final_sci_data_batch_hwc, final_sci_data_to_save; gc.collect()
-        except Exception as e_save_sci:
-            self.update_progress(f"   - ERREUR sauvegarde science lot #{batch_num}: {e_save_sci}", "ERROR")
-            logger.debug(f"ERREUR QM [P&SDB_Save]: Échec sauvegarde SCI: {e_save_sci}"); traceback.print_exc(limit=1)
-            del drizzlers_batch, output_images_batch, output_weights_batch; gc.collect()
-            return None, []
-
-        for i_ch_save in range(num_output_channels):
-            ch_name = channel_names[i_ch_save]
-            out_filepath_wht_ch = os.path.join(batch_output_dir, f"{base_out_filename}_wht_{ch_name}.fits")
-            out_filepaths_wht.append(out_filepath_wht_ch)
-            try:
-                logger.debug(f"  [P&SDB_Save]: Préparation WHT pour canal {ch_name} lot #{batch_num}. Path: {out_filepath_wht_ch}")
-                wht_data_to_save_ch = output_weights_batch[i_ch_save].astype(np.float32)
-                wht_header_ch = output_wcs_target.to_header(relax=True) 
-                for key_clean in ['NAXIS3','CTYPE3','CRPIX3','CRVAL3','CDELT3','CUNIT3','PC3_1','PC3_2','PC3_3','PC1_3','PC2_3','CHNAME1','CHNAME2','CHNAME3']:
-                    if key_clean in wht_header_ch: del wht_header_ch[key_clean]
-                wht_header_ch['NAXIS'] = 2; wht_header_ch['NAXIS1'] = wht_data_to_save_ch.shape[1]
-                wht_header_ch['NAXIS2'] = wht_data_to_save_ch.shape[0]
-                wht_header_ch['HISTORY'] = f'Drizzle Weights ({ch_name}) Batch {batch_num}'; wht_header_ch['NINPUTS'] = processed_in_batch_count
-                wht_header_ch['BUNIT'] = 'Weight'
-                logger.debug(f"    [P&SDB_Save]: Header WHT {ch_name} prêt. Tentative d'écriture...")
-                fits.writeto(out_filepath_wht_ch, wht_data_to_save_ch, wht_header_ch, overwrite=True, checksum=False, output_verify='ignore')
-                logger.debug(f"  [P&SDB_Save]: Fichier WHT lot ({ch_name}) #{batch_num} sauvegardé.")
-            except Exception as e_save_wht:
-                self.update_progress(f"   - ERREUR sauvegarde poids {ch_name} lot #{batch_num}: {e_save_wht}", "ERROR")
-                logger.debug(f"ERREUR QM [P&SDB_Save]: Échec sauvegarde WHT {ch_name}: {e_save_wht}"); traceback.print_exc(limit=1)
-                if os.path.exists(out_filepath_sci):
-                    try: os.remove(out_filepath_sci)
-                    except Exception: pass
-                for wht_f_clean in out_filepaths_wht:
-                    if os.path.exists(wht_f_clean):
-                        try: os.remove(wht_f_clean)
-                        except Exception: pass
-                del drizzlers_batch, output_images_batch, output_weights_batch; gc.collect()
-                return None, []
-
-        self.update_progress(f"   -> Sauvegarde lot Drizzle #{batch_num} terminée ({time.time() - batch_start_time:.2f}s).")
-        del drizzlers_batch, output_images_batch, output_weights_batch; gc.collect()
-        return out_filepath_sci, out_filepaths_wht
-
-
-
-######################################################################################################################################################
-
+"""
+Module de gestion de file d'attente pour le traitement des images astronomiques.
+Gère l'alignement et l'empilement incrémental par LOTS dans un thread séparé.
+(Version Révisée 9: Imports strictement nécessaires au niveau module)
+"""
+import logging
+
+logger = logging.getLogger(__name__)
+
+# --- AJOUTEZ CES DEUX LIGNES POUR LE DEBUG CRITIQUE ---
+import sys
+print(f"DEBUG_CRITICAL: Loading queue_manager.py from: {__file__}")
+if 'seestar.queuep.queue_manager' in sys.modules:
+    print(f"DEBUG_CRITICAL: sys.modules entry: {sys.modules['seestar.queuep.queue_manager'].__file__}")
+else:
+    print("DEBUG_CRITICAL: seestar.queuep.queue_manager not yet in sys.modules.")
+
+
+# --- FIN AJOUT CRITIQUE ---
+
+logger.debug("Début chargement module queue_manager.py")
+
+# --- Standard Library Imports ---
+import gc
+import math
+import os
+from queue import Queue, Empty # Essentiel pour la classe
+import shutil
+import tempfile
+import threading              # Essentiel pour la classe (Lock)
+import time
+import traceback
+import warnings
+
+logger.debug("Imports standard OK.")
+
+
+# --- Third-Party Library Imports ---
+from ..core.background import subtract_background_2d, _PHOTOUTILS_AVAILABLE as _PHOTOUTILS_BG_SUB_AVAILABLE
+import astroalign as aa
+import cv2
+import numpy as np
+from astropy.coordinates import SkyCoord, concatenate as skycoord_concatenate
+from astropy import units as u
+from astropy.io import fits
+from astropy.wcs import WCS, FITSFixedWarning
+from ccdproc import combine as ccdproc_combine
+from astropy.nddata import CCDData
+from ..enhancement.stack_enhancement import apply_edge_crop
+from astropy.wcs.utils import proj_plane_pixel_scales
+from scipy.spatial import ConvexHull
+from seestar.gui.settings import SettingsManager
+from ..core.reprojection import reproject_to_reference_wcs
+from ..core.incremental_reprojection import reproject_and_combine
+logger.debug("Imports tiers (numpy, cv2, astropy, ccdproc) OK.")
+
+# --- Optional Third-Party Imports (with availability flags) ---
+try:
+    # On importe juste Drizzle ici, car la CLASSE est utilisée dans les méthodes
+    from drizzle.resample import Drizzle
+    _OO_DRIZZLE_AVAILABLE = True
+    logger.debug("Import drizzle.resample.Drizzle OK.")
+except ImportError as e_driz_cls:
+    _OO_DRIZZLE_AVAILABLE = False
+    Drizzle = None  # Définir comme None si indisponible
+    logger.error("Échec import drizzle.resample.Drizzle: %s", e_driz_cls)
+
+
+# --- Core/Internal Imports (Needed for __init__ or core logic) ---
+try:
+    from ..core.hot_pixels import detect_and_correct_hot_pixels
+except ImportError as e:
+    logger.error("Échec import detect_and_correct_hot_pixels: %s", e)
+    raise
+try:
+    from ..core.image_processing import (
+        load_and_validate_fits,
+        debayer_image,
+        save_fits_image,
+        save_preview_image,
+    )
+except ImportError as e:
+    logger.error("Échec import image_processing: %s", e)
+    raise
+try:
+    from ..core.utils import estimate_batch_size
+except ImportError as e:
+    logger.error("Échec import utils: %s", e)
+    raise
+try:
+    from ..enhancement.color_correction import ChromaticBalancer
+except ImportError as e_cb:
+    logger.error("Échec import ChromaticBalancer: %s", e_cb)
+    raise
+
+# --- Imports INTERNES à déplacer en IMPORTS TARDIFS (si utilisés uniquement dans des méthodes spécifiques) ---
+# Ces modules/fonctions sont gérés par des appels conditionnels ou try/except dans les méthodes où ils sont utilisés.
+# from ..enhancement.drizzle_integration import _load_drizzle_temp_file, DrizzleProcessor, _create_wcs_from_header 
+# from ..alignment.astrometry_solver import solve_image_wcs 
+# from ..enhancement.mosaic_processor import process_mosaic_from_aligned_files 
+# from ..enhancement.stack_enhancement import StackEnhancer # Cette classe n'est pas utilisée ici
+
+# --- Configuration des Avertissements ---
+warnings.filterwarnings('ignore', category=FITSFixedWarning)
+logger.debug("Configuration warnings OK.")
+# --- FIN Imports ---
+# --- NEW GLOBAL VERSION STRING CONSTANT (ajoutée à la fin de queue_manager.py) ---
+# Assurez-vous d'ajouter cette ligne aussi à l'extérieur de la classe, tout en haut du fichier, comme je l'ai suggéré précédemment.
+# Global version string to make sure it's always the same
+GLOBAL_DRZ_BATCH_VERSION_STRING_ULTRA_DEBUG = "V_DRIZ_INCR_ULTRA_DEBUG_20250611_FINAL_ATTEMPT"
+
+# --- Internal Project Imports (Core Modules ABSOLUMENT nécessaires pour la classe/init) ---
+# Core Alignment (Instancié dans __init__)
+try:
+    from ..core.alignment import SeestarAligner
+    logger.debug("Import SeestarAligner OK.")
+except ImportError as e:
+    logger.error("Échec import SeestarAligner: %s", e)
+    raise
+# Core Hot Pixels (Utilisé dans _worker -> _process_file)
+try:
+    from ..core.hot_pixels import detect_and_correct_hot_pixels
+    logger.debug("Import detect_and_correct_hot_pixels OK.")
+except ImportError as e:
+    logger.error("Échec import detect_and_correct_hot_pixels: %s", e)
+    raise
+# Core Image Processing (Utilisé PARTOUT)
+try:
+    from ..core.image_processing import (
+        load_and_validate_fits,
+        debayer_image,
+        save_fits_image,
+        save_preview_image
+    )
+    logger.debug("Imports image_processing OK.")
+except ImportError as e:
+    logger.error("Échec import image_processing: %s", e)
+    raise
+# --- IMPORT POUR L'ALIGNEUR LOCAL ---
+try:
+    from ..core import SeestarLocalAligner # Devrait être FastSeestarAligner aliasé
+    _LOCAL_ALIGNER_AVAILABLE = True
+    logger.debug("Import SeestarLocalAligner (local CV) OK.")
+except ImportError:
+    _LOCAL_ALIGNER_AVAILABLE = False
+    SeestarLocalAligner = None  # Définir pour que le code ne plante pas à l'instanciation
+    logger.warning(
+        "SeestarLocalAligner (local CV) non importable. Alignement mosaïque local désactivé."
+    )
+# ---  ---
+
+
+
+# Core Utils (Utilisé PARTOUT)
+try:
+    from ..core.utils import estimate_batch_size
+    logger.debug("Imports utils OK.")
+except ImportError as e:
+    logger.error("Échec import utils: %s", e)
+    raise
+# Enhancement Color Correction (Instancié dans __init__)
+try:
+    from ..enhancement.color_correction import ChromaticBalancer
+    logger.debug("Import ChromaticBalancer OK.")
+except ImportError as e:
+    logger.error("Échec import ChromaticBalancer: %s", e)
+    raise
+
+try:
+    from ..enhancement.stack_enhancement import feather_by_weight_map  # NOUVEL IMPORT
+    _FEATHERING_AVAILABLE = True
+    logger.debug("Import feather_by_weight_map depuis stack_enhancement OK.")
+except ImportError as e_feather:
+    _FEATHERING_AVAILABLE = False
+    logger.error(
+        "Échec import feather_by_weight_map depuis stack_enhancement: %s",
+        e_feather,
+    )
+    # Définir une fonction factice pour que le code ne plante pas si l'import échoue
+    # lors des appels ultérieurs, bien qu'on vérifiera _FEATHERING_AVAILABLE.
+    def feather_by_weight_map(img, wht, blur_px=256, eps=1e-6):
+        logger.error(
+            "Fonction feather_by_weight_map non disponible (échec import)."
+        )
+        return img # Retourner l'image originale
+try:
+    from ..enhancement.stack_enhancement import apply_low_wht_mask # NOUVEL IMPORT
+    _LOW_WHT_MASK_AVAILABLE = True
+    logger.debug("Import apply_low_wht_mask depuis stack_enhancement OK.")
+except ImportError as e_low_wht:
+    _LOW_WHT_MASK_AVAILABLE = False
+    logger.error(
+        "Échec import apply_low_wht_mask: %s",
+        e_low_wht,
+    )
+    def apply_low_wht_mask(img, wht, percentile=5, soften_px=128, progress_callback=None): # Factice
+        if progress_callback:
+            progress_callback(
+                "   [LowWHTMask] ERREUR: Fonction apply_low_wht_mask non disponible (échec import).",
+                None,
+            )
+        else:
+            logger.error(
+                "Fonction apply_low_wht_mask non disponible (échec import)."
+            )
+        return img
+# --- Optional Third-Party Imports (Post-processing related) ---
+# Ces imports sont tentés globalement. Des flags indiquent leur disponibilité.
+_PHOTOUTILS_BG_SUB_AVAILABLE = False
+try:
+    from ..core.background import subtract_background_2d
+    _PHOTOUTILS_BG_SUB_AVAILABLE = True
+    logger.debug("Import subtract_background_2d (Photutils) OK.")
+except ImportError as e:
+    subtract_background_2d = None  # Fonction factice
+    logger.warning("Échec import subtract_background_2d (Photutils): %s", e)
+
+_BN_AVAILABLE = False  # Neutralisation de fond globale
+try:
+    from ..tools.stretch import neutralize_background_automatic
+    _BN_AVAILABLE = True
+    logger.debug("Import neutralize_background_automatic OK.")
+except ImportError as e:
+    neutralize_background_automatic = None  # Fonction factice
+    logger.warning("Échec import neutralize_background_automatic: %s", e)
+
+_SCNR_AVAILABLE = False  # SCNR Final
+try:
+    from ..enhancement.color_correction import apply_scnr
+    _SCNR_AVAILABLE = True
+    logger.debug("Import apply_scnr OK.")
+except ImportError as e:
+    apply_scnr = None  # Fonction factice
+    logger.warning("Échec import apply_scnr: %s", e)
+
+_CROP_AVAILABLE = False  # Rognage Final
+try:
+    from ..enhancement.stack_enhancement import apply_edge_crop
+    _CROP_AVAILABLE = True
+    logger.debug("Import apply_edge_crop OK.")
+except ImportError as e:
+    apply_edge_crop = None  # Fonction factice
+    logger.warning("Échec import apply_edge_crop: %s", e)
+
+# --- Imports INTERNES à déplacer en IMPORTS TARDIFS ---
+# Ces modules seront importés seulement quand les méthodes spécifiques sont appelées
+# pour éviter les dépendances circulaires au chargement initial.
+
+
+
+from ..alignment.astrometry_solver import AstrometrySolver, solve_image_wcs  # Déplacé vers _worker/_process_file
+
+
+
+# --- Configuration des Avertissements ---
+warnings.filterwarnings('ignore', category=FITSFixedWarning)
+logger.debug("Configuration warnings OK.")
+# --- FIN Imports ---
+
+
+class SeestarQueuedStacker:
+    """
+    Classe pour l'empilement des images Seestar avec file d'attente et traitement par lots.
+    Gère l'alignement et l'empilement dans un thread séparé.
+    Ajout de la pondération basée sur la qualité (SNR, Nombre d'étoiles).
+    """
+    logger.debug("Lecture de la définition de la classe SeestarQueuedStacker...")
+
+
+
+
+# --- DANS LA CLASSE SeestarQueuedStacker DANS seestar/queuep/queue_manager.py ---
+
+    def __init__(self, settings: SettingsManager | None = None):
+        logger.debug("\n==== DÉBUT INITIALISATION SeestarQueuedStacker (AVEC LocalAligner) ====") 
+        
+        # --- 1. Attributs Critiques et Simples ---
+        logger.debug("  -> Initialisation attributs simples et flags...")
+        
+        
+        self.processing_active = False; self.stop_processing = False; self.processing_error = None
+        self.is_mosaic_run = False; self.drizzle_active_session = False 
+        self.mosaic_alignment_mode = "local_fast_fallback" 
+        self.use_wcs_fallback_for_mosaic = True      
+        
+        self.fa_orb_features = 5000
+        self.fa_min_abs_matches = 12
+        self.fa_min_ransac_raw = 7 
+        self.fa_ransac_thresh = 5.0
+        self.fa_daofind_fwhm = 3.5
+        self.fa_daofind_thr_sig = 4.0
+        self.fa_max_stars_descr = 750 
+        
+        self.mosaic_drizzle_kernel = "square"
+        self.mosaic_drizzle_pixfrac = 0.8
+        self.mosaic_drizzle_fillval = "0.0"
+        self.mosaic_drizzle_wht_threshold = 0.01
+
+
+        self.perform_cleanup = True; self.use_quality_weighting = True 
+        self.correct_hot_pixels = True; self.apply_chroma_correction = True
+        self.apply_final_scnr = False 
+
+        #Info message pour l'utilisateur
+        self.warned_unaligned_source_folders = set()
+        
+        # NOUVEAU : Initialisation de l'attribut pour la sauvegarde en float32
+
+        self.save_final_as_float32 = False # Par défaut, sauvegarde en uint16 (via conversion dans _save_final_stack)
+        logger.debug(f"  -> Attribut self.save_final_as_float32 initialisé à: {self.save_final_as_float32}")
+        self.preserve_linear_output = False
+        logger.debug(
+            f"  -> Attribut self.preserve_linear_output initialisé à: {self.preserve_linear_output}"
+        )
+        # Option de reprojection des lots intermédiaires
+        self.reproject_between_batches = False
+        # Liste des fichiers intermédiaires en mode Classic avec reprojection
+        self.intermediate_classic_batch_files = []
+
+        # Master arrays when combining batches with incremental reprojection
+        self.master_stack = None
+        self.master_coverage = None
+
+        # Backward compatibility attributes removed in favour of
+        # ``reproject_between_batches``. They may still appear in old settings
+        # files, so we simply ignore them here.
+
+        # --- FIN NOUVEAU ---
+
+        self.progress_callback = None; self.preview_callback = None
+        self.queue = Queue(); self.folders_lock = threading.Lock(); self.processing_thread = None
+        self.processed_files = set(); self.additional_folders = []; self.current_folder = None
+        self.output_folder = None; self.unaligned_folder = None; self.drizzle_temp_dir = None
+        self.output_filename = ""
+        self.drizzle_batch_output_dir = None; self.final_stacked_path = None
+        self.api_key = None; self.reference_wcs_object = None; self.reference_header_for_wcs = None
+        self.reference_pixel_scale_arcsec = None; self.drizzle_output_wcs = None; self.drizzle_output_shape_hw = None
+        
+        self.sum_memmap_path = None 
+        self.wht_memmap_path = None 
+        self.cumulative_sum_memmap = None  
+        self.cumulative_wht_memmap = None  
+        self.memmap_shape = None           
+        self.memmap_dtype_sum = np.float32 
+        self.memmap_dtype_wht = np.float32 
+        logger.debug("  -> Attributs SUM/W (memmap) initialisés à None.")
+        
+        self.use_quality_weighting = False 
+        self.weight_by_snr = True          
+        self.weight_by_stars = True        
+        self.snr_exponent = 1.0
+        self.stars_exponent = 0.5
+        self.min_weight = 0.01
+        self.apply_feathering = False
+        self.feather_blur_px = 256
+        
+        self.current_batch_data = []
+        self.current_stack_header = None
+        self.images_in_cumulative_stack = 0
+        self.cumulative_drizzle_data = None
+        self.total_exposure_seconds = 0.0
+        self.intermediate_drizzle_batch_files = []
+        
+        self.incremental_drizzle_objects = []
+        logger.debug("  -> Attributs pour Drizzle Incrémental (objets) initialisés à liste vide.")
+
+        if settings is not None:
+            try:
+                self.reproject_between_batches = bool(
+                    getattr(settings, 'reproject_between_batches', False)
+                )
+                logger.debug(
+                    f"  -> Flag reproject_between_batches initialisé depuis settings: {self.reproject_between_batches}"
+                )
+            except Exception:
+                logger.debug(
+                    "  -> Impossible de lire reproject_between_batches depuis settings. Valeur par défaut utilisée."
+                )
+
+        self.stacking_mode = "kappa-sigma"; self.kappa = 2.5; self.batch_size = 10
+        self.hot_pixel_threshold = 3.0; self.neighborhood_size = 5; self.bayer_pattern = "GRBG"
+        self.drizzle_mode = "Final"; self.drizzle_scale = 2.0; self.drizzle_wht_threshold = 0.7
+        self.drizzle_kernel = "square"; self.drizzle_pixfrac = 1.0
+        self.drizzle_fillval = "0.0"  # default fill value for Drizzle
+        self.final_scnr_target_channel = 'green'; self.final_scnr_amount = 0.8; self.final_scnr_preserve_luminosity = True
+        
+        self.files_in_queue = 0; self.processed_files_count = 0; self.aligned_files_count = 0
+        self.stacked_batches_count = 0; self.total_batches_estimated = 0
+        self.failed_align_count = 0; self.failed_stack_count = 0; self.skipped_files_count = 0
+        self.photutils_bn_applied_in_session = False
+        self.bn_globale_applied_in_session = False
+        self.cb_applied_in_session = False
+        self.feathering_applied_in_session = False 
+        self.low_wht_mask_applied_in_session = False 
+        self.scnr_applied_in_session = False
+        self.crop_applied_in_session = False
+        self.photutils_params_used_in_session = {}
+        self.last_saved_data_for_preview = None 
+
+        logger.debug("  -> Attributs simples et paramètres par défaut initialisés.")
+        
+        self.local_aligner_instance = None
+        self.is_local_alignment_preferred_for_mosaic = True 
+        logger.debug(f"  -> Mosaïque: Préférence pour alignement local: {self.is_local_alignment_preferred_for_mosaic}")
+
+        try:
+            logger.debug("  -> Instanciation ChromaticBalancer...")
+            self.chroma_balancer = ChromaticBalancer(border_size=50, blur_radius=15) 
+            logger.debug("     ✓ ChromaticBalancer OK.")
+        except Exception as e_cb: 
+            logger.debug(f"  -> ERREUR ChromaticBalancer: {e_cb}")
+            self.chroma_balancer = None
+
+        try:
+            logger.debug("  -> Instanciation SeestarAligner (pour alignement général astroalign)...")
+            self.aligner = SeestarAligner() 
+            logger.debug("     ✓ SeestarAligner (astroalign) OK.")
+        except Exception as e_align: 
+            logger.debug(f"  -> ERREUR SeestarAligner (astroalign): {e_align}")
+            self.aligner = None
+            raise 
+
+        try:
+            logger.debug("  -> Instanciation AstrometrySolver...")
+            self.astrometry_solver = AstrometrySolver(progress_callback=self.update_progress) 
+            logger.debug("     ✓ AstrometrySolver instancié.")
+        except Exception as e_as_solver:
+            logger.debug(f"  -> ERREUR AstrometrySolver instantiation: {e_as_solver}")
+            self.astrometry_solver = None 
+        
+        logger.debug("==== FIN INITIALISATION SeestarQueuedStacker (AVEC LocalAligner) ====\n")
+
+
+        if _LOCAL_ALIGNER_AVAILABLE and SeestarLocalAligner is not None:
+            try:
+                logger.debug("  -> Instanciation SeestarLocalAligner (pour mosaïque locale si préférée)...")
+                self.local_aligner_instance = SeestarLocalAligner(debug=True) 
+                logger.debug("     ✓ SeestarLocalAligner instancié.")
+            except Exception as e_local_align_inst:
+                logger.debug(f"  -> ERREUR lors de l'instanciation de SeestarLocalAligner: {e_local_align_inst}")
+                traceback.print_exc(limit=1)
+                self.local_aligner_instance = None
+                logger.debug("     WARN QM: Instanciation de SeestarLocalAligner a échoué. Il ne sera pas utilisable.")
+        else:
+            logger.debug("  -> SeestarLocalAligner n'est pas disponible (import échoué ou classe non définie), instanciation ignorée.")
+            self.local_aligner_instance = None 
+
+        logger.debug("==== FIN INITIALISATION SeestarQueuedStacker (AVEC LocalAligner) ====\n")
+
+
+
+######################################################################################################################################################
+
+
+
+
+
+    def _move_to_unaligned(self, file_path):
+        """
+        Déplace un fichier dans un sous-dossier 'unaligned_by_stacker' 
+        CRÉÉ DANS LE DOSSIER D'ORIGINE du fichier.
+        Notifie l'utilisateur via update_progress (log spécial) la première fois 
+        pour un dossier source.
+        Version: V_MoveUnaligned_RobustAdd
+        """
+        # --- NOUVELLE VÉRIFICATION DE LA PRÉSENCE DU FICHIER EN DÉBUT ---
+        if not file_path or not isinstance(file_path, str) or file_path.strip() == "":
+            logger.debug(f"DEBUG QM [_move_to_unaligned_V_MoveUnaligned_RobustAdd]: Chemin fichier source invalide ou vide: '{file_path}'. Sortie précoce.")
+            return
+
+        original_folder_abs = os.path.abspath(os.path.dirname(file_path))
+        file_basename = os.path.basename(file_path)
+        
+        # Ce check doit être fait après avoir extrait le basename pour un meilleur log
+        if not os.path.exists(file_path):
+            logger.debug(f"DEBUG QM [_move_to_unaligned_V_MoveUnaligned_RobustAdd]: Fichier '{file_basename}' (chemin: '{file_path}') N'EXISTE PAS au début de _move_to_unaligned. Abandon.")
+            return # Sortie si le fichier n'existe vraiment pas
+
+        unaligned_subfolder_name = "unaligned_by_stacker" 
+        destination_folder_for_this_file = os.path.join(original_folder_abs, unaligned_subfolder_name)
+
+        # --- Notification (message spécial) ---
+        # Cette notification se fait toujours si le dossier n'a pas déjà été averti,
+        # avant même de tenter le déplacement.
+        # Le set.add() pour le dossier sera fait plus tard, SEULEMENT si le déplacement réussit.
+        if original_folder_abs not in self.warned_unaligned_source_folders:
+            info_msg_for_ui = (
+                f"Les fichiers de '{os.path.basename(original_folder_abs)}' qui ne peuvent pas être alignés "
+                f"seront déplacés dans son sous-dossier : '{unaligned_subfolder_name}'. "
+                f"(Ce message apparaît une fois par dossier source par session)"
+            )
+            self.update_progress(f"UNALIGNED_INFO:{info_msg_for_ui}", "WARN") 
+            # Ne pas ajouter à warned_unaligned_source_folders ICI, mais plus tard si succès.
+        # --- Fin Notification ---
+
+        try:
+            # S'assurer que le dossier de destination existe
+            os.makedirs(destination_folder_for_this_file, exist_ok=True)
+            
+            dest_path = os.path.join(destination_folder_for_this_file, file_basename)
+            
+            # Gérer les conflits de noms si le fichier existe déjà à destination
+            if os.path.exists(dest_path):
+                base, ext = os.path.splitext(file_basename)
+                timestamp = time.strftime("%Y%m%d_%H%M%S")
+                unique_filename = f"{base}_unaligned_{timestamp}{ext}"
+                dest_path = os.path.join(destination_folder_for_this_file, unique_filename)
+                logger.debug(f"DEBUG QM [_move_to_unaligned_V_MoveUnaligned_RobustAdd]: Conflit de nom pour '{file_basename}', renommé en '{unique_filename}' dans '{destination_folder_for_this_file}'.")
+
+            # --- Logique de déplacement/copie avec retry et pause ---
+            max_retries = 3
+            initial_delay_sec = 0.1 # Petite pause initiale
+            final_move_copy_success = False
+
+            for attempt in range(max_retries):
+                if not os.path.exists(file_path): # Le fichier peut disparaître entre les tentatives
+                    logger.debug(f"DEBUG QM [_move_to_unaligned_V_MoveUnaligned_RobustAdd]: Fichier '{file_basename}' n'existe plus à l'essai {attempt+1}. Abandon des tentatives.")
+                    break # Sortir de la boucle si le fichier a disparu
+
+                try:
+                    # Ajouter une petite pause pour laisser le système libérer le fichier
+                    if attempt > 0: # Pause uniquement après la première tentative
+                        time.sleep(initial_delay_sec * (2 ** (attempt - 1))) # Délai exponentiel
+                        logger.debug(f"DEBUG QM [_move_to_unaligned_V_MoveUnaligned_RobustAdd]: Ré-essai {attempt+1}/{max_retries} pour déplacer '{file_basename}' après pause...")
+
+                    # Tenter de déplacer
+                    shutil.move(file_path, dest_path)
+                    final_move_copy_success = True
+                    break # Succès, sortir de la boucle
+
+                except (OSError, FileNotFoundError, shutil.Error) as e_move:
+                    logger.debug(f"DEBUG QM [_move_to_unaligned_V_MoveUnaligned_RobustAdd]: Échec déplacement '{file_basename}' (essai {attempt+1}): {e_move}")
+                    if attempt == max_retries - 1: # Dernière tentative échouée, essayer de copier
+                        logger.debug(f"DEBUG QM [_move_to_unaligned_V_MoveUnaligned_RobustAdd]: Échec déplacement après {max_retries} essais. Tentative de copie en dernier recours...")
+                        try:
+                            shutil.copy2(file_path, dest_path)
+                            logger.debug(f"DEBUG QM [_move_to_unaligned_V_MoveUnaligned_RobustAdd]: Copie de '{file_basename}' réussie en dernier recours.")
+                            final_move_copy_success = True # Considérer comme succès si la copie marche
+                        except Exception as e_copy:
+                            logger.debug(f"DEBUG QM [_move_to_unaligned_V_MoveUnaligned_RobustAdd]: Échec de la copie de '{file_basename}' aussi : {e_copy}")
+                            final_move_copy_success = False # La copie a aussi échoué
+            # --- Fin Nouvelle logique ---
+
+            if final_move_copy_success:
+                self.update_progress(f"   Déplacé vers non alignés: '{file_basename}' (maintenant dans '{unaligned_subfolder_name}' de son dossier source).", "INFO_DETAIL")
+                logger.debug(f"DEBUG QM [_move_to_unaligned_V_MoveUnaligned_RobustAdd]: Fichier '{file_basename}' traité (déplacé/copié) vers '{dest_path}'.")
+                
+                # NOUVEAU : Ajouter le dossier source au set SEULEMENT si le déplacement/copie a réussi
+                self.warned_unaligned_source_folders.add(original_folder_abs)
+                logger.debug(f"DEBUG QM [_move_to_unaligned_V_MoveUnaligned_RobustAdd]: Dossier source '{original_folder_abs}' ajouté à warned_unaligned_source_folders.")
+
+            else: # Final_move_copy_success est False
+                self.update_progress(f"   ❌ Échec déplacement/copie fichier non-aligné '{file_basename}'.", "ERROR")
+                logger.debug(f"ERREUR QM [_move_to_unaligned_V_MoveUnaligned_RobustAdd]: Échec définitif déplacement/copie de '{file_basename}'.")
+
+
+        except Exception as e:
+            # Gérer toute autre exception inattendue lors de la préparation/finalisation
+            error_details = f"Erreur générale _move_to_unaligned pour '{file_basename}': {e}"
+            logger.debug(f"ERREUR QM [_move_to_unaligned_V_MoveUnaligned_RobustAdd]: {error_details}")
+            traceback.print_exc(limit=1)
+            self.update_progress(f"   ❌ Erreur inattendue déplacement/copie fichier non-aligné '{file_basename}': {type(e).__name__}", "ERROR")
+
+
+
+
+
+
+#######################################################################################################################################################
+
+
+
+
+
+# --- DANS LA CLASSE SeestarQueuedStacker DANS seestar/queuep/queue_manager.py ---
+
+    def initialize(self, output_dir, reference_image_shape_hwc_input): # Renommé pour clarté
+        """
+        Prépare les dossiers, réinitialise l'état.
+        CRÉE/INITIALISE les fichiers memmap pour SUM et WHT (si pas Drizzle Incrémental VRAI).
+        OU INITIALISE les objets Drizzle persistants (si Drizzle Incrémental VRAI).
+        Version: V_DrizIncr_StrategyA_Init_MemmapDirFix
+        """
+        
+        logger.debug(f"DEBUG QM [initialize V_DrizIncr_StrategyA_Init_MemmapDirFix]: Début avec output_dir='{output_dir}', shape_ref_HWC={reference_image_shape_hwc_input}")
+        logger.debug(f"  VALEURS AU DÉBUT DE INITIALIZE:")
+        logger.debug(f"    -> self.is_mosaic_run: {getattr(self, 'is_mosaic_run', 'Non Défini')}")
+        logger.debug(f"    -> self.drizzle_active_session: {getattr(self, 'drizzle_active_session', 'Non Défini')}")
+        logger.debug(f"    -> self.drizzle_mode: {getattr(self, 'drizzle_mode', 'Non Défini')}")
+        
+        # --- Nettoyage et création dossiers ---
+        try:
+            self.output_folder = os.path.abspath(output_dir)
+            self.unaligned_folder = os.path.join(self.output_folder, "unaligned_files")
+            self.drizzle_temp_dir = os.path.join(self.output_folder, "drizzle_temp_inputs")
+            self.drizzle_batch_output_dir = os.path.join(self.output_folder, "drizzle_batch_outputs")
+            
+            # Définir le chemin du dossier memmap mais ne le créer que si nécessaire plus tard
+            memmap_dir = os.path.join(self.output_folder, "memmap_accumulators")
+            self.sum_memmap_path = os.path.join(memmap_dir, "cumulative_SUM.npy")
+            self.wht_memmap_path = os.path.join(memmap_dir, "cumulative_WHT.npy")
+
+            os.makedirs(self.output_folder, exist_ok=True)
+            os.makedirs(self.unaligned_folder, exist_ok=True)
+            
+            if self.drizzle_active_session or self.is_mosaic_run:
+                os.makedirs(self.drizzle_temp_dir, exist_ok=True)
+                if self.drizzle_mode == "Final" and not self.is_mosaic_run :
+                     os.makedirs(self.drizzle_batch_output_dir, exist_ok=True)
+            
+            # La création de memmap_dir est déplacée plus bas, dans la condition où elle est utilisée.
+            
+            if self.perform_cleanup:
+                if os.path.isdir(self.drizzle_temp_dir):
+                    try: shutil.rmtree(self.drizzle_temp_dir); os.makedirs(self.drizzle_temp_dir, exist_ok=True)
+                    except Exception as e: self.update_progress(f"⚠️ Erreur nettoyage {self.drizzle_temp_dir}: {e}")
+                if os.path.isdir(self.drizzle_batch_output_dir) and self.drizzle_mode == "Final" and not self.is_mosaic_run : # Nettoyer seulement si utilisé
+                    try: shutil.rmtree(self.drizzle_batch_output_dir); os.makedirs(self.drizzle_batch_output_dir, exist_ok=True)
+                    except Exception as e: self.update_progress(f"⚠️ Erreur nettoyage {self.drizzle_batch_output_dir}: {e}")
+            self.update_progress(f"🗄️ Dossiers prêts.")
+        except OSError as e:
+            self.update_progress(f"❌ Erreur critique création dossiers: {e}", 0) # progress_val 0
+            return False
+
+        # --- Validation Shape Référence (HWC) ---
+        if not isinstance(reference_image_shape_hwc_input, tuple) or len(reference_image_shape_hwc_input) != 3 or \
+           reference_image_shape_hwc_input[2] != 3:
+            self.update_progress(f"❌ Erreur interne: Shape référence HWC invalide ({reference_image_shape_hwc_input}).")
+            return False
+        
+        current_output_shape_hw_for_accum_or_driz = None 
+        
+        # --- Logique d'initialisation spécifique au mode ---
+        is_true_incremental_drizzle_mode = (self.drizzle_active_session and 
+                                            self.drizzle_mode == "Incremental" and
+                                            not self.is_mosaic_run) 
+        
+        logger.debug(f"  DEBUG QM [initialize]: Valeur calculée de is_true_incremental_drizzle_mode: {is_true_incremental_drizzle_mode}")
+        logger.debug(f"    -> self.drizzle_active_session ÉTAIT: {self.drizzle_active_session}")
+        logger.debug(f"    -> self.drizzle_mode ÉTAIT: '{self.drizzle_mode}' (comparé à 'Incremental')")
+        logger.debug(f"    -> not self.is_mosaic_run ÉTAIT: {not self.is_mosaic_run} (self.is_mosaic_run était {self.is_mosaic_run})")
+
+        if is_true_incremental_drizzle_mode:
+            logger.debug("DEBUG QM [initialize V_DrizIncr_StrategyA_Init_MemmapDirFix]: Mode Drizzle Incrémental VRAI détecté.")
+            if self.reference_wcs_object is None:
+                self.update_progress("❌ Erreur: WCS de référence manquant pour initialiser la grille Drizzle Incrémental.", "ERROR")
+                return False
+            try:
+                ref_shape_hw_for_grid = reference_image_shape_hwc_input[:2]
+                self.drizzle_output_wcs, self.drizzle_output_shape_hw = self._create_drizzle_output_wcs(
+                    self.reference_wcs_object, ref_shape_hw_for_grid, self.drizzle_scale
+                )
+                if self.drizzle_output_wcs is None or self.drizzle_output_shape_hw is None:
+                    raise RuntimeError("Échec _create_drizzle_output_wcs pour Drizzle Incrémental.")
+                current_output_shape_hw_for_accum_or_driz = self.drizzle_output_shape_hw
+                logger.debug(f"  -> Grille Drizzle Incrémental: Shape={current_output_shape_hw_for_accum_or_driz}, WCS CRVAL={self.drizzle_output_wcs.wcs.crval if self.drizzle_output_wcs.wcs else 'N/A'}")
+            except Exception as e_grid:
+                self.update_progress(f"❌ Erreur création grille Drizzle Incrémental: {e_grid}", "ERROR")
+                return False
+
+            self.update_progress(f"💧 Initialisation des objets Drizzle persistants pour mode Incrémental (Shape: {current_output_shape_hw_for_accum_or_driz})...")
+            self.incremental_drizzle_objects = []
+            self.incremental_drizzle_sci_arrays = []      # ← ajouté
+            self.incremental_drizzle_wht_arrays = []      # ← ajouté
+            num_channels_driz = 3
+
+            try:
+                for _ in range(num_channels_driz):
+                    driz_obj = Drizzle(
+                        out_shape=current_output_shape_hw_for_accum_or_driz,
+                        kernel=self.drizzle_kernel,
+                        fillval=str(getattr(self, "drizzle_fillval", "0.0"))
+                    )
+                    self.incremental_drizzle_sci_arrays.append(driz_obj.out_img)
+                    self.incremental_drizzle_wht_arrays.append(driz_obj.out_wht)                    
+                    self.incremental_drizzle_objects.append(driz_obj)
+
+                logger.debug(f"  -> {len(self.incremental_drizzle_objects)} objets Drizzle persistants créés pour mode Incrémental.")
+            except Exception as e_driz_obj_init:
+                self.update_progress(f"❌ Erreur initialisation objets Drizzle persistants: {e_driz_obj_init}", "ERROR")
+                traceback.print_exc(limit=1)
+                return False
+
+            self.cumulative_sum_memmap = None
+            self.cumulative_wht_memmap = None
+            self.memmap_shape = None 
+            logger.debug("  -> Memmaps SUM/WHT désactivés pour Drizzle Incrémental VRAI.")
+
+        else: # Mosaïque, Drizzle Final standard, ou Stacking Classique -> Utiliser Memmaps SUM/W
+            logger.debug("DEBUG QM [initialize V_DrizIncr_StrategyA_Init_MemmapDirFix]: Mode NON-Drizzle Incr. VRAI. Initialisation Memmaps SUM/W...")
+            
+            # ***** CORRECTION: Créer memmap_dir ICI, seulement si cette branche est exécutée *****
+            try:
+                os.makedirs(memmap_dir, exist_ok=True)
+                logger.debug(f"  -> Dossier pour memmap '{memmap_dir}' créé (ou existait déjà).")
+            except OSError as e_mkdir_memmap:
+                self.update_progress(f"❌ Erreur critique création dossier memmap '{memmap_dir}': {e_mkdir_memmap}", "ERROR")
+                return False
+            # ***** FIN CORRECTION *****
+
+            self.memmap_shape = reference_image_shape_hwc_input
+            wht_shape_memmap = self.memmap_shape[:2]
+            logger.debug(f"  -> Shape Memmap SUM={self.memmap_shape}, WHT={wht_shape_memmap}")
+
+            if self.reproject_between_batches:
+                logger.debug("  -> reproject_between_batches=True: Memmaps SUM/WHT non créés (mode incrémental).")
+                self.cumulative_sum_memmap = None
+                self.cumulative_wht_memmap = None
+                self.master_stack = None
+                self.master_coverage = None
+            else:
+                logger.debug(f"  -> Tentative création/ouverture fichiers memmap SUM/WHT (mode 'w+')...")
+                try:
+                    self.cumulative_sum_memmap = np.lib.format.open_memmap(
+                        self.sum_memmap_path, mode='w+', dtype=self.memmap_dtype_sum, shape=self.memmap_shape
+                    )
+                    self.cumulative_sum_memmap[:] = 0.0
+                    logger.debug(f"  -> Memmap SUM ({self.memmap_shape}) créé/ouvert et initialisé à zéro.")
+
+                    self.cumulative_wht_memmap = np.lib.format.open_memmap(
+                        self.wht_memmap_path, mode='w+', dtype=self.memmap_dtype_wht, shape=wht_shape_memmap
+                    )
+                    self.cumulative_wht_memmap[:] = 0
+                    logger.debug(f"  -> Memmap WHT ({wht_shape_memmap}) créé/ouvert et initialisé à zéro.")
+
+                    self.incremental_drizzle_objects = []
+
+                except (IOError, OSError, ValueError, TypeError) as e_memmap:
+                    self.update_progress(f"❌ Erreur création/initialisation fichier memmap: {e_memmap}")
+                    logger.debug(f"ERREUR QM [initialize V_DrizIncr_StrategyA_Init_MemmapDirFix]: Échec memmap : {e_memmap}"); traceback.print_exc(limit=2)
+                    self.cumulative_sum_memmap = None; self.cumulative_wht_memmap = None
+                    self.sum_memmap_path = None; self.wht_memmap_path = None
+                    return False
+        
+        # --- Réinitialisations Communes ---
+        self.warned_unaligned_source_folders.clear()
+        logger.debug("DEBUG QM [initialize V_DrizIncr_StrategyA_Init_MemmapDirFix]: Réinitialisation des autres états...")
+        # self.reference_wcs_object est conservé s'il a été défini par start_processing (plate-solving de réf)
+        self.intermediate_drizzle_batch_files = []
+        
+        self.processed_files.clear()
+        with self.folders_lock: self.additional_folders = []
+        self.current_batch_data = []; self.current_stack_header = None; self.images_in_cumulative_stack = 0
+        self.cumulative_drizzle_data = None
+        self.total_exposure_seconds = 0.0; self.final_stacked_path = None; self.processing_error = None
+        self.files_in_queue = 0; self.processed_files_count = 0; self.aligned_files_count = 0
+        self.stacked_batches_count = 0; self.total_batches_estimated = 0
+        self.failed_align_count = 0; self.failed_stack_count = 0; self.skipped_files_count = 0
+        
+        self.photutils_bn_applied_in_session = False
+        self.bn_globale_applied_in_session = False
+        self.cb_applied_in_session = False
+        self.feathering_applied_in_session = False 
+        self.low_wht_mask_applied_in_session = False 
+        self.scnr_applied_in_session = False
+        self.crop_applied_in_session = False
+        self.photutils_params_used_in_session = {}
+
+        while not self.queue.empty():
+            try: self.queue.get_nowait(); self.queue.task_done()
+            except Exception: break
+
+        if hasattr(self, 'aligner') and self.aligner: self.aligner.stop_processing = False
+        logger.debug("DEBUG QM [initialize V_DrizIncr_StrategyA_Init_MemmapDirFix]: Initialisation terminée avec succès.")
+        return True
+
+
+
+########################################################################################################################################################
+
+
+    def update_progress(self, message, progress=None):
+        message = str(message)
+        if self.progress_callback:
+            try: self.progress_callback(message, progress)
+            except Exception as e: logger.debug(f"Error in progress callback: {e}")
+        else:
+            if progress is not None: logger.debug(f"[{int(progress)}%] {message}")
+            else: logger.debug(message)
+
+    def _send_eta_update(self):
+        """Compute and send remaining time estimation to the GUI."""
+        if not hasattr(self, "_eta_start_time") or self._eta_start_time is None:
+            return
+        if self.total_batches_estimated > 0 and self.stacked_batches_count > 0:
+            elapsed = time.monotonic() - self._eta_start_time
+            eta_sec = (elapsed / self.stacked_batches_count) * max(self.total_batches_estimated - self.stacked_batches_count, 0)
+            hours, rem = divmod(int(eta_sec), 3600)
+            minutes, seconds = divmod(rem, 60)
+            eta_str = f"{hours:02d}:{minutes:02d}:{seconds:02d}"
+            self.update_progress(f"ETA_UPDATE:{eta_str}", None)
+
+########################################################################################################################################################
+    
+
+
+
+
+
+
+ 
+
+
+
+##########################################################################################################################################################
+
+    def _update_preview(self, force_update=False):
+        """Safely calls the preview callback, including stack count and batch info."""
+        if self.preview_callback is None or self.current_stack_data is None: return
+        try:
+            data_copy = self.current_stack_data.copy()
+            header_copy = self.current_stack_header.copy() if self.current_stack_header else None
+            img_count = self.images_in_cumulative_stack; total_imgs_est = self.files_in_queue
+            current_batch = self.stacked_batches_count; total_batches_est = self.total_batches_estimated
+            stack_name = f"Stack ({img_count}/{total_imgs_est} Img | Batch {current_batch}/{total_batches_est if total_batches_est > 0 else '?'})"
+            self.preview_callback(data_copy, header_copy, stack_name, img_count, total_imgs_est, current_batch, total_batches_est)
+        except Exception as e: logger.debug(f"Error in preview callback: {e}"); traceback.print_exc(limit=2)
+
+###########################################################################################################################################################
+
+
+
+
+    def _calculate_M_from_wcs(self,
+                            wcs_source: WCS,
+                            wcs_target: WCS,
+                            shape_source_hw: tuple,
+                            num_points_edge: int = 6,
+                            ransac_thresh_fallback: float = 5.0): # << MODIFIÉ la valeur par défaut à 5.0
+        """
+        Calcule la matrice affine M...
+        MODIFIED: Augmentation du seuil RANSAC par défaut et logs plus détaillés.
+        """
+        # Utiliser self.update_progress pour les logs visibles dans l'UI
+        self.update_progress(f"    [FallbackWCS] Tentative calcul M (Source->Cible). RANSAC Thresh: {ransac_thresh_fallback}px", "DEBUG_DETAIL") # << Log amélioré
+
+        if not (wcs_source and wcs_source.is_celestial and wcs_target and wcs_target.is_celestial):
+            self.update_progress("      [FallbackWCS] Échec: WCS source ou cible invalide/non céleste.", "WARN")
+            return None
+
+        h, w = shape_source_hw
+        if h < num_points_edge or w < num_points_edge:
+            self.update_progress(f"      [FallbackWCS] Échec: Image source trop petite ({w}x{h}) pour grille {num_points_edge}x{num_points_edge}.", "WARN")
+            return None
+
+        xs = np.linspace(0, w - 1, num_points_edge, dtype=np.float32)
+        ys = np.linspace(0, h - 1, num_points_edge, dtype=np.float32)
+        xv, yv = np.meshgrid(xs, ys)
+        src_pts_pix_flat = np.vstack([xv.ravel(), yv.ravel()]).T
+
+        if len(src_pts_pix_flat) < 3:
+            self.update_progress(f"      [FallbackWCS] Échec: Pas assez de points de contrôle ({len(src_pts_pix_flat)}).", "WARN")
+            return None
+        self.update_progress(f"      [FallbackWCS] {len(src_pts_pix_flat)} points de contrôle source générés.", "DEBUG_DETAIL")
+
+        try:
+            sky_coords_ra, sky_coords_dec = wcs_source.all_pix2world(src_pts_pix_flat[:,0], src_pts_pix_flat[:,1], 0)
+            if not (np.all(np.isfinite(sky_coords_ra)) and np.all(np.isfinite(sky_coords_dec))):
+                self.update_progress("      [FallbackWCS] Échec: Coords célestes non finies depuis wcs_source.", "WARN")
+                return None
+
+            dst_pts_pix_flat_x, dst_pts_pix_flat_y = wcs_target.all_world2pix(sky_coords_ra, sky_coords_dec, 0)
+            if not (np.all(np.isfinite(dst_pts_pix_flat_x)) and np.all(np.isfinite(dst_pts_pix_flat_y))):
+                self.update_progress("      [FallbackWCS] Échec: Coords pixels cibles non finies depuis wcs_target.", "WARN")
+                return None
+
+            dst_pts_pix_flat = np.column_stack((dst_pts_pix_flat_x, dst_pts_pix_flat_y)).astype(np.float32)
+            self.update_progress(f"      [FallbackWCS] Points source et destination prêts pour estimation M.", "DEBUG_DETAIL")
+
+            src_pts_cv = src_pts_pix_flat.reshape(-1, 1, 2)
+            dst_pts_cv = dst_pts_pix_flat.reshape(-1, 1, 2)
+
+            M, inliers_mask = cv2.estimateAffinePartial2D(src_pts_cv, dst_pts_cv,
+                                                        method=cv2.RANSAC,
+                                                        ransacReprojThreshold=ransac_thresh_fallback,
+                                                        maxIters=1000,
+                                                        confidence=0.95)
+
+            if M is None:
+                self.update_progress(f"      [FallbackWCS] Échec: estimateAffinePartial2D n'a pas retourné de matrice (avec seuil {ransac_thresh_fallback}px).", "WARN") # << Log amélioré
+                return None
+
+            num_inliers = np.sum(inliers_mask) if inliers_mask is not None else 0
+            min_inliers_needed_fallback = max(3, len(src_pts_cv) // 6)
+
+            self.update_progress(f"      [FallbackWCS] RANSAC: {num_inliers} inliers / {len(src_pts_cv)} points (seuil {ransac_thresh_fallback}px). Requis: {min_inliers_needed_fallback}.", "INFO") # << Log amélioré
+
+            if num_inliers < min_inliers_needed_fallback:
+                self.update_progress(f"      [FallbackWCS] Échec: Pas assez d'inliers RANSAC.", "WARN")
+                return None
+
+            self.update_progress(f"      [FallbackWCS] Matrice M calculée avec succès.", "INFO")
+            # logger.debug(f"  DEBUG QM [_calculate_M_from_wcs]: Matrice M de fallback WCS calculée:\n{M}") # Garder pour debug console
+            return M
+
+        except Exception as e_m_wcs:
+            self.update_progress(f"      [FallbackWCS] ERREUR: Exception lors du calcul de M: {e_m_wcs}", "ERROR")
+            # logger.debug(f"ERREUR QM [_calculate_M_from_wcs]: {e_m_wcs}") # Garder pour debug console
+            # if self.debug_mode: traceback.print_exc(limit=1) # Supposant un self.debug_mode
+            return None
+
+
+
+
+##########################################################################################################################################################
+
+# --- DANS LA CLASSE SeestarQueuedStacker DANS seestar/queuep/queue_manager.py ---
+
+    def _update_preview_sum_w(self, downsample_factor=2):
+        """
+        Met à jour l'aperçu en utilisant les accumulateurs SUM et WHT.
+        Calcule l'image moyenne, applique optionnellement le Low WHT Mask,
+        normalise, sous-échantillonne et envoie au callback GUI.
+        """
+        logger.debug("DEBUG QM [_update_preview_sum_w]: Tentative de mise à jour de l'aperçu SUM/W...")
+
+        if self.preview_callback is None:
+            logger.debug("DEBUG QM [_update_preview_sum_w]: Callback preview non défini. Sortie.")
+            return
+        if self.cumulative_sum_memmap is None or self.cumulative_wht_memmap is None:
+            logger.debug("DEBUG QM [_update_preview_sum_w]: Memmaps SUM ou WHT non initialisés. Sortie.")
+            return
+
+        try:
+            logger.debug("DEBUG QM [_update_preview_sum_w]: Lecture des données depuis memmap...")
+            # Lire en float64 pour la division pour maintenir la précision autant que possible
+            current_sum = np.array(self.cumulative_sum_memmap, dtype=np.float64) # Shape (H, W, C)
+            current_wht_map = np.array(self.cumulative_wht_memmap, dtype=np.float64) # Shape (H, W)
+            logger.debug(f"DEBUG QM [_update_preview_sum_w]: Données lues. SUM shape={current_sum.shape}, WHT shape={current_wht_map.shape}")
+
+            # Calcul de l'image moyenne (SUM / WHT)
+            epsilon = 1e-9 # Pour éviter division par zéro
+            wht_for_division = np.maximum(current_wht_map, epsilon)
+            # Broadcaster wht_for_division (H,W) pour correspondre à current_sum (H,W,C)
+            wht_broadcasted = wht_for_division[:, :, np.newaxis]
+            
+            avg_img_fullres = None
+            with np.errstate(divide='ignore', invalid='ignore'):
+                avg_img_fullres = current_sum / wht_broadcasted
+            avg_img_fullres = np.nan_to_num(avg_img_fullres, nan=0.0, posinf=0.0, neginf=0.0)
+            logger.debug(f"DEBUG QM [_update_preview_sum_w]: Image moyenne SUM/W calculée. Shape={avg_img_fullres.shape}")
+            logger.debug(f"  Range avant normalisation 0-1: [{np.nanmin(avg_img_fullres):.4g}, {np.nanmax(avg_img_fullres):.4g}]")
+
+            # --- NOUVEAU : Application du Low WHT Mask pour l'aperçu ---
+            # Utiliser les settings stockés sur self (qui viennent de l'UI via SettingsManager)
+            if hasattr(self, 'apply_low_wht_mask') and self.apply_low_wht_mask:
+                if _LOW_WHT_MASK_AVAILABLE:
+                    logger.debug("DEBUG QM [_update_preview_sum_w]: Application du Low WHT Mask pour l'aperçu...")
+                    pct_low_wht = getattr(self, 'low_wht_percentile', 5)
+                    soften_val_low_wht = getattr(self, 'low_wht_soften_px', 128)
+                    
+                    # La fonction apply_low_wht_mask attend une image déjà normalisée 0-1
+                    # Donc, normalisons d'abord avg_img_fullres avant de l'appliquer.
+                    temp_min_val = np.nanmin(avg_img_fullres)
+                    temp_max_val = np.nanmax(avg_img_fullres)
+                    avg_img_normalized_before_mask = avg_img_fullres # Par défaut
+                    if temp_max_val > temp_min_val:
+                        avg_img_normalized_before_mask = (avg_img_fullres - temp_min_val) / (temp_max_val - temp_min_val)
+                    else:
+                        avg_img_normalized_before_mask = np.zeros_like(avg_img_fullres)
+                    avg_img_normalized_before_mask = np.clip(avg_img_normalized_before_mask, 0.0, 1.0).astype(np.float32)
+
+                    avg_img_fullres = apply_low_wht_mask(
+                        avg_img_normalized_before_mask, # Passer l'image normalisée 0-1
+                        current_wht_map.astype(np.float32), # Passer la carte de poids originale (H,W)
+                        percentile=pct_low_wht,
+                        soften_px=soften_val_low_wht,
+                        progress_callback=self.update_progress # Passer le callback pour les logs internes
+                    )
+                    # apply_low_wht_mask retourne déjà une image clippée 0-1 et en float32
+                    logger.debug(f"DEBUG QM [_update_preview_sum_w]: Low WHT Mask appliqué à l'aperçu. Shape retournée: {avg_img_fullres.shape}")
+                    logger.debug(f"  Range après Low WHT Mask (devrait être 0-1): [{np.nanmin(avg_img_fullres):.3f}, {np.nanmax(avg_img_fullres):.3f}]")
+                else:
+                    logger.debug("WARN QM [_update_preview_sum_w]: Low WHT Mask activé mais fonction non disponible (échec import). Aperçu non modifié.")
+            else:
+                logger.debug("DEBUG QM [_update_preview_sum_w]: Low WHT Mask non activé pour l'aperçu.")
+            # --- FIN NOUVEAU ---
+
+            # Normalisation finale 0-1 (nécessaire si Low WHT Mask n'a pas été appliqué,
+            # ou pour re-normaliser si Low WHT Mask a modifié la plage de manière inattendue,
+            # bien qu'il soit censé retourner 0-1). Une double normalisation ne nuit pas ici
+            # car la première (avant mask) était pour la fonction mask, celle-ci est pour l'affichage.
+            min_val_final = np.nanmin(avg_img_fullres)
+            max_val_final = np.nanmax(avg_img_fullres)
+            preview_data_normalized = avg_img_fullres # Par défaut si déjà 0-1
+            if max_val_final > min_val_final:
+                 preview_data_normalized = (avg_img_fullres - min_val_final) / (max_val_final - min_val_final)
+            elif np.any(np.isfinite(avg_img_fullres)): # Image constante non nulle
+                 preview_data_normalized = np.full_like(avg_img_fullres, 0.5) # Image grise
+            else: # Image vide ou tout NaN/Inf
+                 preview_data_normalized = np.zeros_like(avg_img_fullres)
+            
+            preview_data_normalized = np.clip(preview_data_normalized, 0.0, 1.0).astype(np.float32)
+            logger.debug(f"DEBUG QM [_update_preview_sum_w]: Image APERÇU normalisée finale 0-1. Range: [{np.nanmin(preview_data_normalized):.3f}, {np.nanmax(preview_data_normalized):.3f}]")
+
+            # Sous-échantillonnage pour l'affichage
+            preview_data_to_send = preview_data_normalized
+            if downsample_factor > 1:
+                 try:
+                     h, w = preview_data_normalized.shape[:2] # Fonctionne pour N&B (H,W) et Couleur (H,W,C)
+                     new_h, new_w = h // downsample_factor, w // downsample_factor
+                     if new_h > 10 and new_w > 10: # Éviter de réduire à une taille trop petite
+                         # cv2.resize attend (W, H) pour dsize
+                         preview_data_to_send = cv2.resize(preview_data_normalized, (new_w, new_h), interpolation=cv2.INTER_AREA)
+                         logger.debug(f"DEBUG QM [_update_preview_sum_w]: Aperçu sous-échantillonné à {preview_data_to_send.shape}")
+                 except Exception as e_resize:
+                     logger.debug(f"ERREUR QM [_update_preview_sum_w]: Échec réduction taille APERÇU: {e_resize}")
+                     # Continuer avec l'image pleine résolution si le resize échoue
+            
+            # Préparation du header et du nom pour le callback
+            header_copy = self.current_stack_header.copy() if self.current_stack_header else fits.Header()
+            # Ajouter/Mettre à jour les infos de l'aperçu dans le header
+            header_copy['PREV_SRC'] = ('SUM/W Accumulators', 'Source data for this preview')
+            if hasattr(self, 'apply_low_wht_mask') and self.apply_low_wht_mask:
+                header_copy['PREV_LWM'] = (True, 'Low WHT Mask applied to this preview')
+                header_copy['PREV_LWMP'] = (getattr(self, 'low_wht_percentile', 5), 'Low WHT Mask Percentile for preview')
+                header_copy['PREV_LWMS'] = (getattr(self, 'low_wht_soften_px', 128), 'Low WHT Mask SoftenPx for preview')
+            
+            img_count = self.images_in_cumulative_stack
+            total_imgs_est = self.files_in_queue
+            current_batch_num = self.stacked_batches_count
+            total_batches_est = self.total_batches_estimated
+            stack_name_parts = ["Aperçu SUM/W"]
+            if hasattr(self, 'apply_low_wht_mask') and self.apply_low_wht_mask:
+                stack_name_parts.append("LWMask")
+            stack_name_parts.append(f"({img_count}/{total_imgs_est} Img | Lot {current_batch_num}/{total_batches_est if total_batches_est > 0 else '?'})")
+            stack_name = " ".join(stack_name_parts)
+
+            logger.debug(f"DEBUG QM [_update_preview_sum_w]: Appel du callback preview avec image APERÇU shape {preview_data_to_send.shape}...")
+            self.preview_callback(
+                preview_data_to_send, 
+                header_copy, 
+                stack_name, 
+                img_count, 
+                total_imgs_est, 
+                current_batch_num, 
+                total_batches_est
+            )
+            logger.debug("DEBUG QM [_update_preview_sum_w]: Callback preview terminé.")
+
+        except MemoryError as mem_err:
+             logger.debug(f"ERREUR QM [_update_preview_sum_w]: ERREUR MÉMOIRE - {mem_err}")
+             self.update_progress(f"❌ ERREUR MÉMOIRE pendant la mise à jour de l'aperçu SUM/W.")
+             traceback.print_exc(limit=1)
+        except Exception as e:
+            logger.debug(f"ERREUR QM [_update_preview_sum_w]: Exception inattendue - {e}")
+            self.update_progress(f"❌ Erreur inattendue pendant la mise à jour de l'aperçu SUM/W: {e}")
+            traceback.print_exc(limit=2)
+
+
+
+
+#############################################################################################################################################################
+
+
+    def _update_preview_incremental_drizzle(self):
+        """
+        Met à jour l'aperçu spécifiquement pour le mode Drizzle Incrémental.
+        Envoie les données drizzlées cumulatives et le header mis à jour.
+        """
+        if self.preview_callback is None or self.cumulative_drizzle_data is None:
+            # Ne rien faire si pas de callback ou pas de données drizzle cumulatives
+            return
+
+        try:
+            # Utiliser les données et le header cumulatifs Drizzle
+            data_to_send = self.cumulative_drizzle_data.copy()
+            header_to_send = self.current_stack_header.copy() if self.current_stack_header else fits.Header()
+
+            # Informations pour l'affichage dans l'aperçu
+            img_count = self.images_in_cumulative_stack # Compteur mis à jour dans _process_incremental_drizzle_batch
+            total_imgs_est = self.files_in_queue       # Estimation globale
+            current_batch = self.stacked_batches_count # Le lot qui vient d'être traité
+            total_batches_est = self.total_batches_estimated
+
+            # Créer un nom pour l'aperçu
+            stack_name = f"Drizzle Incr ({img_count}/{total_imgs_est} Img | Lot {current_batch}/{total_batches_est if total_batches_est > 0 else '?'})"
+
+            # Appeler le callback du GUI
+            self.preview_callback(
+                data_to_send,
+                header_to_send,
+                stack_name,
+                img_count,
+                total_imgs_est,
+                current_batch,
+                total_batches_est
+            )
+            # logger.debug(f"DEBUG: Preview updated with Incremental Drizzle data (Shape: {data_to_send.shape})") # Optionnel
+
+        except AttributeError:
+             # Cas où cumulative_drizzle_data ou current_stack_header pourrait être None entre-temps
+             logger.debug("Warning: Attribut manquant pour l'aperçu Drizzle incrémental.")
+        except Exception as e:
+            logger.debug(f"Error in _update_preview_incremental_drizzle: {e}")
+            traceback.print_exc(limit=2)
+
+
+    def _update_preview_master(self):
+        """Update preview when using incremental reprojection."""
+        if (
+            self.preview_callback is None
+            or self.master_stack is None
+            or self.master_coverage is None
+        ):
+            return
+
+        try:
+            wht_safe = np.maximum(self.master_coverage, 1e-9)
+            if self.master_stack.ndim == 3:
+                avg = self.master_stack / wht_safe[..., None]
+            else:
+                avg = self.master_stack / wht_safe
+            avg = np.nan_to_num(avg, nan=0.0, posinf=0.0, neginf=0.0)
+            mn, mx = np.nanmin(avg), np.nanmax(avg)
+            if np.isfinite(mn) and np.isfinite(mx) and mx > mn:
+                norm = (avg - mn) / (mx - mn)
+            else:
+                norm = np.zeros_like(avg, dtype=np.float32)
+            self.current_stack_data = np.clip(norm, 0.0, 1.0).astype(np.float32)
+            self.current_stack_header = self.current_stack_header or fits.Header()
+            self._update_preview()
+        except Exception as e:
+            logger.debug(f"Error in _update_preview_master: {e}")
+
+
+
+#########################################################################################################################################################
+
+
+
+
+    def _create_drizzle_output_wcs(self, ref_wcs, ref_shape_2d, scale_factor):
+        """
+        Crée le WCS et la shape (H,W) pour l'image Drizzle de sortie.
+        Inspiré de full_drizzle.py corrigé pour conserver le même centre ciel.
+
+        Args
+        ----
+        ref_wcs : astropy.wcs.WCS
+            WCS de référence (doit être céleste et avoir pixel_shape).
+        ref_shape_2d : tuple(int, int)
+            (H, W) de l'image de référence.
+        scale_factor : float
+            Facteur d'échantillonnage Drizzle (>1 = sur-échantillonner).
+
+        Returns
+        -------
+        (output_wcs, output_shape_hw)  où output_shape_hw = (H, W)
+        """
+        # ------------------ 0. Vérifications ------------------
+        if not ref_wcs or not ref_wcs.is_celestial:
+            raise ValueError("Référence WCS invalide ou non céleste pour Drizzle.")
+        if ref_wcs.pixel_shape is None:
+            raise ValueError("Référence WCS n'a pas de pixel_shape défini.")
+        if len(ref_shape_2d) != 2:
+            raise ValueError(f"Référence shape 2D (H,W) attendu, reçu {ref_shape_2d}")
+
+        # ------------------ 1. Dimensions de sortie ------------------
+        h_in,  w_in  = ref_shape_2d          # entrée (H,W)
+        out_h = int(round(h_in * scale_factor))
+        out_w = int(round(w_in * scale_factor))
+        out_h = max(1, out_h); out_w = max(1, out_w)  # sécurité
+        out_shape_hw = (out_h, out_w)        # (H,W) pour NumPy
+
+        logger.debug(f"[DrizzleWCS] Scale={scale_factor}  -->  shape in={ref_shape_2d}  ->  out={out_shape_hw}")
+
+        # ------------------ 2. Copier le WCS ------------------
+        out_wcs = ref_wcs.deepcopy()
+
+        # ------------------ 3. Ajuster l'échelle pixel ------------------
+        scale_done = False
+        try:
+            # a) Matrice CD prioritaire
+            if hasattr(out_wcs.wcs, 'cd') and out_wcs.wcs.cd is not None and np.any(out_wcs.wcs.cd):
+                out_wcs.wcs.cd = ref_wcs.wcs.cd / scale_factor
+                scale_done = True
+                logger.debug("[DrizzleWCS] CD matrix divisée par", scale_factor)
+            # b) Sinon CDELT (+ PC identité si absent)
+            elif hasattr(out_wcs.wcs, 'cdelt') and out_wcs.wcs.cdelt is not None and np.any(out_wcs.wcs.cdelt):
+                out_wcs.wcs.cdelt = ref_wcs.wcs.cdelt / scale_factor
+                if not getattr(out_wcs.wcs, 'pc', None) is not None:
+                    out_wcs.wcs.pc = np.identity(2)
+                scale_done = True
+                logger.debug("[DrizzleWCS] CDELT vector divisé par", scale_factor)
+            else:
+                raise ValueError("Input WCS lacks valid CD matrix and CDELT vector.")
+        except Exception as e:
+            raise ValueError(f"Failed to adjust pixel scale in output WCS: {e}")
+
+        if not scale_done:
+            raise ValueError("Could not adjust WCS scale.")
+
+        # ------------------ 4. Recaler CRPIX ------------------
+        # → garder le même point du ciel au même pixel relatif :
+        #    CRPIX_out = CRPIX_in * scale_factor  (1‑based convention FITS)
+        new_crpix = np.round(np.asarray(ref_wcs.wcs.crpix, dtype=float) * scale_factor, 6)
+        out_wcs.wcs.crpix = new_crpix.tolist()
+        logger.debug(f"[DrizzleWCS] CRPIX in={ref_wcs.wcs.crpix}  ->  out={out_wcs.wcs.crpix}")
+
+        # ------------------ 5. Mettre à jour la taille interne ------------------
+        out_wcs.pixel_shape = (out_w, out_h)   # (W,H) pour Astropy
+        try:                                   # certains attributs privés selon versions
+            out_wcs._naxis1 = out_w
+            out_wcs._naxis2 = out_h
+        except AttributeError:
+            pass
+
+        logger.debug(f"[DrizzleWCS] Output WCS OK  (shape={out_shape_hw})")
+        return out_wcs, out_shape_hw
+
+
+
+
+
+###########################################################################################################################################################
+
+
+
+    def _calculate_final_mosaic_grid_manual(self, all_input_wcs_list, all_input_headers_list=None):
+        """
+        Calcule le WCS et la Shape optimaux pour la mosaïque finale en se basant
+        sur l'étendue couverte par tous les WCS d'entrée.
+
+        Args:
+            all_input_wcs_list (list): Liste des objets astropy.wcs.WCS
+                                       provenant de toutes les images d'entrée alignées.
+                                       IMPORTANT: Chaque WCS doit avoir .pixel_shape défini !
+
+        Returns:
+            tuple: (output_wcs, output_shape_hw) ou (None, None) si échec.
+        """
+        num_wcs = len(all_input_wcs_list)
+        logger.debug(f"DEBUG (Backend _calculate_final_mosaic_grid): Appel avec {num_wcs} WCS d'entrée.")
+        self.update_progress(f"📐 Calcul de la grille de sortie mosaïque ({num_wcs} WCS)...")
+
+        if num_wcs == 0:
+            logger.debug("ERREUR (Backend _calculate_final_mosaic_grid): Aucune information WCS fournie.")
+            return None, None
+
+        # --- Validation des WCS d'entrée ---
+        valid_wcs_list = []
+        for i, wcs_in in enumerate(all_input_wcs_list):
+            if wcs_in is None or not wcs_in.is_celestial:
+                logger.debug(f"   - WARNING: WCS {i+1} invalide ou non céleste. Ignoré.")
+                continue
+
+            if wcs_in.pixel_shape is None:
+                header = None
+                if all_input_headers_list and i < len(all_input_headers_list):
+                    header = all_input_headers_list[i]
+                naxis1 = None; naxis2 = None
+                if header is not None:
+                    naxis1 = header.get('NAXIS1')
+                    naxis2 = header.get('NAXIS2')
+                if naxis1 and naxis2:
+                    try:
+                        wcs_in.pixel_shape = (int(naxis1), int(naxis2))
+                        try:
+                            wcs_in._naxis1 = int(naxis1); wcs_in._naxis2 = int(naxis2)
+                        except Exception:
+                            pass
+                        logger.debug(
+                            f"   - WCS {i+1}: pixel_shape déduit du header -> {wcs_in.pixel_shape}."
+                        )
+                    except Exception as e:
+                        logger.debug(
+                            f"   - WARNING: Impossible de définir pixel_shape pour WCS {i+1} depuis le header: {e}. Ignoré."
+                        )
+
+            if wcs_in.pixel_shape is None:
+                logger.debug(
+                    f"   - WARNING: WCS {i+1} n'a pas de pixel_shape défini même après tentative de fallback. Ignoré."
+                )
+                continue
+
+            valid_wcs_list.append(wcs_in)
+
+        if not valid_wcs_list:
+            logger.debug("ERREUR (Backend _calculate_final_mosaic_grid): Aucun WCS d'entrée valide trouvé.")
+            return None, None
+
+        if len(valid_wcs_list) == 1:
+            output_wcs = valid_wcs_list[0].deepcopy()
+            out_shape_hw = (output_wcs.pixel_shape[1], output_wcs.pixel_shape[0])
+            if not (getattr(output_wcs.wcs, 'naxis1', 0) > 0):
+                try:
+                    output_wcs.wcs.naxis1 = output_wcs.pixel_shape[0]
+                    output_wcs.wcs.naxis2 = output_wcs.pixel_shape[1]
+                except Exception:
+                    pass
+            logger.debug("   -> Un seul WCS valide, utilisation directe.")
+            return output_wcs, out_shape_hw
+
+        logger.debug(f"   -> {len(valid_wcs_list)} WCS valides retenus pour le calcul.")
+
+        try:
+            # --- 1. Calculer le "footprint" (empreinte) de chaque image sur le ciel ---
+            #    Le footprint est la projection des 4 coins de l'image dans les coordonnées célestes.
+            all_footprints_sky = []
+            logger.debug("   -> Calcul des footprints célestes...")
+            for wcs_in in valid_wcs_list:
+                # wcs_in.pixel_shape est (nx, ny)
+                nx, ny = wcs_in.pixel_shape
+                # Calculer le footprint en coordonnées pixel (0-based corners)
+                # Ordre: (0,0), (nx-1, 0), (nx-1, ny-1), (0, ny-1)
+                pixel_corners = np.array([
+                    [0, 0], [nx - 1, 0], [nx - 1, ny - 1], [0, ny - 1]
+                ], dtype=np.float64)
+                # Projeter ces coins sur le ciel
+                sky_corners = wcs_in.pixel_to_world(pixel_corners[:, 0], pixel_corners[:, 1])
+                all_footprints_sky.append(sky_corners)
+
+            # --- 2. Déterminer l'étendue totale de la mosaïque ---
+            #    Trouver les RA/Dec min/max de tous les coins projetés.
+            #    Attention à la discontinuité du RA à 0h/24h (ou 0/360 deg).
+            #    SkyCoord gère cela mieux.
+            logger.debug("   -> Détermination de l'étendue totale...")
+            all_corners_flat = SkyCoord(ra=np.concatenate([fp.ra.deg for fp in all_footprints_sky]),
+                                        dec=np.concatenate([fp.dec.deg for fp in all_footprints_sky]),
+                                        unit='deg', frame='icrs') # Assumer ICRS
+
+            # Trouver le centre approximatif pour aider à gérer le wrap RA
+            central_ra = np.median(all_corners_flat.ra.wrap_at(180*u.deg).deg)
+            central_dec = np.median(all_corners_flat.dec.deg)
+            logger.debug(f"      - Centre Approx (RA, Dec): ({central_ra:.4f}, {central_dec:.4f}) deg")
+
+            # Calculer l'étendue en RA/Dec en tenant compte du wrap
+            # On utilise wrap_at(180) pour le RA
+            ra_values_wrapped = all_corners_flat.ra.wrap_at(180 * u.deg).deg
+            min_ra_wrap, max_ra_wrap = np.min(ra_values_wrapped), np.max(ra_values_wrapped)
+            min_dec, max_dec = np.min(all_corners_flat.dec.deg), np.max(all_corners_flat.dec.deg)
+
+            # La taille angulaire en RA dépend de la déclinaison
+            delta_ra_deg = (max_ra_wrap - min_ra_wrap) * np.cos(np.radians(central_dec))
+            delta_dec_deg = max_dec - min_dec
+            logger.debug(f"      - Étendue Approx (RA * cos(Dec), Dec): ({delta_ra_deg:.4f}, {delta_dec_deg:.4f}) deg")
+
+            # --- 3. Définir le WCS de Sortie ---
+            #    Utiliser le centre calculé, la même projection que la référence,
+            #    et la nouvelle échelle de pixel.
+            logger.debug("   -> Création du WCS de sortie...")
+            ref_wcs = valid_wcs_list[0] # Utiliser le premier WCS valide comme base
+            output_wcs = WCS(naxis=2)
+            output_wcs.wcs.ctype = ref_wcs.wcs.ctype # Garder la projection (ex: TAN)
+            output_wcs.wcs.crval = [central_ra, central_dec] # Centrer sur la mosaïque
+            output_wcs.wcs.cunit = ref_wcs.wcs.cunit # Garder les unités (deg)
+
+            # Calculer la nouvelle échelle de pixel (en degrés/pixel)
+            # Utiliser la moyenne des échelles d'entrée ou l'échelle de référence
+            ref_scale_matrix = ref_wcs.pixel_scale_matrix
+            # Prendre la moyenne des valeurs absolues diagonales comme échelle approx
+            avg_input_scale = np.mean(np.abs(np.diag(ref_scale_matrix)))
+            output_pixel_scale = avg_input_scale / self.drizzle_scale
+            logger.debug(f"      - Échelle Pixel Entrée (Moy): {avg_input_scale * 3600:.3f} arcsec/pix")
+            logger.debug(f"      - Échelle Pixel Sortie Cible: {output_pixel_scale * 3600:.3f} arcsec/pix")
+
+            # Appliquer la nouvelle échelle (CD matrix, en assumant pas de rotation/skew complexe)
+            # Mettre le signe correct pour le RA (- pour axe X vers l'Est)
+            output_wcs.wcs.cd = np.array([[-output_pixel_scale, 0.0],
+                                          [0.0, output_pixel_scale]])
+
+            # --- 4. Calculer la Shape de Sortie ---
+            #    Projeter l'étendue totale (les coins extrêmes) sur la nouvelle grille WCS
+            #    pour déterminer les dimensions en pixels nécessaires.
+            logger.debug("   -> Calcul de la shape de sortie...")
+            # Créer les coordonnées des coins englobants de la mosaïque
+            # (On prend les min/max RA/Dec, attention au wrap RA)
+            # C'est plus sûr de projeter *tous* les coins d'entrée dans le système de sortie
+            all_output_pixels_x = []
+            all_output_pixels_y = []
+            for sky_corners in all_footprints_sky:
+                pixels_out_x, pixels_out_y = output_wcs.world_to_pixel(sky_corners)
+                all_output_pixels_x.extend(pixels_out_x)
+                all_output_pixels_y.extend(pixels_out_y)
+
+            # Trouver les min/max des coordonnées pixel de sortie
+            x_min_out, x_max_out = np.min(all_output_pixels_x), np.max(all_output_pixels_x)
+            y_min_out, y_max_out = np.min(all_output_pixels_y), np.max(all_output_pixels_y)
+
+            # Calculer la largeur et la hauteur (ajouter 1 car indices 0-based)
+            # Utiliser ceil pour s'assurer qu'on couvre tout
+            out_width = int(np.ceil(x_max_out - x_min_out + 1))
+            out_height = int(np.ceil(y_max_out - y_min_out + 1))
+            # Assurer une taille minimale
+            out_width = max(10, out_width)
+            out_height = max(10, out_height)
+            output_shape_hw = (out_height, out_width) # Ordre H, W
+            logger.debug(f"      - Dimensions Pixels Calculées (W, H): ({out_width}, {out_height})")
+
+            # --- 5. Finaliser le WCS de Sortie ---
+            #    Ajuster CRPIX pour qu'il corresponde au nouveau centre pixel
+            #    dans le système de coordonnées de sortie (0-based index).
+            #    Le pixel (0,0) de la sortie correspond à (x_min_out, y_min_out)
+            #    dans le système intermédiaire calculé par world_to_pixel.
+            #    CRPIX (1-based) = (coord_centre_interm - coord_min_interm + 1)
+            #    Calculer le pixel central dans le système 'output_pixels'
+            center_x_out, center_y_out = output_wcs.world_to_pixel(SkyCoord(ra=central_ra*u.deg, dec=central_dec*u.deg))
+            # Calculer CRPIX
+            output_wcs.wcs.crpix = [
+                center_x_out - x_min_out + 1.0, # CRPIX1
+                center_y_out - y_min_out + 1.0  # CRPIX2
+            ]
+            # Définir la shape pour Astropy WCS (W, H)
+            output_wcs.pixel_shape = (out_width, out_height)
+            # Mettre à jour NAXIS internes
+            try: output_wcs._naxis1 = out_width; output_wcs._naxis2 = out_height
+            except AttributeError: pass
+
+            logger.debug(f"      - WCS Finalisé: CRPIX={output_wcs.wcs.crpix}, PixelShape={output_wcs.pixel_shape}")
+            logger.debug(f"DEBUG (Backend _calculate_final_mosaic_grid): Calcul grille mosaïque réussi.")
+            return output_wcs, output_shape_hw # Retourne WCS et shape (H, W)
+
+        except Exception as e:
+            logger.debug(f"ERREUR (Backend _calculate_final_mosaic_grid): Échec calcul grille mosaïque: {e}")
+            traceback.print_exc(limit=3)
+            return None, None
+
+
+
+
+
+    def _calculate_final_mosaic_grid_reproject(self, all_input_wcs_list, all_input_headers_list=None):
+        num_wcs = len(all_input_wcs_list)
+        if num_wcs == 0:
+            return None, None
+        valid_wcs = []
+        valid_headers = []
+        valid_shapes_hw = []
+        for i, wcs_in in enumerate(all_input_wcs_list):
+            if wcs_in is None or not wcs_in.is_celestial:
+                continue
+            header = None
+            if all_input_headers_list and i < len(all_input_headers_list):
+                header = all_input_headers_list[i]
+            if wcs_in.pixel_shape is None and header is not None:
+                n1 = header.get('NAXIS1')
+                n2 = header.get('NAXIS2')
+                if n1 and n2:
+                    try:
+                        wcs_in.pixel_shape = (int(n1), int(n2))
+                        try:
+                            wcs_in._naxis1 = int(n1)
+                            wcs_in._naxis2 = int(n2)
+                        except Exception:
+                            pass
+                    except Exception:
+                        pass
+            if wcs_in.pixel_shape is None:
+                continue
+            valid_wcs.append(wcs_in)
+            valid_headers.append(header)
+            valid_shapes_hw.append((wcs_in.pixel_shape[1], wcs_in.pixel_shape[0]))
+        if not valid_wcs:
+            return None, None
+        from astropy.coordinates import Angle
+        from reproject.mosaicking import find_optimal_celestial_wcs
+        import numpy as np
+        from astropy import units as u
+        sum_scales = 0.0
+        count_scales = 0
+        for w in valid_wcs:
+            try:
+                if hasattr(w, 'proj_plane_pixel_scales'):
+                    sc = w.proj_plane_pixel_scales()
+                    val = float(sum(abs(s.to_value(u.deg)) for s in sc)/len(sc))
+                elif hasattr(w, 'pixel_scale_matrix'):
+                    val = (abs(np.linalg.det(w.pixel_scale_matrix))**0.5)
+                else:
+                    continue
+                if np.isfinite(val) and val > 1e-10:
+                    sum_scales += val
+                    count_scales += 1
+            except Exception:
+                pass
+        avg_scale = 2.0/3600.0
+        if count_scales > 0:
+            avg_scale = sum_scales / count_scales
+        target = Angle(avg_scale / self.drizzle_scale, unit=u.deg)
+        inputs = [(sh, w) for sh, w in zip(valid_shapes_hw, valid_wcs)]
+        out_wcs, out_shape = find_optimal_celestial_wcs(inputs, resolution=target, auto_rotate=True, projection='TAN', reference=None, frame='icrs')
+        if out_wcs and out_shape:
+            expected = (out_shape[1], out_shape[0])
+            if out_wcs.pixel_shape is None or out_wcs.pixel_shape != expected:
+                try:
+                    out_wcs.pixel_shape = expected
+                except Exception:
+                    pass
+            if not (getattr(out_wcs.wcs,'naxis1',0)>0 and getattr(out_wcs.wcs,'naxis2',0)>0):
+                try:
+                    out_wcs.wcs.naxis1 = expected[0]
+                    out_wcs.wcs.naxis2 = expected[1]
+                except Exception:
+                    pass
+        return out_wcs, out_shape
+
+    def _calculate_final_mosaic_grid(self, all_input_wcs_list, all_input_headers_list=None):
+        try:
+            from reproject.mosaicking import find_optimal_celestial_wcs
+            from shapely.geometry import MultiPoint
+        except Exception:
+            return self._calculate_final_mosaic_grid_manual(
+                all_input_wcs_list, all_input_headers_list
+            )
+
+        try:
+            return self._calculate_final_mosaic_grid_reproject(
+                all_input_wcs_list, all_input_headers_list
+            )
+        except Exception as e:
+            logger.debug(
+                f"   -> Fallback manual grid due to error in find_optimal_celestial_wcs: {e}"
+            )
+            return self._calculate_final_mosaic_grid_manual(
+                all_input_wcs_list, all_input_headers_list
+            )
+###########################################################################################################################################################
+
+    def _recalculate_total_batches(self):
+        """Estimates the total number of batches based on files_in_queue."""
+        if self.batch_size > 0: self.total_batches_estimated = math.ceil(self.files_in_queue / self.batch_size)
+        else: self.update_progress(f"⚠️ Taille de lot invalide ({self.batch_size}), impossible d'estimer le nombre total de lots."); self.total_batches_estimated = 0
+
+
+
+
+################################################################################################################################################
+
+
+
+
+
+    def _calculate_quality_metrics(self, image_data):
+        """Calculates SNR and Star Count, WITH ADDED LOGGING.""" # Docstring updated
+        scores = {'snr': 0.0, 'stars': 0.0}
+        # --- Added: Get filename for logging ---
+        # We need the filename here. Since it's not passed directly, we'll have to
+        # rely on it being logged just before this function is called in _process_file.
+        # This isn't ideal, but avoids major refactoring for diagnostics.
+        # The log message in _process_file before calling this will provide context.
+        # --- End Added ---
+
+        if image_data is None: return scores # Should not happen if called correctly
+
+        # --- Calculate SNR ---
+        snr = 0.0
+        try:
+            if image_data.ndim == 3 and image_data.shape[2] == 3:
+                # Use luminance for SNR calculation
+                data_for_snr = 0.299 * image_data[..., 0] + 0.587 * image_data[..., 1] + 0.114 * image_data[..., 2]
+            elif image_data.ndim == 2:
+                data_for_snr = image_data
+            else:
+                # self.update_progress(f"⚠️ Format non supporté pour SNR (fichier ?)") # Logged before
+                raise ValueError("Unsupported image format for SNR")
+
+            finite_data = data_for_snr[np.isfinite(data_for_snr)]
+            if finite_data.size < 50: # Need enough pixels
+                 # self.update_progress(f"⚠️ Pas assez de pixels finis pour SNR (fichier ?)") # Logged before
+                 raise ValueError("Not enough finite pixels for SNR")
+
+            signal = np.median(finite_data)
+            mad = np.median(np.abs(finite_data - signal)) # Median Absolute Deviation
+            noise_std = max(mad * 1.4826, 1e-9) # Approx std dev from MAD, avoid zero
+            snr = signal / noise_std
+            scores['snr'] = np.clip(snr, 0.0, 1000.0) # Clip SNR to a reasonable range
+
+        except Exception as e:
+             # Error message will be logged before returning from _process_file
+             # self.update_progress(f"⚠️ Erreur calcul SNR (fichier ?): {e}")
+             scores['snr'] = 0.0
+
+      
+        # --- Calculate Star Count ---
+        num_stars = 0
+        try:
+            transform, (source_list, _target_list) = aa.find_transform(image_data, image_data)
+            num_stars = len(source_list)
+            max_stars_for_score = 200.0
+            scores['stars'] = np.clip(num_stars / max_stars_for_score, 0.0, 1.0)
+
+        except (aa.MaxIterError, ValueError) as star_err: # Handles specific astroalign errors
+            self.update_progress(f"      Quality Scores -> Warning: Failed finding stars ({type(star_err).__name__}). Stars score set to 0.")
+            scores = {'snr': scores.get('snr', 0.0), 'stars': 0.0} # Explicitly set scores
+            return scores # Return immediately
+
+        except Exception as e: # Handles any other unexpected error
+            self.update_progress(f"      Quality Scores -> Error calculating stars: {e}. Stars score set to 0.")
+            scores = {'snr': scores.get('snr', 0.0), 'stars': 0.0} # Explicitly set scores
+            return scores # Return immediately
+
+        # --- This section is ONLY reached if the 'try' block succeeds ---
+        self.update_progress(f"      Quality Scores -> SNR: {scores['snr']:.2f}, Stars: {scores['stars']:.3f} ({num_stars} raw)")
+        return scores # Return the successfully calculated scores
+
+
+
+##################################################################################################################
+
+
+    def set_progress_callback(self, callback):
+        """Définit la fonction de rappel pour les mises à jour de progression."""
+        # logger.debug("DEBUG QM: Appel de set_progress_callback.") # Optionnel
+        self.progress_callback = callback
+        # Passer le callback à l'aligneur astroalign s'il existe
+        if hasattr(self, 'aligner') and self.aligner is not None and hasattr(self.aligner, 'set_progress_callback') and callable(callback):
+            try:
+                # logger.debug("DEBUG QM: Tentative de configuration callback sur aligner (astroalign)...")
+                self.aligner.set_progress_callback(callback)
+                # logger.debug("DEBUG QM: Callback aligner (astroalign) configuré.")
+            except Exception as e_align_cb: 
+                logger.debug(f"Warning QM: Could not set progress callback on aligner (astroalign): {e_align_cb}")
+        # Passer le callback à l'aligneur local s'il existe
+        if hasattr(self, 'local_aligner_instance') and self.local_aligner_instance is not None and \
+           hasattr(self.local_aligner_instance, 'set_progress_callback') and callable(callback):
+            try:
+                # logger.debug("DEBUG QM: Tentative de configuration callback sur local_aligner_instance...")
+                self.local_aligner_instance.set_progress_callback(callback)
+                # logger.debug("DEBUG QM: Callback local_aligner_instance configuré.")
+            except Exception as e_local_cb:
+                logger.debug(f"Warning QM: Could not set progress callback on local_aligner_instance: {e_local_cb}")
+
+################################################################################################################################################
+
+
+
+
+    def set_preview_callback(self, callback):
+        """Définit la fonction de rappel pour les mises à jour de l'aperçu."""
+        logger.debug("DEBUG QM: Appel de set_preview_callback (VERSION ULTRA PROPRE).") 
+        self.preview_callback = callback
+        
+################################################################################################################################################
+
+
+
+
+
+
+
+    def _worker(self):
+        """
+        Thread principal pour le traitement des images.
+        Version: V5.3.2_AstroPerPanelFix (Correction appel _process_file pour Astrometry par panneau)
+        """
+        # ================================================================================
+        # === SECTION 0 : INITIALISATION DU WORKER ET CONFIGURATION DE SESSION ===
+        # ================================================================================
+        logger.debug("\n" + "=" * 10 + f" DEBUG QM [_worker V5.3.2_AstroPerPanelFix]: Initialisation du worker " + "=" * 10)
+
+        self.processing_active = True
+        self.processing_error = None
+        # start_time_session = time.monotonic() # Décommenter si besoin
+        self._eta_start_time = time.monotonic()
+
+        reference_image_data_for_global_alignment = None
+        reference_header_for_global_alignment = None
+        mosaic_ref_panel_image_data = None # Utilisé seulement si local_fast_fallback
+        mosaic_ref_panel_header = None     # Utilisé seulement si local_fast_fallback
+
+        current_batch_items_with_masks_for_stack_batch = []
+        self.intermediate_drizzle_batch_files = []
+        solved_items_for_final_reprojection = []
+        all_aligned_files_with_info_for_mosaic = []
+
+        # --- 0.B Détermination du mode d'opération (basé sur self.xxx settés par start_processing) ---
+        use_local_aligner_for_this_mosaic_run = (
+            self.is_mosaic_run and
+            self.mosaic_alignment_mode in ["local_fast_fallback", "local_fast_only"] and
+            _LOCAL_ALIGNER_AVAILABLE and
+            self.local_aligner_instance is not None
+        )
+        use_wcs_fallback_if_local_fails = ( # Utilisé seulement si use_local_aligner_for_this_mosaic_run est True
+            use_local_aligner_for_this_mosaic_run and
+            self.mosaic_alignment_mode == "local_fast_fallback"
+        )
+        use_astrometry_per_panel_mosaic = (
+            self.is_mosaic_run and
+            self.mosaic_alignment_mode == "astrometry_per_panel"
+        )
+
+        logger.debug(f"DEBUG QM [_worker V5.3.2_AstroPerPanelFix]: Configuration de la session:")
+        logger.debug(f"  - is_mosaic_run: {self.is_mosaic_run}")
+        if self.is_mosaic_run:
+            logger.debug(f"    - mosaic_alignment_mode: '{self.mosaic_alignment_mode}'")
+            logger.debug(f"    - -> Utilisation Aligneur Local (FastAligner): {use_local_aligner_for_this_mosaic_run}")
+            if use_local_aligner_for_this_mosaic_run:
+                logger.debug(f"      - Fallback WCS si FastAligner échoue: {use_wcs_fallback_if_local_fails}")
+            logger.debug(f"    - -> Utilisation Astrometry par Panneau: {use_astrometry_per_panel_mosaic}") # Crucial
+        logger.debug(f"  - drizzle_active_session (pour stacking standard non-mosaïque): {self.drizzle_active_session}")
+        if self.drizzle_active_session and not self.is_mosaic_run:
+            logger.debug(f"    - drizzle_mode (standard): '{self.drizzle_mode}'")
+
+        path_of_processed_ref_panel_basename = None # Pour skipper le panneau d'ancre si local_fast_fallback
+        
+        # Récupérer les paramètres Drizzle spécifiques à la mosaïque depuis mosaic_settings_dict
+        mosaic_drizzle_kernel_effective = str(self.mosaic_settings_dict.get('kernel', "square"))
+        mosaic_drizzle_pixfrac_effective = float(self.mosaic_settings_dict.get('pixfrac', 1.0))
+        mosaic_drizzle_fillval_effective = str(self.mosaic_settings_dict.get('fillval', "0.0"))
+        mosaic_drizzle_wht_threshold_effective = float(self.mosaic_settings_dict.get('wht_threshold', 0.01))
+
+        # Les paramètres globaux de Drizzle (self.drizzle_kernel, self.drizzle_pixfrac, etc.)
+        # sont déjà configurés par start_processing.
+        # Ici, nous les *surchargons* avec les valeurs spécifiques à la mosaïque si le mode mosaïque est actif.
+        if self.is_mosaic_run:
+            self.drizzle_kernel = mosaic_drizzle_kernel_effective
+            self.drizzle_pixfrac = mosaic_drizzle_pixfrac_effective
+            self.drizzle_fillval = mosaic_drizzle_fillval_effective # <-- Assurez-vous que cet attribut existe sur self
+            self.drizzle_wht_threshold = mosaic_drizzle_wht_threshold_effective # <-- Assurez-vous que cet attribut existe sur self
+
+            logger.debug(f"DEBUG QM [_worker]: Mode Mosaïque ACTIF. Surcharge des paramètres Drizzle globaux:")
+            logger.debug(f"  -> self.drizzle_kernel mis à '{self.drizzle_kernel}' (depuis mosaic_settings)")
+            logger.debug(f"  -> self.drizzle_pixfrac mis à '{self.drizzle_pixfrac}' (depuis mosaic_settings)")
+            logger.debug(f"  -> self.drizzle_fillval mis à '{self.drizzle_fillval}' (depuis mosaic_settings)")
+            logger.debug(f"  -> self.drizzle_wht_threshold mis à '{self.drizzle_wht_threshold}' (depuis mosaic_settings)")
+        else:
+            # S'assurer que les attributs spécifiques à la mosaïque (qui ne sont pas self.drizzle_*)
+            # ont une valeur par défaut, même si le mode mosaïque n'est pas actif.
+            # Cela évite des erreurs si on les lit par erreur dans d'autres branches de code.
+            # (Si vos attributs `mosaic_drizzle_kernel` etc. ne sont pas déjà initialisés dans `__init__`,
+            # il faudrait les initialiser ici. Actuellement, ils le sont via `start_processing` ou `initialize`
+            # donc ce bloc 'else' est pour la clarté mais pas strictement nécessaire ici si le flux est correct.)
+            pass # Les attributs self.mosaic_drizzle_xyz sont déjà settés par start_processing et ne sont pas lus ici.
+        
+
+        try:
+
+            # =====================================================================================
+            # === SECTION 1: PRÉPARATION DE L'IMAGE DE RÉFÉRENCE ET DU/DES WCS DE RÉFÉRENCE ===
+            # =====================================================================================
+        
+            self.update_progress("⭐ Préparation image(s) de référence...")
+            
+            # --- Détermination du dossier et des fichiers pour la référence ---
+            files_for_ref_scan = [] 
+            folder_for_ref_scan = None
+            if self.current_folder and os.path.isdir(self.current_folder):
+                files_for_ref_scan = sorted([f for f in os.listdir(self.current_folder) if f.lower().endswith((".fit", ".fits"))])
+                if files_for_ref_scan: folder_for_ref_scan = self.current_folder
+            
+            if not files_for_ref_scan and hasattr(self, 'additional_folders') and self.additional_folders:
+                first_additional = self.additional_folders[0]
+                if os.path.isdir(first_additional):
+                    files_for_ref_scan_add = sorted([f for f in os.listdir(first_additional) if f.lower().endswith((".fit", ".fits"))])
+                    if files_for_ref_scan_add: 
+                        files_for_ref_scan = files_for_ref_scan_add
+                        folder_for_ref_scan = first_additional
+                        logger.debug(f"DEBUG QM [_worker]: Dossier initial vide/invalide, utilisation du premier dossier additionnel '{os.path.basename(folder_for_ref_scan)}' pour la référence.")
+            
+            if not files_for_ref_scan or not folder_for_ref_scan: 
+                raise RuntimeError("Aucun fichier FITS trouvé dans les dossiers d'entrée initiaux pour déterminer la référence.")
+            # --- Fin logique dossier/fichiers référence ---
+
+            # Configuration de self.aligner pour _get_reference_image
+            self.aligner.correct_hot_pixels = self.correct_hot_pixels 
+            self.aligner.hot_pixel_threshold = self.hot_pixel_threshold
+            self.aligner.neighborhood_size = self.neighborhood_size
+            self.aligner.bayer_pattern = self.bayer_pattern
+            # self.aligner.reference_image_path est déjà setté dans start_processing
+
+            logger.debug(f"DEBUG QM [_worker]: Appel à self.aligner._get_reference_image avec dossier '{os.path.basename(folder_for_ref_scan)}' pour la référence de base/globale...")
+            # _get_reference_image DOIT s'assurer que s'il ajoute _SOURCE_PATH à son header interne
+            # avant de sauvegarder reference_image.fit, il utilise os.path.basename().
+            # C'est la source de l'erreur "keyword too long".
+            reference_image_data_for_global_alignment, reference_header_for_global_alignment = self.aligner._get_reference_image(
+                folder_for_ref_scan, 
+                files_for_ref_scan,
+                self.output_folder  
+            )
+            if reference_image_data_for_global_alignment is None or reference_header_for_global_alignment is None:
+                raise RuntimeError("Échec critique obtention image/header de référence de base (globale/premier panneau).")
+
+            # Préparation du header qui sera utilisé pour le WCS de référence global
+            self.reference_header_for_wcs = reference_header_for_global_alignment.copy() 
+            
+            # La clé '_SOURCE_PATH' dans reference_header_for_global_alignment vient de
+            # la logique interne de _get_reference_image. Si cette clé contient un chemin complet,
+            # nous devons extraire le nom de base pour nos propres besoins.
+            # Le fichier reference_image.fit lui-même (s'il contient _SOURCE_PATH) doit avoir été sauvegardé
+            # par _get_reference_image en utilisant déjà un nom de base pour ce mot-clé.
+            original_source_path_from_ref_fits = reference_header_for_global_alignment.get('_SOURCE_PATH')
+
+            if original_source_path_from_ref_fits:
+                source_basename_for_wcs_ref = os.path.basename(str(original_source_path_from_ref_fits))
+                # Utiliser une clé claire pour indiquer que c'est le nom de base du fichier de référence
+                self.reference_header_for_wcs['REF_FNAME'] = (source_basename_for_wcs_ref, "Basename of the source file for global WCS reference")
+                
+                # Pour la logique de mosaïque locale, path_of_processed_ref_panel_basename
+                # doit aussi être juste le nom de base.
+                if use_local_aligner_for_this_mosaic_run: 
+                    path_of_processed_ref_panel_basename = source_basename_for_wcs_ref
+                    logger.debug(f"DEBUG QM [_worker]: Panneau d'ancre identifié par basename: {path_of_processed_ref_panel_basename}")
+            else:
+                # Si _SOURCE_PATH n'est pas dans le header de reference_image.fit, on ne peut pas le définir
+                # Cela pourrait arriver si _get_reference_image ne l'ajoute pas.
+                logger.debug("WARN QM [_worker]: Mot-clé '_SOURCE_PATH' non trouvé dans le header de l'image de référence globale.")
+                if use_local_aligner_for_this_mosaic_run:
+                     path_of_processed_ref_panel_basename = "unknown_reference_panel.fits" # Fallback
+
+            ref_temp_processing_dir = os.path.join(self.output_folder, "temp_processing")
+            reference_image_path_for_solver = os.path.join(ref_temp_processing_dir, "reference_image.fit")
+            
+            # À ce stade, reference_image.fit doit exister, sinon l'erreur que tu as eue se produira.
+            if not os.path.exists(reference_image_path_for_solver):
+                # Cette erreur devrait être prévenue si _get_reference_image fonctionne correctement
+                # ET si la correction pour _SOURCE_PATH trop long est appliquée DANS _get_reference_image.
+                raise RuntimeError(f"CRITICAL: Fichier de référence '{reference_image_path_for_solver}' non trouvé après appel à _get_reference_image. Vérifier la logique de sauvegarde dans SeestarAligner._get_reference_image pour les headers longs.")
+
+            logger.debug(f"DEBUG QM [_worker]: Image de référence de base (pour shape et solving) prête: {reference_image_path_for_solver}")
+
+
+
+            # --- 1.A Plate-solving de la référence ---
+            if self.drizzle_active_session or self.is_mosaic_run or self.reproject_between_batches:
+                self.update_progress(
+                    "DEBUG WORKER: Section 1.A - Plate-solving de la référence..."
+                )
+            else:
+                logger.debug(
+                    "DEBUG QM [_worker]: Plate-solving de la référence ignoré (mode Stacking Classique sans reprojection)."
+                )
+            self.reference_wcs_object = None
+            temp_wcs_ancre = None  # Spécifique pour la logique mosaïque locale
+
+            logger.debug(f"!!!! DEBUG _WORKER AVANT CRÉATION DICT SOLVEUR ANCRE !!!!")
+            logger.debug(f"    self.is_mosaic_run = {self.is_mosaic_run}")
+            logger.debug(f"    self.local_solver_preference = '{getattr(self, 'local_solver_preference', 'NON_DÉFINI')}'")
+            logger.debug(f"    self.astap_search_radius = {getattr(self, 'astap_search_radius', 'NON_DÉFINI')}")
+            logger.debug(f"    self.reference_pixel_scale_arcsec = {self.reference_pixel_scale_arcsec}")
+
+            solver_settings_for_ref_anchor = {
+                'local_solver_preference': self.local_solver_preference,
+                'api_key': self.api_key,
+                'astap_path': self.astap_path,
+                'astap_data_dir': self.astap_data_dir,
+                'astap_search_radius': self.astap_search_radius,
+                'astap_downsample': self.astap_downsample,
+                'astap_sensitivity': self.astap_sensitivity,
+                'local_ansvr_path': self.local_ansvr_path,
+                'scale_est_arcsec_per_pix': self.reference_pixel_scale_arcsec, # Peut être None au premier passage
+                'scale_tolerance_percent': 20,
+                'ansvr_timeout_sec': getattr(self, 'ansvr_timeout_sec', 120),
+                'astap_timeout_sec': getattr(self, 'astap_timeout_sec', 120),
+                'astrometry_net_timeout_sec': getattr(self, 'astrometry_net_timeout_sec', 300)
+            }
+            # (Vos logs pour le contenu de solver_settings_for_ref_anchor peuvent rester ici)
+            logger.debug(f"DEBUG QM (_worker): Contenu de solver_settings_for_ref_anchor:") 
+            for key_s, val_s in solver_settings_for_ref_anchor.items():               
+                if key_s == 'api_key': logger.debug(f"    '{key_s}': '{'Présente' if val_s else 'Absente'}'")
+                else: logger.debug(f"    '{key_s}': '{val_s}'")
+
+            logger.debug(f"!!!! DEBUG _worker AVANT BLOC IF/ELIF POUR SOLVING ANCRE (SECTION 1.A) !!!! self.is_mosaic_run = {self.is_mosaic_run}")
+
+            # --- CAS 1: Mosaïque Locale (FastAligner avec ou sans fallback WCS) ---
+            if use_local_aligner_for_this_mosaic_run: # Flag défini au tout début de _worker
+                self.update_progress("⭐ Mosaïque Locale: Traitement du panneau de référence (ancrage)...")
+                mosaic_ref_panel_image_data = reference_image_data_for_global_alignment 
+                mosaic_ref_panel_header = self.reference_header_for_wcs.copy()
+                
+                if reference_header_for_global_alignment.get('_SOURCE_PATH'):
+                    # path_of_processed_ref_panel_basename est déjà défini plus haut
+                    mosaic_ref_panel_header['_PANREF_FN'] = (path_of_processed_ref_panel_basename, "Base name of this mosaic ref panel source")
+
+                if self.astrometry_solver and os.path.exists(reference_image_path_for_solver):
+                    self.update_progress("   -> Mosaïque Locale: Tentative résolution astrométrique ancre via self.astrometry_solver.solve...")
+                    temp_wcs_ancre = self.astrometry_solver.solve(
+                        reference_image_path_for_solver,
+                        mosaic_ref_panel_header, 
+                        settings=solver_settings_for_ref_anchor,
+                        update_header_with_solution=True
+                    )
+                    if temp_wcs_ancre: self.update_progress("   -> Mosaïque Locale: Astrometry (via solveur) ancre RÉUSSI.")
+                    else: self.update_progress("   -> Mosaïque Locale: Astrometry (via solveur) ancre ÉCHOUÉ.")
+                else:
+                    self.update_progress("   -> Mosaïque Locale: AstrometrySolver non dispo ou fichier réf. manquant. Solving ancre impossible.", "ERROR")
+
+                if temp_wcs_ancre is None: 
+                    self.update_progress("   ⚠️ Échec de tous les solveurs pour panneau de référence. Tentative WCS approximatif (fallback)...")
+                    _cwfh_func = None; from ..enhancement.drizzle_integration import _create_wcs_from_header as _cwfh; _cwfh_func = _cwfh
+                    if _cwfh_func: temp_wcs_ancre = _cwfh_func(mosaic_ref_panel_header)
+                    if temp_wcs_ancre and temp_wcs_ancre.is_celestial:
+                         nx_hdr_a = mosaic_ref_panel_header.get('NAXIS1'); ny_hdr_a = mosaic_ref_panel_header.get('NAXIS2')
+                         if nx_hdr_a and ny_hdr_a: temp_wcs_ancre.pixel_shape = (int(nx_hdr_a), int(ny_hdr_a))
+                         elif hasattr(mosaic_ref_panel_image_data,'shape'): temp_wcs_ancre.pixel_shape=(mosaic_ref_panel_image_data.shape[1],mosaic_ref_panel_image_data.shape[0])
+                
+                if temp_wcs_ancre is None: raise RuntimeError("Mosaïque Locale: Échec critique obtention WCS pour panneau de référence.")
+                self.reference_wcs_object = temp_wcs_ancre 
+                
+                if self.reference_wcs_object and hasattr(self.reference_wcs_object, 'pixel_scale_matrix'): # Mettre à jour l'échelle globale
+                    try: self.reference_pixel_scale_arcsec = np.sqrt(np.abs(np.linalg.det(self.reference_wcs_object.pixel_scale_matrix))) * 3600.0
+                    except: pass # Ignorer si erreur de calcul
+
+                if self.reference_wcs_object: logger.debug(f"  DEBUG QM [_worker]: Infos WCS du Panneau d'Ancrage (self.reference_wcs_object): CRVAL={self.reference_wcs_object.wcs.crval if self.reference_wcs_object.wcs else 'N/A'} ...");
+                
+                mat_identite_ref_panel = np.array([[1.,0.,0.],[0.,1.,0.]], dtype=np.float32)
+                valid_mask_ref_panel_pixels = np.ones(mosaic_ref_panel_image_data.shape[:2], dtype=bool)
+                all_aligned_files_with_info_for_mosaic.append((mosaic_ref_panel_image_data.copy(), mosaic_ref_panel_header.copy(), self.reference_wcs_object, mat_identite_ref_panel, valid_mask_ref_panel_pixels))
+                self.aligned_files_count += 1; self.processed_files_count += 1
+                logger.debug(f"DEBUG QM [_worker]: Mosaïque Locale: Panneau de référence ajouté à all_aligned_files_with_info_for_mosaic.")
+
+            # --- CAS 2: Mosaïque Astrometry.net par panneau OU Drizzle Standard (pour la référence globale) ---
+            elif self.drizzle_active_session or use_astrometry_per_panel_mosaic: # `use_astrometry_per_panel_mosaic` est True si mode mosaique="astrometry_per_panel"
+                self.update_progress("DEBUG WORKER: Branche Drizzle Std / AstroMosaic pour référence globale...")
+                if self.astrometry_solver and os.path.exists(reference_image_path_for_solver):
+                    self.update_progress("   -> Drizzle Std/AstroMosaic: Tentative résolution astrométrique réf. globale via self.astrometry_solver.solve...")
+                    self.reference_wcs_object = self.astrometry_solver.solve(
+                        reference_image_path_for_solver,
+                        self.reference_header_for_wcs, 
+                        settings=solver_settings_for_ref_anchor, # Utilise le même dict de settings que pour l'ancre
+                        update_header_with_solution=True
+                    )
+                else:
+                    self.update_progress("   -> Drizzle Std/AstroMosaic: AstrometrySolver non dispo ou fichier réf. manquant. Solving réf. globale impossible.", "ERROR")
+                    self.reference_wcs_object = None
+                
+                if self.reference_wcs_object is None: # Si solving a échoué
+                    self.update_progress("ERREUR WORKER: Échec plate-solving réf. principale (Drizzle Std / AstroMosaic). Tentative WCS approximatif...", "WARN")
+                    # Fallback WCS approximatif pour Drizzle Standard / Mosaïque Astrometry.net per Panel
+                    _cwfh_func_std_driz = None; from ..enhancement.drizzle_integration import _create_wcs_from_header as _cwfh_std; _cwfh_func_std_driz = _cwfh_std
+                    if _cwfh_func_std_driz: self.reference_wcs_object = _cwfh_func_std_driz(self.reference_header_for_wcs)
+                    if not (self.reference_wcs_object and self.reference_wcs_object.is_celestial):
+                        raise RuntimeError("Échec critique obtention WCS pour Drizzle standard ou Mosaïque Astrometry (même après fallback).")
+                    self.update_progress("   -> WCS approximatif pour réf. globale créé (pour Drizzle Std / AstroMosaic).", "INFO")
+
+                # Si on a un WCS (résolu ou approximatif)
+                self.update_progress("   -> Drizzle Std/AstroMosaic: WCS pour réf. globale obtenu (résolu ou approx).")
+                if self.reference_wcs_object.pixel_shape is None:
+                     nx_ref_hdr = self.reference_header_for_wcs.get('NAXIS1', reference_image_data_for_global_alignment.shape[1])
+                     ny_ref_hdr = self.reference_header_for_wcs.get('NAXIS2', reference_image_data_for_global_alignment.shape[0])
+                     self.reference_wcs_object.pixel_shape = (int(nx_ref_hdr), int(ny_ref_hdr))
+                
+                if hasattr(self.reference_wcs_object, 'pixel_scale_matrix'): # Mettre à jour l'échelle globale
+                    try: self.reference_pixel_scale_arcsec = np.sqrt(np.abs(np.linalg.det(self.reference_wcs_object.pixel_scale_matrix))) * 3600.0
+                    except: pass
+
+                logger.debug(f"  DEBUG QM [_worker]: Infos WCS de Référence Globale: CRVAL={self.reference_wcs_object.wcs.crval if self.reference_wcs_object.wcs else 'N/A'} ...");
+            
+            logger.debug(f"!!!! DEBUG _worker APRÈS BLOC IF/ELIF POUR SOLVING ANCRE (SECTION 1.A) !!!! self.is_mosaic_run = {self.is_mosaic_run}")
+
+            # --- Initialisation grille Drizzle Standard (si applicable pour un run NON-mosaïque) ---
+            if self.drizzle_active_session and not self.is_mosaic_run: 
+                self.update_progress("DEBUG WORKER: Initialisation grille de sortie pour Drizzle Standard...", "DEBUG_DETAIL")
+                if self.reference_wcs_object and hasattr(reference_image_data_for_global_alignment, 'shape'):
+                    ref_shape_for_drizzle_grid_hw = reference_image_data_for_global_alignment.shape[:2]
+                    try:
+                        self.drizzle_output_wcs, self.drizzle_output_shape_hw = self._create_drizzle_output_wcs(
+                            self.reference_wcs_object,      
+                            ref_shape_for_drizzle_grid_hw,  
+                            self.drizzle_scale              
+                        )
+                        if self.drizzle_output_wcs is None or self.drizzle_output_shape_hw is None:
+                            raise RuntimeError("Échec de _create_drizzle_output_wcs (retourne None) pour Drizzle Standard.")
+                        logger.debug(f"DEBUG QM [_worker]: Grille de sortie Drizzle Standard initialisée: Shape={self.drizzle_output_shape_hw}")
+                        self.update_progress(f"   Grille Drizzle Standard prête: {self.drizzle_output_shape_hw}", "INFO")
+                    except Exception as e_grid_driz:
+                        error_msg_grid = f"Échec critique création grille de sortie Drizzle Standard: {e_grid_driz}"
+                        self.update_progress(error_msg_grid, "ERROR"); raise RuntimeError(error_msg_grid)
+                else:
+                    error_msg_ref_driz = "Référence WCS ou shape de l'image de référence globale manquante pour initialiser la grille Drizzle Standard."
+                    self.update_progress(error_msg_ref_driz, "ERROR"); raise RuntimeError(error_msg_ref_driz)
+            
+            logger.debug(f"!!!! DEBUG _worker POST SECTION 1 (après init grille Drizzle si applicable) !!!! self.is_mosaic_run = {self.is_mosaic_run}")
+            
+            self.update_progress("DEBUG WORKER: Fin Section 1 (Préparation Référence).") # Message plus général
+            self.update_progress("⭐ Référence(s) prête(s).", 5); self._recalculate_total_batches()
+            
+
+
+            self.update_progress(f"▶️ Démarrage boucle principale (En file: {self.files_in_queue} | Lots Estimés: {self.total_batches_estimated if self.total_batches_estimated > 0 else '?'})...")
+
+            # ============================================================
+            # === SECTION 2 : BOUCLE PRINCIPALE DE TRAITEMENT DES IMAGES ===
+            # ============================================================
+            iteration_count = 0
+            # self.update_progress("DEBUG WORKER: ENTRÉE IMMINENTE DANS LA BOUCLE while not self.stop_processing...") # Peut être un peu verbeux
+            
+            while not self.stop_processing:
+                iteration_count += 1
+                
+                logger.debug(f"!!!! DEBUG _worker LOOP START iter {iteration_count}: self.is_mosaic_run = {self.is_mosaic_run}, "
+                      f"self.mosaic_alignment_mode = '{self.mosaic_alignment_mode}', "
+                      f"self.drizzle_active_session = {self.drizzle_active_session}, "
+                      f"self.drizzle_mode = '{self.drizzle_mode}'")
+                
+                # Log existant (bon à garder)
+                logger.debug(f"DEBUG QM [_worker V_LoopFocus - Loop Iter]: DÉBUT Itération #{iteration_count}. " 
+                      f"Queue approx: {self.queue.qsize()}. "
+                      f"Mosaic list AVANT GET: {len(all_aligned_files_with_info_for_mosaic)}")
+
+                file_path = None 
+                file_name_for_log = "FichierInconnu" 
+
+                try:
+                    file_path = self.queue.get(timeout=1.0) 
+                    file_name_for_log = os.path.basename(file_path)
+                    logger.debug(f"DEBUG QM [_worker V_LoopFocus / Boucle Principale]: Traitement fichier '{file_name_for_log}' depuis la queue.")
+
+                    if path_of_processed_ref_panel_basename and file_name_for_log == path_of_processed_ref_panel_basename:
+                        self.update_progress(f"   [WorkerLoop] Panneau d'ancre '{file_name_for_log}' déjà traité. Ignoré dans la boucle principale.")
+                        logger.debug(f"DEBUG QM [_worker V_LoopFocus]: Panneau d'ancre '{file_name_for_log}' skippé car déjà traité (path_of_processed_ref_panel_basename='{path_of_processed_ref_panel_basename}').")
+                        self.processed_files_count += 1 
+                        self.queue.task_done()
+                        continue 
+
+                    item_result_tuple = None 
+
+                    logger.debug(f"  DEBUG _worker (iter {iteration_count}): PRE-CALL _process_file pour '{file_name_for_log}'")
+                    logger.debug(f"    - use_local_aligner_for_this_mosaic_run: {use_local_aligner_for_this_mosaic_run}")
+                    logger.debug(f"    - use_astrometry_per_panel_mosaic: {use_astrometry_per_panel_mosaic}")
+                    logger.debug(f"    - self.is_mosaic_run (juste avant if/elif): {self.is_mosaic_run}")
+
+                    if use_local_aligner_for_this_mosaic_run: 
+                        logger.debug(f"  DEBUG _worker (iter {iteration_count}): Entrée branche 'use_local_aligner_for_this_mosaic_run' pour _process_file.") # DEBUG
+                        item_result_tuple = self._process_file(
+                            file_path,
+                            reference_image_data_for_global_alignment, 
+                            solve_astrometry_for_this_file=False,      
+                            fa_orb_features_config=self.fa_orb_features,
+                            fa_min_abs_matches_config=self.fa_min_abs_matches,
+                            fa_min_ransac_inliers_value_config=self.fa_min_ransac_raw,
+                            fa_ransac_thresh_config=self.fa_ransac_thresh,
+                            daofind_fwhm_config=self.fa_daofind_fwhm,
+                            daofind_threshold_sigma_config=self.fa_daofind_thr_sig,
+                            max_stars_to_describe_config=self.fa_max_stars_descr
+                        )
+                        
+                        self.processed_files_count += 1 # Mis ici car _process_file est appelé
+                        if item_result_tuple and isinstance(item_result_tuple, tuple) and len(item_result_tuple) == 6 and \
+                           item_result_tuple[0] is not None and \
+                           item_result_tuple[3] is not None and isinstance(item_result_tuple[3], WCS) and \
+                           item_result_tuple[4] is not None: 
+                            
+                            panel_data, panel_header, _scores, panel_wcs, panel_matrix_m, panel_mask = item_result_tuple
+                            all_aligned_files_with_info_for_mosaic.append(
+                                (panel_data, panel_header, panel_wcs, panel_matrix_m, panel_mask)
+                            )
+                            self.aligned_files_count += 1
+                            align_method_used_log = panel_header.get('_ALIGN_METHOD_LOG', ('Unknown',None))[0]
+                            logger.debug(f"  DEBUG QM [_worker / Mosaïque Locale]: Panneau '{file_name_for_log}' traité ({align_method_used_log}) et ajouté à all_aligned_files_with_info_for_mosaic.")
+                        else:
+                            self.failed_align_count += 1
+                            logger.debug(f"  DEBUG QM [_worker / Mosaïque Locale]: Échec traitement/alignement panneau '{file_name_for_log}'. _process_file a retourné: {item_result_tuple}")
+                            if hasattr(self, '_move_to_unaligned'): self._move_to_unaligned(file_path)
+
+                    elif use_astrometry_per_panel_mosaic: 
+                        logger.debug(f"  DEBUG _worker (iter {iteration_count}): Entrée branche 'use_astrometry_per_panel_mosaic' pour _process_file.") # DEBUG
+                        item_result_tuple = self._process_file(
+                            file_path,
+                            reference_image_data_for_global_alignment, # Passé mais pas utilisé pour l'alignement direct dans ce mode
+                            solve_astrometry_for_this_file=True
+                        )
+                        self.processed_files_count += 1
+                        if item_result_tuple and isinstance(item_result_tuple, tuple) and len(item_result_tuple) == 6 and \
+                           item_result_tuple[0] is not None and \
+                           item_result_tuple[3] is not None and isinstance(item_result_tuple[3], WCS):
+                            
+                            panel_data, panel_header, _scores, wcs_object_panel, M_returned, valid_mask_panel = item_result_tuple
+                            M_to_store = M_returned if M_returned is not None else np.array([[1.,0.,0.],[0.,1.,0.]], dtype=np.float32)
+                            all_aligned_files_with_info_for_mosaic.append(
+                                (panel_data, panel_header, wcs_object_panel, M_to_store, valid_mask_panel)
+                            )
+                            self.aligned_files_count += 1
+                            align_method_used_log = panel_header.get('_ALIGN_METHOD_LOG', ('Unknown',None))[0]
+                            logger.debug(f"  DEBUG QM [_worker / Mosaïque AstroPanel]: Panneau '{file_name_for_log}' traité ({align_method_used_log}) et ajouté à all_aligned_files_with_info_for_mosaic.")
+                        else:
+                            self.failed_align_count += 1
+                            logger.debug(f"  DEBUG QM [_worker / Mosaïque AstroPanel]: Échec traitement/alignement panneau '{file_name_for_log}'. _process_file a retourné: {item_result_tuple}")
+                            if hasattr(self, '_move_to_unaligned'): self._move_to_unaligned(file_path)
+
+                    else: # Stacking Classique ou Drizzle Standard (non-mosaïque)
+                        logger.debug(f"  DEBUG _worker (iter {iteration_count}): Entrée branche 'Stacking Classique/Drizzle Standard' pour _process_file.") # DEBUG
+                        item_result_tuple = self._process_file(
+                            file_path,
+                            reference_image_data_for_global_alignment,
+                            solve_astrometry_for_this_file=self.reproject_between_batches
+                        )
+                        self.processed_files_count += 1 
+                        if item_result_tuple and isinstance(item_result_tuple, tuple) and len(item_result_tuple) == 6 and \
+                           item_result_tuple[0] is not None:
+
+                            if self.reproject_between_batches:
+                                self.aligned_files_count += 1
+                                aligned_data, header_orig, scores_val, wcs_gen_val, matrix_M_val, valid_mask_val = item_result_tuple
+                                classic_stack_item = (
+                                    aligned_data,
+                                    header_orig,
+                                    scores_val,
+                                    wcs_gen_val,
+                                    valid_mask_val,
+                                )
+                                current_batch_items_with_masks_for_stack_batch.append(classic_stack_item)
+                            else:
+                                self.aligned_files_count += 1
+                                aligned_data, header_orig, scores_val, wcs_gen_val, matrix_M_val, valid_mask_val = item_result_tuple
+
+                                if self.drizzle_active_session:  # Drizzle Standard (non-mosaïque)
+                                    logger.debug(f"    DEBUG _worker (iter {iteration_count}): Mode Drizzle Standard actif pour '{file_name_for_log}'.")
+                                    temp_driz_file_path = self._save_drizzle_input_temp(aligned_data, header_orig)
+                                    if temp_driz_file_path:
+                                        current_batch_items_with_masks_for_stack_batch.append(temp_driz_file_path)
+                                    else:
+                                        self.failed_stack_count += 1
+                                        logger.debug(f"    DEBUG _worker (iter {iteration_count}): Échec _save_drizzle_input_temp pour '{file_name_for_log}'.")
+                                else:  # Stacking Classique (SUM/W)
+                                    logger.debug(f"    DEBUG _worker (iter {iteration_count}): Mode Stacking Classique pour '{file_name_for_log}'.")
+                                    classic_stack_item = (aligned_data, header_orig, scores_val, wcs_gen_val, valid_mask_val)
+                                    current_batch_items_with_masks_for_stack_batch.append(classic_stack_item)
+                        else:  # _process_file a échoué
+                            self.failed_align_count += 1
+                            logger.debug(f"  DEBUG QM [_worker / Classique-DrizStd]: Échec _process_file pour '{file_name_for_log}'. Retour: {item_result_tuple}")
+                            if hasattr(self, '_move_to_unaligned'):
+                                self._move_to_unaligned(file_path)
+                        
+                        # --- Gestion des lots pour Stacking Classique ou Drizzle Standard ---
+                        if len(current_batch_items_with_masks_for_stack_batch) >= self.batch_size and self.batch_size > 0:
+                            self.stacked_batches_count += 1
+                            self._send_eta_update()
+                            logger.debug(
+                                f"  DEBUG _worker (iter {iteration_count}): Lot complet ({len(current_batch_items_with_masks_for_stack_batch)} images) pour Classique/DrizStd."
+                            )
+                            if self.drizzle_active_session:
+                                if self.drizzle_mode == "Incremental":
+                                    logger.debug(
+                                        "    DEBUG _worker: Appel _process_incremental_drizzle_batch (mode Incremental)."
+                                    )
+                                    self._process_incremental_drizzle_batch(
+                                        current_batch_items_with_masks_for_stack_batch,
+                                        self.stacked_batches_count,
+                                        self.total_batches_estimated,
+                                    )
+                                elif self.drizzle_mode == "Final":
+                                    logger.debug(
+                                        "    DEBUG _worker: Appel _process_and_save_drizzle_batch (mode Final)."
+                                    )
+                                    batch_sci_p, batch_wht_p_list = self._process_and_save_drizzle_batch(
+                                        current_batch_items_with_masks_for_stack_batch,
+                                        self.drizzle_output_wcs,
+                                        self.drizzle_output_shape_hw,
+                                        self.stacked_batches_count,
+                                    )
+                                    if batch_sci_p and batch_wht_p_list:
+                                        self.intermediate_drizzle_batch_files.append(
+                                            (batch_sci_p, batch_wht_p_list)
+                                        )
+                                    else:
+                                        self.failed_stack_count += len(
+                                            current_batch_items_with_masks_for_stack_batch
+                                        )
+                            else:  # Stacking Classique
+                                logger.debug(
+                                    f"    DEBUG _worker: Appel _process_completed_batch (mode Classique SUM/W)."
+                                )
+                                self._process_completed_batch(
+                                    current_batch_items_with_masks_for_stack_batch,
+                                    self.stacked_batches_count,
+                                    self.total_batches_estimated,
+                                    self.reference_wcs_object,
+                                )
+                            current_batch_items_with_masks_for_stack_batch = []  # Vider le lot
+
+                    self.queue.task_done()
+                except Empty:
+                    # --- NOUVELLE LOGIQUE POUR GÉRER LES DOSSIERS ADDITIONNELS (DÉBUT) ---
+                    logger.debug(f"DEBUG QM [_worker / EmptyExcept]: Queue vide. Vérification des dossiers additionnels.")
+                    new_files_added_from_additional_folder = 0
+                    folder_to_process_from_additional = None
+
+                    # Protéger l'accès à self.additional_folders avec le Lock
+                    with self.folders_lock:
+                        if self.additional_folders: # Si des dossiers additionnels sont en attente
+                            folder_to_process_from_additional = self.additional_folders.pop(0) # Prendre le premier et le retirer
+                            logger.debug(f"DEBUG QM [_worker / EmptyExcept]: Dossier additionnel trouvé et retiré: '{os.path.basename(folder_to_process_from_additional)}'.")
+                            # Mettre à jour le statut dans l'UI immédiatement (même si pas de fichiers à l'intérieur)
+                            self.update_progress(f"🔍 Scan du dossier additionnel: {os.path.basename(folder_to_process_from_additional)}...", None)
+                        else:
+                            logger.debug(f"DEBUG QM [_worker / EmptyExcept]: self.additional_folders est vide (pas de dossiers additionnels en attente).")
+
+                    if folder_to_process_from_additional:
+                        # Mettre à jour self.current_folder pour que les logs d'erreurs éventuelles soient pertinents
+                        self.current_folder = folder_to_process_from_additional
+                        new_files_added_from_additional_folder = self._add_files_to_queue(folder_to_process_from_additional)
+                        logger.debug(f"DEBUG QM [_worker / EmptyExcept]: {new_files_added_from_additional_folder} nouveaux fichiers ajoutés de '{os.path.basename(folder_to_process_from_additional)}'.")
+                        
+                        # Notifier le GUI que le nombre de dossiers additionnels a diminué
+                        # (La mise à jour de l'affichage du nombre de dossiers dans l'UI via le callback)
+                        self.update_progress(f"folder_count_update:{len(self.additional_folders)}")
+
+                        if new_files_added_from_additional_folder > 0:
+                            # Si de nouveaux fichiers ont été ajoutés, on continue la boucle
+                            # et la queue sera traitée à la prochaine itération.
+                            logger.debug(f"DEBUG QM [_worker / EmptyExcept]: Nouveaux fichiers détectés, continuer la boucle.")
+                            continue # <-- CRUCIAL: Retourne au début de la boucle while pour traiter les nouveaux fichiers
+                        else:
+                            # Si le dossier additionnel était vide de FITS, on log l'info.
+                            self.update_progress(f"   ℹ️ Dossier '{os.path.basename(folder_to_process_from_additional)}' ne contient aucun fichier FITS à traiter. Passons au suivant ou finalisons.")
+                            logger.debug(f"DEBUG QM [_worker / EmptyExcept]: Dossier additionnel vide, pas de nouveaux fichiers à traiter.")
+                            # Si le dossier additionnel ne contenait pas de fichiers FITS, la queue reste vide.
+                            # On laisse la logique de fin de traitement prendre le relais à la prochaine itération.
+                            # Pas de 'continue' ici, pour permettre l'évaluation de la condition finale de sortie.
+                            pass 
+
+                    # Si aucun dossier additionnel n'a été trouvé OU si le dossier trouvé était vide de FITS
+                    # (et qu'on est arrivé ici sans 'continue' précédent)
+                    if not self.additional_folders and self.queue.empty(): 
+                        self.update_progress("INFO: Plus aucun fichier ni dossier supplémentaire. Fin de la boucle de traitement.", None)
+                        logger.debug(f"DEBUG QM [_worker / EmptyExcept]: Condition de sortie (self.additional_folders et queue vides) remplie. BREAK.")
+                        break # <-- CRUCIAL: Sortie normale de la boucle while
+                    else:
+                        # Si self.additional_folders n'est PAS vide (même après le pop d'un élément, d'autres ont pu être ajoutés à la volée),
+                        # ou si la queue n'est pas vide (si _add_files_to_queue a réussi),
+                        # alors on devrait continuer. Si on est ici, la queue est vide.
+                        # Cela signifie que self.additional_folders doit avoir des éléments pour que la boucle continue.
+                        # Sinon, c'est une boucle infinie si on arrive ici sans `break` ou `continue` et que la queue est vide.
+                        # Un `time.sleep` est alors nécessaire pour éviter le CPU à 100%.
+                        self.update_progress("INFO: File d'attente vide, en attente de nouveaux ...", None)
+                        logger.debug(f"DEBUG QM [_worker / EmptyExcept]: Queue vide. self.additional_folders n'est PAS vide (il reste des dossiers à traiter), OU un 'continue' a été manqué. Sleep et revérification...")
+                        time.sleep(0.5) # Attendre un peu avant de refaire un `get` (pour éviter boucle serrée)
+                        continue # <-- CRUCIAL: Retourne au début de la boucle `while` pour re-tenter de prendre un item ou un autre dossier additionnel
+                    # --- NOUVELLE LOGIQUE POUR GÉRER LES DOSSIERS ADDITIONNELS (FIN) ---
+
+            # ==============================================================
+            # === SECTION 3 : TRAITEMENT FINAL APRÈS LA BOUCLE PRINCIPALE ===
+            # ==============================================================
+            logger.debug(f"DEBUG QM [_worker V_DrizIncrTrue_Fix1 / FIN DE BOUCLE WHILE]:") # Version Log
+            logger.debug(f"  >> self.stop_processing est: {self.stop_processing}")
+            logger.debug(f"  >> Taille de all_aligned_files_with_info_for_mosaic IMMÉDIATEMENT APRÈS LA BOUCLE WHILE: {len(all_aligned_files_with_info_for_mosaic)}")
+            if all_aligned_files_with_info_for_mosaic: 
+                logger.debug(f"  >> Premier item (pour vérif type): {type(all_aligned_files_with_info_for_mosaic[0])}, len: {len(all_aligned_files_with_info_for_mosaic[0]) if isinstance(all_aligned_files_with_info_for_mosaic[0], tuple) else 'N/A'}")
+
+            logger.debug(f"DEBUG QM [_worker V_DrizIncrTrue_Fix1]: Sortie de la boucle principale. Début de la phase de finalisation...")
+            logger.debug(f"  ÉTAT FINAL AVANT BLOC if/elif/else de finalisation:")
+            logger.debug(f"    - self.stop_processing: {self.stop_processing}")
+            logger.debug(f"    - self.is_mosaic_run: {self.is_mosaic_run}")
+            if self.is_mosaic_run: logger.debug(f"      - Mode align.: '{self.mosaic_alignment_mode}', Nb items mosaïque: {len(all_aligned_files_with_info_for_mosaic)}")
+            logger.debug(f"    - self.drizzle_active_session (std): {self.drizzle_active_session}")
+            if self.drizzle_active_session and not self.is_mosaic_run: logger.debug(f"      - Mode Drizzle (std): '{self.drizzle_mode}', Nb lots Drizzle interm.: {len(self.intermediate_drizzle_batch_files)}")
+            logger.debug(f"    - self.images_in_cumulative_stack (classique/DrizIncrVRAI): {self.images_in_cumulative_stack}") 
+            logger.debug(f"    - current_batch_items_with_masks_for_stack_batch (non traité si dernier lot partiel): {len(current_batch_items_with_masks_for_stack_batch)}")
+
+            logger.debug("DEBUG QM [_worker V_DrizIncrTrue_Fix1]: *** JUSTE AVANT LE PREMIER 'if self.stop_processing:' ***")
+
+            if self.stop_processing:
+                logger.debug("DEBUG QM [_worker V_DrizIncrTrue_Fix1]: *** ENTRÉE DANS 'if self.stop_processing:' ***")
+                self.update_progress("⛔ Traitement interrompu par l'utilisateur ou erreur.")
+                if self.processing_error:
+                    self.update_progress(f"   Cause: {self.processing_error}")
+                
+                # Logique de sauvegarde partielle
+                if self.drizzle_active_session and self.drizzle_mode == "Incremental" and \
+                   hasattr(self, 'incremental_drizzle_objects') and self.incremental_drizzle_objects and \
+                   self.images_in_cumulative_stack > 0: # Vérifier si Drizzle Incr. VRAI a des données
+                    self.update_progress("   Sauvegarde du stack Drizzle Incrémental VRAI partiel...")
+                    self._save_final_stack(output_filename_suffix="_drizzle_incr_true_stopped", stopped_early=True)
+                elif not self.is_mosaic_run and not self.drizzle_active_session and \
+                     hasattr(self, 'cumulative_sum_memmap') and self.cumulative_sum_memmap is not None and \
+                     self.images_in_cumulative_stack > 0: # Stacking Classique SUM/W
+                    self.update_progress("   Sauvegarde du stack classique partiel (SUM/W)...")
+                    self._save_final_stack(output_filename_suffix="_classic_stopped", stopped_early=True)
+                else:
+                    self.update_progress("   Aucun stack partiel significatif à sauvegarder.")
+
+            # --- MODE MOSAÏQUE ---
+            elif self.is_mosaic_run:
+                logger.debug("DEBUG QM [_worker V_DrizIncrTrue_Fix1]: *** ENTRÉE DANS 'elif self.is_mosaic_run:' ***")
+                # ... (logique mosaïque inchangée, elle appelle _finalize_mosaic_processing qui appelle _save_final_stack
+                #      en passant drizzle_final_sci_data, donc c'est géré par la branche correspondante dans _save_final_stack)
+                self.update_progress("🏁 Finalisation Mosaïque...")
+                if not all_aligned_files_with_info_for_mosaic: 
+                    self.update_progress("   ❌ Mosaïque: Aucun panneau aligné pour l'assemblage.", "ERROR")
+                    self.processing_error = "Mosaïque: Aucun panneau aligné"; self.final_stacked_path = None
+                else:
+                    try:
+                        self._finalize_mosaic_processing(all_aligned_files_with_info_for_mosaic)
+                    except Exception as e_finalize_mosaic:
+                        # ... (gestion erreur identique)
+                        error_msg = f"Erreur CRITIQUE durant finalisation mosaïque: {e_finalize_mosaic}"
+                        logger.debug(f"ERREUR QM [_worker V_DrizIncrTrue_Fix1]: {error_msg}"); traceback.print_exc(limit=3)
+                        self.update_progress(f"   ❌ {error_msg}", "ERROR")
+                        self.processing_error = error_msg; self.final_stacked_path = None
+            
+            # --- MODE DRIZZLE STANDARD (NON-MOSAÏQUE) ---
+            elif self.drizzle_active_session: 
+                logger.debug("DEBUG QM [_worker V_DrizIncrTrue_Fix1]: *** ENTRÉE DANS 'elif self.drizzle_active_session:' (NON-MOSAÏQUE) ***")
+                logger.debug(f"DEBUG QM [_worker/Finalize DrizzleStd]: Mode Drizzle Standard: {self.drizzle_mode}")
+
+                if current_batch_items_with_masks_for_stack_batch:
+                    self.stacked_batches_count += 1
+                    self._send_eta_update()
+                    num_in_partial_batch = len(current_batch_items_with_masks_for_stack_batch)
+                    progress_info_partial_log = f"(Lot PARTIEL {self.stacked_batches_count}/{self.total_batches_estimated if self.total_batches_estimated > 0 else '?'})"
+                    
+                    if self.drizzle_mode == "Final":
+                        self.update_progress(f"💧 Traitement Drizzle (mode Final) du dernier lot partiel {progress_info_partial_log}...")
+                        batch_sci_path, batch_wht_paths = self._process_and_save_drizzle_batch(
+                            current_batch_items_with_masks_for_stack_batch, # Liste de CHEMINS
+                            self.drizzle_output_wcs, self.drizzle_output_shape_hw, self.stacked_batches_count
+                        )
+                        if batch_sci_path and batch_wht_paths: 
+                            self.intermediate_drizzle_batch_files.append((batch_sci_path, batch_wht_paths))
+                        else: self.failed_stack_count += len(current_batch_items_with_masks_for_stack_batch)
+                    
+                    elif self.drizzle_mode == "Incremental": # VRAI Drizzle Incrémental
+                        self.update_progress(f"💧 Traitement Drizzle Incr. VRAI du dernier lot partiel {progress_info_partial_log}...")
+                        self._process_incremental_drizzle_batch( # Utilise la version V_True_Incremental_Driz
+                            current_batch_items_with_masks_for_stack_batch, # Liste de CHEMINS
+                            self.stacked_batches_count, self.total_batches_estimated
+                        )
+                    current_batch_items_with_masks_for_stack_batch = []
+                
+                # --- Sauvegarde finale spécifique au mode Drizzle ---
+                if self.drizzle_mode == "Incremental":
+                    self.update_progress("🏁 Finalisation Drizzle Incrémental VRAI (depuis objets Drizzle)...")
+                    # Pour le VRAI Drizzle Incrémental, _save_final_stack doit lire depuis
+                    # self.incremental_drizzle_objects/arrays. Ne pas passer drizzle_final_sci_data.
+                    self._save_final_stack(output_filename_suffix="_drizzle_incr_true") # MODIFIÉ ICI
+                
+                elif self.drizzle_mode == "Final":
+                    self.update_progress("🏁 Combinaison finale des lots Drizzle (Mode Final)...")
+                    if not self.intermediate_drizzle_batch_files:
+                        self.update_progress("   ❌ Drizzle Final: Aucun lot intermédiaire à combiner.", None)
+                        self.processing_error = "Drizzle Final: Aucun lot intermédiaire"; self.final_stacked_path = None
+                    else:
+                        final_drizzle_sci_hxwxc, final_drizzle_wht_hxwxc = self._combine_intermediate_drizzle_batches(
+                            self.intermediate_drizzle_batch_files,
+                            self.drizzle_output_wcs, self.drizzle_output_shape_hw  
+                        )
+                        if final_drizzle_sci_hxwxc is not None:
+                            self.update_progress("   Drizzle Final combiné. Préparation sauvegarde...")
+                            self._save_final_stack(output_filename_suffix="_drizzle_final", # Suffixe correct
+                                                   drizzle_final_sci_data=final_drizzle_sci_hxwxc,
+                                                   drizzle_final_wht_data=final_drizzle_wht_hxwxc)
+                        else:
+                            self.update_progress("   ❌ Échec combinaison finale des lots Drizzle (résultat vide).", None)
+                            self.processing_error = "Échec combinaison Drizzle Final"; self.final_stacked_path = None
+            
+            # --- MODE STACKING CLASSIQUE (NON-MOSAÏQUE, NON-DRIZZLE) ---
+            elif not self.is_mosaic_run and not self.drizzle_active_session: 
+                # ... (logique inchangée pour stacking classique) ...
+                logger.debug("DEBUG QM [_worker V_DrizIncrTrue_Fix1]: *** ENTRÉE DANS 'elif not self.is_mosaic_run and not self.drizzle_active_session:' (CLASSIQUE) ***")
+                if current_batch_items_with_masks_for_stack_batch:
+                    self.stacked_batches_count += 1
+                    self._send_eta_update()
+                    self.update_progress(f"⚙️ Traitement classique du dernier lot partiel ({len(current_batch_items_with_masks_for_stack_batch)} images)...")
+                    self._process_completed_batch(
+                        current_batch_items_with_masks_for_stack_batch,
+                        self.stacked_batches_count, self.total_batches_estimated,
+                        self.reference_wcs_object
+                    )
+                    current_batch_items_with_masks_for_stack_batch = []
+                if self.reproject_between_batches:
+                    self.update_progress("🏁 Finalisation Stacking Classique…")
+                    if self.master_stack is not None:
+                        self._save_final_stack(
+                            output_filename_suffix="_classic_reproject",
+                            drizzle_final_sci_data=self.master_stack,
+                            drizzle_final_wht_data=self.master_coverage,
+                        )
+                    else:
+                        self.update_progress("   Aucune image accumulée pour sauvegarde.")
+                        self.final_stacked_path = None
+                else:
+                    self.update_progress("🏁 Finalisation Stacking Classique (SUM/W)...")
+                    if self.images_in_cumulative_stack > 0 or (hasattr(self, 'cumulative_sum_memmap') and self.cumulative_sum_memmap is not None):
+                        self._save_final_stack(output_filename_suffix="_classic_sumw")
+                    else:
+                        self.update_progress("   Aucune image accumulée dans le stack classique. Sauvegarde ignorée.")
+                        self.final_stacked_path = None
+            else: # Cas imprévu
+                logger.debug("DEBUG QM [_worker V_DrizIncrTrue_Fix1]: *** ENTRÉE DANS LE 'else' FINAL (ÉTAT NON GÉRÉ) ***")
+                self.update_progress("⚠️ État de finalisation non géré. Aucune action de sauvegarde principale.")
+                self.processing_error = "État de finalisation non géré."; self.final_stacked_path = None
+
+            logger.debug("DEBUG QM [_worker V_DrizIncrTrue_Fix1]: *** APRÈS LE BLOC if/elif/else DE FINALISATION ***")
+
+
+
+
+        # --- FIN DU BLOC TRY PRINCIPAL DU WORKER ---
+        except RuntimeError as rte: 
+            self.update_progress(f"❌ ERREUR CRITIQUE (RuntimeError) dans le worker: {rte}", "ERROR") # S'assurer que "ERROR" est passé pour le log GUI
+            logger.debug(f"ERREUR QM [_worker V5.3.2_AstroPerPanelFix]: RuntimeError: {rte}"); traceback.print_exc(limit=3)
+            self.processing_error = f"RuntimeError: {rte}"
+            self.stop_processing = True # Provoquer l'arrêt propre du thread
+        except Exception as e_global_worker: 
+            self.update_progress(f"❌ ERREUR INATTENDUE GLOBALE dans le worker: {e_global_worker}", "ERROR")
+            logger.debug(f"ERREUR QM [_worker V5.3.2_AstroPerPanelFix]: Exception Globale: {e_global_worker}"); traceback.print_exc(limit=3)
+            self.processing_error = f"Erreur Globale: {e_global_worker}"
+            self.stop_processing = True # Provoquer l'arrêt propre du thread
+        finally:
+            logger.debug(f"DEBUG QM [_worker V5.3.2_AstroPerPanelFix]: Entrée dans le bloc FINALLY principal du worker.")
+            if hasattr(self, 'cumulative_sum_memmap') and self.cumulative_sum_memmap is not None \
+               or hasattr(self, 'cumulative_wht_memmap') and self.cumulative_wht_memmap is not None:
+                self._close_memmaps()
+            
+            if self.perform_cleanup:
+                self.update_progress("🧹 Nettoyage final des fichiers temporaires...")
+                self._cleanup_drizzle_temp_files()        # Dossier des inputs Drizzle (aligned_input_*.fits)
+                self._cleanup_drizzle_batch_outputs()   # Dossier des sorties Drizzle par lot (batch_*_sci.fits, batch_*_wht_*.fits)
+                self._cleanup_mosaic_panel_stacks_temp()# Dossier des stacks de panneaux (si ancienne logique ou tests)
+                self.cleanup_temp_reference()           # Fichiers reference_image.fit/png
+            
+            self.processing_active = False
+            self.stop_processing_flag_for_gui = self.stop_processing # Transmettre l'état d'arrêt à l'UI
+            gc.collect()
+            logger.debug(f"DEBUG QM [_worker V5.3.2_AstroPerPanelFix]: Fin du bloc FINALLY principal. Flag processing_active mis à False.")
+            self.update_progress("🚪 Thread de traitement principal terminé.")
+
+
+
+
+
+
+
+############################################################################################################################
+
+
+
+
+
+
+
+
+# --- DANS LA CLASSE SeestarQueuedStacker DANS seestar/queuep/queue_manager.py ---
+
+    def _generate_and_save_mosaic_alignment_log(self, 
+                                                all_aligned_panel_info_list: list, 
+                                                anchor_wcs_details: dict,        
+                                                final_output_grid_details: dict
+                                                ):
+        """
+        Génère un log détaillé sur l'alignement de la mosaïque et le sauvegarde.
+        MODIFIED V2: Gestion plus robuste de la lecture de _ALIGN_METHOD_LOG depuis le header.
+        """
+        if not self.output_folder:
+            logger.debug("WARN QM [_generate_mosaic_log V2]: Output folder non défini, log non sauvegardé.")
+            return
+
+        log_lines = []
+        separator = "=" * 70
+        
+        log_lines.append(f"{separator}\nRAPPORT D'ALIGNEMENT DE MOSAÏQUE (V2)\n{separator}")
+        log_lines.append(f"Date du rapport: {time.strftime('%Y-%m-%d %H:%M:%S')}")
+        log_lines.append(f"Dossier de sortie: {self.output_folder}")
+
+        # --- 1. Paramètres Clés de la Mosaïque ---
+        log_lines.append(f"\n--- Paramètres de la Mosaïque Utilisés ---")
+        log_lines.append(f"  Mode d'alignement: {getattr(self, 'mosaic_alignment_mode', 'N/A')}")
+        log_lines.append(f"  Fallback WCS activé: {getattr(self, 'use_wcs_fallback_for_mosaic', 'N/A')}")
+        log_lines.append(f"  FastAligner - Seuil RANSAC: {getattr(self, 'fa_ransac_thresh', 'N/A')}")
+        log_lines.append(f"  FastAligner - Min Abs Matches: {getattr(self, 'fa_min_abs_matches', 'N/A')}")
+        log_lines.append(f"  FastAligner - Min RANSAC Raw (valeur config): {getattr(self, 'fa_min_ransac_raw', 'N/A')}")
+        log_lines.append(f"  FastAligner - ORB Features (cible): {getattr(self, 'fa_orb_features', 'N/A')}")
+        log_lines.append(f"  FastAligner DAO - FWHM: {getattr(self, 'fa_daofind_fwhm', 'N/A')}")
+        log_lines.append(f"  FastAligner DAO - Seuil Sigma Factor: {getattr(self, 'fa_daofind_thr_sig', 'N/A')}")
+        log_lines.append(f"  FastAligner DAO - Max Étoiles Desc.: {getattr(self, 'fa_max_stars_descr', 'N/A')}")
+        log_lines.append(f"  Drizzle Mosaïque - Kernel: {getattr(self, 'mosaic_drizzle_kernel', 'N/A')}")
+        log_lines.append(f"  Drizzle Mosaïque - Pixfrac: {getattr(self, 'mosaic_drizzle_pixfrac', 'N/A')}")
+        log_lines.append(f"  Drizzle Mosaïque - WHT Threshold: {getattr(self, 'mosaic_drizzle_wht_threshold', 'N/A')}")
+        log_lines.append(f"  Drizzle Mosaïque - Échelle Globale Appliquée: {getattr(self, 'drizzle_scale', 'N/A')}x")
+
+        # --- 2. Informations sur le WCS du Panneau d'Ancrage ---
+        log_lines.append(f"\n--- WCS du Panneau d'Ancrage ---")
+        if anchor_wcs_details:
+            log_lines.append(f"  Fichier Source Ancre: {anchor_wcs_details.get('source_file', 'N/A')}")
+            log_lines.append(f"  Type de WCS: {anchor_wcs_details.get('type', 'N/A')}")
+            log_lines.append(f"  CRVAL (RA, Dec): {anchor_wcs_details.get('crval', 'N/A')}")
+            log_lines.append(f"  CRPIX (X, Y): {anchor_wcs_details.get('crpix', 'N/A')}")
+            log_lines.append(f"  Échelle (arcsec/pix): {anchor_wcs_details.get('scale_arcsec_pix', 'N/A')}")
+            log_lines.append(f"  Shape Pixel WCS (W,H): {anchor_wcs_details.get('pixel_shape_wh', 'N/A')}")
+            log_lines.append(f"  Distorsion SIP présente: {anchor_wcs_details.get('sip', 'N/A')}")
+            log_lines.append(f"  Info Solveur AN_SOLVED: {anchor_wcs_details.get('AN_SOLVED', 'N/A')}")
+            log_lines.append(f"  Info Solveur AN_FIELD_SCALE_ASEC: {anchor_wcs_details.get('AN_FIELD_SCALE_ASEC', 'N/A')}")
+        else:
+            log_lines.append("  Informations sur le WCS de l'ancre non disponibles.")
+
+        # --- 3. Résumé de l'Alignement pour Chaque Panneau ---
+        log_lines.append(f"\n--- Détails de l'Alignement des Panneaux (par rapport à l'ancre) ---")
+        num_panneaux_pour_alignement_relatif = 0 # Panneaux autres que l'ancre
+        num_fastalign_succes = 0
+        num_fallback_wcs_tentatives = 0 # Combien de fois le fallback a été tenté
+        num_fallback_wcs_succes = 0
+        num_align_echecs_complets = 0
+
+        if not all_aligned_panel_info_list:
+             log_lines.append("  Aucun panneau (même pas l'ancre) n'a été collecté pour la mosaïque.")
+        else:
+            for idx, panel_info in enumerate(all_aligned_panel_info_list):
+                if not isinstance(panel_info, tuple) or len(panel_info) < 4: 
+                    log_lines.append(f"  Panneau {idx}: Format d'information invalide. Ignoré.")
+                    continue 
+                
+                # panel_info = (image_data_orig, header, wcs_ANCRE_POUR_M, matrix_M, valid_mask)
+                panel_header = panel_info[1]
+                panel_filename_tuple = panel_header.get('_SRCFILE', (f"Panneau_{idx}_NomInconnu", ""))
+                panel_filename = panel_filename_tuple[0] if isinstance(panel_filename_tuple, tuple) else str(panel_filename_tuple)
+                
+                matrix_m = panel_info[3]
+                
+                log_lines.append(f"  Panneau {idx+1}/{len(all_aligned_panel_info_list)}: {panel_filename}") # Afficher 1-based
+                
+                if idx == 0 and panel_filename == anchor_wcs_details.get('source_file', ''): # Identification plus robuste de l'ancre
+                    log_lines.append(f"    -> Rôle: Ancre de la mosaïque.")
+                    log_lines.append(f"    -> Matrice M (normalement identité pour ancre): \n{matrix_m}")
+                else: # Panneaux non-ancre
+                    num_panneaux_pour_alignement_relatif +=1
+                    # Lire la méthode d'alignement depuis le header du panneau
+                    align_method_from_header_raw = panel_header.get('_ALIGN_METHOD_LOG', 'Non_Loggué')
+                    align_method_from_header = align_method_from_header_raw[0] if isinstance(align_method_from_header_raw, tuple) else str(align_method_from_header_raw)
+
+                    log_lines.append(f"    -> Méthode d'alignement (logguée): {align_method_from_header}")
+                    log_lines.append(f"    -> Matrice M calculée vers l'ancre: \n{matrix_m}")
+
+                    if align_method_from_header == 'FastAligner_Success':
+                        num_fastalign_succes +=1
+                    elif align_method_from_header == 'WCS_Fallback_Success':
+                        num_fallback_wcs_succes +=1
+                        num_fallback_wcs_tentatives +=1 
+                    elif align_method_from_header == 'FastAligner_Fail_Then_Fallback_Fail':
+                        num_fallback_wcs_tentatives +=1
+                        num_align_echecs_complets +=1
+                    elif align_method_from_header == 'FastAligner_Fail_No_Fallback':
+                        num_align_echecs_complets +=1
+                    elif align_method_from_header == 'Alignment_Failed_Fully': # Cas générique d'échec
+                        num_align_echecs_complets +=1
+            
+        log_lines.append(f"\n  Résumé Alignement des Panneaux (pour {num_panneaux_pour_alignement_relatif} panneaux relatifs à l'ancre):")
+        log_lines.append(f"    - Succès FastAligner: {num_fastalign_succes}")
+        log_lines.append(f"    - Tentatives de Fallback WCS (après échec FastAligner): {num_fallback_wcs_tentatives}")
+        log_lines.append(f"    - Succès Fallback WCS: {num_fallback_wcs_succes}")
+        log_lines.append(f"    - Échecs Complets d'Alignement (ni FastAligner, ni Fallback): {num_align_echecs_complets}")
+        total_aligned_relatifs = num_fastalign_succes + num_fallback_wcs_succes
+        log_lines.append(f"    - Total Panneaux Relatifs Alignés (FastAligner ou Fallback): {total_aligned_relatifs}")
+
+
+        # --- 4. Informations sur la Grille de Sortie Finale ---
+        log_lines.append(f"\n--- Grille de Sortie Finale de la Mosaïque ---")
+        if final_output_grid_details:
+            log_lines.append(f"  Shape (Hauteur, Largeur): {final_output_grid_details.get('shape_hw', 'N/A')}")
+            log_lines.append(f"  WCS CRVAL (RA, Dec): {final_output_grid_details.get('crval', 'N/A')}")
+            log_lines.append(f"  WCS CRPIX (X, Y): {final_output_grid_details.get('crpix', 'N/A')}")
+            log_lines.append(f"  WCS Échelle (arcsec/pix): {final_output_grid_details.get('scale_arcsec_pix', 'N/A')}")
+        else:
+            log_lines.append("  Informations sur la grille de sortie non disponibles (probablement car assemblage annulé).")
+
+        # --- 5. Résumé de l'Assemblage Drizzle ---
+        log_lines.append(f"\n--- Assemblage Drizzle ---")
+        log_lines.append(f"  Nombre total de panneaux (ancre + alignés) fournis à DrizzleProcessor: {len(all_aligned_panel_info_list)}")
+        # On pourrait ajouter plus d'infos si DrizzleProcessor retournait des stats d'assemblage
+
+        # --- 6. Compteurs Généraux du Traitement (depuis l'instance QueuedStacker) ---
+        log_lines.append(f"\n--- Compteurs Généraux du Traitement (depuis QueuedStacker) ---")
+        log_lines.append(f"  Fichiers traités au total par le worker (tentatives): {getattr(self, 'processed_files_count', 0)}")
+        log_lines.append(f"  Panneaux retenus pour la mosaïque (attribut 'aligned_files_count'): {getattr(self, 'aligned_files_count', 0)}")
+        log_lines.append(f"  Échecs d'alignement comptabilisés par QueuedStacker: {getattr(self, 'failed_align_count', 0)}")
+        log_lines.append(f"  Fichiers skippés (autres raisons, ex: faible variance ref): {getattr(self, 'skipped_files_count', 0)}")
+        
+        log_lines.append(f"\n{separator}\nFIN DU RAPPORT\n{separator}")
+
+        log_filename = "rapport_alignement_mosaique.txt"
+        log_filepath = os.path.join(self.output_folder, log_filename)
+        try:
+            with open(log_filepath, 'w', encoding='utf-8') as f_log:
+                for line in log_lines:
+                    f_log.write(line + "\n")
+            self.update_progress(f"📄 Rapport d'alignement mosaïque sauvegardé: {log_filename}", None)
+            logger.debug(f"DEBUG QM: Rapport d'alignement mosaïque V2 sauvegardé dans '{log_filepath}'")
+        except Exception as e_save_log:
+            self.update_progress(f"⚠️ Erreur sauvegarde rapport d'alignement mosaïque V2: {e_save_log}", None)
+            logger.debug(f"ERREUR QM: Échec sauvegarde rapport alignement mosaïque V2: {e_save_log}")
+
+
+
+
+
+
+
+#####################################################################################################################################################
+
+
+    @staticmethod
+    def _project_to_tangent_plane(sky_coords_obj: SkyCoord, tangent_point_sky: SkyCoord):
+        """
+        Projete des coordonnées célestes sur un plan tangent.
+
+        Args:
+            sky_coords_obj (SkyCoord): Coordonnées célestes à projeter.
+            tangent_point_sky (SkyCoord): Point de tangence (centre de la projection).
+
+        Returns:
+            np.ndarray: Array de points (x, y) projetés en arcsecondes sur le plan tangent.
+                        L'origine (0,0) du plan tangent correspond à tangent_point_sky.
+        """
+        # Créer un frame de projection centré sur le point de tangence
+        # SkyOffsetFrame représente les offsets angulaires par rapport à un point central.
+        # Ces offsets (lon, lat) sont essentiellement des coordonnées sur le plan tangent.
+        skyoffset_frame = tangent_point_sky.skyoffset_frame()
+        coords_in_offset_frame = sky_coords_obj.transform_to(skyoffset_frame)
+
+        # Extraire les longitudes et latitudes dans ce frame (en arcsecondes)
+        # .lon et .lat dans SkyOffsetFrame sont les coordonnées tangentielles.
+        projected_x_arcsec = coords_in_offset_frame.lon.to(u.arcsec).value
+        projected_y_arcsec = coords_in_offset_frame.lat.to(u.arcsec).value
+        
+        # logger.debug(f"DEBUG _project_to_tangent_plane: SkyCoords (premier): {sky_coords_obj[0].ra.deg:.3f}, {sky_coords_obj[0].dec.deg:.3f}")
+        # logger.debug(f"DEBUG _project_to_tangent_plane: Tangent Point: {tangent_point_sky.ra.deg:.3f}, {tangent_point_sky.dec.deg:.3f}")
+        # logger.debug(f"DEBUG _project_to_tangent_plane: Projected (premier): x={projected_x_arcsec[0]:.2f}\", y={projected_y_arcsec[0]:.2f}\"")
+        
+        return np.column_stack((projected_x_arcsec, projected_y_arcsec))
+
+    @staticmethod
+    def _deproject_from_tangent_plane(xy_arcsec_array: np.ndarray, tangent_point_sky: SkyCoord):
+        """
+        Dé-projete des coordonnées d'un plan tangent vers des coordonnées célestes.
+
+        Args:
+            xy_arcsec_array (np.ndarray): Array de points (x, y) en arcsecondes sur le plan tangent.
+            tangent_point_sky (SkyCoord): Point de tangence utilisé pour la projection initiale.
+
+        Returns:
+            SkyCoord: Objet SkyCoord contenant les coordonnées célestes dé-projetées.
+        """
+        skyoffset_frame = tangent_point_sky.skyoffset_frame()
+        
+        # Créer des SkyCoord à partir des coordonnées du plan tangent, dans le SkyOffsetFrame
+        # lon et lat dans SkyOffsetFrame correspondent à nos x et y projetés.
+        coords_on_tangent_plane = SkyCoord(
+            lon=xy_arcsec_array[:, 0] * u.arcsec,
+            lat=xy_arcsec_array[:, 1] * u.arcsec,
+            frame=skyoffset_frame
+        )
+        
+        # Transformer ces coordonnées retour vers le système céleste de base (ex: ICRS)
+        deprojected_sky_coords = coords_on_tangent_plane.transform_to(tangent_point_sky.frame) # Utiliser le frame du point de tangence
+        
+        # logger.debug(f"DEBUG _deproject_from_tangent_plane: Input XY (premier): {xy_arcsec_array[0,0]:.2f}\", {xy_arcsec_array[0,1]:.2f}\"")
+        # logger.debug(f"DEBUG _deproject_from_tangent_plane: Deprojected (premier): RA={deprojected_sky_coords[0].ra.deg:.3f}, Dec={deprojected_sky_coords[0].dec.deg:.3f}")
+
+        return deprojected_sky_coords
+
+##########################################################################################################################
+
+
+
+
+
+# --- DANS LA CLASSE SeestarQueuedStacker DANS seestar/queuep/queue_manager.py ---
+
+    def _calculate_local_mosaic_output_grid(self, 
+                                            panel_info_list_for_grid: list, 
+                                            anchor_wcs: WCS):
+        """
+        Version: V_OMBB_SnapToAxes
+        OMBB pour dimensions et centre, puis orientation "snappée" aux axes cardinaux.
+        """
+        num_panels = len(panel_info_list_for_grid)
+        logger.debug(f"DEBUG QM [_calculate_local_mosaic_output_grid V_OMBB_SnapToAxes]: Début pour {num_panels} panneaux...")
+        # ... (calcul de all_corners_flat_skycoord, tangent_point_sky, tangent_plane_points_arcsec, hull_points_arcsec comme avant)
+        # ... jusqu'à obtenir rect de cv2.minAreaRect
+        # Les premières parties sont identiques à V_OMBB_Fix5
+        all_sky_corners_list = [] 
+        anchor_frame_name = 'icrs' 
+        if hasattr(anchor_wcs, 'wcs') and hasattr(anchor_wcs.wcs, 'radesys') and anchor_wcs.wcs.radesys:
+            radesys_val = str(anchor_wcs.wcs.radesys).strip().lower()
+            if radesys_val in ['icrs', 'fk5', 'fk4', 'galactic']: anchor_frame_name = radesys_val
+        for i, panel_info in enumerate(panel_info_list_for_grid):
+            try:
+                img_data_orig = panel_info[0]; transform_M = panel_info[3] 
+                if img_data_orig is None or transform_M is None: continue
+                original_h, original_w = img_data_orig.shape[:2]
+                pixel_corners_orig = np.array([[0.,0.],[original_w-1.,0.],[original_w-1.,original_h-1.],[0.,original_h-1.]], dtype=np.float32).reshape(-1,1,2) 
+                corners_in_anchor_pixels = cv2.transform(pixel_corners_orig, transform_M).reshape(-1,2)
+                ra_coords_deg, dec_coords_deg = anchor_wcs.all_pix2world(corners_in_anchor_pixels[:,0], corners_in_anchor_pixels[:,1],0)
+                sky_corners_panel_obj = SkyCoord(ra=ra_coords_deg,dec=dec_coords_deg,unit='deg',frame=anchor_frame_name) 
+                all_sky_corners_list.append(sky_corners_panel_obj)
+            except Exception: continue # Simplifié pour la longueur
+        if not all_sky_corners_list: return None, None
+        
+        try:
+            if len(all_sky_corners_list) == 1: all_corners_flat_skycoord = all_sky_corners_list[0]
+            else: all_corners_flat_skycoord = skycoord_concatenate(all_sky_corners_list) 
+            
+            median_ra_deg=np.median(all_corners_flat_skycoord.ra.wrap_at(180*u.deg).deg); median_dec_deg=np.median(all_corners_flat_skycoord.dec.deg)
+            tangent_point_sky=SkyCoord(ra=median_ra_deg*u.deg,dec=median_dec_deg*u.deg,frame=all_corners_flat_skycoord.frame.name.lower()) 
+            tangent_plane_points_arcsec = SeestarQueuedStacker._project_to_tangent_plane(all_corners_flat_skycoord, tangent_point_sky)
+            if tangent_plane_points_arcsec is None or len(tangent_plane_points_arcsec) < 3: return None, None
+            
+            unique_tangent_points = np.unique(tangent_plane_points_arcsec, axis=0)
+            if len(unique_tangent_points) < 3 : hull_points_arcsec = np.ascontiguousarray(unique_tangent_points)
+            else:
+                try: hull = ConvexHull(np.ascontiguousarray(unique_tangent_points)); hull_points_arcsec = unique_tangent_points[hull.vertices]
+                except Exception: hull_points_arcsec = np.ascontiguousarray(unique_tangent_points)
+            if len(hull_points_arcsec) < 2 : return None, None
+
+            rect = cv2.minAreaRect(hull_points_arcsec.astype(np.float32)) 
+            (center_x_tan_arcsec, center_y_tan_arcsec), (dim1_arcsec, dim2_arcsec), angle_cv_deg = rect
+            logger.debug(f"DEBUG QM: OMBB brut: centre_tan=({center_x_tan_arcsec:.1f}, {center_y_tan_arcsec:.1f}), dims_tan=({dim1_arcsec:.1f}, {dim2_arcsec:.1f}), angle_cv={angle_cv_deg:.1f}°")
+
+            # --- NOUVELLE LOGIQUE D'ORIENTATION ET DE DIMENSION ---
+            # angle_cv_deg est l'angle du côté dim1_arcsec par rapport à l'axe X du plan tangent.
+            # On veut que l'image finale soit "droite" (horizontale ou verticale).
+            # On teste deux orientations principales pour l'OMBB : son orientation naturelle, et tournée de 90 deg.
+            # Puis on choisit celle qui est la plus proche d'être alignée aux axes.
+
+            angle_option1 = angle_cv_deg         # dim1 est la largeur, dim2 est la hauteur
+            angle_option2 = angle_cv_deg + 90.0  # dim2 est la largeur, dim1 est la hauteur
+
+            # Normaliser les angles à [-90, 90] pour faciliter la comparaison avec 0 (horizontal)
+            # Un angle de 0 ou ~180 devient 0. Un angle de ~90 ou ~-90 devient ~90.
+            def normalize_angle_for_straightness(angle):
+                angle = angle % 180 # Met dans [0, 180) ou (-180, 0]
+                if angle > 90: angle -= 180  # Met dans (-90, 90]
+                elif angle < -90: angle += 180 # Met dans [-90, 90)
+                return angle
+
+            norm_angle1 = normalize_angle_for_straightness(angle_option1)
+            norm_angle2 = normalize_angle_for_straightness(angle_option2)
+
+            # Choisir l'orientation qui est la plus "droite" (plus proche de 0 ou 90, donc |angle| plus petit ou |angle-90| plus petit)
+            # On veut minimiser l'angle absolu par rapport à l'axe le plus proche (0 ou 90)
+            # Un angle normalisé de 0 est horizontal, un angle de +/-90 est vertical.
+            # On préfère celui dont l'angle normalisé est le plus proche de 0.
+            # (Si |norm_angle1| est plus petit, dim1 est plus "horizontal")
+            # (Si |norm_angle2| est plus petit, dim2 est plus "horizontal")
+
+            final_wcs_rotation_deg = 0.0
+            # On veut que le côté le plus long de l'OMBB soit la largeur de l'image SI CETTE ORIENTATION EST PLUS "DROITE"
+            # OU que le côté le plus long de l'OMBB soit la hauteur de l'image SI CETTE ORIENTATION EST PLUS "DROITE"
+
+            # Si l'angle de dim1 (angle_cv_deg) est plus proche de 0 (ou 180) que de 90 (ou -90),
+            # alors on préfère aligner dim1 horizontalement.
+            # Si l'angle de dim1 est plus proche de 90 (ou -90) que de 0,
+            # alors on préfère aligner dim1 verticalement (donc dim2 horizontalement).
+
+            # `angle_cv_deg` est dans [-90, 0).
+            # Si angle_cv_deg est entre -45 et 0, dim1 est "plutôt horizontal". Rotation WCS = angle_cv_deg.
+            # Si angle_cv_deg est entre -90 et -45, dim1 est "plutôt vertical". Rotation WCS = angle_cv_deg + 90 (pour rendre dim2 horizontal).
+            
+            if abs(angle_cv_deg) <= 45.0: # dim1 est plus horizontal que vertical
+                final_wcs_rotation_deg = angle_cv_deg
+                # Les dimensions de l'OMBB SONT déjà celles-ci par rapport à cette rotation
+                # Mais pour le calcul de la SHAPE finale, on utilisera la reprojection de tous les coins
+            else: # dim1 est plus vertical, donc on tourne de 90 deg pour que dim2 devienne "horizontal"
+                final_wcs_rotation_deg = angle_cv_deg + 90.0
+            
+            # Maintenant, on "snappe" cet angle à 0 ou 90 pour que ce soit vraiment droit
+            # Mais attention, si on snappe l'angle WCS, les dimensions de l'OMBB ne correspondent plus.
+            # L'objectif de l'OMBB était de minimiser l'aire. Si on force l'angle WCS à 0 ou 90,
+            # alors on devrait utiliser les dimensions de l'AABB (Axis Aligned Bounding Box) sur le plan tangent.
+            
+            # REVENONS À L'IDÉE SIMPLE : PAS DE ROTATION PAR RAPPORT AUX AXES RA/DEC
+            # L'OMBB sert uniquement à trouver le CRVAL.
+            # La SHAPE est ensuite calculée pour englober tout.
+
+            final_wcs_rotation_deg = 0.0 # Forcer l'alignement avec les axes RA/Dec
+            self.update_progress(f"   -> Orientation WCS forcée à 0° (alignée RA/Dec).")
+            logger.debug(f"DEBUG QM: Angle de rotation WCS final forcé à: {final_wcs_rotation_deg:.1f}°")
+            
+            # CRVAL vient du centre de l'OMBB (calculé avant)
+            crval_skycoord_list = SeestarQueuedStacker._deproject_from_tangent_plane(np.array([[center_x_tan_arcsec, center_y_tan_arcsec]]), tangent_point_sky)
+            crval_skycoord = crval_skycoord_list[0]
+            output_crval = [crval_skycoord.ra.deg, crval_skycoord.dec.deg]
+            logger.debug(f"DEBUG QM: CRVAL utilisé (centre OMBB): RA={output_crval[0]:.4f}, Dec={output_crval[1]:.4f}")
+            # --- FIN NOUVELLE LOGIQUE D'ORIENTATION ---
+            
+            # ... (Calcul de anchor_pix_scale_deg et output_pixel_scale_deg comme dans V_OMBB_Fix4)
+            # ... (Utiliser le code de calcul d'échelle de V_OMBB_Fix4 ici)
+            anchor_pix_scale_deg = 0.0 
+            try:
+                if hasattr(anchor_wcs.wcs, 'cd') and anchor_wcs.wcs.cd is not None and anchor_wcs.wcs.cd.shape == (2,2) and np.all(np.isfinite(anchor_wcs.wcs.cd)):
+                    det_cd = np.abs(np.linalg.det(anchor_wcs.wcs.cd));
+                    if det_cd > 1e-20: anchor_pix_scale_deg = np.sqrt(det_cd)
+                    else: raise ValueError("Det CD trop faible")
+                elif hasattr(anchor_wcs.wcs, 'pc') and hasattr(anchor_wcs.wcs, 'cdelt') and anchor_wcs.wcs.pc is not None and anchor_wcs.wcs.cdelt is not None:
+                    scale_m = np.diag(anchor_wcs.wcs.cdelt); cd_m_reco = np.dot(scale_m, anchor_wcs.wcs.pc); det_cd_reco = np.abs(np.linalg.det(cd_m_reco))
+                    if det_cd_reco > 1e-20: anchor_pix_scale_deg = np.sqrt(det_cd_reco)
+                    else: raise ValueError("Det CD reconstruit trop faible")
+                else:
+                    if anchor_wcs.is_celestial and hasattr(anchor_wcs,'array_shape') and anchor_wcs.array_shape and anchor_wcs.array_shape[0]>0:
+                        scales_dpp = proj_plane_pixel_scales(anchor_wcs); anchor_pix_scale_deg = np.mean(np.abs(scales_dpp))
+                    else: raise ValueError("Fallback échelle")
+            except Exception:
+                fov_e = getattr(self,'estimated_fov_degrees',1.); iw_e = anchor_wcs.pixel_shape[0] if hasattr(anchor_wcs,'pixel_shape') and anchor_wcs.pixel_shape and anchor_wcs.pixel_shape[0]>0 else 1000
+                anchor_pix_scale_deg = fov_e / (iw_e if iw_e > 0 else 1000)
+            if anchor_pix_scale_deg <= 1e-15: return None, None
+            output_pixel_scale_deg = anchor_pix_scale_deg / self.drizzle_scale 
+
+
+            # --- Construction du WCS de sortie avec CRVAL et CD (maintenant avec rotation snappée) ---
+            output_wcs = WCS(naxis=2)
+            output_wcs.wcs.ctype = [str(getattr(anchor_wcs.wcs, 'ctype', ["RA---TAN", "DEC--TAN"])[0]), 
+                                    str(getattr(anchor_wcs.wcs, 'ctype', ["RA---TAN", "DEC--TAN"])[1])]
+            output_wcs.wcs.crval = output_crval
+            output_wcs.wcs.cunit = [str(getattr(anchor_wcs.wcs, 'cunit', ['deg', 'deg'])[0]),
+                                    str(getattr(anchor_wcs.wcs, 'cunit', ['deg', 'deg'])[1])]
+            output_wcs.wcs.radesys = str(getattr(anchor_wcs.wcs,'radesys', 'ICRS')).upper()
+            
+            angle_pc_rad = np.deg2rad(final_wcs_rotation_deg) # UTILISER L'ANGLE SNAPPÉ
+            cos_rot = np.cos(angle_pc_rad); sin_rot = np.sin(angle_pc_rad)
+            pc_matrix = np.array([[cos_rot, -sin_rot], [sin_rot,  cos_rot]])
+            cdelt_matrix = np.array([[-output_pixel_scale_deg, 0.0], [0.0, output_pixel_scale_deg]])
+            output_wcs.wcs.cd = np.dot(cdelt_matrix, pc_matrix)
+            logger.debug(f"DEBUG QM: WCS orienté (snappé) créé. CRVAL={output_wcs.wcs.crval}, CD=\n{output_wcs.wcs.cd}")
+
+            # --- Reprojection des coins, calcul shape et CRPIX final (comme dans V_OMBB_Fix5) ---
+            all_ra_deg = all_corners_flat_skycoord.ra.deg
+            all_dec_deg = all_corners_flat_skycoord.dec.deg
+            projected_x_pixels, projected_y_pixels = output_wcs.all_world2pix(all_ra_deg, all_dec_deg, 0)
+            
+            valid_projection_mask = np.isfinite(projected_x_pixels) & np.isfinite(projected_y_pixels)
+            if not np.any(valid_projection_mask): return None, None # Erreur si aucun point valide
+            projected_x_pixels = projected_x_pixels[valid_projection_mask]
+            projected_y_pixels = projected_y_pixels[valid_projection_mask]
+
+            x_min_final = np.min(projected_x_pixels); x_max_final = np.max(projected_x_pixels)
+            y_min_final = np.min(projected_y_pixels); y_max_final = np.max(projected_y_pixels)
+
+            final_output_width_px = int(np.ceil(x_max_final - x_min_final + 1.0))
+            final_output_height_px = int(np.ceil(y_max_final - y_min_final + 1.0))
+            final_output_width_px = max(10, final_output_width_px)    
+            final_output_height_px = max(10, final_output_height_px)  
+            output_shape_final_hw = (final_output_height_px, final_output_width_px)
+            
+            crval_x_abs_pix, crval_y_abs_pix = output_wcs.all_world2pix(output_wcs.wcs.crval[0], output_wcs.wcs.crval[1], 0)
+            final_crpix1 = crval_x_abs_pix - x_min_final + 1.0
+            final_crpix2 = crval_y_abs_pix - y_min_final + 1.0
+            
+            output_wcs.wcs.crpix = [final_crpix1, final_crpix2]
+            output_wcs.pixel_shape = (final_output_width_px, final_output_height_px)
+            try: output_wcs._naxis1 = final_output_width_px; output_wcs._naxis2 = final_output_height_px
+            except AttributeError: pass
+
+            logger.debug(f"DEBUG QM: WCS Mosaïque Finale (SnapToAxes) OK: CRPIX={output_wcs.wcs.crpix}, PixelShape={output_wcs.pixel_shape}")
+            return output_wcs, output_shape_final_hw
+
+        except Exception as e_grid:
+            logger.debug(f"ERREUR QM [_calculate_local_mosaic_output_grid V_OMBB_SnapToAxes]: Échec calcul final grille/WCS: {e_grid}")
+            traceback.print_exc(limit=2)
+            return None, None
+
+    # ... (reste de la classe) ...
+
+
+
+
+
+
+##############################################################################################################################
+
+
+    def _update_header_for_drizzle_final(self):
+        """
+        Crée et retourne un header FITS pour le stack final en mode Drizzle "Final".
+        """
+        logger.debug("DEBUG QM [_update_header_for_drizzle_final]: Création du header pour Drizzle Final...")
+        
+        final_header = fits.Header()
+
+        # 1. Copier les informations de base du header de référence (si disponible)
+        if self.reference_header_for_wcs:
+            logger.debug("DEBUG QM [_update_header_for_drizzle_final]: Copie des clés depuis reference_header_for_wcs...")
+            # Liste des clés FITS standard et utiles à copier depuis une brute/référence
+            keys_to_copy_from_ref = [
+                'INSTRUME', 'TELESCOP', 'OBSERVER', 'OBJECT', 
+                'DATE-OBS', 'TIME-OBS', # Ou juste DATE-OBS si TIME-OBS n'est pas toujours là
+                'EXPTIME',  # L'exposition d'une brute individuelle
+                'FILTER', 'BAYERPAT', 'XBAYROFF', 'YBAYROFF',
+                'GAIN', 'OFFSET', 'CCD-TEMP', 'READMODE',
+                'FOCALLEN', 'APERTURE', 'PIXSIZE', 'XPIXSZ', 'YPIXSZ', # Infos optiques
+                'SITELAT', 'SITELONG', 'SITEELEV' # Infos site
+            ]
+            for key in keys_to_copy_from_ref:
+                if key in self.reference_header_for_wcs:
+                    try:
+                        # Essayer de copier avec le commentaire
+                        final_header[key] = (self.reference_header_for_wcs[key], 
+                                             self.reference_header_for_wcs.comments[key])
+                    except KeyError: # Si pas de commentaire, copier juste la valeur
+                        final_header[key] = self.reference_header_for_wcs[key]
+                    except Exception as e_copy:
+                        logger.debug(f"DEBUG QM [_update_header_for_drizzle_final]: Erreur copie clé '{key}': {e_copy}")
+        else:
+            logger.debug("DEBUG QM [_update_header_for_drizzle_final]: reference_header_for_wcs non disponible.")
+
+        # 2. Ajouter/Mettre à jour les informations spécifiques au Drizzle Final
+        final_header['STACKTYP'] = (f'Drizzle Final ({self.drizzle_scale:.0f}x)', 'Stacking method with Drizzle')
+        final_header['DRZSCALE'] = (self.drizzle_scale, 'Drizzle final scale factor')
+        final_header['DRZKERNEL'] = (self.drizzle_kernel, 'Drizzle kernel used')
+        final_header['DRZPIXFR'] = (self.drizzle_pixfrac, 'Drizzle pixfrac used')
+        final_header['DRZMODE'] = ('Final', 'Drizzle combination mode') # Spécifique pour ce header
+
+        # NIMAGES et TOTEXP seront mis à jour dans _save_final_stack avec les valeurs finales
+        # mais on peut mettre une estimation ici si self.aligned_files_count est déjà pertinent
+        if hasattr(self, 'aligned_files_count') and self.aligned_files_count > 0:
+            final_header['NINPUTS'] = (self.aligned_files_count, 'Number of aligned images input to Drizzle')
+            # Pour TOTEXP, il faudrait multiplier aligned_files_count par l'EXPTIME moyen
+            # Laissons _save_final_stack gérer le TOTEXP final pour plus de précision.
+
+        # 3. Informations générales
+        final_header['CREATOR'] = ('SeestarStacker (Queued)', 'Processing Software')
+        final_header['HISTORY'] = 'Final Drizzle image created by SeestarStacker'
+        if self.correct_hot_pixels:
+            final_header['HISTORY'] = 'Hot pixel correction applied to input frames'
+        if self.use_quality_weighting: # Le Drizzle actuel ne prend pas en compte ces poids directement
+            final_header['HISTORY'] = 'Quality weighting parameters were set, but Drizzle uses its own weighting.'
+        
+        # Le WCS sera ajouté par _save_final_stack à partir du self.drizzle_output_wcs
+
+        logger.debug("DEBUG QM [_update_header_for_drizzle_final]: Header pour Drizzle Final créé.")
+        return final_header
+
+
+
+
+
+############################################################################################################################
+
+
+
+
+# --- DANS LA CLASSE SeestarQueuedStacker DANS seestar/queuep/queue_manager.py ---
+
+    def _cleanup_mosaic_panel_stacks_temp(self):
+        """
+        Supprime le dossier contenant les stacks de panneaux temporaires
+        (utilisé par l'ancienne logique de mosaïque ou si des fichiers y sont créés).
+        """
+        # --- VÉRIFICATION AJOUTÉE ---
+        if self.output_folder is None: 
+            logger.debug("WARN QM [_cleanup_mosaic_panel_stacks_temp]: self.output_folder non défini, nettoyage annulé.")
+            return
+        # --- FIN VÉRIFICATION ---
+
+        panel_stacks_dir = os.path.join(self.output_folder, "mosaic_panel_stacks_temp")
+        
+        # Vérifier si le dossier existe avant d'essayer de le supprimer
+        if os.path.isdir(panel_stacks_dir): # Utiliser os.path.isdir pour vérifier
+            try:
+                shutil.rmtree(panel_stacks_dir)
+                self.update_progress(f"🧹 Dossier stacks panneaux temp. supprimé: {os.path.basename(panel_stacks_dir)}")
+                logger.debug(f"DEBUG QM [_cleanup_mosaic_panel_stacks_temp]: Dossier {panel_stacks_dir} supprimé.")
+            except FileNotFoundError:
+                # Devrait être attrapé par isdir, mais sécurité
+                logger.debug(f"DEBUG QM [_cleanup_mosaic_panel_stacks_temp]: Dossier {panel_stacks_dir} non trouvé (déjà supprimé ou jamais créé).")
+                pass # Le dossier n'existe pas, rien à faire
+            except OSError as e: # Capturer les erreurs d'OS (permissions, etc.)
+                self.update_progress(f"⚠️ Erreur suppression dossier stacks panneaux temp. ({os.path.basename(panel_stacks_dir)}): {e}")
+                logger.debug(f"ERREUR QM [_cleanup_mosaic_panel_stacks_temp]: Erreur OSError lors de la suppression de {panel_stacks_dir}: {e}")
+            except Exception as e_generic: # Capturer toute autre exception
+                self.update_progress(f"⚠️ Erreur inattendue suppression dossier stacks panneaux temp.: {e_generic}")
+                logger.debug(f"ERREUR QM [_cleanup_mosaic_panel_stacks_temp]: Erreur Exception lors de la suppression de {panel_stacks_dir}: {e_generic}")
+        else:
+            # Log optionnel si le dossier n'existait pas
+            # logger.debug(f"DEBUG QM [_cleanup_mosaic_panel_stacks_temp]: Dossier {panel_stacks_dir} non trouvé, aucun nettoyage nécessaire.")
+            pass
+
+
+
+
+
+###################################################################################################################
+
+
+
+
+    def _finalize_mosaic_processing(self, aligned_files_info_list):
+        """
+        Effectue la combinaison finale pour le mode mosaïque en utilisant reproject.
+        MODIFIED: Removed 'progress_bar=True' from reproject_and_coadd call to fix TypeError.
+                  TQDM might be used by default by reproject if installed.
+        Version: V_FinalizeMosaic_ReprojectCoadd_4_FixTqdmCall
+        """
+        num_panels = len(aligned_files_info_list) 
+        logger.debug(f"DEBUG (Backend _finalize_mosaic_processing V_FinalizeMosaic_ReprojectCoadd_4_FixTqdmCall): Début finalisation pour {num_panels} panneaux avec reproject.")
+        self.update_progress(f"🖼️ Préparation assemblage mosaïque final ({num_panels} images) avec reproject...")
+
+        if num_panels < 1: 
+            self.update_progress("⚠️ Moins de 1 panneau aligné disponible pour la mosaïque. Traitement annulé.")
+            self.final_stacked_path = None; self.processing_error = "Mosaïque: Moins de 1 panneau aligné"; return
+        
+        from seestar.enhancement.reproject_utils import (
+            reproject_and_coadd as _reproject_and_coadd,
+            reproject_interp as _reproject_interp,
+        )
+        try:
+            from reproject.mosaicking import reproject_and_coadd as _real_reproject_and_coadd
+            from reproject import reproject_interp as _real_reproject_interp
+            reproject_and_coadd = _real_reproject_and_coadd
+            reproject_interp = _real_reproject_interp
+            _reproject_available = True
+        except ImportError:
+            reproject_and_coadd = _reproject_and_coadd
+            reproject_interp = _reproject_interp
+            _reproject_available = False
+
+        if not _reproject_available:
+            error_msg = "Bibliothèque reproject non disponible pour l'assemblage mosaïque."
+            self.update_progress(f"❌ {error_msg}", "ERROR")
+            self.processing_error = error_msg
+            self.final_stacked_path = None
+            return
+
+        input_data_for_reproject = []
+        input_footprints_for_reproject = []
+        all_wcs_for_grid_calc = []
+        all_headers_for_grid_calc = []
+
+        logger.debug(f"  -> Préparation des {num_panels} panneaux pour reproject_and_coadd...")
+        for i_panel_loop, panel_info_tuple_local in enumerate(aligned_files_info_list):
+            try:
+                panel_image_data_HWC_orig, panel_header_orig, wcs_for_panel_input, _transform_matrix_M_panel, _pixel_mask_2d_bool = panel_info_tuple_local
+            except (TypeError, ValueError) as e_unpack:
+                self.update_progress(f"    -> ERREUR déballage tuple panneau {i_panel_loop+1}: {e_unpack}. Ignoré.", "ERROR")
+                logger.debug(f"ERREUR QM [_finalize_mosaic_processing]: Déballage tuple panneau {i_panel_loop+1}"); continue
+
+            original_filename_for_log = panel_header_orig.get('_SRCFILE', (f"Panel_{i_panel_loop+1}", ""))[0]
+            logger.debug(f"    Processing panel {i_panel_loop+1}/{num_panels}: {original_filename_for_log}")
+
+            if panel_image_data_HWC_orig is None or wcs_for_panel_input is None:
+                self.update_progress(f"    -> Panneau {i_panel_loop+1} ('{original_filename_for_log}'): Données ou WCS manquantes. Ignoré.", "WARN"); continue
+            
+            current_panel_shape_hw = panel_image_data_HWC_orig.shape[:2]
+            footprint_panel = None
+            if _pixel_mask_2d_bool is not None and _pixel_mask_2d_bool.shape == current_panel_shape_hw:
+                footprint_panel = np.clip(_pixel_mask_2d_bool.astype(np.float32), 0.0, 1.0) 
+                logger.debug(f"      Panel {i_panel_loop+1}: Using provided pixel mask as footprint. Sum: {np.sum(footprint_panel)}")
+            else:
+                self.update_progress(f"      WARN: Panneau {i_panel_loop+1}, masque de pixels invalide ou manquant. Utilisation d'un footprint complet (np.ones).")
+                footprint_panel = np.ones(current_panel_shape_hw, dtype=np.float32)
+            
+            input_data_for_reproject.append((panel_image_data_HWC_orig, wcs_for_panel_input))
+            input_footprints_for_reproject.append(footprint_panel)
+            all_wcs_for_grid_calc.append(wcs_for_panel_input)
+            all_headers_for_grid_calc.append(panel_header_orig)
+
+        if not input_data_for_reproject:
+            self.update_progress("❌ Mosaïque: Aucun panneau valide à traiter avec reproject. Traitement annulé.", "ERROR")
+            self.final_stacked_path = None; self.processing_error = "Mosaïque: Aucun panneau valide pour reproject"; return
+
+        logger.debug("DEBUG (Backend _finalize_mosaic_processing): Appel _calculate_final_mosaic_grid pour reproject...")
+        output_wcs, output_shape_hw = self._calculate_final_mosaic_grid(all_wcs_for_grid_calc, all_headers_for_grid_calc)
+
+        if output_wcs is None or output_shape_hw is None:
+            error_msg = "Échec calcul grille de sortie pour la mosaïque avec reproject."
+            self.update_progress(f"❌ {error_msg}", "ERROR"); self.processing_error = error_msg; self.final_stacked_path = None; return
+        logger.debug(f"DEBUG (Backend _finalize_mosaic_processing): Grille Mosaïque pour reproject calculée -> Shape={output_shape_hw} (H,W), WCS CRVAL={output_wcs.wcs.crval if output_wcs.wcs else 'N/A'}")
+
+        final_mosaic_sci_channels = []; final_mosaic_coverage_channels = [] 
+        num_color_channels_expected = 3 
+
+        logger.debug(f"  -> Exécution de reproject_and_coadd par canal (pour {num_color_channels_expected} canaux)...")
+        total_reproject_time_sec = 0.0
+        
+        progress_base_finalize = 70 
+        progress_range_reproject_step = 25 
+
+        for i_ch in range(num_color_channels_expected):
+            gui_progress_before_channel = progress_base_finalize + int(progress_range_reproject_step * (i_ch / num_color_channels_expected))
+            self.update_progress(f"   Reprojection et combinaison du canal {i_ch+1}/{num_color_channels_expected}...", gui_progress_before_channel)
+            
+            channel_arrays_wcs_list = []
+            channel_footprints_list = []
+
+            for panel_data_tuple, panel_footprint in zip(input_data_for_reproject, input_footprints_for_reproject):
+                panel_hwc_data, panel_wcs = panel_data_tuple
+                if panel_hwc_data.ndim == 3 and panel_hwc_data.shape[2] == num_color_channels_expected:
+                    channel_arrays_wcs_list.append( (panel_hwc_data[..., i_ch], panel_wcs) )
+                    channel_footprints_list.append(panel_footprint) 
+                elif panel_hwc_data.ndim == 2 and i_ch == 0 : 
+                     channel_arrays_wcs_list.append( (panel_hwc_data, panel_wcs) )
+                     channel_footprints_list.append(panel_footprint)
+                elif panel_hwc_data.ndim == 2 and i_ch > 0: 
+                    continue 
+            
+            if not channel_arrays_wcs_list:
+                self.update_progress(f"    Aucune donnée pour le canal {i_ch+1}. Ce canal sera vide.", "WARN")
+                final_mosaic_sci_channels.append(np.zeros(output_shape_hw, dtype=np.float32))
+                final_mosaic_coverage_channels.append(np.zeros(output_shape_hw, dtype=np.float32))
+                continue
+
+            try:
+                logger.debug(f"    Appel reproject_and_coadd pour canal {i_ch+1}. Nombre d'images pour ce canal: {len(channel_arrays_wcs_list)}")
+                start_time_reproject_ch = time.monotonic()
+                
+                # Removed progress_bar=True from this call
+                mosaic_channel_sci, mosaic_channel_coverage = reproject_and_coadd(
+                    channel_arrays_wcs_list,
+                    output_projection=output_wcs,
+                    shape_out=output_shape_hw,
+                    input_weights=channel_footprints_list, 
+                    reproject_function=reproject_interp, 
+                    combine_function='mean', 
+                    match_background=True, 
+                    block_size=getattr(self, 'reproject_block_size_xy', (256,256))
+                )
+                
+                end_time_reproject_ch = time.monotonic()
+                duration_reproject_ch_sec = end_time_reproject_ch - start_time_reproject_ch
+                total_reproject_time_sec += duration_reproject_ch_sec
+
+                final_mosaic_sci_channels.append(mosaic_channel_sci.astype(np.float32))
+                final_mosaic_coverage_channels.append(mosaic_channel_coverage.astype(np.float32))
+                
+                log_msg_time_console = f"    Canal {i_ch+1} traité en {duration_reproject_ch_sec:.2f} secondes. Shape SCI: {mosaic_channel_sci.shape}, Shape Coverage: {mosaic_channel_coverage.shape}"
+                logger.debug(log_msg_time_console)
+                self.update_progress(f"   Canal {i_ch+1}/{num_color_channels_expected} combiné.")
+
+            except Exception as e_reproject:
+                error_msg = f"Erreur durant reproject_and_coadd pour canal {i_ch+1}: {e_reproject}"
+                self.update_progress(f"❌ {error_msg}", "ERROR"); traceback.print_exc(limit=3)
+                final_mosaic_sci_channels.append(np.zeros(output_shape_hw, dtype=np.float32))
+                final_mosaic_coverage_channels.append(np.zeros(output_shape_hw, dtype=np.float32))
+        
+        self.update_progress(f"  Temps total pour reproject_and_coadd (tous canaux): {total_reproject_time_sec:.2f}s.", progress_base_finalize + progress_range_reproject_step)
+
+        if not final_mosaic_sci_channels or len(final_mosaic_sci_channels) != num_color_channels_expected:
+             error_msg = "Échec critique: reproject_and_coadd n'a pas produit le nombre attendu de canaux."
+             self.update_progress(f"❌ {error_msg}", "ERROR"); self.processing_error = error_msg; self.final_stacked_path = None; return
+
+        try:
+            final_sci_image_HWC = np.stack(final_mosaic_sci_channels, axis=-1).astype(np.float32)
+            final_coverage_map_2D = final_mosaic_coverage_channels[0] 
+            
+            logger.debug(f"  -> Mosaïque combinée avec reproject. Shape SCI: {final_sci_image_HWC.shape}, Shape Coverage: {final_coverage_map_2D.shape}")
+            logger.debug(f"     Range SCI (après reproject mean): [{np.nanmin(final_sci_image_HWC):.4g}, {np.nanmax(final_sci_image_HWC):.4g}]")
+            logger.debug(f"     Range Coverage (après reproject): [{np.nanmin(final_coverage_map_2D):.4g}, {np.nanmax(final_coverage_map_2D):.4g}]")
+
+            self.current_stack_header = fits.Header() 
+            if output_wcs: self.current_stack_header.update(output_wcs.to_header(relax=True))
+            
+            if self.reference_header_for_wcs: 
+                keys_to_copy_ref_hdr = ['INSTRUME', 'TELESCOP', 'OBSERVER', 'OBJECT', 
+                                        'DATE-OBS', 'FILTER', 'BAYERPAT', 'FOCALLEN', 'APERTURE', 
+                                        'XPIXSZ', 'YPIXSZ', 'SITELAT', 'SITELONG']
+                for key_cp in keys_to_copy_ref_hdr:
+                    if key_cp in self.reference_header_for_wcs:
+                        try: self.current_stack_header[key_cp] = (self.reference_header_for_wcs[key_cp], self.reference_header_for_wcs.comments[key_cp])
+                        except KeyError: self.current_stack_header[key_cp] = self.reference_header_for_wcs[key_cp]
+            
+            self.current_stack_header['STACKTYP'] = (f'Mosaic Reproject ({self.drizzle_scale:.0f}x)', 'Mosaic from reproject_and_coadd')
+            self.current_stack_header['NIMAGES'] = (num_panels, 'Number of panels input to reproject') 
+            
+            total_approx_exposure = 0.0 
+            if self.reference_header_for_wcs: 
+                single_exp_ref = float(self.reference_header_for_wcs.get('EXPTIME', 10.0)) 
+                total_approx_exposure = num_panels * single_exp_ref 
+            self.current_stack_header['TOTEXP'] = (round(total_approx_exposure, 2), '[s] Approx total exposure (sum of panels ref exp)')
+            
+            self._save_final_stack(
+                output_filename_suffix="_mosaic_reproject", 
+                drizzle_final_sci_data=final_sci_image_HWC, 
+                drizzle_final_wht_data=final_coverage_map_2D 
+            )
+
+        except Exception as e_stack_final:
+            error_msg = f"Erreur finalisation/sauvegarde mosaïque avec reproject: {e_stack_final}"
+            self.update_progress(f"❌ {error_msg}", "ERROR"); traceback.print_exc(limit=3); self.processing_error = error_msg; self.final_stacked_path = None
+        finally:
+            del input_data_for_reproject, input_footprints_for_reproject, all_wcs_for_grid_calc
+            del final_mosaic_sci_channels, final_mosaic_coverage_channels
+            gc.collect()
+        
+        logger.debug(f"DEBUG (Backend _finalize_mosaic_processing V_FinalizeMosaic_ReprojectCoadd_4_FixTqdmCall): Fin.")
+
+
+
+##################################################################################################################
+
+    def _cleanup_drizzle_batch_outputs(self):
+        """Supprime le dossier contenant les fichiers Drizzle intermédiaires par lot."""
+        # AJOUT D'UNE VÉRIFICATION : Ne rien faire si self.output_folder n'est pas encore défini.
+        if self.output_folder is None:
+            logger.debug("WARN QM [_cleanup_drizzle_batch_outputs]: self.output_folder non défini, nettoyage annulé.")
+            return
+
+        batch_output_dir = os.path.join(self.output_folder, "drizzle_batch_outputs")
+        if batch_output_dir and os.path.isdir(batch_output_dir): # Vérifier aussi si le chemin construit est valide
+            try:
+                shutil.rmtree(batch_output_dir)
+                self.update_progress(f"🧹 Dossier Drizzle intermédiaires par lot supprimé: {os.path.basename(batch_output_dir)}")
+            except Exception as e:
+                self.update_progress(f"⚠️ Erreur suppression dossier Drizzle intermédiaires ({os.path.basename(batch_output_dir)}): {e}")
+        # else: # Log optionnel si le dossier n'existait pas ou chemin invalide
+            # if self.output_folder: # Pour éviter de logguer si c'est juste output_folder qui est None
+            #    logger.debug(f"DEBUG QM [_cleanup_drizzle_batch_outputs]: Dossier {batch_output_dir} non trouvé ou invalide pour nettoyage.")
+
+
+
+####################################################################################################################
+
+
+
+    def _calculate_weights(self, batch_scores):
+        num_images = len(batch_scores); 
+        if num_images == 0: return np.array([])
+        raw_weights = np.ones(num_images, dtype=np.float32)
+        for i, scores in enumerate(batch_scores):
+            weight = 1.0
+            if self.weight_by_snr: weight *= max(scores.get('snr', 0.0), 0.0) ** self.snr_exponent
+            if self.weight_by_stars: weight *= max(scores.get('stars', 0.0), 0.0) ** self.stars_exponent
+            raw_weights[i] = max(weight, 1e-9)
+        sum_weights = np.sum(raw_weights)
+        if sum_weights > 1e-9: normalized_weights = raw_weights * (num_images / sum_weights)
+        else: normalized_weights = np.ones(num_images, dtype=np.float32)
+        normalized_weights = np.maximum(normalized_weights, self.min_weight)
+        sum_weights_final = np.sum(normalized_weights)
+        if sum_weights_final > 1e-9: normalized_weights = normalized_weights * (num_images / sum_weights_final)
+        else: normalized_weights = np.ones(num_images, dtype=np.float32)
+        return normalized_weights
+
+    def _reproject_to_reference(self, image_array, input_wcs):
+        """Reproject ``image_array`` from ``input_wcs`` to the reference WCS.
+
+        Parameters
+        ----------
+        image_array : np.ndarray
+            Array ``HxW`` or ``HxWx3`` to reproject.
+        input_wcs : astropy.wcs.WCS
+            WCS describing ``image_array``.
+
+        Returns
+        -------
+        tuple
+            ``(reprojected_image, footprint)`` both ``float32``.
+        """
+        from seestar.enhancement.reproject_utils import reproject_interp
+
+        target_shape = self.memmap_shape[:2]
+        if image_array.ndim == 3:
+            channels = []
+            footprint = None
+            for ch in range(image_array.shape[2]):
+                reproj_ch, footprint = reproject_interp(
+                    (image_array[..., ch], input_wcs),
+                    self.reference_wcs_object,
+                    shape_out=target_shape,
+                )
+                channels.append(reproj_ch)
+            result = np.stack(channels, axis=2)
+        else:
+            result, footprint = reproject_interp(
+                (image_array, input_wcs),
+                self.reference_wcs_object,
+                shape_out=target_shape,
+            )
+        return result.astype(np.float32), footprint.astype(np.float32)
+
+    def _reproject_batch_to_reference(self, batch_image, batch_wht, batch_wcs):
+        """Reproject batch data and weight map to the reference WCS."""
+        if self.reference_wcs_object is None or batch_wcs is None:
+            return batch_image, batch_wht
+
+        from seestar.enhancement.reproject_utils import reproject_interp
+
+        target_shape = self.memmap_shape[:2]
+
+        if batch_image.ndim == 3:
+            channels = []
+            for ch in range(batch_image.shape[2]):
+                reproj_ch, _ = reproject_interp(
+                    (batch_image[:, :, ch], batch_wcs),
+                    self.reference_wcs_object,
+                    shape_out=target_shape,
+                )
+                channels.append(reproj_ch)
+            batch_image = np.stack(channels, axis=2)
+        else:
+            batch_image, _ = reproject_interp(
+                (batch_image, batch_wcs),
+                self.reference_wcs_object,
+                shape_out=target_shape,
+            )
+
+        batch_wht, _ = reproject_interp(
+            (batch_wht, batch_wcs),
+            self.reference_wcs_object,
+            shape_out=target_shape,
+        )
+
+        return batch_image.astype(np.float32), batch_wht.astype(np.float32)
+
+
+
+
+############################################################################################################################
+
+
+
+
+
+
+
+# --- DANS LA CLASSE SeestarQueuedStacker DANS seestar/queuep/queue_manager.py ---
+
+    def _process_file(self, file_path,
+                      reference_image_data_for_alignment, # Image de l'ANCRE pour FastAligner ou réf. pour Astroalign std
+                      solve_astrometry_for_this_file=False,
+                      fa_orb_features_config=5000,
+                      fa_min_abs_matches_config=10,
+                      fa_min_ransac_inliers_value_config=4, 
+                      fa_ransac_thresh_config=3.0,
+                      daofind_fwhm_config=3.5,
+                      daofind_threshold_sigma_config=6.0,
+                      max_stars_to_describe_config=750):
+        """
+        Traite un seul fichier image.
+        Version: V_ProcessFile_M81_Debug_UltimateLog_1
+        """
+        file_name = os.path.basename(file_path)
+        quality_scores = {'snr': 0.0, 'stars': 0.0}
+        logger.debug(f"\nDEBUG QM [_process_file V_ProcessFile_M81_Debug_UltimateLog_1]:") # Modifié le nom de version pour le log
+        logger.debug(f"  >> Fichier: '{file_name}'")
+        logger.debug(f"  >> Solve Astrometry Directly: {solve_astrometry_for_this_file}")
+        logger.debug(f"  >> is_mosaic_run: {self.is_mosaic_run}, mosaic_alignment_mode: {getattr(self, 'mosaic_alignment_mode', 'N/A')}")
+        logger.debug(f"  >> drizzle_active_session: {self.drizzle_active_session}")
+
+        header_final_pour_retour = None
+        img_data_array_loaded = None
+        prepared_img_after_initial_proc = None
+        image_for_alignment_or_drizzle_input = None
+        wcs_final_pour_retour = None
+        data_final_pour_retour = None
+        valid_pixel_mask_2d = None
+        matrice_M_calculee = None
+        align_method_log_msg = "Unknown"
+
+        try:
+            logger.debug(f"  -> [1/7] Chargement/Validation FITS pour '{file_name}'...")
+            loaded_data_tuple = load_and_validate_fits(file_path)
+            if loaded_data_tuple and loaded_data_tuple[0] is not None:
+                img_data_array_loaded, header_from_load = loaded_data_tuple
+                header_final_pour_retour = header_from_load.copy() if header_from_load else fits.Header()
+            else:
+                header_temp_fallback = None
+                if loaded_data_tuple and loaded_data_tuple[1] is not None: header_temp_fallback = loaded_data_tuple[1].copy()
+                else:
+                    try: header_temp_fallback = fits.getheader(file_path)
+                    except: header_temp_fallback = fits.Header()
+                header_final_pour_retour = header_temp_fallback
+                raise ValueError("Échec chargement/validation FITS (données non retournées).")
+            header_final_pour_retour['_SRCFILE'] = (file_name, "Original source filename")
+            logger.debug(f"     - FITS original (après load_and_validate): Range: [{np.min(img_data_array_loaded):.4g}, {np.max(img_data_array_loaded):.4g}], Shape: {img_data_array_loaded.shape}, Dtype: {img_data_array_loaded.dtype}")
+
+            logger.debug(f"  -> [2/7] Vérification variance pour '{file_name}'...")
+            std_dev = np.std(img_data_array_loaded)
+            variance_threshold = 1e-4  # anciennement 0.0015
+            if std_dev < variance_threshold:
+                raise ValueError(
+                    f"Faible variance: {std_dev:.4f} (seuil: {variance_threshold})."
+                )
+            logger.debug(f"     - Variance OK (std: {std_dev:.4f}).")
+
+            logger.debug(f"  -> [3/7] Pré-traitement pour '{file_name}'...")
+            prepared_img_after_initial_proc = img_data_array_loaded.astype(np.float32)
+            logger.debug(f"     - (a) Après conversion float32: Range: [{np.min(prepared_img_after_initial_proc):.4g}, {np.max(prepared_img_after_initial_proc):.4g}]")
+
+            is_color_after_preprocessing = False
+            if prepared_img_after_initial_proc.ndim == 2:
+                bayer_pattern_from_header = header_final_pour_retour.get('BAYERPAT', self.bayer_pattern)
+                pattern_upper = bayer_pattern_from_header.upper() if isinstance(bayer_pattern_from_header, str) else self.bayer_pattern.upper()
+                if pattern_upper in ["GRBG", "RGGB", "GBRG", "BGGR"]:
+                    prepared_img_after_initial_proc = debayer_image(prepared_img_after_initial_proc, pattern_upper)
+                    is_color_after_preprocessing = True
+                    logger.debug(f"     - (b) Image débayerisée. Range: [{np.min(prepared_img_after_initial_proc):.4g}, {np.max(prepared_img_after_initial_proc):.4g}]")
+            elif prepared_img_after_initial_proc.ndim == 3 and prepared_img_after_initial_proc.shape[2] == 3:
+                is_color_after_preprocessing = True
+            else:
+                raise ValueError(f"Shape image {prepared_img_after_initial_proc.shape} non supportée post-chargement.")
+
+            if is_color_after_preprocessing:
+                try:
+                    r_ch, g_ch, b_ch = prepared_img_after_initial_proc[...,0], prepared_img_after_initial_proc[...,1], prepared_img_after_initial_proc[...,2]
+                    med_r, med_g, med_b = np.median(r_ch), np.median(g_ch), np.median(b_ch)
+                    if med_g > 1e-6:
+                        gain_r = np.clip(med_g / max(med_r, 1e-6), 0.5, 2.0); gain_b = np.clip(med_g / max(med_b, 1e-6), 0.5, 2.0)
+                        prepared_img_after_initial_proc[...,0] *= gain_r; prepared_img_after_initial_proc[...,2] *= gain_b
+                    logger.debug(f"     - (c) WB basique appliquée. Range: [{np.min(prepared_img_after_initial_proc):.4g}, {np.max(prepared_img_after_initial_proc):.4g}]")
+                except Exception as e_wb: logger.debug(f"WARN QM [_process_file]: Erreur WB basique: {e_wb}")
+
+            if self.correct_hot_pixels:
+                prepared_img_after_initial_proc = detect_and_correct_hot_pixels(
+                    prepared_img_after_initial_proc, self.hot_pixel_threshold, self.neighborhood_size)
+                logger.debug(f"     - (d) Correction HP. Range: [{np.min(prepared_img_after_initial_proc):.4g}, {np.max(prepared_img_after_initial_proc):.4g}]")
+            
+            is_drizzle_or_mosaic_mode = (self.drizzle_active_session or self.is_mosaic_run)
+            logger.debug(f"     - (e) is_drizzle_or_mosaic_mode: {is_drizzle_or_mosaic_mode}")
+            
+            image_for_alignment_or_drizzle_input = prepared_img_after_initial_proc.copy()
+            logger.debug(f"     - (f) image_for_alignment_or_drizzle_input (copie de (d)) - Range: [{np.min(image_for_alignment_or_drizzle_input):.4g}, {np.max(image_for_alignment_or_drizzle_input):.4g}]")
+
+            current_max_val = np.nanmax(image_for_alignment_or_drizzle_input)
+            if is_drizzle_or_mosaic_mode:
+                if current_max_val <= 1.0 + 1e-5 and current_max_val > -1e-5: 
+                    logger.debug(f"       - (g) DRIZZLE/MOSAIQUE: Détection plage [0,1] (max_val={current_max_val:.4g}). Rescale vers ADU 0-65535.")
+                    image_for_alignment_or_drizzle_input = image_for_alignment_or_drizzle_input * 65535.0
+                    logger.debug(f"         Nouveau range image_for_alignment_or_drizzle_input: [{np.min(image_for_alignment_or_drizzle_input):.4g}, {np.max(image_for_alignment_or_drizzle_input):.4g}]")
+                image_for_alignment_or_drizzle_input = np.clip(image_for_alignment_or_drizzle_input, 0.0, None) 
+                logger.debug(f"     - (h) Pré-traitement final POUR DRIZZLE/MOSAIQUE: image_for_alignment_or_drizzle_input - Range: [{np.min(image_for_alignment_or_drizzle_input):.4g}, {np.max(image_for_alignment_or_drizzle_input):.4g}]")
+                data_final_pour_retour = image_for_alignment_or_drizzle_input.astype(np.float32)
+            else: 
+                logger.debug(f"     - (g) STACKING CLASSIQUE: image_for_alignment_or_drizzle_input (pour alignement) - Range: [{np.min(image_for_alignment_or_drizzle_input):.4g}, {np.max(image_for_alignment_or_drizzle_input):.4g}]")
+            
+            logger.debug(f"  -> [4/7] Alignement/Résolution WCS pour '{file_name}'...")
+            logger.debug(f"     - AVANT ALIGNEMENT: image_for_alignment_or_drizzle_input - Range: [{np.min(image_for_alignment_or_drizzle_input):.4g}, {np.max(image_for_alignment_or_drizzle_input):.4g}], Shape: {image_for_alignment_or_drizzle_input.shape}")
+
+            if not solve_astrometry_for_this_file and self.is_mosaic_run and \
+               self.mosaic_alignment_mode in ["local_fast_fallback", "local_fast_only"]:
+                align_method_log_msg = "FastAligner_Attempted"; fa_success = False 
+                if self.local_aligner_instance and reference_image_data_for_alignment is not None:
+                    _, M_par_fa, fa_success = self.local_aligner_instance._align_image(image_for_alignment_or_drizzle_input, reference_image_data_for_alignment, file_name, fa_min_abs_matches_config, fa_min_ransac_inliers_value_config, fa_ransac_thresh_config, 0.15, daofind_fwhm_config, daofind_threshold_sigma_config, max_stars_to_describe_config)
+                    if fa_success and M_par_fa is not None: align_method_log_msg = "FastAligner_Success"; matrice_M_calculee = M_par_fa; wcs_final_pour_retour = self.reference_wcs_object
+                    else: fa_success = False; align_method_log_msg = "FastAligner_Fail"
+                else: align_method_log_msg = "LocalAlign_Not_Attempted"
+                if not fa_success and self.use_wcs_fallback_for_mosaic: 
+                    align_method_log_msg += "_Fallback_Attempted" 
+                    if self.astrometry_solver:
+                        solver_settings_for_panel_fallback = {
+                            'local_solver_preference': self.local_solver_preference,
+                            'api_key': self.api_key,
+                            'astap_path': self.astap_path,
+                            'astap_data_dir': self.astap_data_dir,
+                            'astap_search_radius': self.astap_search_radius,
+                            'astap_downsample': self.astap_downsample,
+                            'astap_sensitivity': self.astap_sensitivity,
+                            'local_ansvr_path': self.local_ansvr_path,
+                            'scale_est_arcsec_per_pix': self.reference_pixel_scale_arcsec,
+                            'scale_tolerance_percent': 20,
+                            'ansvr_timeout_sec': getattr(self, 'ansvr_timeout_sec', 120),
+                            'astap_timeout_sec': getattr(self, 'astap_timeout_sec', 120),
+                            'astrometry_net_timeout_sec': getattr(self, 'astrometry_net_timeout_sec', 300)
+                        }
+                        wcs_panel_solved_by_solver = None
+                        try: wcs_panel_solved_by_solver = self.astrometry_solver.solve(file_path, header_final_pour_retour, solver_settings_for_panel_fallback,True)
+                        except Exception as e_s: align_method_log_msg += f"_SolveError_{type(e_s).__name__}"
+                        if wcs_panel_solved_by_solver and wcs_panel_solved_by_solver.is_celestial:
+                            align_method_log_msg = "FastAligner_Fail_Fallback_WCS_Success"; wcs_final_pour_retour = wcs_panel_solved_by_solver 
+                            matrice_M_calculee = self._calculate_M_from_wcs(wcs_panel_solved_by_solver, self.reference_wcs_object, image_for_alignment_or_drizzle_input.shape[:2] )
+                            if matrice_M_calculee is None: align_method_log_msg = "FastAligner_Fail_Fallback_WCS_Matrix_Fail"; wcs_final_pour_retour = None 
+                        else: 
+                            if "_SolveError_" not in align_method_log_msg: align_method_log_msg = "FastAligner_Fail_Fallback_WCS_Fail"
+                            wcs_final_pour_retour = None; matrice_M_calculee = None
+                    else: align_method_log_msg = "FastAligner_Fail_Fallback_NoSolver"; wcs_final_pour_retour = None; matrice_M_calculee = None
+                elif not fa_success and not self.use_wcs_fallback_for_mosaic: align_method_log_msg = "FastAligner_Fail_No_Fallback"; wcs_final_pour_retour = None; matrice_M_calculee = None
+                # data_final_pour_retour a déjà été mis à image_for_alignment_or_drizzle_input (ADU) si mode drizzle/mosaic
+            
+            elif solve_astrometry_for_this_file and self.is_mosaic_run and self.mosaic_alignment_mode == "astrometry_per_panel":
+                align_method_log_msg = "Astrometry_Per_Panel_Attempted"
+                if self.astrometry_solver:
+                    solver_settings_for_this_panel = {
+                        'local_solver_preference': self.local_solver_preference,
+                        'api_key': self.api_key,
+                        'astap_path': self.astap_path,
+                        'astap_data_dir': self.astap_data_dir,
+                        'astap_search_radius': self.astap_search_radius,
+                        'astap_downsample': self.astap_downsample,
+                        'astap_sensitivity': self.astap_sensitivity,
+                        'local_ansvr_path': self.local_ansvr_path,
+                        'scale_est_arcsec_per_pix': self.reference_pixel_scale_arcsec,
+                        'scale_tolerance_percent': 20,
+                        'ansvr_timeout_sec': getattr(self, 'ansvr_timeout_sec', 120),
+                        'astap_timeout_sec': getattr(self, 'astap_timeout_sec', 120),
+                        'astrometry_net_timeout_sec': getattr(self, 'astrometry_net_timeout_sec', 300)
+                    }
+                    wcs_final_pour_retour = self.astrometry_solver.solve(file_path, header_final_pour_retour, solver_settings_for_this_panel, True)
+                    if wcs_final_pour_retour and wcs_final_pour_retour.is_celestial: align_method_log_msg = "Astrometry_Per_Panel_Success"; matrice_M_calculee = np.array([[1.,0.,0.],[0.,1.,0.]], dtype=np.float32) 
+                    else: align_method_log_msg = "Astrometry_Per_Panel_Fail"; wcs_final_pour_retour = None; matrice_M_calculee = None
+                else: align_method_log_msg = "Astrometry_Per_Panel_NoSolver"; wcs_final_pour_retour = None; matrice_M_calculee = None
+                # data_final_pour_retour a déjà été mis à image_for_alignment_or_drizzle_input (ADU)
+            elif solve_astrometry_for_this_file and not self.is_mosaic_run:
+                align_method_log_msg = "Astrometry_Single_Attempted"
+                if self.astrometry_solver:
+                    solver_settings_for_file = {
+                        'local_solver_preference': self.local_solver_preference,
+                        'api_key': self.api_key,
+                        'astap_path': self.astap_path,
+                        'astap_data_dir': self.astap_data_dir,
+                        'astap_search_radius': self.astap_search_radius,
+                        'astap_downsample': self.astap_downsample,
+                        'astap_sensitivity': self.astap_sensitivity,
+                        'local_ansvr_path': self.local_ansvr_path,
+                        'scale_est_arcsec_per_pix': self.reference_pixel_scale_arcsec,
+                        'scale_tolerance_percent': 20,
+                        'ansvr_timeout_sec': getattr(self, 'ansvr_timeout_sec', 120),
+                        'astap_timeout_sec': getattr(self, 'astap_timeout_sec', 120),
+                        'astrometry_net_timeout_sec': getattr(self, 'astrometry_net_timeout_sec', 300)
+                    }
+                    wcs_final_pour_retour = self.astrometry_solver.solve(
+                        file_path,
+                        header_final_pour_retour,
+                        solver_settings_for_file,
+                        True,
+                    )
+                    if wcs_final_pour_retour and wcs_final_pour_retour.is_celestial:
+                        align_method_log_msg = "Astrometry_Single_Success"
+                    else:
+                        align_method_log_msg = "Astrometry_Single_Fail"
+                        wcs_final_pour_retour = None
+                else:
+                    align_method_log_msg = "Astrometry_Single_NoSolver"
+                    wcs_final_pour_retour = None
+                matrice_M_calculee = None
+                data_final_pour_retour = image_for_alignment_or_drizzle_input.astype(np.float32)
+            else:
+                align_method_log_msg = "Astroalign_Standard_Attempted"
+                if reference_image_data_for_alignment is None: raise RuntimeError("Image de référence Astroalign manquante.")
+                
+                aligned_img_astroalign, align_success_astroalign = self.aligner._align_image(
+                    image_for_alignment_or_drizzle_input, reference_image_data_for_alignment, file_name)
+                
+                if align_success_astroalign and aligned_img_astroalign is not None:
+                    align_method_log_msg = "Astroalign_Standard_Success"
+                    logger.debug(f"     - APRÈS ALIGNEMENT (Astroalign): aligned_img_astroalign - Range: [{np.min(aligned_img_astroalign):.4g}, {np.max(aligned_img_astroalign):.4g}], Shape: {aligned_img_astroalign.shape}, Dtype: {aligned_img_astroalign.dtype}")
+                    data_final_pour_retour = aligned_img_astroalign.astype(np.float32)
+                    
+                    if not is_drizzle_or_mosaic_mode:
+                        # In classic stacking mode, keep the aligned image as-is
+                        pass
+                    else: 
+                        # Pour Drizzle Standard, data_final_pour_retour est déjà aligned_img_astroalign.
+                        # _align_image est censé avoir préservé la plage ADU si l'entrée était ADU.
+                        logger.debug(f"       - DRIZZLE STANDARD: data_final_pour_retour (venant de aligned_img_astroalign) gardé en ADU. Range: [{np.min(data_final_pour_retour):.4g}, {np.max(data_final_pour_retour):.4g}]")
+                else:
+                    align_method_log_msg = "Astroalign_Standard_Fail"; raise RuntimeError(f"Échec Alignement Astroalign standard pour {file_name}.")
+                matrice_M_calculee = None 
+            
+            header_final_pour_retour['_ALIGN_METHOD_LOG'] = (align_method_log_msg, "Alignment method used")
+
+            logger.debug(f"  -> [5/7] Création du masque de pixels valides pour '{file_name}'...")
+            if data_final_pour_retour is None: raise ValueError("Données finales pour masque sont None.")
+            if data_final_pour_retour.ndim == 3: luminance_mask_src = 0.299 * data_final_pour_retour[..., 0] + 0.587 * data_final_pour_retour[..., 1] + 0.114 * data_final_pour_retour[..., 2]
+            elif data_final_pour_retour.ndim == 2: luminance_mask_src = data_final_pour_retour
+            else: valid_pixel_mask_2d = np.ones(data_final_pour_retour.shape[:2], dtype=bool); logger.debug(f"     - Masque (tous valides, shape inattendue).")
+            
+            if 'valid_pixel_mask_2d' not in locals() or valid_pixel_mask_2d is None :
+                logger.debug(f"     - Création masque depuis luminance_mask_src. Range luminance: [{np.min(luminance_mask_src):.4g}, {np.max(luminance_mask_src):.4g}]")
+                max_lum_val = np.nanmax(luminance_mask_src)
+                if max_lum_val <= 1e-5:
+                    valid_pixel_mask_2d = np.ones(luminance_mask_src.shape, dtype=bool)
+                    logger.debug("     - Luminance très faible, masque par défaut tout True.")
+                else:
+                    mask_threshold = 1.0 if (is_drizzle_or_mosaic_mode and max_lum_val > 1.5 + 1e-5) else 1e-5  # +1e-5 pour float
+                    valid_pixel_mask_2d = (luminance_mask_src > mask_threshold).astype(bool)
+                    logger.debug(f"     - Masque créé (seuil: {mask_threshold:.4g}). Shape: {valid_pixel_mask_2d.shape}, Dtype: {valid_pixel_mask_2d.dtype}, Sum (True): {np.sum(valid_pixel_mask_2d)}")
+
+            logger.debug(f"  -> [6/7] Calcul des scores qualité pour '{file_name}'...")
+            if self.use_quality_weighting: quality_scores = self._calculate_quality_metrics(prepared_img_after_initial_proc)
+            else: logger.debug(f"     - Pondération qualité désactivée.")
+
+            if data_final_pour_retour is None: raise RuntimeError("data_final_pour_retour est None à la fin de _process_file.")
+            if valid_pixel_mask_2d is None: raise RuntimeError("valid_pixel_mask_2d est None à la fin de _process_file.")
+
+            if self.is_mosaic_run and self.mosaic_alignment_mode in ["local_fast_fallback", "local_fast_only"]:
+                if wcs_final_pour_retour is None or matrice_M_calculee is None: raise RuntimeError(f"Mosaïque locale '{file_name}', WCS ou M manquant. AlignMethod: {align_method_log_msg}")
+            elif self.is_mosaic_run and self.mosaic_alignment_mode == "astrometry_per_panel":
+                if wcs_final_pour_retour is None: raise RuntimeError(f"Mosaïque AstroPanel '{file_name}', WCS résolu manquant. AlignMethod: {align_method_log_msg}")
+
+            # ---- ULTIMATE DEBUG LOG ----
+            logger.debug(f"ULTIMATE DEBUG QM [_process_file V_ProcessFile_M81_Debug_UltimateLog_1]: AVANT RETURN pour '{file_name}'.")
+            if data_final_pour_retour is not None:
+                logger.debug(f"  >>> data_final_pour_retour - Shape: {data_final_pour_retour.shape}, Dtype: {data_final_pour_retour.dtype}, Range: [{np.min(data_final_pour_retour):.6g}, {np.max(data_final_pour_retour):.6g}], Mean: {np.mean(data_final_pour_retour):.6g}")
+            else:
+                logger.debug(f"  >>> data_final_pour_retour est None.")
+            if valid_pixel_mask_2d is not None:
+                logger.debug(f"  >>> valid_pixel_mask_2d - Shape: {valid_pixel_mask_2d.shape}, Dtype: {valid_pixel_mask_2d.dtype}, Sum (True): {np.sum(valid_pixel_mask_2d)}")
+            else:
+                logger.debug(f"  >>> valid_pixel_mask_2d est None.")
+            logger.debug(f"  >>> quality_scores: {quality_scores}")
+            if wcs_final_pour_retour is not None: logger.debug(f"  >>> wcs_final_pour_retour: Présent")
+            else: logger.debug(f"  >>> wcs_final_pour_retour: None")
+            if matrice_M_calculee is not None: logger.debug(f"  >>> matrice_M_calculee: Présente")
+            else: logger.debug(f"  >>> matrice_M_calculee: None")
+            # ---- FIN ULTIMATE DEBUG LOG ----
+
+            return (data_final_pour_retour, header_final_pour_retour, quality_scores, 
+                    wcs_final_pour_retour, matrice_M_calculee, valid_pixel_mask_2d)
+
+        except (ValueError, RuntimeError) as proc_err:
+            self.update_progress(f"   ⚠️ Fichier '{file_name}' ignoré dans _process_file: {proc_err}", "WARN")
+            logger.debug(f"ERREUR QM [_process_file V_ProcessFile_M81_Debug_UltimateLog_1]: (ValueError/RuntimeError) pour '{file_name}': {proc_err}")
+            header_final_pour_retour = header_final_pour_retour if header_final_pour_retour is not None else fits.Header()
+            header_final_pour_retour['_ALIGN_METHOD_LOG'] = (f"Error_{type(proc_err).__name__}", "Processing file error")
+            if hasattr(self, '_move_to_unaligned'): self._move_to_unaligned(file_path) 
+            return None, header_final_pour_retour, quality_scores, None, None, None 
+        except Exception as e:
+            self.update_progress(f"❌ Erreur critique traitement fichier {file_name} dans _process_file: {e}", "ERROR")
+            logger.debug(f"ERREUR QM [_process_file V_ProcessFile_M81_Debug_UltimateLog_1]: Exception générale pour '{file_name}': {e}"); traceback.print_exc(limit=3)
+            header_final_pour_retour = header_final_pour_retour if header_final_pour_retour is not None else fits.Header()
+            header_final_pour_retour['_ALIGN_METHOD_LOG'] = (f"CritError_{type(e).__name__}", "Critical processing error")
+            if hasattr(self, '_move_to_unaligned'): self._move_to_unaligned(file_path) 
+            return None, header_final_pour_retour, quality_scores, None, None, None 
+        finally:
+            if img_data_array_loaded is not None: del img_data_array_loaded
+            if prepared_img_after_initial_proc is not None: del prepared_img_after_initial_proc
+            if image_for_alignment_or_drizzle_input is not None: del image_for_alignment_or_drizzle_input
+            gc.collect() 
+
+
+
+
+
+
+
+
+
+
+
+
+#############################################################################################################################
+
+
+
+
+
+    def _process_completed_batch(self, batch_items_to_stack, current_batch_num, total_batches_est, reference_wcs_for_reprojection):
+        """
+        [MODE CLASSIQUE - SUM/W] Traite un lot d'images complété pour l'empilement classique.
+        Cette méthode est appelée par _worker lorsque current_batch_items_with_masks_for_stack_batch
+        atteint la taille self.batch_size (ou pour le dernier lot partiel).
+
+        Elle appelle _stack_batch pour obtenir l'image moyenne du lot et sa carte de couverture,
+        puis appelle _combine_batch_result pour accumuler ces résultats dans les memmaps globaux.
+
+        Args:
+            batch_items_to_stack (list): Liste des items du lot à traiter.
+                                         Chaque item est un tuple:
+                                         (aligned_data_HWC_or_HW, header_orig, scores_dict,
+                                          wcs_generated_obj, valid_pixel_mask_2d_HW_bool).
+            current_batch_num (int): Le numéro séquentiel de ce lot.
+            total_batches_est (int): Le nombre total de lots estimé pour la session.
+            reference_wcs_for_reprojection (WCS): Objet WCS global utilisé pour la reprojection.
+        """
+        # Log d'entrée de la méthode avec les informations sur le lot
+        num_items_in_this_batch = len(batch_items_to_stack) if batch_items_to_stack else 0
+        logger.debug(
+            f"DEBUG QM [_process_completed_batch]: Début pour lot CLASSIQUE #{current_batch_num} "
+            f"avec {num_items_in_this_batch} items."
+        )
+
+        # Vérification si le lot est vide (ne devrait pas arriver si _worker gère bien)
+        if not batch_items_to_stack: # batch_items_to_stack est maintenant un paramètre défini
+            self.update_progress(f"⚠️ Tentative de traiter un lot vide (Lot #{current_batch_num}) "
+                                 "dans _process_completed_batch. Ignoré.", None)
+            logger.debug("DEBUG QM [_process_completed_batch]: Sortie précoce (lot vide reçu).")
+            return
+
+        # Informations pour les messages de progression
+        batch_size_actual_for_log = len(batch_items_to_stack)
+        progress_info_log = (f"(Lot {current_batch_num}/"
+                             f"{total_batches_est if total_batches_est > 0 else '?'})")
+
+        if self.reproject_between_batches:
+            self.update_progress(
+                f"⚙️ Traitement reprojection du batch {progress_info_log} "
+                f"({batch_size_actual_for_log} images)..."
+            )
+        else:
+            self.update_progress(
+                f"⚙️ Traitement classique du batch {progress_info_log} "
+                f"({batch_size_actual_for_log} images)..."
+            )
+
+        # --- Appel à _stack_batch ---
+        # _stack_batch attend :
+        #   (self, batch_items_with_masks, current_batch_num=0, total_batches_est=0)
+        # Il retourne :
+        #   (stacked_image_np, stack_info_header, batch_coverage_map_2d)
+
+        logger.debug(f"DEBUG QM [_process_completed_batch]: Appel à _stack_batch pour lot #{current_batch_num}...")
+        stacked_batch_data_np, stack_info_header, batch_coverage_map_2d = self._stack_batch(
+            batch_items_to_stack, # La liste complète des items pour ce lot
+            current_batch_num,
+            total_batches_est
+        )
+
+        # Vérifier le résultat de _stack_batch
+
+        if stacked_batch_data_np is not None and batch_coverage_map_2d is not None:
+            logger.debug(
+                f"DEBUG QM [_process_completed_batch]: _stack_batch pour lot #{current_batch_num} réussi. "
+                f"Shape image lot: {stacked_batch_data_np.shape}, "
+                f"Shape carte couverture lot: {batch_coverage_map_2d.shape}"
+            )
+
+            batch_wcs = None
+            try:
+                hdr_wcs = WCS(stack_info_header, naxis=2)
+                if hdr_wcs.is_celestial:
+                    batch_wcs = hdr_wcs
+            except Exception:
+                batch_wcs = None
+
+            if self.reproject_between_batches:
+                # --- NEW LOGIC: use the WCS from the first image of the batch ---
+                self.update_progress(
+                    f"🔭 [Solve Batch] Résolution WCS du lot #{current_batch_num} (via première image)..."
+                )
+                if batch_items_to_stack and len(batch_items_to_stack[0]) >= 4:
+                    candidate_wcs = batch_items_to_stack[0][3]
+                    if candidate_wcs and getattr(candidate_wcs, "is_celestial", False):
+                        batch_wcs = candidate_wcs
+
+                if batch_wcs is None:
+                    self.update_progress(
+                        f"   -> Lot #{current_batch_num} ignoré (pas de WCS valide trouvé pour la première image du lot).",
+                        "WARN",
+                    )
+                    logger.warning(
+                        f"Reprojection : WCS manquant pour le lot {current_batch_num}, lot ignoré."
+                    )
+                    return
+
+                self.update_progress(
+                    f"✅ [Solve Batch] WCS du lot #{current_batch_num} obtenu (depuis première image)."
+                )
+
+            if not self.reproject_between_batches:
+                try:
+                    temp_f = tempfile.NamedTemporaryFile(suffix=".fits", delete=False)
+                    temp_f.close()
+                    img_for_solver = stacked_batch_data_np
+                    if img_for_solver.ndim == 3:
+                        img_for_solver = img_for_solver[..., 0]
+                    fits.writeto(
+                        temp_f.name,
+                        img_for_solver.astype(np.float32),
+                        header=stack_info_header,
+                        overwrite=True,
+                    )
+                    solver_settings = {
+                        "local_solver_preference": self.local_solver_preference,
+                        "api_key": self.api_key,
+                        "astap_path": self.astap_path,
+                        "astap_data_dir": self.astap_data_dir,
+                        "astap_search_radius": self.astap_search_radius,
+                        "astap_downsample": self.astap_downsample,
+                        "astap_sensitivity": self.astap_sensitivity,
+                        "local_ansvr_path": self.local_ansvr_path,
+                        "scale_est_arcsec_per_pix": getattr(self, "reference_pixel_scale_arcsec", None),
+                        "scale_tolerance_percent": 20,
+                        "ansvr_timeout_sec": getattr(self, "ansvr_timeout_sec", 120),
+                        "astap_timeout_sec": getattr(self, "astap_timeout_sec", 120),
+                        "astrometry_net_timeout_sec": getattr(self, "astrometry_net_timeout_sec", 300),
+                        "use_radec_hints": getattr(self, "use_radec_hints", False),
+                    }
+                    self.update_progress(
+                        f"🔭 [Solve] Résolution WCS du lot {current_batch_num}",
+                        "INFO_DETAIL",
+                    )
+                    batch_wcs = solve_image_wcs(
+                        temp_f.name,
+                        stack_info_header,
+                        solver_settings,
+                        update_header_with_solution=False,
+                    )
+                    if batch_wcs:
+                        self.update_progress(
+                            f"✅ [Solve] WCS lot {current_batch_num} obtenu",
+                            "INFO_DETAIL",
+                        )
+                    else:
+                        self.update_progress(
+                            f"⚠️ [Solve] Échec WCS lot {current_batch_num}",
+                            "WARN",
+                        )
+                except Exception as e_solve_batch:
+                    logger.debug(f"[InterBatchSolve] Solve failed: {e_solve_batch}")
+                    self.update_progress(
+                        f"⚠️ [Solve] Échec WCS lot {current_batch_num}: {e_solve_batch}",
+                        "WARN",
+                    )
+                    batch_wcs = None
+                finally:
+                    try:
+                        os.remove(temp_f.name)
+                    except Exception:
+                        pass
+
+            if self.reproject_between_batches:
+                if batch_wcs is None or not batch_wcs.is_celestial:
+                    self.update_progress(
+                        f"   -> Lot #{current_batch_num} ignoré (pas de WCS valide).",
+                        "WARN",
+                    )
+                    logger.warning(
+                        f"Reprojection : WCS manquant pour le lot {current_batch_num}, lot ignoré."
+                    )
+                    return
+
+                if self.master_stack is None:
+                    logger.debug("   -> Initialisation des canevas maîtres (vides) pour la reprojection.")
+                    self.update_progress("   -> Initialisation de la grille de reprojection globale...")
+
+
+                    if reference_wcs_for_reprojection is None or reference_wcs_for_reprojection.pixel_shape is None:
+
+                        self.update_progress(
+                            "   -> ERREUR: WCS de référence globale non disponible pour créer la grille.",
+                            "ERROR",
+                        )
+                        self.processing_error = "WCS de référence manquant pour reprojection."
+                        self.stop_processing = True
+                        return
+
+                    target_shape_hw = (
+
+                        reference_wcs_for_reprojection.pixel_shape[1],
+                        reference_wcs_for_reprojection.pixel_shape[0],
+
+                    )
+
+                    self.master_stack = np.zeros((*target_shape_hw, 3), dtype=np.float32)
+                    self.master_coverage = np.zeros(target_shape_hw, dtype=np.float32)
+
+                logger.debug(
+                    f"   -> Combinaison du lot #{current_batch_num} avec le master_stack."
+                )
+                self.master_stack, self.master_coverage = reproject_and_combine(
+                    self.master_stack,
+                    self.master_coverage,
+                    stacked_batch_data_np,
+                    batch_coverage_map_2d,
+                    batch_wcs,
+
+                    reference_wcs_for_reprojection,
+
+                )
+
+                num_images_in_batch = len(batch_items_to_stack)
+                self.images_in_cumulative_stack += num_images_in_batch
+                self.current_stack_header = stack_info_header
+                self._update_preview_master()
+                gc.collect()
+                return
+            else:
+                logger.debug(
+                    f"DEBUG QM [_process_completed_batch]: Appel à _combine_batch_result pour lot #{current_batch_num}..."
+                )
+                self._combine_batch_result(
+                    stacked_batch_data_np,
+                    stack_info_header,
+                    batch_coverage_map_2d,
+                    batch_wcs,
+                )
+
+                if not self.drizzle_active_session:
+                    logger.debug(
+                        "DEBUG QM [_process_completed_batch]: Appel à _update_preview_sum_w après accumulation lot classique..."
+                    )
+                    self._update_preview_sum_w()
+            
+        else: # _stack_batch a échoué ou n'a rien retourné de valide
+            # Le nombre d'images du lot qui a échoué à l'étape _stack_batch
+            num_failed_in_stack_batch = len(batch_items_to_stack)
+            self.failed_stack_count += num_failed_in_stack_batch
+            self.update_progress(f"❌ Échec combinaison (dans _stack_batch) du lot {progress_info_log}. "
+                                 f"{num_failed_in_stack_batch} images ignorées pour accumulation.", None)
+            logger.debug(f"ERREUR QM [_process_completed_batch]: _stack_batch a échoué pour lot #{current_batch_num}.")
+
+        # Le nettoyage de current_batch_items_with_masks_for_stack_batch se fait dans _worker
+        # après l'appel à cette fonction.
+        gc.collect() # Forcer un garbage collect après avoir traité un lot
+        logger.debug(f"DEBUG QM [_process_completed_batch]: Fin pour lot CLASSIQUE #{current_batch_num}.")
+
+
+
+
+
+
+
+##############################################################################################################################################
+
+
+
+# --- DANS LA CLASSE SeestarQueuedStacker DANS seestar/queuep/queue_manager.py ---
+
+    def _save_drizzle_input_temp(self, aligned_data, header):
+        """
+        Sauvegarde une image alignée (HxWx3 float32) dans le dossier temp Drizzle,
+        en transposant en CxHxW et en INJECTANT l'OBJET WCS DE RÉFÉRENCE stocké
+        dans le header sauvegardé.
+        Les données `aligned_data` doivent être dans la plage ADU finale souhaitée.
+        """
+        if self.drizzle_temp_dir is None: 
+            self.update_progress("❌ Erreur interne: Dossier temp Drizzle non défini."); return None
+        os.makedirs(self.drizzle_temp_dir, exist_ok=True)
+        if aligned_data.ndim != 3 or aligned_data.shape[2] != 3: 
+            self.update_progress(f"❌ Erreur interne: _save_drizzle_input_temp attend HxWx3, reçu {aligned_data.shape}"); return None
+        if self.reference_wcs_object is None:
+             self.update_progress("❌ Erreur interne: Objet WCS de référence non disponible pour sauvegarde temp.")
+             return None
+
+        try:
+            # Utiliser un nom de fichier qui inclut le nom original pour le débogage du header EXPTIME
+            original_filename_stem = "unknown_orig"
+            if header and '_SRCFILE' in header:
+                original_filename_stem = os.path.splitext(header['_SRCFILE'][0])[0]
+            
+            temp_filename = f"aligned_input_{self.aligned_files_count:05d}_{original_filename_stem}.fits"
+            temp_filepath = os.path.join(self.drizzle_temp_dir, temp_filename)
+
+            data_to_save = np.moveaxis(aligned_data, -1, 0).astype(np.float32) # Doit être ADU ici
+
+            # ---- DEBUG: Vérifier le range de ce qui est sauvegardé ----
+            logger.debug(f"    DEBUG QM [_save_drizzle_input_temp]: Sauvegarde FITS temp '{temp_filename}'. data_to_save (CxHxW) Range Ch0: [{np.min(data_to_save[0]):.4g}, {np.max(data_to_save[0]):.4g}]")
+            # ---- FIN DEBUG ----
+
+            header_to_save = header.copy() if header else fits.Header()
+            
+            # Effacer WCS potentiellement incorrect du header original
+            keys_to_remove = ['PC1_1', 'PC1_2', 'PC2_1', 'PC2_2', 'CD1_1', 'CD1_2', 'CD2_1', 'CD2_2',
+                              'CRPIX1', 'CRPIX2', 'CRVAL1', 'CRVAL2', 'CTYPE1', 'CTYPE2', 'CUNIT1', 'CUNIT2',
+                              'CDELT1', 'CDELT2', 'CROTA2', 'EQUINOX', 'RADESYS'] # RADESYS aussi car WCS ref l'aura
+            for key in keys_to_remove:
+                if key in header_to_save:
+                    try: del header_to_save[key]
+                    except KeyError: pass
+
+            ref_wcs_header = self.reference_wcs_object.to_header(relax=True)
+            header_to_save.update(ref_wcs_header)
+
+            header_to_save['NAXIS'] = 3
+            header_to_save['NAXIS1'] = aligned_data.shape[1] 
+            header_to_save['NAXIS2'] = aligned_data.shape[0] 
+            header_to_save['NAXIS3'] = 3                   
+            if 'CTYPE3' not in header_to_save: header_to_save['CTYPE3'] = 'CHANNEL'
+            
+            # Assurer BITPIX = -32 pour float32
+            header_to_save['BITPIX'] = -32
+            if 'BSCALE' in header_to_save: del header_to_save['BSCALE']
+            if 'BZERO' in header_to_save: del header_to_save['BZERO']
+
+
+            hdu = fits.PrimaryHDU(data=data_to_save, header=header_to_save)
+            hdul = fits.HDUList([hdu])
+            hdul.writeto(temp_filepath, overwrite=True, checksum=False, output_verify='ignore')
+            hdul.close()
+            return temp_filepath
+
+        except Exception as e:
+            temp_filename_for_error = f"aligned_input_{self.aligned_files_count:05d}.fits" # Générique
+            self.update_progress(f"❌ Erreur sauvegarde fichier temp Drizzle {temp_filename_for_error}: {e}")
+            traceback.print_exc(limit=2)
+            return None
+        
+
+###########################################################################################################################
+
+
+
+    def _process_incremental_drizzle_batch(
+        self,
+        batch_temp_filepaths_list,
+        current_batch_num=0,
+        total_batches_est=0,
+        weight_map_override=None, # Not used in this version but kept for signature compatibility
+    ):
+        """
+        [VRAI DRIZZLE INCRÉMENTAL] Traite un lot de fichiers temporaires en les ajoutant
+        aux objets Drizzle persistants. Met à jour l'aperçu après chaque image (ou lot).
+        Version: V_True_Incremental_Driz_DebugM81_Scale_2_Full_EXTENDED_DEBUG_ULTRA
+        """
+        # --- LIGNE DE PRINT ULTRA-CRITIQUE ET UNIQUE ---
+        print(f"\n======== DÉBUT MÉTHODE: _process_incremental_drizzle_batch (VERSION: {GLOBAL_DRZ_BATCH_VERSION_STRING_ULTRA_DEBUG}) - Lot #{current_batch_num} - Fichiers: {len(batch_temp_filepaths_list)} ========")
+        # --- FIN LIGNE DE PRINT ULTRA-CRITIQUE ---
+
+        num_files_in_batch = len(batch_temp_filepaths_list)
+        logger.debug(f"DEBUG QM [_process_incremental_drizzle_batch {GLOBAL_DRZ_BATCH_VERSION_STRING_ULTRA_DEBUG}]: Début Lot Drizzle Incr. VRAI #{current_batch_num} ({num_files_in_batch} fichiers).")
+
+        if not batch_temp_filepaths_list:
+            self.update_progress(f"⚠️ Lot Drizzle Incrémental VRAI #{current_batch_num} vide. Ignoré.")
+            logger.debug(f"  Sortie: Lot #{current_batch_num} est vide.")
+            return
+
+        progress_info = f"(Lot {current_batch_num}/{total_batches_est if total_batches_est > 0 else '?'})"
+        self.update_progress(f"💧 Traitement Drizzle Incrémental VRAI du lot {progress_info}...")
+
+        # --- VÉRIFICATIONS CRITIQUES ---
+        if not self.incremental_drizzle_objects or len(self.incremental_drizzle_objects) != 3:
+            self.update_progress("❌ Erreur critique: Objets Drizzle persistants non initialisés pour mode Incrémental.", "ERROR")
+            self.processing_error = "Objets Drizzle Incr. non initialisés"; self.stop_processing = True
+            logger.debug(f"  Sortie ERREUR: Objets Drizzle non initialisés.")
+            return
+        if self.drizzle_output_wcs is None or self.drizzle_output_shape_hw is None:
+            self.update_progress("❌ Erreur critique: Grille de sortie Drizzle (WCS/Shape) non définie pour mode Incrémental VRAI.", "ERROR")
+            self.processing_error = "Grille Drizzle non définie (Incr VRAI)"; self.stop_processing = True
+            logger.debug(f"  Sortie ERREUR: Grille de sortie Drizzle (WCS/Shape) non définie.")
+            return
+        logger.debug(f"  WCS de sortie cible (self.drizzle_output_wcs) : {self.drizzle_output_wcs.wcs.crval if self.drizzle_output_wcs and self.drizzle_output_wcs.wcs else 'Non défini'}")
+        logger.debug(f"  Shape de sortie cible (self.drizzle_output_shape_hw) : {self.drizzle_output_shape_hw}")
+        logger.debug(f"  Paramètres Drizzle : Kernel='{self.drizzle_kernel}', Pixfrac={self.drizzle_pixfrac}, Fillval='{self.drizzle_fillval}'")
+        logger.debug(f"  Reprojection entre lots (self.reproject_between_batches) : {self.reproject_between_batches}")
+        logger.debug(f"  WCS de référence (self.reference_wcs_object) : {'Défini' if self.reference_wcs_object else 'Non défini'} (utilisé si reproject_between_batches)")
+
+
+        num_output_channels = 3
+        files_added_to_drizzle_this_batch = 0
+
+        for i_file, temp_fits_filepath in enumerate(batch_temp_filepaths_list):
+            if self.stop_processing:
+                logger.debug(f"  Arrêt demandé. Interruption du traitement du lot #{current_batch_num}.")
+                break
+            
+            current_filename_for_log = os.path.basename(temp_fits_filepath)
+            self.update_progress(f"   -> DrizIncrVrai: Ajout fichier {i_file+1}/{num_files_in_batch} ('{current_filename_for_log}') au Drizzle cumulatif...", None)
+            logger.debug(f"\n    === TRAITEMENT FICHIER: '{current_filename_for_log}' (Fichier {i_file+1}/{num_files_in_batch}) ===")
+
+            input_image_cxhxw = None 
+            input_header = None      
+            wcs_input_from_file = None 
+            pixmap_for_this_file = None # Initialisation pour chaque fichier
+
+            try:
+                # --- ÉTAPE 1: Chargement et validation du fichier temporaire ---
+                logger.debug(f"      [Step  1] Chargement FITS temporaire: '{current_filename_for_log}'")
+                with fits.open(temp_fits_filepath, memmap=False) as hdul:
+                    if not hdul or len(hdul) == 0 or hdul[0].data is None: 
+                        raise IOError(f"FITS temp invalide/vide: {temp_fits_filepath}")
+                    
+                    data_loaded = hdul[0].data
+                    input_header = hdul[0].header
+                    logger.debug(f"        Données brutes chargées: Range [{np.min(data_loaded):.4g}, {np.max(data_loaded):.4g}], Shape: {data_loaded.shape}, Dtype: {data_loaded.dtype}")
+
+                    if data_loaded.ndim == 3 and data_loaded.shape[0] == num_output_channels:
+                        input_image_cxhxw = data_loaded.astype(np.float32)
+                        logger.debug(f"        input_image_cxhxw (après astype float32): Range [{np.min(input_image_cxhxw):.4g}, {np.max(input_image_cxhxw):.4g}]")
+                    else:
+                        raise ValueError(f"Shape FITS temp {data_loaded.shape} non CxHxW comme attendu (attendu {num_output_channels}xHxW).")
+
+                    with warnings.catch_warnings():
+                        warnings.simplefilter("ignore") # Ignore FITSFixedWarning
+                        wcs_input_from_file = WCS(input_header, naxis=2)
+                    if not wcs_input_from_file or not wcs_input_from_file.is_celestial:
+                        raise ValueError("WCS non céleste ou invalide dans le fichier FITS temporaire.")
+                    logger.debug(f"        WCS du fichier temp (Input WCS): CRVAL={wcs_input_from_file.wcs.crval if wcs_input_from_file.wcs else 'N/A'}, CDELT={wcs_input_from_file.wcs.cdelt if wcs_input_from_file.wcs else 'N/A'}")
+
+                image_hwc = np.moveaxis(input_image_cxhxw, 0, -1) # Convertir CxHxW en HxWxC
+                
+                # --- ÉTAPE 2: GESTION DE LA REPROJECTION INTER-BATCH ---
+                target_shape_hw = self.drizzle_output_shape_hw # La forme finale de la sortie Drizzle
+                wcs_for_pixmap = wcs_input_from_file
+                input_shape_hw_current_file = image_hwc.shape[:2] # La forme HxW de l'image ALIGNÉE (ou reprojetée)
+
+                # Assuming reproject_to_reference_wcs is correctly implemented and imported
+                if hasattr(self, 'reproject_between_batches') and self.reproject_between_batches and hasattr(self, 'reference_wcs_object') and self.reference_wcs_object:
+                    # Added a check if reproject_to_reference_wcs is actually callable
+                    from seestar.core.reprojection import reproject_to_reference_wcs as _reproject_func
+                    if _reproject_func:
+                        logger.debug(f"      [Step 2] Reprojection active. Reprojection de l'image vers WCS de référence...")
+                        try:
+                            self.update_progress(
+                                f"➡️ [Reproject] Entrée dans reproject pour le batch {current_batch_num}/{total_batches_est}",
+                                "INFO_DETAIL",
+                            )
+                            # Reprojeter l'image HWC vers le WCS de référence
+                            reprojected_image_hwc = _reproject_func( # Use the imported function
+                                image_hwc,
+                                wcs_input_from_file,
+                                self.reference_wcs_object,
+                                target_shape_hw, # La forme de sortie de la reprojection est la forme cible de Drizzle
+                            )
+                            if reprojected_image_hwc is None:
+                                raise RuntimeError("reproject_to_reference_wcs a retourné None.")
+
+                            image_hwc = reprojected_image_hwc # L'image à traiter par Drizzle est maintenant reprojetée
+                            wcs_for_pixmap = self.reference_wcs_object # Le WCS à utiliser pour le pixmap est celui de la référence
+                            input_shape_hw_current_file = image_hwc.shape[:2] # La forme de l'image (maintenant reprojetée)
+
+                            self.update_progress(
+                                f"✅ [Reproject] Batch {current_batch_num}/{total_batches_est} reprojecté vers référence (shape {target_shape_hw})",
+                                "INFO_DETAIL",
+                            )
+                            logger.debug(f"        Image après reprojection: Shape={image_hwc.shape}, Range=[{np.nanmin(image_hwc):.4g}, {np.nanmax(image_hwc):.4g}]")
+                            logger.debug(f"        WCS utilisé pour pixmap (après reproj.): CRVAL={wcs_for_pixmap.wcs.crval if wcs_for_pixmap.wcs else 'N/A'}")
+                        except Exception as e:
+                            self.update_progress(
+                                f"⚠️ [Reproject] Batch {current_batch_num} ignoré : {type(e).__name__}: {e}",
+                                "WARN",
+                            )
+                            logger.error(f"ERREUR REPROJECTION: {e}", exc_info=True)
+                            continue # Passe au fichier suivant si reprojection échoue
+                    else:
+                        logger.warning(f"        AVERTISSEMENT: reproject_to_reference_wcs n'est pas importé/disponible. Reprojection ignorée.")
+
+
+                # --- ÉTAPE 3: Calcul du Pixmap (mapping des pixels d'entrée vers la grille de sortie Drizzle) ---
+                logger.debug(f"      [Step 3] Calcul du Pixmap pour mapping WCS...")
+                y_in_coords_flat, x_in_coords_flat = np.indices(input_shape_hw_current_file).reshape(2, -1)
+                
+                # Convertir les coordonnées pixels de l'image d'entrée en coordonnées célestes
+                sky_ra_deg, sky_dec_deg = wcs_for_pixmap.all_pix2world(x_in_coords_flat, y_in_coords_flat, 0)
+                logger.debug(f"        Coordonnées célestes calculées: RA_range=[{np.nanmin(sky_ra_deg):.4g}, {np.nanmax(sky_ra_deg):.4g}], Dec_range=[{np.nanmin(sky_dec_deg):.4g}, {np.nanmax(sky_dec_deg):.4g}]")
+
+                if not (np.all(np.isfinite(sky_ra_deg)) and np.all(np.isfinite(sky_dec_deg))):
+                    raise ValueError("Coordonnées célestes non finies obtenues depuis le WCS du fichier temporaire. Pixmap impossible.")
+
+                # Convertir les coordonnées célestes en coordonnées pixels de la grille de sortie Drizzle (initialement avec origin=0)
+                final_x_output_pixels, final_y_output_pixels = self.drizzle_output_wcs.all_world2pix(sky_ra_deg, sky_dec_deg, 0)
+                
+                # Dimensions de la grille de sortie Drizzle
+                height_out, width_out = self.drizzle_output_shape_hw
+                
+                # Diagnostic des bornes du pixmap initial (origin=0)
+                min_x_initial, max_x_initial = np.nanmin(final_x_output_pixels), np.nanmax(final_x_output_pixels)
+                min_y_initial, max_y_initial = np.nanmin(final_y_output_pixels), np.nanmax(final_y_output_pixels)
+                logger.debug(f"        Pixmap initial (origin=0) X range [{min_x_initial:.2f}, {max_x_initial:.2f}] vs [0,{width_out-1}]; Y range [{min_y_initial:.2f}, {max_y_initial:.2f}] vs [0,{height_out-1})")
+                print(f"ULTRA-DEBUG: Pixmap initial (origin=0) X range [{min_x_initial:.2f}, {max_x_initial:.2f}] vs [0,{width_out-1}]; Y range [{min_y_initial:.2f}, {max_y_initial:.2f}] vs [0,{height_out-1})")
+
+
+                # RECALCUL AVEC origin=1 SI HORS BORNES (et correction en 0-based)
+                # Cette condition est essentielle pour savoir si l'ajustement -1.0 doit être appliqué.
+                needs_origin1_recalc = (min_x_initial < 0 or max_x_initial >= width_out or min_y_initial < 0 or max_y_initial >= height_out)
+
+                if needs_origin1_recalc:
+                    logger.debug("      WARN [ProcIncrDrizLoop]: Pixmap initial (origin=0) en dehors de la plage attendue. Recalcul avec origin=1.")
+                    print("ULTRA-DEBUG: Pixmap initial (origin=0) is OUT OF BOUNDS. Recalculating with origin=1...")
+                    final_x_output_pixels, final_y_output_pixels = self.drizzle_output_wcs.all_world2pix(
+                        sky_ra_deg, sky_dec_deg, 1 # Recalcul avec origin=1
+                    )
+                    # --- FIX CRITIQUE : CONVERSION DE 1-BASED À 0-BASED ---
+                    final_x_output_pixels -= 1.0  # Convertir 1-based en 0-based
+                    final_y_output_pixels -= 1.0  # Convertir 1-based en 0-based
+                    logger.debug(f"      DEBUG QM [ProcIncrDrizLoop]: Pixmap ajusté (1-based vers 0-based) après recalcul avec origin=1.")
+                    print(f"ULTRA-DEBUG: Pixmap ADJUSTED (1-based to 0-based). New min_x={np.nanmin(final_x_output_pixels):.2f}, min_y={np.nanmin(final_y_output_pixels):.2f}")
+                    # --- FIN FIX CRITIQUE ---
+                
+                # --- Vérification et nettoyage des NaN/Inf après tous les calculs ---
+                if not (np.all(np.isfinite(final_x_output_pixels)) and np.all(np.isfinite(final_y_output_pixels))):
+                    logger.debug(f"      WARN [ProcIncrDrizLoop]: Pixmap pour '{current_filename_for_log}' contient NaN/Inf après projection (post-correction). Nettoyage...")
+                    print(f"ULTRA-DEBUG: Pixmap contains NaN/Inf. Cleaning...")
+                    final_x_output_pixels = np.nan_to_num(final_x_output_pixels, nan=0.0, posinf=0.0, neginf=0.0) # Utilisez 0.0 pour les valeurs numériques
+                    final_y_output_pixels = np.nan_to_num(final_y_output_pixels, nan=0.0, posinf=0.0, neginf=0.0)
+                
+                # Création du pixmap final après tous les ajustements
+                pixmap_for_this_file = np.dstack((
+                    np.clip(final_x_output_pixels.reshape(input_shape_hw_current_file), 0, width_out - 1),
+                    np.clip(final_y_output_pixels.reshape(input_shape_hw_current_file), 0, height_out - 1)
+                )).astype(np.float32)
+
+                # Diagnostic final du pixmap après clipping
+                pix_x_final = pixmap_for_this_file[..., 0]
+                pix_y_final = pixmap_for_this_file[..., 1]
+                min_x_final, max_x_final = np.nanmin(pix_x_final), np.nanmax(pix_x_final)
+                min_y_final, max_y_final = np.nanmin(pix_y_final), np.nanmax(pix_y_final)
+                logger.debug(f"      Final Pixmap X stats (post-clip): min={min_x_final:.2f}, max={max_x_final:.2f}, mean={np.nanmean(pix_x_final):.2f}, std={np.nanstd(pix_x_final):.2f}")
+                logger.debug(f"      Final Pixmap Y stats (post-clip): min={min_y_final:.2f}, max={max_y_final:.2f}, mean={np.nanmean(pix_y_final):.2f}, std={np.nanstd(pix_y_final):.2f}")
+                logger.debug(f"      Output Grid (width, height) for comparison: ({width_out}, {height_out})")
+                print(f"ULTRA-DEBUG: Final Pixmap X stats (post-clip): min={min_x_final:.2f}, max={max_x_final:.2f}, mean={np.nanmean(pix_x_final):.2f}, std={np.nanstd(pix_x_final):.2f}")
+                print(f"ULTRA-DEBUG: Final Pixmap Y stats (post-clip): min={min_y_final:.2f}, max={max_y_final:.2f}, mean={np.nanmean(pix_y_final):.2f}, std={np.nanstd(pix_y_final):.2f}")
+
+
+                # Vérification critique des bornes du pixmap final
+                assert (min_x_final >= 0 and max_x_final < width_out and min_y_final >= 0 and max_y_final < height_out), \
+                       "ERREUR PIXMAP: Pixmap final (post-clipping) hors bornes attendues!"
+                
+                # Détection d'un pixmap "plat" (tous les points mappent au même endroit)
+                if np.allclose(pixmap_for_this_file[...,0], pixmap_for_this_file[0,0,0], atol=1e-3) and \
+                   np.allclose(pixmap_for_this_file[...,1], pixmap_for_this_file[0,0,1], atol=1e-3):
+                    logger.warning("        WARN: All pixmap points map to (or very close to) a single output pixel! This indicates a severe WCS issue or extreme input image data where all points are projected to the same output pixel. No significant image will be drizzled.")
+                    print("ULTRA-DEBUG: WARNING: Pixmap is 'flat' - all points map to a single output pixel!")
+
+
+                logger.debug(f"      [Step 3] Pixmap calculé et validé pour '{current_filename_for_log}'.")
+
+                # --- ÉTAPE 4: Préparation des paramètres pour add_image ---
+                logger.debug(f"      [Step 4] Préparation des paramètres pour add_image...")
+                exptime_for_drizzle_add = 1.0 
+                in_units_for_drizzle_add = 'cps' # Par défaut
+                
+                if input_header and 'EXPTIME' in input_header:
+                    try:
+                        original_exptime = float(input_header['EXPTIME'])
+                        if original_exptime > 1e-6:
+                            exptime_for_drizzle_add = original_exptime
+                            in_units_for_drizzle_add = 'counts' # Si EXPTIME valide, on traite en counts
+                            logger.debug(f"        Utilisation EXPTIME={exptime_for_drizzle_add:.2f}s du header original ('{input_header.get('_SRCFILE', 'N/A_SRC')}'), in_units='counts'")
+                        else:
+                             logger.debug(f"        EXPTIME du header original ({original_exptime:.2f}) trop faible. Utilisation exptime=1.0, in_units='cps'.")
+                    except (ValueError, TypeError):
+                        logger.debug(f"        AVERTISSEMENT: EXPTIME invalide dans header temp ('{input_header.get('EXPTIME')}' pour '{input_header.get('_SRCFILE', 'N/A_SRC')}'). Utilisation exptime=1.0, in_units='cps'.")
+                else:
+                    logger.debug(f"        AVERTISSEMENT: EXPTIME non trouvé dans header temp pour '{input_header.get('_SRCFILE', 'N/A_SRC')}'. Utilisation exptime=1.0, in_units='cps'.")
+                
+                if exptime_for_drizzle_add <= 0: # Double-vérification de l'exptime
+                    logger.warning(f"        AVERTISSEMENT: EXPTIME={exptime_for_drizzle_add} non valide. Remplacement par 1.0.")
+                    exptime_for_drizzle_add = 1.0
+
+                # Préparation du weight_map pour add_image. Utilise weight_map_override si fourni
+                if weight_map_override is not None:
+                    weight_map_param_for_add = np.asarray(weight_map_override, dtype=np.float32)
+                    if weight_map_param_for_add.shape != input_shape_hw_current_file:
+                        logger.debug(
+                            "        WARN: weight_map_override shape mismatch; using ones"
+                        )
+                        weight_map_param_for_add = np.ones(
+                            input_shape_hw_current_file, dtype=np.float32
+                        )
+                else:
+                    weight_map_param_for_add = np.ones(
+                        input_shape_hw_current_file, dtype=np.float32
+                    )
+                logger.debug(
+                    f"        Weight_map pour add_image: Shape={weight_map_param_for_add.shape}, Range=[{np.min(weight_map_param_for_add):.3f}, {np.max(weight_map_param_for_add):.3f}], Sum={np.sum(weight_map_param_for_add):.3f}"
+                )
+
+                # Pré-traitement de l'image (nettoyage NaN/Inf et clip > 0) AVANT de la passer à add_image
+                image_hwc_cleaned = np.nan_to_num(np.clip(image_hwc, 0.0, None), nan=0.0, posinf=0.0, neginf=0.0).astype(np.float32)
+                logger.debug(f"        Image HWC nettoyée (pour add_image): Range=[{np.min(image_hwc_cleaned):.4g}, {np.max(image_hwc_cleaned):.4g}], Mean={np.mean(image_hwc_cleaned):.4g}")
+
+
+                # --- ÉTAPE 5: Appel à add_image pour chaque canal ---
+                logger.debug(f"      [Step 5] Appel driz_obj.add_image pour chaque canal...")
+                for ch_idx in range(num_output_channels):
+                    channel_data_2d = image_hwc_cleaned[..., ch_idx]
+                    
+                    # Log des stats spécifiques à ce canal avant add_image
+                    logger.debug(f"        Ch{ch_idx} AVANT add_image: data range [{np.min(channel_data_2d):.3g}, {np.max(channel_data_2d):.3g}], mean={np.mean(channel_data_2d):.3g}")
+                    logger.debug(f"                          exptime={exptime_for_drizzle_add}, in_units='{in_units_for_drizzle_add}', pixfrac={self.drizzle_pixfrac}")
+                    print(f"ULTRA-DEBUG: Ch{ch_idx} CALLING add_image - data range [{np.min(channel_data_2d):.3g}, {np.max(channel_data_2d):.3g}], exptime={exptime_for_drizzle_add}, pixfrac={self.drizzle_pixfrac}, input_shape_hw={input_shape_hw_current_file}")
+
+
+                    driz_obj = self.incremental_drizzle_objects[ch_idx]
+                    wht_sum_before = float(np.sum(driz_obj.out_wht))
+                    sci_sum_before = float(np.sum(driz_obj.out_img))
+                    logger.debug(f"        Ch{ch_idx} WHT_SUM BEFORE add_image: {wht_sum_before:.3f}")
+                    logger.debug(f"        Ch{ch_idx} SCI_SUM BEFORE add_image: {sci_sum_before:.3f}")
+                    print(f"ULTRA-DEBUG: Ch{ch_idx} Drizzle Obj state BEFORE add_image: out_wht_sum={wht_sum_before:.3f}, out_img_sum={sci_sum_before:.3f}")
+
+
+                    # L'appel CRITIQUE à add_image
+                    nskip, nmiss = driz_obj.add_image(
+                        data=channel_data_2d,
+                        pixmap=pixmap_for_this_file,
+                        exptime=exptime_for_drizzle_add,
+                        in_units=in_units_for_drizzle_add,
+                        pixfrac=self.drizzle_pixfrac,
+                        weight_map=weight_map_param_for_add,
+                    )
+                    logger.debug(f"        Ch{ch_idx} RETURNED from add_image: nskip={nskip}, nmiss={nmiss}") # Log des retours de add_image
+                    print(f"ULTRA-DEBUG: Ch{ch_idx} add_image RETURNED: nskip={nskip}, nmiss={nmiss}") # Print direct pour nskip/nmiss
+
+
+                    wht_sum_after = float(np.sum(driz_obj.out_wht))
+                    sci_sum_after = float(np.sum(driz_obj.out_img))
+                    logger.debug(f"        Ch{ch_idx} WHT_SUM AFTER add_image: {wht_sum_after:.3f} (Change: {wht_sum_after - wht_sum_before:.3f})")
+                    logger.debug(f"        Ch{ch_idx} SCI_SUM AFTER add_image: {sci_sum_after:.3f} (Change: {sci_sum_after - sci_sum_before:.3f})")
+                    print(f"ULTRA-DEBUG: Ch{ch_idx} Drizzle Obj state AFTER add_image: out_wht_sum={wht_sum_after:.3f}, out_img_sum={sci_sum_after:.3f}")
+
+                    # Vérification des assertions (maintenues)
+                    assert wht_sum_after >= wht_sum_before - 1e-6, f"WHT sum decreased for Ch{ch_idx}!"
+                    logger.debug(f"        Ch{ch_idx} AFTER add_image: out_img range [{np.min(driz_obj.out_img):.3g}, {np.max(driz_obj.out_img):.3g}]")
+                    logger.debug(f"                             out_wht range [{np.min(driz_obj.out_wht):.3g}, {np.max(driz_obj.out_wht):.3g}]")
+
+                files_added_to_drizzle_this_batch += 1
+                self.images_in_cumulative_stack += 1 
+                logger.debug(f"    === FIN TRAITEMENT FICHIER: '{current_filename_for_log}' (Ajouté. Total files added: {self.images_in_cumulative_stack}) ===")
+
+            except Exception as e_file:
+                self.update_progress(f"      -> ERREUR Drizzle Incr. VRAI sur fichier '{current_filename_for_log}': {e_file}", "WARN")
+                logger.error(f"ERREUR QM [ProcIncrDrizLoop {GLOBAL_DRZ_BATCH_VERSION_STRING_ULTRA_DEBUG}]: Échec fichier '{current_filename_for_log}': {e_file}", exc_info=True)
+                print(f"ULTRA-DEBUG: ERREUR NON-FATALE sur fichier '{current_filename_for_log}': {e_file}")
+
+
+            finally:
+                # Nettoyage des variables locales (essentiel pour la mémoire)
+                del input_image_cxhxw, input_header, wcs_input_from_file, pixmap_for_this_file
+                if 'image_hwc_cleaned' in locals(): del image_hwc_cleaned
+                if 'image_hwc' in locals(): del image_hwc # original HxWxC
+                if 'reprojected_image_hwc' in locals(): del reprojected_image_hwc
+                
+                # Forcer un garbage collect de temps en temps, surtout si les images sont grandes
+                if (i_file + 1) % 10 == 0: gc.collect()
+        
+        # --- FIN DE LA BOUCLE DE TRAITEMENT DES FICHIERS ---
+        if files_added_to_drizzle_this_batch == 0 and num_files_in_batch > 0:
+            self.update_progress(f"   -> ERREUR: Aucun fichier du lot Drizzle Incr. VRAI #{current_batch_num} n'a pu être ajouté.", "ERROR")
+            self.failed_stack_count += num_files_in_batch 
+            logger.debug(f"  Sortie: Aucun fichier ajouté au Drizzle cumulatif pour le lot #{current_batch_num}.")
+        else:
+            self.update_progress(f"   -> {files_added_to_drizzle_this_batch}/{num_files_in_batch} fichiers du lot Drizzle Incr. VRAI #{current_batch_num} ajoutés aux objets Drizzle.")
+            logger.debug(f"  Total fichiers ajoutés au Drizzle cumulatif jusqu'à présent: {self.images_in_cumulative_stack}.")
+
+        # --- MISE À JOUR DU HEADER DU STACK CUMULATIF ---
+        if self.current_stack_header is None: 
+            self.current_stack_header = fits.Header()
+            if self.drizzle_output_wcs:
+                 try: self.current_stack_header.update(self.drizzle_output_wcs.to_header(relax=True))
+                 except Exception as e_hdr_wcs: logger.warning(f"WARN: Erreur copie WCS au header (DrizIncrVrai init): {e_hdr_wcs}")
+            self.current_stack_header['STACKTYP'] = (f'Drizzle_Incremental_True_{self.drizzle_scale:.0f}x', 'True Incremental Drizzle')
+            self.current_stack_header['DRZSCALE'] = (self.drizzle_scale, 'Drizzle scale factor')
+            self.current_stack_header['DRZKERNEL'] = (self.drizzle_kernel, 'Drizzle kernel used')
+            self.current_stack_header['DRZPIXFR'] = (self.drizzle_pixfrac, 'Drizzle pixfrac used')
+            self.current_stack_header['CREATOR'] = ('SeestarStacker_QM', 'Processing Software')
+        
+        self.current_stack_header['NIMAGES'] = (self.images_in_cumulative_stack, 'Total images drizzled incrementally')
+
+        # --- MISE À JOUR DE L'APERÇU ---
+        self.update_progress(f"   -> Préparation aperçu Drizzle Incrémental VRAI (Lot #{current_batch_num})...")
+        try:
+            if self.preview_callback and self.incremental_drizzle_objects:
+                avg_img_channels_preview = []
+                # IMPORTANT: driz_obj.out_img contient SCI*WHT, driz_obj.out_wht contient WHT
+                # Pour obtenir l'image moyenne, il faut diviser SCI*WHT par WHT.
+                for c in range(num_output_channels):
+                    driz_obj = self.incremental_drizzle_objects[c]
+                    
+                    # Obtenir les données et poids cumulatifs
+                    sci_accum = driz_obj.out_img.astype(np.float32)
+                    wht_accum = driz_obj.out_wht.astype(np.float32)
+
+                    # Éviter la division par zéro
+                    wht_safe = np.maximum(wht_accum, 1e-9)
+                    
+                    # Calculer l'image moyenne pour l'aperçu
+                    preview_channel_data = np.zeros_like(sci_accum)
+                    valid_pixels = wht_safe > 1e-8 # Masque pour les pixels où il y a eu contribution
+                    with np.errstate(divide='ignore', invalid='ignore'):
+                        preview_channel_data[valid_pixels] = sci_accum[valid_pixels] / wht_safe[valid_pixels]
+                    
+                    avg_img_channels_preview.append(
+                        np.nan_to_num(preview_channel_data, nan=0.0, posinf=0.0, neginf=0.0)
+                    )
+                
+                preview_data_HWC_raw = np.stack(avg_img_channels_preview, axis=-1)
+                
+                # Normalisation de l'aperçu à [0,1] pour l'affichage (cosmétique)
+                min_p, max_p = np.nanmin(preview_data_HWC_raw), np.nanmax(preview_data_HWC_raw)
+                preview_data_HWC_norm = preview_data_HWC_raw
+                if np.isfinite(min_p) and np.isfinite(max_p) and max_p > min_p + 1e-7: 
+                    preview_data_HWC_norm = (preview_data_HWC_raw - min_p) / (max_p - min_p)
+                elif np.any(np.isfinite(preview_data_HWC_raw)): # Image constante non nulle
+                    preview_data_HWC_norm = np.full_like(preview_data_HWC_raw, 0.5)
+                else: # Image vide ou tout NaN/Inf
+                    preview_data_HWC_norm = np.zeros_like(preview_data_HWC_raw)
+                
+                preview_data_HWC_final = np.clip(preview_data_HWC_norm, 0.0, 1.0).astype(np.float32)
+                
+                # Stocker l'image de prévisualisation (potentiellement pour usage UI)
+                self.current_stack_data = preview_data_HWC_final
+                self.cumulative_drizzle_data = preview_data_HWC_final # Pour l'aperçu
+                self._update_preview_incremental_drizzle() # Appelle le callback GUI
+                logger.debug(f"    DEBUG QM [ProcIncrDrizLoop {GLOBAL_DRZ_BATCH_VERSION_STRING_ULTRA_DEBUG}]: Aperçu Driz Incr VRAI mis à jour. Range (0-1): [{np.min(preview_data_HWC_final):.3f}, {np.max(preview_data_HWC_final):.3f}]")
+                print(f"ULTRA-DEBUG: Aperçu Driz Incr VRAI mis à jour. Range (0-1): [{np.min(preview_data_HWC_final):.3f}, {np.max(preview_data_HWC_final):.3f}]")
+            else:
+                logger.debug(f"    WARN QM [ProcIncrDrizLoop {GLOBAL_DRZ_BATCH_VERSION_STRING_ULTRA_DEBUG}]: Impossible de mettre à jour l'aperçu Driz Incr VRAI (callback ou objets Drizzle manquants).")
+                print(f"ULTRA-DEBUG: WARN: Impossible de mettre à jour l'aperçu Driz Incr VRAI.")
+        except Exception as e_prev:
+            logger.error(f"    ERREUR QM [ProcIncrDrizLoop {GLOBAL_DRZ_BATCH_VERSION_STRING_ULTRA_DEBUG}]: Erreur mise à jour aperçu Driz Incr VRAI: {e_prev}", exc_info=True)
+            print(f"ULTRA-DEBUG: ERREUR FATALE à l'aperçu Driz Incr VRAI: {e_prev}")
+
+
+        # --- NETTOYAGE DES FICHIERS TEMPORAIRES DU LOT ---
+        if self.perform_cleanup:
+             logger.debug(f"DEBUG QM [_process_incremental_drizzle_batch {GLOBAL_DRZ_BATCH_VERSION_STRING_ULTRA_DEBUG}]: Nettoyage fichiers temp lot #{current_batch_num}...")
+             print(f"ULTRA-DEBUG: Nettoyage fichiers temp lot #{current_batch_num}...")
+             self._cleanup_batch_temp_files(batch_temp_filepaths_list)
+        
+        logger.debug(f"======== FIN MÉTHODE: _process_incremental_drizzle_batch (Lot #{current_batch_num} - {GLOBAL_DRZ_BATCH_VERSION_STRING_ULTRA_DEBUG}) ========\n")
+        print(f"======== FIN MÉTHODE: _process_incremental_drizzle_batch (Lot #{current_batch_num} - {GLOBAL_DRZ_BATCH_VERSION_STRING_ULTRA_DEBUG}) ========\n")
+
+
+
+
+
+#################################################################################################################################################
+
+
+
+    def _combine_drizzle_chunks(self, chunk_sci_files, chunk_wht_files):
+        """
+        Combine les fichiers chunks Drizzle (science et poids) sauvegardés sur disque.
+        Lit les fichiers et effectue une moyenne pondérée.
+
+        Args:
+            chunk_sci_files (list): Liste des chemins vers les fichiers FITS science des chunks.
+            chunk_wht_files (list): Liste des chemins vers les fichiers FITS poids des chunks.
+
+        Returns:
+            tuple: (final_sci_image, final_wht_map) ou (None, None) si échec.
+                   Les tableaux retournés sont au format HxWxC, float32.
+        """
+        if not chunk_sci_files or not chunk_wht_files or len(chunk_sci_files) != len(chunk_wht_files):
+            self.update_progress("❌ Erreur interne: Listes de fichiers chunks invalides ou incohérentes.")
+            return None, None
+        num_chunks = len(chunk_sci_files)
+        if num_chunks == 0: self.update_progress("ⓘ Aucun chunk Drizzle à combiner."); return None, None
+
+        self.update_progress(f"⚙️ Combinaison finale de {num_chunks} chunks Drizzle...")
+        start_time = time.time()
+
+        numerator_sum = None; denominator_sum = None
+        output_shape = None; output_header = None
+        first_chunk_processed_successfully = False
+
+        try:
+            # --- Boucle sur les chunks pour lire et accumuler ---
+            for i, (sci_path, wht_path) in enumerate(zip(chunk_sci_files, chunk_wht_files)):
+                if self.stop_processing: self.update_progress("🛑 Arrêt demandé pendant combinaison chunks."); return None, None
+                self.update_progress(f"   -> Lecture et accumulation chunk {i+1}/{num_chunks}...")
+                sci_chunk, wht_chunk = None, None
+                sci_chunk_cxhxw, wht_chunk_cxhxw = None, None
+
+                try:
+                    # Lire Science Chunk
+                    with fits.open(sci_path, memmap=False) as hdul_sci:
+                        if not hdul_sci or hdul_sci[0].data is None: raise IOError(f"Chunk science invalide: {sci_path}")
+                        sci_chunk_cxhxw = hdul_sci[0].data
+                        if sci_chunk_cxhxw.ndim != 3 or sci_chunk_cxhxw.shape[0] != 3: raise ValueError(f"Chunk science {sci_path} non CxHxW.")
+                        sci_chunk = np.moveaxis(sci_chunk_cxhxw, 0, -1).astype(np.float32)
+                        if i == 0: output_header = hdul_sci[0].header # Garder header
+
+                    # Lire Poids Chunk
+                    with fits.open(wht_path, memmap=False) as hdul_wht:
+                        if not hdul_wht or hdul_wht[0].data is None: raise IOError(f"Chunk poids invalide: {wht_path}")
+                        wht_chunk_cxhxw = hdul_wht[0].data
+                        if wht_chunk_cxhxw.ndim != 3 or wht_chunk_cxhxw.shape[0] != 3: raise ValueError(f"Chunk poids {wht_path} non CxHxW.")
+                        wht_chunk = np.moveaxis(wht_chunk_cxhxw, 0, -1).astype(np.float32)
+
+                    # Initialiser les accumulateurs
+                    if numerator_sum is None:
+                        output_shape = sci_chunk.shape
+                        if output_shape is None: raise ValueError("Shape du premier chunk est None.")
+                        numerator_sum = np.zeros(output_shape, dtype=np.float64) # float64 pour somme
+                        denominator_sum = np.zeros(output_shape, dtype=np.float64)
+                        logger.debug(f"      - Initialisation accumulateurs (Shape: {output_shape})")
+                        first_chunk_processed_successfully = True
+
+                    # Vérifier Shapes
+                    if sci_chunk.shape != output_shape or wht_chunk.shape != output_shape:
+                        self.update_progress(f"      -> ⚠️ Shape incohérente chunk {i+1}. Ignoré.")
+                        continue
+
+                    # --- Accumulation ---
+                    sci_chunk_clean = np.nan_to_num(sci_chunk, nan=0.0)
+                    wht_chunk_clean = np.nan_to_num(wht_chunk, nan=0.0)
+                    wht_chunk_clean = np.maximum(wht_chunk_clean, 0.0)
+                    numerator_sum += sci_chunk_clean * wht_chunk_clean
+                    denominator_sum += wht_chunk_clean
+                    # --- Fin Accumulation ---
+
+                except (FileNotFoundError, IOError, ValueError) as read_err:
+                     self.update_progress(f"      -> ❌ ERREUR lecture/validation chunk {i+1}: {read_err}. Ignoré.")
+                     if i == 0: first_chunk_processed_successfully = False; continue
+                finally:
+                     del sci_chunk, wht_chunk, sci_chunk_cxhxw, wht_chunk_cxhxw
+                     if (i + 1) % 5 == 0: gc.collect()
+            # --- Fin Boucle Chunks ---
+
+            if not first_chunk_processed_successfully or numerator_sum is None:
+                raise RuntimeError("Aucun chunk valide n'a pu être lu pour initialiser la combinaison.")
+
+            # --- Calcul final ---
+            self.update_progress("   -> Calcul de l'image finale combinée...")
+            epsilon = 1e-12
+            final_sci_combined = np.zeros_like(numerator_sum, dtype=np.float32)
+            valid_mask = denominator_sum > epsilon
+            with np.errstate(divide='ignore', invalid='ignore'):
+                final_sci_combined[valid_mask] = (numerator_sum[valid_mask] / denominator_sum[valid_mask])
+            final_sci_combined = np.nan_to_num(final_sci_combined, nan=0.0, posinf=0.0, neginf=0.0).astype(np.float32)
+            final_wht_combined = denominator_sum.astype(np.float32)
+            # --- Fin Calcul ---
+
+        except MemoryError: self.update_progress("❌ ERREUR MÉMOIRE pendant combinaison chunks."); traceback.print_exc(limit=1); return None, None
+        except Exception as e: self.update_progress(f"❌ Erreur inattendue pendant combinaison chunks: {e}"); traceback.print_exc(limit=2); return None, None
+
+        if final_sci_combined is None or final_wht_combined is None: self.update_progress("❌ Combinaison chunks n'a produit aucun résultat."); return None, None
+
+        end_time = time.time()
+        self.update_progress(f"✅ Combinaison chunks terminée en {end_time - start_time:.2f}s.")
+        return final_sci_combined, final_wht_combined
+
+
+###############################################################################################################################################
+
+
+
+
+
+
+    def _combine_batch_result(self, stacked_batch_data_np, stack_info_header, batch_coverage_map_2d, batch_wcs=None):
+
+        """
+        [MODE SUM/W - CLASSIQUE] Accumule le résultat d'un batch classique
+        (image moyenne du lot et sa carte de couverture/poids 2D)
+        dans les accumulateurs memmap globaux SUM et WHT.
+
+        Args:
+            stacked_batch_data_np (np.ndarray): Image MOYENNE du lot (HWC ou HW, float32, même échelle que les entrées).
+            stack_info_header (fits.Header): En-tête info du lot (contient NIMAGES physiques).
+            batch_coverage_map_2d (np.ndarray): Carte de poids/couverture 2D (HW, float32)
+                                                pour ce lot spécifique.
+        """
+        logger.debug(f"DEBUG QM [_combine_batch_result SUM/W]: Début accumulation lot classique avec carte de couverture 2D.")
+        current_batch_num = self.stacked_batches_count
+        if batch_coverage_map_2d is not None:
+            logger.debug(
+                f"  -> Reçu de _stack_batch -> batch_coverage_map_2d - Shape: {batch_coverage_map_2d.shape}, "
+                f"Range: [{np.min(batch_coverage_map_2d):.2f}-{np.max(batch_coverage_map_2d):.2f}], "
+                f"Mean: {np.mean(batch_coverage_map_2d):.2f}"
+            )
+        else:
+            logger.debug(f"  -> Reçu de _stack_batch -> batch_coverage_map_2d est None.")
+
+
+        # --- Vérifications initiales ---
+
+        if stacked_batch_data_np is None or stack_info_header is None or batch_coverage_map_2d is None:
+            self.update_progress(
+                f"⚠️ Accumulation lot #{current_batch_num} ignorée: données ou couverture manquantes.",
+                "WARN",
+            )
+            logger.debug(
+                "DEBUG QM [_combine_batch_result SUM/W]: Sortie précoce (données batch/couverture invalides) "
+                f"stacked_batch_data_np is None? {stacked_batch_data_np is None}, "
+                f"header is None? {stack_info_header is None}, "
+                f"coverage is None? {batch_coverage_map_2d is None}"
+            )
+            return
+
+        if self.cumulative_sum_memmap is None or self.cumulative_wht_memmap is None or self.memmap_shape is None:
+             self.update_progress(
+                 f"❌ Accumulation lot #{current_batch_num} impossible: memmap SUM/WHT non initialisés.",
+                 "ERROR",
+             )
+             logger.debug(
+                 f"ERREUR QM [_combine_batch_result SUM/W]: Memmap non initialisé. "
+                 f"cumulative_sum_memmap is None? {self.cumulative_sum_memmap is None}, "
+                 f"cumulative_wht_memmap is None? {self.cumulative_wht_memmap is None}, "
+                 f"memmap_shape is None? {self.memmap_shape is None}"
+             )
+             self.processing_error = "Memmap non initialisé"; self.stop_processing = True
+             return
+
+
+        # Vérifier la cohérence des shapes
+        # stacked_batch_data_np peut être HWC ou HW. memmap_shape est HWC.
+        # batch_coverage_map_2d doit être HW.
+
+        expected_shape_hw = self.memmap_shape[:2]
+
+        try:
+            logger.debug(
+                f"DEBUG QM [_combine_batch_result]: stacked_batch_data_np shape={stacked_batch_data_np.shape}, "
+                f"min={np.min(stacked_batch_data_np):.3f}, max={np.max(stacked_batch_data_np):.3f}"
+            )
+            logger.debug(
+                f"DEBUG QM [_combine_batch_result]: batch_coverage_map_2d shape={batch_coverage_map_2d.shape}, "
+                f"min={np.min(batch_coverage_map_2d):.3f}, max={np.max(batch_coverage_map_2d):.3f}"
+            )
+        except Exception as dbg_err:
+            logger.debug(f"DEBUG QM [_combine_batch_result]: erreur stats initiales: {dbg_err}")
+
+
+        
+        if not self.reproject_between_batches:
+            input_wcs = batch_wcs
+            if input_wcs is None and self.reference_wcs_object:
+                try:
+                    input_wcs = WCS(stack_info_header, naxis=2)
+                except Exception:
+                    input_wcs = None
+
+            if self.reference_wcs_object and input_wcs is not None:
+                try:
+                    self.update_progress(
+                        f"➡️ [Reproject] Entrée dans reproject pour le batch {self.stacked_batches_count}/{self.total_batches_estimated}",
+                        "INFO_DETAIL",
+                    )
+                    stacked_batch_data_np, _ = self._reproject_to_reference(
+                        stacked_batch_data_np, input_wcs
+                    )
+                    batch_coverage_map_2d, _ = self._reproject_to_reference(
+                        batch_coverage_map_2d, input_wcs
+                    )
+                    self.update_progress(
+                        f"✅ [Reproject] Batch {self.stacked_batches_count}/{self.total_batches_estimated} reprojecté vers référence (shape {expected_shape_hw})",
+                        "INFO_DETAIL",
+                    )
+                except Exception as e:
+                    self.update_progress(
+                        f"⚠️ [Reproject] Batch {self.stacked_batches_count} ignoré : {type(e).__name__}: {e}",
+                        "WARN",
+                    )
+            else:
+                self.update_progress(
+                    f"ℹ️ [Reproject] Ignoré pour le lot {self.stacked_batches_count} (enable={self.reproject_between_batches}, ref={bool(self.reference_wcs_object)}, wcs={'ok' if input_wcs is not None else 'none'})",
+                    "INFO_DETAIL",
+                )
+
+
+
+        if batch_coverage_map_2d.shape != expected_shape_hw:
+            handled_cov = False
+            if batch_coverage_map_2d.shape == expected_shape_hw[::-1]:
+                batch_coverage_map_2d = batch_coverage_map_2d.T
+                handled_cov = True
+                logger.debug("DEBUG QM [_combine_batch_result]: transposed coverage map to match memmap_shape")
+            if not handled_cov:
+                self.update_progress(
+                    f"❌ Batch #{current_batch_num} ignoré: shape carte couverture {batch_coverage_map_2d.shape} au lieu de {expected_shape_hw}.",
+                    "ERROR",
+                )
+                logger.debug(
+                    f"ERREUR QM [_combine_batch_result SUM/W]: Incompatibilité shape carte couverture lot. "
+                    f"expected={expected_shape_hw}, got={batch_coverage_map_2d.shape}"
+                )
+                try: batch_n_error = int(stack_info_header.get('NIMAGES', 1)); self.failed_stack_count += batch_n_error
+                except: self.failed_stack_count += 1 # Au moins une image
+                return
+
+        # S'assurer que stacked_batch_data_np a la bonne dimension pour la multiplication (HWC ou HW)
+        is_color_batch_data = (stacked_batch_data_np.ndim == 3 and stacked_batch_data_np.shape[2] == 3)
+        if is_color_batch_data and stacked_batch_data_np.shape != self.memmap_shape:
+            handled_img = False
+            if stacked_batch_data_np.shape[:2] == self.memmap_shape[:2][::-1]:
+                stacked_batch_data_np = stacked_batch_data_np.transpose(1, 0, 2)
+                handled_img = True
+                logger.debug("DEBUG QM [_combine_batch_result]: transposed stacked_batch_data_np from WHC to HWC")
+            elif stacked_batch_data_np.shape[0] == 3 and stacked_batch_data_np.shape[1:] == self.memmap_shape[:2]:
+                stacked_batch_data_np = stacked_batch_data_np.transpose(1, 2, 0)
+                handled_img = True
+                logger.debug("DEBUG QM [_combine_batch_result]: rearranged stacked_batch_data_np from CHW to HWC")
+            if not handled_img:
+                self.update_progress(
+                    f"❌ Batch #{current_batch_num} ignoré: image couleur shape {stacked_batch_data_np.shape} au lieu de {self.memmap_shape}.",
+                    "ERROR",
+                )
+                logger.debug(
+                    f"ERREUR QM [_combine_batch_result SUM/W]: Incompatibilité shape image lot (couleur). "
+                    f"expected={self.memmap_shape}, got={stacked_batch_data_np.shape}"
+                )
+                try: batch_n_error = int(stack_info_header.get('NIMAGES', 1)); self.failed_stack_count += batch_n_error
+                except: self.failed_stack_count += 1
+                return
+        elif not is_color_batch_data and stacked_batch_data_np.ndim == 2 and stacked_batch_data_np.shape != expected_shape_hw:
+            handled_gray = False
+            if stacked_batch_data_np.shape == expected_shape_hw[::-1]:
+                stacked_batch_data_np = stacked_batch_data_np.T
+                handled_gray = True
+                logger.debug("DEBUG QM [_combine_batch_result]: transposed gray image to match memmap_shape")
+            if not handled_gray:
+                self.update_progress(
+                    f"❌ Batch #{current_batch_num} ignoré: image N&B shape {stacked_batch_data_np.shape} au lieu de {expected_shape_hw}.",
+                    "ERROR",
+                )
+                logger.debug(
+                    f"ERREUR QM [_combine_batch_result SUM/W]: Incompatibilité shape image lot (N&B). "
+                    f"expected={expected_shape_hw}, got={stacked_batch_data_np.shape}"
+                )
+                try: batch_n_error = int(stack_info_header.get('NIMAGES', 1)); self.failed_stack_count += batch_n_error
+                except: self.failed_stack_count += 1
+                return
+        elif not is_color_batch_data and stacked_batch_data_np.ndim != 2 : # Cas N&B mais pas 2D
+             self.update_progress(
+                 f"❌ Batch #{current_batch_num} ignoré: dimensions image N&B inattendues {stacked_batch_data_np.shape}.",
+                 "ERROR",
+             )
+             logger.debug(
+                 f"ERREUR QM [_combine_batch_result SUM/W]: Shape image lot N&B inattendue - got {stacked_batch_data_np.shape}"
+             )
+             try: batch_n_error = int(stack_info_header.get('NIMAGES', 1)); self.failed_stack_count += batch_n_error
+             except: self.failed_stack_count += 1
+             return
+
+
+
+        try:
+            num_physical_images_in_batch = int(stack_info_header.get('NIMAGES', 1))
+            batch_exposure = float(stack_info_header.get('TOTEXP', 0.0))
+
+            # Vérifier si la carte de couverture a des poids significatifs
+
+            if np.sum(batch_coverage_map_2d) < 1e-6 and num_physical_images_in_batch > 0:
+                self.update_progress(
+                    f"⚠️ Batch #{current_batch_num} ignoré: somme de couverture quasi nulle ({np.sum(batch_coverage_map_2d):.3e}).",
+                    "WARN",
+                )
+                logger.debug(
+                    f"DEBUG QM [_combine_batch_result SUM/W]: Sortie précoce (somme couverture quasi nulle). "
+                    f"sum={np.sum(batch_coverage_map_2d):.3e}"
+                )
+                self.failed_stack_count += num_physical_images_in_batch # Compter ces images comme échec d'empilement
+                return
+
+
+            # Préparer les données pour l'accumulation (types et shapes)
+            # stacked_batch_data_np est déjà en float32
+            # batch_coverage_map_2d est déjà float32
+            
+            # Calculer le signal total à ajouter à SUM: ImageMoyenneDuLot * SaCarteDeCouverturePondérée
+            # Si stacked_batch_data_np est HWC et batch_coverage_map_2d est HW, il faut broadcaster.
+            signal_to_add_to_sum_float64 = None # Utiliser float64 pour la multiplication et l'accumulation
+            if is_color_batch_data: # Image couleur HWC
+                signal_to_add_to_sum_float64 = stacked_batch_data_np.astype(np.float64) * batch_coverage_map_2d.astype(np.float64)[:, :, np.newaxis]
+            else: # Image N&B HW
+                # Si SUM memmap est HWC (ce qui est le cas avec memmap_shape), il faut adapter
+                if self.memmap_shape[2] == 3: # Si l'accumulateur global est couleur
+                    # On met l'image N&B dans les 3 canaux de l'accumulateur
+                    temp_hwc = np.stack([stacked_batch_data_np]*3, axis=-1)
+                    signal_to_add_to_sum_float64 = temp_hwc.astype(np.float64) * batch_coverage_map_2d.astype(np.float64)[:, :, np.newaxis]
+                else: # Si l'accumulateur global est N&B (ne devrait pas arriver avec memmap_shape HWC)
+                    signal_to_add_to_sum_float64 = stacked_batch_data_np.astype(np.float64) * batch_coverage_map_2d.astype(np.float64)
+
+            logger.debug(f"DEBUG QM [_combine_batch_result SUM/W]: Accumulation pour {num_physical_images_in_batch} images physiques.")
+            logger.debug(
+                f"  -> signal_to_add_to_sum_float64 - Shape: {signal_to_add_to_sum_float64.shape}, "
+                f"Range: [{np.min(signal_to_add_to_sum_float64):.2f} - {np.max(signal_to_add_to_sum_float64):.2f}], "
+                f"Mean: {np.mean(signal_to_add_to_sum_float64):.2f}"
+            )
+
+
+            batch_sum = signal_to_add_to_sum_float64.astype(np.float32)
+            batch_wht = batch_coverage_map_2d.astype(np.float32)
+
+            pre_sum_min = float(np.min(self.cumulative_sum_memmap))
+            pre_sum_max = float(np.max(self.cumulative_sum_memmap))
+            pre_wht_min = float(np.min(self.cumulative_wht_memmap))
+            pre_wht_max = float(np.max(self.cumulative_wht_memmap))
+
+            # Ensure shapes match exactly to avoid silent broadcasting
+            if batch_sum.shape != tuple(self.memmap_shape):
+                self.update_progress(
+                    f"⚠️ Batch #{current_batch_num} shape {batch_sum.shape} incompatible with memmap {self.memmap_shape}.",
+                    "WARN",
+                )
+                batch_sum = batch_sum.reshape(self.memmap_shape)
+            if batch_wht.shape != tuple(self.memmap_shape[:2]):
+                self.update_progress(
+                    f"⚠️ Batch #{current_batch_num} coverage shape {batch_wht.shape} incompatible with memmap {self.memmap_shape[:2]}",
+                    "WARN",
+                )
+                batch_wht = batch_wht.reshape(self.memmap_shape[:2])
+
+            self.cumulative_sum_memmap[:] += batch_sum.astype(self.memmap_dtype_sum)
+            self.cumulative_wht_memmap[:] += batch_wht.astype(self.memmap_dtype_wht)
+            if hasattr(self.cumulative_sum_memmap, 'flush'):
+                self.cumulative_sum_memmap.flush()
+            if hasattr(self.cumulative_wht_memmap, 'flush'):
+                self.cumulative_wht_memmap.flush()
+            try:
+                post_sum_min = float(np.min(self.cumulative_sum_memmap))
+                post_sum_max = float(np.max(self.cumulative_sum_memmap))
+                post_wht_min = float(np.min(self.cumulative_wht_memmap))
+                post_wht_max = float(np.max(self.cumulative_wht_memmap))
+                logger.debug(
+                    f"DEBUG QM [_combine_batch_result SUM/W]: after += flush -> SUM min={post_sum_min:.3f}, max={post_sum_max:.3f}; "
+                    f"WHT min={post_wht_min:.3f}, max={post_wht_max:.3f}"
+                )
+                logger.debug(
+                    f"DEBUG QM [_combine_batch_result]: memmap change SUM {pre_sum_min:.3f}->{post_sum_min:.3f}, {pre_sum_max:.3f}->{post_sum_max:.3f}; "
+                    f"WHT {pre_wht_min:.3f}->{post_wht_min:.3f}, {pre_wht_max:.3f}->{post_wht_max:.3f}"
+                )
+                if np.isclose(pre_sum_min, post_sum_min) and np.isclose(pre_sum_max, post_sum_max):
+                    warn_msg = (
+                        f"⚠️ Batch #{current_batch_num} addition produced no change to cumulative SUM. "
+                        "Possible dtype/broadcast issue."
+                    )
+                    logger.debug(
+                        "WARNING QM [_combine_batch_result]: cumulative SUM memmap unchanged after +=, possible dtype/broadcasting issue"
+                    )
+                    self.update_progress(warn_msg, "WARN")
+            except Exception as dbg_e:
+                logger.debug(f"DEBUG QM [_combine_batch_result SUM/W]: erreur stats apres += : {dbg_e}")
+            logger.debug("DEBUG QM [_combine_batch_result SUM/W]: Addition SUM/WHT terminée.")
+
+            try:
+                sum_min = float(np.min(self.cumulative_sum_memmap))
+                sum_max = float(np.max(self.cumulative_sum_memmap))
+                wht_min = float(np.min(self.cumulative_wht_memmap))
+                wht_max = float(np.max(self.cumulative_wht_memmap))
+                self.update_progress(
+                    f"ℹ️ SUM min={sum_min:.2f}, max={sum_max:.2f}",
+                    "INFO_DETAIL",
+                )
+                self.update_progress(
+                    f"ℹ️ WHT min={wht_min:.2f}, max={wht_max:.2f}",
+                    "INFO_DETAIL",
+                )
+                if np.allclose(self.cumulative_wht_memmap, 0.0):
+                    self.update_progress(
+                        "⚠️ Carte de poids cumulée entièrement nulle", "WARN"
+                    )
+                    warnings.warn(
+                        "Cumulative weight map sums to zero", UserWarning
+                    )
+            except Exception as e:
+                self.update_progress(f"⚠️ Erreur calcul stats stack: {e}", "WARN")
+
+
+            # Mise à jour des compteurs globaux
+
+            self.images_in_cumulative_stack += num_physical_images_in_batch # Compte les images physiques
+            self.total_exposure_seconds += batch_exposure
+            logger.debug(
+                f"DEBUG QM [_combine_batch_result SUM/W]: {num_physical_images_in_batch} images ajoutées -> "
+                f"images_in_cumulative_stack={self.images_in_cumulative_stack}"
+            )
+            logger.debug(f"DEBUG QM [_combine_batch_result SUM/W]: Compteurs mis à jour: images_in_cumulative_stack={self.images_in_cumulative_stack}, total_exposure_seconds={self.total_exposure_seconds:.1f}")
+            self.update_progress(
+                f"📊 images_in_cumulative_stack={self.images_in_cumulative_stack}",
+                "INFO_DETAIL",
+            )
+
+
+            # --- Mise à jour Header Cumulatif (comme avant) ---
+            if self.current_stack_header is None:
+                self.current_stack_header = fits.Header()
+                first_header_from_batch = stack_info_header
+                keys_to_copy = ['INSTRUME', 'TELESCOP', 'OBJECT', 'FILTER', 'DATE-OBS', 'GAIN', 'OFFSET', 'CCD-TEMP', 'RA', 'DEC', 'SITELAT', 'SITELONG', 'FOCALLEN', 'BAYERPAT']
+                for key_iter in keys_to_copy:
+                    if first_header_from_batch and key_iter in first_header_from_batch:
+                        try: self.current_stack_header[key_iter] = (first_header_from_batch[key_iter], first_header_from_batch.comments[key_iter] if key_iter in first_header_from_batch.comments else '')
+                        except Exception: self.current_stack_header[key_iter] = first_header_from_batch[key_iter]
+                self.current_stack_header['STACKTYP'] = (f'Classic SUM/W ({self.stacking_mode})', 'Stacking method')
+                self.current_stack_header['CREATOR'] = ('SeestarStacker (SUM/W)', 'Processing Software')
+                if self.correct_hot_pixels: self.current_stack_header['HISTORY'] = 'Hot pixel correction applied'
+                if self.use_quality_weighting: self.current_stack_header['HISTORY'] = 'Quality weighting (SNR/Stars) with per-pixel coverage for SUM/W'
+                else: self.current_stack_header['HISTORY'] = 'Uniform weighting (by image count) with per-pixel coverage for SUM/W'
+                self.current_stack_header['HISTORY'] = 'SUM/W Accumulation Initialized'
+
+            self.current_stack_header['NIMAGES'] = (self.images_in_cumulative_stack, 'Physical images processed for stack')
+            self.current_stack_header['TOTEXP'] = (round(self.total_exposure_seconds, 2), '[s] Approx total exposure time')
+            
+            # Mettre à jour SUMWGHTS avec la somme des poids max de WHT (approximation de l'exposition pondérée)
+            # self.cumulative_wht_memmap est HW, float32
+            current_total_wht_center = np.max(self.cumulative_wht_memmap) if self.cumulative_wht_memmap.size > 0 else 0.0
+            self.current_stack_header['SUMWGHTS'] = (float(current_total_wht_center), 'Approx. max sum of weights in WHT map')
+
+            logger.debug("DEBUG QM [_combine_batch_result SUM/W]: Accumulation batch classique terminée.")
+
+        except MemoryError as mem_err:
+             logger.debug(f"ERREUR QM [_combine_batch_result SUM/W]: ERREUR MÉMOIRE - {mem_err}")
+             self.update_progress(f"❌ ERREUR MÉMOIRE lors de l'accumulation du batch classique.")
+             traceback.print_exc(limit=1); self.processing_error = "Erreur Mémoire Accumulation"; self.stop_processing = True
+        except Exception as e:
+            logger.debug(f"ERREUR QM [_combine_batch_result SUM/W]: Exception inattendue - {e}")
+            self.update_progress(f"❌ Erreur pendant l'accumulation du résultat du batch: {e}")
+            traceback.print_exc(limit=3)
+            try: batch_n_error_acc = int(stack_info_header.get('NIMAGES', 1)) # Nombre d'images du lot qui a échoué
+            except: batch_n_error_acc = 1
+            self.failed_stack_count += batch_n_error_acc
+
+
+
+
+
+################################################################################################################################################
+    def _save_intermediate_stack(self):
+        if self.current_stack_data is None or self.output_folder is None: return
+        stack_path = os.path.join(self.output_folder, "stack_cumulative.fit"); preview_path = os.path.join(self.output_folder, "stack_cumulative.png")
+        try:
+            header_to_save = self.current_stack_header.copy() if self.current_stack_header else fits.Header()
+            try:
+                if 'HISTORY' in header_to_save:
+                    history_entries = list(header_to_save['HISTORY']); filtered_history = [h for h in history_entries if 'Intermediate save' not in str(h)]
+                    while 'HISTORY' in header_to_save: del header_to_save['HISTORY']
+                    for entry in filtered_history: header_to_save.add_history(entry)
+            except Exception: pass
+            header_to_save.add_history(f'Intermediate save after combining {self.images_in_cumulative_stack} images')
+            save_fits_image(self.current_stack_data, stack_path, header_to_save, overwrite=True)
+            save_preview_image(self.current_stack_data, preview_path, apply_stretch=False)
+        except Exception as e: logger.debug(f"⚠️ Erreur sauvegarde stack intermédiaire: {e}")
+
+    def _stack_winsorized_sigma(self, images, weights, kappa=3.0, winsor_limits=(0.05, 0.05)):
+        from scipy.stats.mstats import winsorize
+        from astropy.stats import sigma_clipped_stats
+        arr = np.stack([im for im in images], axis=0).astype(np.float32)
+        arr_w = winsorize(arr, limits=winsor_limits, axis=0)
+        try:
+            _, med, std = sigma_clipped_stats(arr_w, sigma=3.0, axis=0, maxiters=5)
+        except TypeError:
+            _, med, std = sigma_clipped_stats(arr_w, sigma_lower=3.0, sigma_upper=3.0, axis=0, maxiters=5)
+        low = med - kappa * std
+        high = med + kappa * std
+        mask = (arr >= low) & (arr <= high)
+        arr_clip = np.where(mask, arr, np.nan)
+        if weights is not None:
+            w = np.asarray(weights)[:, None, None]
+            if arr.ndim == 4:
+                w = w[..., None]
+            sum_w = np.nansum(w * mask, axis=0)
+            sum_d = np.nansum(arr_clip * w, axis=0)
+            result = np.divide(sum_d, sum_w, out=np.zeros_like(sum_d), where=sum_w > 1e-6)
+        else:
+            result = np.nanmean(arr_clip, axis=0)
+        rejected_pct = 100.0 * (mask.size - np.count_nonzero(mask)) / float(mask.size)
+        return result.astype(np.float32), rejected_pct
+
+################################################################################################################################################
+
+
+
+
+
+
+    def _stack_batch(self, batch_items_with_masks, current_batch_num=0, total_batches_est=0):
+        """
+        Combine un lot d'images alignées en utilisant ZeMosaic.
+        La mosaïque finale est produite par la fonction create_master_tile
+        de ZeMosaic plutôt que par ccdproc.combine.
+        Calcule et applique les poids qualité scalaires si activé.
+        NOUVEAU: Calcule et retourne une carte de couverture/poids 2D pour le lot.
+
+        Args:
+            batch_items_with_masks (list): Liste de tuples:
+                [(aligned_data, header, scores, wcs_obj, valid_pixel_mask_2d), ...].
+                - aligned_data: HWC ou HW, float32, dans une échelle cohérente (ADU ou 0-1).
+                - valid_pixel_mask_2d: HW bool, True où aligned_data a des pixels valides.
+            current_batch_num (int): Numéro du lot pour les logs.
+            total_batches_est (int): Estimation totale des lots pour les logs.
+
+        Returns:
+            tuple: (stacked_image_np, stack_info_header, batch_coverage_map_2d)
+                   ou (None, None, None) en cas d'échec.
+                   batch_coverage_map_2d: Carte HxW float32 des poids/couverture pour ce lot.
+        """
+        if not batch_items_with_masks:
+            self.update_progress(f"❌ Erreur interne: _stack_batch reçu un lot vide (batch_items_with_masks).")
+            return None, None, None
+
+        num_physical_images_in_batch_initial = len(batch_items_with_masks)
+        progress_info = f"(Lot {current_batch_num}/{total_batches_est if total_batches_est > 0 else '?'})"
+        self.update_progress(f"✨ Combinaison ccdproc du batch {progress_info} ({num_physical_images_in_batch_initial} images physiques initiales)...")
+        logger.debug(f"DEBUG QM [_stack_batch]: Début pour lot #{current_batch_num} avec {num_physical_images_in_batch_initial} items.")
+
+        # --- 1. Filtrer les items valides et extraire les composants ---
+        # Un item est valide si image, header, scores, et valid_pixel_mask sont non None
+        # et si la shape de l'image est cohérente.
+        
+        valid_images_for_ccdproc = [] # Liste des arrays image (HWC ou HW)
+        valid_headers_for_ccdproc = []
+        valid_scores_for_quality_weights = []
+        valid_pixel_masks_for_coverage = [] # Liste des masques 2D (HW bool)
+
+        ref_shape_check = None # Shape de la première image valide (HWC ou HW)
+        is_color_batch = False # Sera déterminé par la première image valide
+
+        for idx, item_tuple in enumerate(batch_items_with_masks):
+            if len(item_tuple) != 5: # S'assurer qu'on a bien les 5 éléments
+                self.update_progress(f"   -> Item {idx+1} du lot {current_batch_num} ignoré (format de tuple incorrect).")
+                continue
+
+            img_np, hdr, score, _wcs_obj, mask_2d = item_tuple # Déballer
+
+            if img_np is None or hdr is None or score is None or mask_2d is None:
+                self.update_progress(f"   -> Item {idx+1} (img/hdr/score/mask None) du lot {current_batch_num} ignoré.")
+                continue
+
+            # Déterminer la shape de référence et si le lot est couleur avec le premier item valide
+            if ref_shape_check is None:
+                ref_shape_check = img_np.shape
+                is_color_batch = (img_np.ndim == 3 and img_np.shape[2] == 3)
+                logger.debug(f"     - Référence shape pour lot: {ref_shape_check}, Couleur: {is_color_batch}")
+
+            # Vérifier la cohérence des dimensions avec la référence
+            is_current_item_valid_shape = False
+            if is_color_batch:
+                if img_np.ndim == 3 and img_np.shape == ref_shape_check and mask_2d.shape == ref_shape_check[:2]:
+                    is_current_item_valid_shape = True
+            else: # N&B
+                if img_np.ndim == 2 and img_np.shape == ref_shape_check and mask_2d.shape == ref_shape_check:
+                    is_current_item_valid_shape = True
+            
+            if is_current_item_valid_shape:
+                valid_images_for_ccdproc.append(img_np)
+                valid_headers_for_ccdproc.append(hdr)
+                valid_scores_for_quality_weights.append(score)
+                valid_pixel_masks_for_coverage.append(mask_2d)
+            else:
+                self.update_progress(f"   -> Item {idx+1} du lot {current_batch_num} ignoré (shape image {img_np.shape} ou masque {mask_2d.shape} incompatible avec réf {ref_shape_check}).")
+
+        num_valid_images_for_processing = len(valid_images_for_ccdproc)
+        logger.debug(f"DEBUG QM [_stack_batch]: {num_valid_images_for_processing}/{num_physical_images_in_batch_initial} images valides pour traitement dans ce lot.")
+
+        if num_valid_images_for_processing == 0:
+            self.update_progress(f"❌ Aucune image valide trouvée dans le lot {current_batch_num} après filtrage. Lot ignoré.")
+            return None, None, None
+        
+        # La shape 2D pour la carte de couverture (H, W)
+        shape_2d_for_coverage_map = ref_shape_check[:2] if is_color_batch else ref_shape_check
+
+        # --- 2. Calculer les poids scalaires qualité pour les images VALIDES ---
+        weight_scalars_for_ccdproc = None # Sera un array NumPy ou None
+        sum_of_quality_weights_applied = float(num_valid_images_for_processing) # Défaut si pas de pondération
+        quality_weighting_was_effectively_applied = False
+
+        if self.use_quality_weighting:
+            self.update_progress(f"   -> Calcul des poids qualité pour {num_valid_images_for_processing} images valides...")
+            try:
+                calculated_weights = self._calculate_weights(valid_scores_for_quality_weights) # Renvoie déjà un array NumPy
+                if calculated_weights is not None and calculated_weights.size == num_valid_images_for_processing:
+                    weight_scalars_for_ccdproc = calculated_weights
+                    sum_of_quality_weights_applied = np.sum(weight_scalars_for_ccdproc)
+                    quality_weighting_was_effectively_applied = True
+                    self.update_progress(f"   -> Poids qualité (scalaires) calculés. Somme: {sum_of_quality_weights_applied:.2f}. Range: [{np.min(weight_scalars_for_ccdproc):.2f}-{np.max(weight_scalars_for_ccdproc):.2f}]")
+                else:
+                    self.update_progress(f"   ⚠️ Erreur calcul poids scalaires. Utilisation poids uniformes (1.0).")
+                    # sum_of_quality_weights_applied reste num_valid_images_for_processing
+            except Exception as w_err:
+                self.update_progress(f"   ⚠️ Erreur pendant calcul poids scalaires: {w_err}. Utilisation poids uniformes (1.0).")
+                # sum_of_quality_weights_applied reste num_valid_images_for_processing
+        else:
+            self.update_progress(f"   -> Pondération Qualité (scalaire) désactivée. Poids uniformes (1.0) seront utilisés par ccdproc.")
+            # sum_of_quality_weights_applied reste num_valid_images_for_processing
+
+        # --- 3. Sauvegarde temporaire des images alignées et création des infos pour create_master_tile ---
+        temp_cache_dir = tempfile.mkdtemp(prefix=f"batch_{current_batch_num:03d}_")
+        seestar_stack_group_info = []
+        for i in range(num_valid_images_for_processing):
+            img_np = valid_images_for_ccdproc[i].astype(np.float32)
+            hdr = valid_headers_for_ccdproc[i]
+            wcs_obj = batch_items_with_masks[i][3]
+            cache_path = os.path.join(temp_cache_dir, f"img_{i:03d}.npy")
+            try:
+                np.save(cache_path, img_np)
+            except Exception:
+                self.update_progress(f"❌ Erreur écriture cache pour l'image {i} du lot {current_batch_num}.")
+                traceback.print_exc(limit=1)
+                shutil.rmtree(temp_cache_dir, ignore_errors=True)
+                return None, None, None
+            seestar_stack_group_info.append({'path_raw': hdr.get('_SRCFILE', f'img_{i:03d}'),
+                                            'path_preprocessed_cache': cache_path,
+                                            'header': hdr,
+                                            'wcs': wcs_obj})
+
+        settings = SettingsManager()
+        try:
+            settings.load_settings()
+        except Exception:
+            pass
+        winsor_tuple = (0.05, 0.05)
+        try:
+            winsor_tuple = tuple(float(x) for x in str(settings.stack_winsor_limits).split(',')[:2])
+        except Exception:
+            pass
+
+        all_have_wcs = all(info.get('wcs') is not None for info in seestar_stack_group_info)
+
+        stacked_batch_data_np = None
+        stack_info_header = None
+
+        from seestar.core import create_master_tile_simple as create_master_tile
+
+        if all_have_wcs:
+            tile_path, _ = create_master_tile(
+                seestar_stack_group_info=seestar_stack_group_info,
+                tile_id=current_batch_num,
+                output_temp_dir=temp_cache_dir,
+                stack_norm_method=getattr(settings, 'stack_norm_method', 'none'),
+                stack_weight_method=getattr(settings, 'stack_weight_method', 'none'),
+                stack_reject_algo=getattr(settings, 'stack_reject_algo', 'kappa_sigma'),
+                stack_kappa_low=float(getattr(settings, 'stack_kappa_low', 3.0)),
+                stack_kappa_high=float(getattr(settings, 'stack_kappa_high', 3.0)),
+                parsed_winsor_limits=winsor_tuple,
+                stack_final_combine=getattr(settings, 'stack_final_combine', 'mean'),
+                apply_radial_weight=False,
+                radial_feather_fraction=0.8,
+                radial_shape_power=2.0,
+                min_radial_weight_floor=0.0,
+                astap_exe_path_global='',
+                astap_data_dir_global='',
+                astap_search_radius_global=0.0,
+                astap_downsample_global=0,
+                astap_sensitivity_global=0,
+                astap_timeout_seconds_global=0,
+                progress_callback=self.update_progress
+            )
+
+            if tile_path and os.path.exists(tile_path):
+                try:
+                    with fits.open(tile_path, memmap=False) as hdul:
+                        data_cxhxw = hdul[0].data.astype(np.float32)
+                        stack_info_header = hdul[0].header
+                    if data_cxhxw.ndim == 3:
+                        stacked_batch_data_np = np.moveaxis(data_cxhxw, 0, -1)
+                    else:
+                        stacked_batch_data_np = data_cxhxw
+                except Exception:
+                    self.update_progress(f"❌ Erreur lecture FITS empilé pour le lot {current_batch_num}.")
+                    traceback.print_exc(limit=1)
+            else:
+                self.update_progress(f"❌ create_master_tile a échoué pour le lot {current_batch_num}.")
+        else:
+            self.update_progress(f"⚠️ WCS manquant pour certaines images du lot {current_batch_num}. Stacking classique utilisé.")
+            try:
+                weights_for_stack = weight_scalars_for_ccdproc
+                if getattr(settings, 'stack_reject_algo', 'none') == 'winsorized_sigma_clip':
+                    self.update_progress(
+                        f"➡️ [Winsor] Début Winsorized Sigma Clip pour le lot {current_batch_num}",
+                        "INFO_DETAIL",
+                    )
+                    if is_color_batch:
+                        channels = []
+                        rejected_vals = []
+                        for c in range(3):
+                            imgs = [img[..., c] for img in valid_images_for_ccdproc]
+                            res_img, rej_pct = self._stack_winsorized_sigma(
+                                imgs,
+                                weights_for_stack,
+                                kappa=float(getattr(settings, 'stack_kappa_high', 3.0)),
+                                winsor_limits=winsor_tuple,
+                            )
+                            channels.append(res_img)
+                            rejected_vals.append(rej_pct)
+                        stacked_batch_data_np = np.stack(channels, axis=-1)
+                        rejected_pct = float(np.mean(rejected_vals))
+                    else:
+                        stacked_batch_data_np, rejected_pct = self._stack_winsorized_sigma(
+                            valid_images_for_ccdproc,
+                            weights_for_stack,
+                            kappa=float(getattr(settings, 'stack_kappa_high', 3.0)),
+                            winsor_limits=winsor_tuple,
+                        )
+                    self.update_progress(
+                        f"✅ [Winsor] Fin Winsorized Sigma Clip pour le lot {current_batch_num}, rej ≈ {rejected_pct:.1f} %",
+                        "INFO_DETAIL",
+                    )
+                else:
+                    method_arr = 'average'
+                    if is_color_batch:
+                        channels = []
+                        for c in range(3):
+                            imgs = [CCDData(img[..., c], unit=u.dimensionless_unscaled)
+                                    for img in valid_images_for_ccdproc]
+                            combined = ccdproc_combine(
+                                imgs, method=method_arr, sigma_clip=False,
+                                weights=weights_for_stack
+                            )
+                            channels.append(np.array(combined, dtype=np.float32))
+                        stacked_batch_data_np = np.stack(channels, axis=-1)
+                    else:
+                        imgs_ccd = [CCDData(img, unit=u.dimensionless_unscaled)
+                                    for img in valid_images_for_ccdproc]
+                        combined = ccdproc_combine(
+                            imgs_ccd, method=method_arr, sigma_clip=False,
+                            weights=weights_for_stack
+                        )
+                        stacked_batch_data_np = np.array(combined, dtype=np.float32)
+                stack_info_header = fits.Header()
+            except Exception:
+                self.update_progress(f"❌ Erreur stacking classique pour le lot {current_batch_num}.")
+                traceback.print_exc(limit=1)
+
+        shutil.rmtree(temp_cache_dir, ignore_errors=True)
+
+        if stacked_batch_data_np is None:
+            return None, None, None
+
+        stacked_batch_data_np = stacked_batch_data_np.astype(np.float32)
+        if self.stacking_mode == "winsorized":
+            self.update_progress(
+                f"🎚️  [Stack] Windsorized Sigma Clip appliqué : κ={self.kappa:.2f}, images={num_valid_images_for_processing}, rej ≈ {rejected_pct:.1f} %",
+                "INFO_DETAIL",
+            )
+
+
+        # --- 5. NOUVEAU : Calculer batch_coverage_map_2d (HxW, float32) ---
+        logger.debug(f"   -> Calcul de la carte de poids/couverture 2D pour le lot #{current_batch_num}...")
+        batch_coverage_map_2d = np.zeros(shape_2d_for_coverage_map, dtype=np.float32)
+        
+        for i in range(num_valid_images_for_processing):
+            valid_pixel_mask_for_img = valid_pixel_masks_for_coverage[i] # C'est un masque booléen HW
+            
+            # Déterminer le poids scalaire à appliquer à ce masque
+            current_image_scalar_weight = 1.0 # Défaut si pas de pondération
+            if weight_scalars_for_ccdproc is not None: # Si la pondération qualité a été calculée
+                current_image_scalar_weight = weight_scalars_for_ccdproc[i]
+            
+            # Ajouter le masque pondéré à la carte de couverture du lot
+            # valid_pixel_mask_for_img.astype(np.float32) convertit True->1.0, False->0.0
+            batch_coverage_map_2d += valid_pixel_mask_for_img.astype(np.float32) * current_image_scalar_weight
+        
+        logger.debug(f"     - Carte de poids/couverture 2D du lot calculée. Shape: {batch_coverage_map_2d.shape}, Range: [{np.min(batch_coverage_map_2d):.2f}-{np.max(batch_coverage_map_2d):.2f}]")
+
+        # --- 6. Mise à jour de l'en-tête d'information ---
+        if stack_info_header is None:
+            stack_info_header = fits.Header()
+        stack_info_header['NIMAGES'] = (num_valid_images_for_processing, 'Valid images combined in this batch')  # ASCII
+        
+        stack_info_header['WGHT_APP'] = (quality_weighting_was_effectively_applied, 'Quality weights (scalar) used by ccdproc_combine')
+        if quality_weighting_was_effectively_applied:
+            w_metrics_str_list = []
+            if self.weight_by_snr: w_metrics_str_list.append(f"SNR^{self.snr_exponent:.1f}")
+            if self.weight_by_stars: w_metrics_str_list.append(f"Stars^{self.stars_exponent:.1f}")
+            stack_info_header['WGHT_MET'] = (",".join(w_metrics_str_list) if w_metrics_str_list else "None_Active", 'Metrics configured for scalar weighting')
+            stack_info_header['SUMSCLW'] = (float(sum_of_quality_weights_applied), 'Sum of scalar quality weights in this batch')
+        else:
+            stack_info_header['SUMSCLW'] = (float(num_valid_images_for_processing), 'Effective num images (uniform scalar weight=1)')
+        
+        batch_total_exposure = 0.0
+        for hdr_iter in valid_headers_for_ccdproc: # Utiliser les headers des images valides
+            if hdr_iter and 'EXPTIME' in hdr_iter:
+                try: batch_total_exposure += float(hdr_iter['EXPTIME'])
+                except (ValueError, TypeError): pass
+        stack_info_header['TOTEXP'] = (round(batch_total_exposure, 2), '[s] Sum of exposure times for images in this batch')
+
+        self.update_progress(f"✅ Combinaison lot {progress_info} terminée (Shape: {stacked_batch_data_np.shape}).")
+        
+        # Retourner l'image stackée, le header d'info, et la NOUVELLE carte de couverture 2D du lot
+        return stacked_batch_data_np, stack_info_header, batch_coverage_map_2d
+
+
+
+
+
+
+
+
+#########################################################################################################################################
+
+
+# --- DANS LA CLASSE SeestarQueuedStacker DANS seestar/queuep/queue_manager.py ---
+
+    def _combine_intermediate_drizzle_batches(self, intermediate_files_list, output_wcs_final_target, output_shape_final_target_hw):
+        """
+        Combine les résultats Drizzle intermédiaires (par lot) sauvegardés sur disque.
+        MODIFIED V4_CombineFixAPI: Correction initialisation Drizzle et utilisation pixfrac.
+        MODIFIED DebugDrizzleFinal_1: Commenté le clipping Lanczos agressif, ajout logs.
+        """
+        final_sci_image_HWC = None
+        final_wht_map_HWC = None # Sera HWC aussi, car les poids sont par canal pour Drizzle
+
+        num_batches_to_combine = len(intermediate_files_list)
+        if num_batches_to_combine == 0:
+            self.update_progress("ⓘ Aucun lot Drizzle intermédiaire à combiner.")
+            return final_sci_image_HWC, final_wht_map_HWC
+
+        # --- DEBUG DRIZZLE FINAL 1: Log d'entrée ---
+        logger.debug("\n" + "="*70)
+        logger.debug(f"DEBUG QM [_combine_intermediate_drizzle_batches V4_CombineFixAPI_DebugDrizzleFinal_1]:")
+        logger.debug(f"  Début pour {num_batches_to_combine} lots.")
+        logger.debug(f"  Shape Sortie CIBLE: {output_shape_final_target_hw}, Drizzle Kernel: {self.drizzle_kernel}, Pixfrac: {self.drizzle_pixfrac}")
+        # --- FIN DEBUG ---
+        self.update_progress(f"💧 [CombineBatches V4] Début combinaison {num_batches_to_combine} lots Drizzle...")
+
+        if output_wcs_final_target is None or output_shape_final_target_hw is None:
+            self.update_progress("   [CombineBatches V4] ERREUR: WCS ou Shape de sortie final manquant.", "ERROR")
+            return None, None
+
+        num_output_channels = 3
+        final_drizzlers = []
+        final_output_images_list = [] # Liste des arrays SCI (H,W) par canal
+        final_output_weights_list = []# Liste des arrays WHT (H,W) par canal
+
+        try:
+            self.update_progress(f"   [CombineBatches V4] Initialisation Drizzle final (Shape: {output_shape_final_target_hw})...")
+            for _ in range(num_output_channels):
+                final_output_images_list.append(np.zeros(output_shape_final_target_hw, dtype=np.float32))
+                final_output_weights_list.append(np.zeros(output_shape_final_target_hw, dtype=np.float32))
+
+            for i in range(num_output_channels):
+                driz_ch = Drizzle(
+                    kernel=self.drizzle_kernel,
+                    fillval=str(getattr(self, "drizzle_fillval", "0.0")), # Utiliser l'attribut si existe
+                    out_img=final_output_images_list[i],
+                    out_wht=final_output_weights_list[i],
+                    out_shape=output_shape_final_target_hw
+                )
+                final_drizzlers.append(driz_ch)
+            self.update_progress(f"   [CombineBatches V4] Objets Drizzle finaux initialisés.")
+        except Exception as init_err:
+            self.update_progress(f"   [CombineBatches V4] ERREUR: Échec init Drizzle final: {init_err}", "ERROR")
+            logger.debug(f"ERREUR QM [_combine_intermediate_drizzle_batches]: Échec init Drizzle: {init_err}"); traceback.print_exc(limit=1)
+            return None, None
+
+        total_contributing_ninputs_for_final_header = 0
+        batches_successfully_added_to_final_drizzle = 0
+
+        for i_batch_loop, (sci_fpath, wht_fpaths_list_for_batch) in enumerate(intermediate_files_list):
+            if self.stop_processing:
+                self.update_progress("🛑 Arrêt demandé pendant combinaison lots Drizzle.")
+                break
+
+            self.update_progress(f"   [CombineBatches V4] Ajout lot intermédiaire {i_batch_loop+1}/{num_batches_to_combine}: {os.path.basename(sci_fpath)}...")
+            # --- DEBUG DRIZZLE FINAL 1: Log chemin lot ---
+            logger.debug(f"  Processing batch {i_batch_loop+1}: SCI='{sci_fpath}', WHT0='{wht_fpaths_list_for_batch[0] if wht_fpaths_list_for_batch else 'N/A'}'")
+            # --- FIN DEBUG ---
+
+            if len(wht_fpaths_list_for_batch) != num_output_channels:
+                self.update_progress(f"      -> ERREUR: Nb incorrect de cartes poids ({len(wht_fpaths_list_for_batch)}) pour lot {i_batch_loop+1}. Ignoré.", "WARN")
+                continue
+
+            sci_data_cxhxw_lot = None; wcs_lot_intermediaire = None
+            wht_maps_2d_list_for_lot = None; header_sci_lot = None
+            pixmap_batch_to_final_grid = None
+
+            try:
+                with fits.open(sci_fpath, memmap=False) as hdul_sci:
+                    sci_data_cxhxw_lot = hdul_sci[0].data.astype(np.float32); header_sci_lot = hdul_sci[0].header
+                    with warnings.catch_warnings(): warnings.simplefilter("ignore"); wcs_lot_intermediaire = WCS(header_sci_lot, naxis=2)
+                if not wcs_lot_intermediaire.is_celestial: raise ValueError("WCS lot intermédiaire non céleste.")
+                wht_maps_2d_list_for_lot = []
+                for ch_idx_w, wht_fpath_ch in enumerate(wht_fpaths_list_for_batch):
+                    with fits.open(wht_fpath_ch, memmap=False) as hdul_wht: wht_map_2d_ch = hdul_wht[0].data.astype(np.float32)
+                    wht_maps_2d_list_for_lot.append(np.nan_to_num(np.maximum(wht_map_2d_ch, 0.0)))
+                # --- DEBUG DRIZZLE FINAL 1: Log données lot chargées ---
+                logger.debug(f"    Lot {i_batch_loop+1} SCI chargé - Shape CxHxW: {sci_data_cxhxw_lot.shape}, Range Ch0: [{np.min(sci_data_cxhxw_lot[0]):.3g}, {np.max(sci_data_cxhxw_lot[0]):.3g}]")
+                logger.debug(f"    Lot {i_batch_loop+1} WHT0 chargé - Shape HW: {wht_maps_2d_list_for_lot[0].shape}, Range: [{np.min(wht_maps_2d_list_for_lot[0]):.3g}, {np.max(wht_maps_2d_list_for_lot[0]):.3g}]")
+                # --- FIN DEBUG ---
+
+                shape_lot_intermediaire_hw = sci_data_cxhxw_lot.shape[1:]
+                y_lot_intermed, x_lot_intermed = np.indices(shape_lot_intermediaire_hw)
+                sky_coords_lot_ra, sky_coords_lot_dec = wcs_lot_intermediaire.all_pix2world(x_lot_intermed.ravel(), y_lot_intermed.ravel(), 0)
+                x_final_output_pix, y_final_output_pix = output_wcs_final_target.all_world2pix(sky_coords_lot_ra, sky_coords_lot_dec, 0)
+                pixmap_batch_to_final_grid = np.dstack((x_final_output_pix.reshape(shape_lot_intermediaire_hw), y_final_output_pix.reshape(shape_lot_intermediaire_hw))).astype(np.float32)
+
+                if pixmap_batch_to_final_grid is not None:
+                    ninputs_this_batch = int(header_sci_lot.get('NINPUTS', 0))
+                    for ch_idx_add in range(num_output_channels):
+                        data_ch_sci_2d_lot = np.nan_to_num(sci_data_cxhxw_lot[ch_idx_add, :, :])
+                        data_ch_wht_2d_lot = wht_maps_2d_list_for_lot[ch_idx_add]
+                        # --- DEBUG DRIZZLE FINAL 1: Log avant add_image ---
+                        logger.debug(f"      Ch{ch_idx_add} add_image: data SCI min/max [{np.min(data_ch_sci_2d_lot):.3g}, {np.max(data_ch_sci_2d_lot):.3g}], data WHT min/max [{np.min(data_ch_wht_2d_lot):.3g}, {np.max(data_ch_wht_2d_lot):.3g}], pixfrac={self.drizzle_pixfrac}")
+                        # --- FIN DEBUG ---
+                        final_drizzlers[ch_idx_add].add_image(
+                            data=data_ch_sci_2d_lot,
+                            pixmap=pixmap_batch_to_final_grid,
+                            weight_map=data_ch_wht_2d_lot,
+                            exptime=1.0, # Les lots sont déjà en counts/sec
+                            pixfrac=self.drizzle_pixfrac,
+                            in_units='cps' # Confirmé par BUNIT='Counts/s' dans les fichiers de lot
+                        )
+                    batches_successfully_added_to_final_drizzle += 1
+                    total_contributing_ninputs_for_final_header += ninputs_this_batch
+
+            except Exception as e_lot_proc:
+                self.update_progress(f"   [CombineBatches V4] ERREUR traitement lot {i_batch_loop+1}: {e_lot_proc}", "ERROR"); continue
+            finally:
+                del sci_data_cxhxw_lot, wcs_lot_intermediaire, wht_maps_2d_list_for_lot, header_sci_lot, pixmap_batch_to_final_grid; gc.collect()
+
+        if batches_successfully_added_to_final_drizzle == 0:
+             self.update_progress("   [CombineBatches V4] ERREUR: Aucun lot Drizzle intermédiaire n'a pu être ajouté à la combinaison finale.", "ERROR")
+             return None, None
+
+        # --- DEBUG DRIZZLE FINAL 1: Log des données brutes accumulées PAR CANAL ---
+        for ch_log_idx in range(num_output_channels):
+            temp_ch_data = final_output_images_list[ch_log_idx]
+            temp_ch_wht = final_output_weights_list[ch_log_idx]
+            logger.debug(f"  DEBUG [CombineBatches V4]: DONNÉES ACCUMULÉES BRUTES (avant division/clipping) - Canal {ch_log_idx}:")
+            if temp_ch_data is not None and temp_ch_data.size > 0:
+                logger.debug(f"    SCI_ACCUM (out_img): Min={np.min(temp_ch_data):.4g}, Max={np.max(temp_ch_data):.4g}, Mean={np.mean(temp_ch_data):.4g}, Std={np.std(temp_ch_data):.4g}")
+                logger.debug(f"      Négatifs SCI_ACCUM: {np.sum(temp_ch_data < 0)}")
+            else: logger.debug("    SCI_ACCUM: Données vides ou invalides.")
+            if temp_ch_wht is not None and temp_ch_wht.size > 0:
+                logger.debug(f"    WHT_ACCUM (out_wht): Min={np.min(temp_ch_wht):.4g}, Max={np.max(temp_ch_wht):.4g}, Mean={np.mean(temp_ch_wht):.4g}")
+            else: logger.debug("    WHT_ACCUM: Données vides ou invalides.")
+        # --- FIN DEBUG ---
+
+        try:
+            # Les `final_output_images_list` contiennent la somme(data*wht) et `final_output_weights_list` contient la somme(wht)
+            # La division se fera dans _save_final_stack. Ici, on stack juste pour retourner.
+            final_sci_image_HWC = np.stack(final_output_images_list, axis=-1).astype(np.float32)
+            final_wht_map_HWC = np.stack(final_output_weights_list, axis=-1).astype(np.float32) # Maintenant HWC
+
+            # --- SECTION CLIPPING CONDITIONNEL POUR LANCZOS COMMENTÉE ---
+            # if self.drizzle_kernel.lower() in ["lanczos2", "lanczos3"]:
+            #     logger.debug(f"DEBUG [CombineBatches V4]: CLIPPING LANCZOS TEMPORAIREMENT DÉSACTIVÉ.")
+            #     # logger.debug(f"DEBUG [CombineBatches V4]: Application du clipping spécifique pour kernel {self.drizzle_kernel}.")
+            #     # self.update_progress(f"   Appli. clipping spécifique pour Lanczos...", "DEBUG_DETAIL")
+            #     # clip_min_lanczos = 0.0
+            #     # clip_max_lanczos = 2.0 # Exemple, à ajuster.
+            #     # logger.debug(f"  [CombineBatches V4]: Clipping Lanczos: Min={clip_min_lanczos}, Max={clip_max_lanczos}")
+            #     # logger.debug(f"    Avant clip (Ch0): Min={np.min(final_sci_image_HWC[...,0]):.4g}, Max={np.max(final_sci_image_HWC[...,0]):.4g}")
+            #     # final_sci_image_HWC = np.clip(final_sci_image_HWC, clip_min_lanczos, clip_max_lanczos)
+            #     # logger.debug(f"    Après clip (Ch0): Min={np.min(final_sci_image_HWC[...,0]):.4g}, Max={np.max(final_sci_image_HWC[...,0]):.4g}")
+            # --- FIN SECTION CLIPPING COMMENTÉE ---
+
+            # Nettoyage NaN/Inf et s'assurer que les poids sont non-négatifs
+            final_sci_image_HWC = np.nan_to_num(final_sci_image_HWC, nan=0.0, posinf=0.0, neginf=0.0)
+            final_wht_map_HWC = np.nan_to_num(final_wht_map_HWC, nan=0.0, posinf=0.0, neginf=0.0)
+            final_wht_map_HWC = np.maximum(final_wht_map_HWC, 0.0) # Poids doivent être >= 0
+
+            self.update_progress(f"   -> Assemblage final Drizzle terminé (Shape Sci HWC: {final_sci_image_HWC.shape}, Wht HWC: {final_wht_map_HWC.shape})")
+            self.images_in_cumulative_stack = total_contributing_ninputs_for_final_header
+        except Exception as e_final_asm:
+            self.update_progress(f"   - ERREUR pendant assemblage final Drizzle: {e_final_asm}", "ERROR")
+            final_sci_image_HWC = None
+            final_wht_map_HWC = None
+        finally:
+            del final_drizzlers, final_output_images_list, final_output_weights_list
+            gc.collect()
+        
+        logger.debug("="*70 + "\n")
+        return final_sci_image_HWC, final_wht_map_HWC
+
+    def _solve_stacked_batch(self, stacked_np, header, batch_num):
+        """Solve a stacked batch image using ASTAP downsample=1."""
+        try:
+            img_for_solver = stacked_np
+            if img_for_solver.ndim == 3:
+                img_for_solver = (
+                    img_for_solver[..., 0] * 0.299
+                    + img_for_solver[..., 1] * 0.587
+                    + img_for_solver[..., 2] * 0.114
+                ).astype(np.float32)
+            temp_f = tempfile.NamedTemporaryFile(suffix=".fits", delete=False)
+            temp_f.close()
+            fits.PrimaryHDU(data=img_for_solver, header=header).writeto(
+                temp_f.name, overwrite=True
+            )
+            solver_settings = {
+                "local_solver_preference": self.local_solver_preference,
+                "api_key": self.api_key,
+                "astap_path": self.astap_path,
+                "astap_data_dir": self.astap_data_dir,
+                "astap_search_radius": self.astap_search_radius,
+                "astap_downsample": 1,
+                "astap_sensitivity": self.astap_sensitivity,
+                "local_ansvr_path": self.local_ansvr_path,
+                "scale_est_arcsec_per_pix": getattr(
+                    self, "reference_pixel_scale_arcsec", None
+                ),
+                "scale_tolerance_percent": 20,
+                "ansvr_timeout_sec": getattr(self, "ansvr_timeout_sec", 120),
+                "astap_timeout_sec": getattr(self, "astap_timeout_sec", 120),
+                "astrometry_net_timeout_sec": getattr(
+                    self, "astrometry_net_timeout_sec", 300
+                ),
+                "use_radec_hints": getattr(self, "use_radec_hints", False),
+            }
+            self.update_progress(
+                f"🔭 [Solve] Résolution WCS du lot {batch_num}", "INFO_DETAIL"
+            )
+            batch_wcs = solve_image_wcs(
+                temp_f.name,
+                header,
+                solver_settings,
+                update_header_with_solution=False,
+            )
+            if batch_wcs:
+                self.update_progress(
+                    f"✅ [Solve] WCS lot {batch_num} obtenu", "INFO_DETAIL"
+                )
+            else:
+                self.update_progress(
+                    f"⚠️ [Solve] Échec WCS lot {batch_num}", "WARN"
+                )
+            return batch_wcs
+        except Exception as e:
+            self.update_progress(
+                f"⚠️ [Solve] Échec WCS lot {batch_num}: {e}", "WARN"
+            )
+            return None
+        finally:
+            try:
+                os.remove(temp_f.name)
+            except Exception:
+                pass
+
+    def _run_astap_and_update_header(self, fits_path: str) -> bool:
+        """Solve the provided FITS with ASTAP and update its header in place."""
+        try:
+            header = fits.getheader(fits_path)
+        except Exception as e:
+            self.update_progress(f"   [ASTAP] Échec lecture header: {e}", "ERROR")
+            return False
+
+        solver_settings = {
+            "local_solver_preference": self.local_solver_preference,
+            "api_key": self.api_key,
+            "astap_path": self.astap_path,
+            "astap_data_dir": self.astap_data_dir,
+            "astap_search_radius": self.astap_search_radius,
+            "astap_downsample": self.astap_downsample,
+            "astap_sensitivity": self.astap_sensitivity,
+            "local_ansvr_path": self.local_ansvr_path,
+            "scale_est_arcsec_per_pix": getattr(self, "reference_pixel_scale_arcsec", None),
+            "scale_tolerance_percent": 20,
+            "ansvr_timeout_sec": getattr(self, "ansvr_timeout_sec", 120),
+            "astap_timeout_sec": getattr(self, "astap_timeout_sec", 120),
+            "astrometry_net_timeout_sec": getattr(self, "astrometry_net_timeout_sec", 300),
+            "use_radec_hints": getattr(self, "use_radec_hints", False),
+        }
+
+        self.update_progress(f"   [ASTAP] Solve {os.path.basename(fits_path)}…")
+        wcs = solve_image_wcs(fits_path, header, solver_settings, update_header_with_solution=True)
+        if wcs is None:
+            self.update_progress("   [ASTAP] Échec résolution", "WARN")
+            return False
+        try:
+            with fits.open(fits_path, mode="update") as hdul:
+                hdul[0].header = header
+                hdul.flush()
+        except Exception as e:
+            self.update_progress(f"   [ASTAP] Erreur écriture header: {e}", "WARN")
+        return True
+
+    def _cache_solved_image(self, data, header, wcs_obj, idx):
+        """Cache solved image data to a temporary FITS and return the path."""
+        cache_dir = os.path.join(self.output_folder, "reproj_cache")
+        os.makedirs(cache_dir, exist_ok=True)
+        cache_path = os.path.join(cache_dir, f"solved_{idx:05d}.fits")
+        hdr = header.copy()
+        if wcs_obj is not None:
+            try:
+                hdr.update(wcs_obj.to_header())
+            except Exception:
+                pass
+        data_to_save = np.moveaxis(data, -1, 0) if data.ndim == 3 else data
+        fits.PrimaryHDU(data=data_to_save.astype(np.float32), header=hdr).writeto(
+            cache_path, overwrite=True
+        )
+        return cache_path
+
+    def _create_sum_wht_memmaps(self, shape_hw):
+        """(Re)create SUM/WHT memmaps for the given output shape."""
+        memmap_dir = os.path.join(self.output_folder, "memmap_accumulators")
+        os.makedirs(memmap_dir, exist_ok=True)
+        self.sum_memmap_path = os.path.join(memmap_dir, "cumulative_SUM.npy")
+        self.wht_memmap_path = os.path.join(memmap_dir, "cumulative_WHT.npy")
+        self.memmap_shape = (shape_hw[0], shape_hw[1], 3)
+        self.cumulative_sum_memmap = np.lib.format.open_memmap(
+            self.sum_memmap_path,
+            mode="w+",
+            dtype=self.memmap_dtype_sum,
+            shape=self.memmap_shape,
+        )
+        self.cumulative_sum_memmap[:] = 0.0
+        self.cumulative_wht_memmap = np.lib.format.open_memmap(
+            self.wht_memmap_path,
+            mode="w+",
+            dtype=self.memmap_dtype_wht,
+            shape=shape_hw,
+        )
+        self.cumulative_wht_memmap[:] = 0.0
+
+    def _final_reproject_cached_files(self, cache_list):
+        """Reproject cached solved images and accumulate them."""
+        if not cache_list:
+            self.update_progress("⚠️ Aucun fichier résolu pour reprojection finale.", "WARN")
+            return
+
+        wcs_list = [w for _, w, _ in cache_list if w is not None]
+        headers = [h for _, _, h in cache_list]
+        out_wcs, out_shape = self._calculate_final_mosaic_grid(wcs_list, headers)
+        if out_wcs is None or out_shape is None:
+            self.update_progress("⚠️ Échec du calcul de la grille finale.", "WARN")
+            return
+
+        self.reference_wcs_object = out_wcs
+        self._close_memmaps()
+        self._create_sum_wht_memmaps(out_shape)
+
+        for path, wcs_obj, hdr in cache_list:
+            try:
+                with fits.open(path, memmap=False) as hdul:
+                    dat = hdul[0].data.astype(np.float32)
+                if dat.ndim == 3 and dat.shape[0] in (3, 4):
+                    dat = np.moveaxis(dat, 0, -1)
+                cov = np.ones(dat.shape[:2], dtype=np.float32)
+                reproj_img, cov = self._reproject_to_reference(dat, wcs_obj)
+                self._combine_batch_result(reproj_img, hdr, cov, batch_wcs=None)
+            except Exception as e:
+                self.update_progress(
+                    f"⚠️ Reprojection finale ignorée pour {os.path.basename(path)}: {e}",
+                    "WARN",
+                )
+
+        self._save_final_stack(output_filename_suffix="_classic_sumw")
+
+    def _save_and_solve_classic_batch(self, stacked_np, wht_2d, header, batch_idx):
+
+        """Save a classic batch and optionally solve/reproject it."""
+        out_dir = os.path.join(self.output_folder, "classic_batch_outputs")
+        os.makedirs(out_dir, exist_ok=True)
+
+        sci_fits = os.path.join(out_dir, f"classic_batch_{batch_idx:03d}.fits")
+        wht_paths: list[str] = []
+
+
+        final_stacked = stacked_np
+        final_wht = wht_2d
+        np.nan_to_num(final_wht, copy=False)
+
+        # Always attempt to solve the intermediate batch with ASTAP so that a
+        # valid WCS is present on each file. This is required for the optional
+        # inter-batch reprojection step. When solving fails we fall back to the
+        # reference header WCS if available.
+        luminance = (
+            stacked_np[..., 0] * 0.299
+            + stacked_np[..., 1] * 0.587
+            + stacked_np[..., 2] * 0.114
+        ).astype(np.float32)
+        tmp = tempfile.NamedTemporaryFile(suffix=".fits", delete=False)
+        tmp.close()
+        fits.PrimaryHDU(data=luminance, header=header).writeto(
+            tmp.name, overwrite=True
+        )
+        solved_ok = self._run_astap_and_update_header(tmp.name)
+        if solved_ok:
+            solved_hdr = fits.getheader(tmp.name)
+            header.update(solved_hdr)
+        else:
+            if self.reference_header_for_wcs is not None:
+                header.update({
+                    k: self.reference_header_for_wcs[k]
+                    for k in [
+                        "CRPIX1",
+                        "CRPIX2",
+                        "CDELT1",
+                        "CDELT2",
+                        "CD1_1",
+                        "CD1_2",
+                        "CD2_1",
+                        "CD2_2",
+                        "CTYPE1",
+                        "CTYPE2",
+                        "CRVAL1",
+                        "CRVAL2",
+                    ]
+                    if k in self.reference_header_for_wcs
+                })
+                header["NAXIS1"] = stacked_np.shape[1]
+                header["NAXIS2"] = stacked_np.shape[0]
+            else:
+                os.remove(tmp.name)
+                return None, None
+        os.remove(tmp.name)
+
+        final_stacked = stacked_np
+        final_wht = wht_2d
+        np.nan_to_num(final_wht, copy=False)
+
+        fits.PrimaryHDU(data=np.moveaxis(final_stacked, -1, 0), header=header).writeto(
+            sci_fits, overwrite=True
+        )
+        for ch_i in range(final_stacked.shape[2]):
+            wht_path = os.path.join(
+                out_dir, f"classic_batch_{batch_idx:03d}_wht_{ch_i}.fits"
+            )
+            fits.PrimaryHDU(data=final_wht.astype(np.float32)).writeto(
+                wht_path, overwrite=True
+            )
+            wht_paths.append(wht_path)
+
+        return sci_fits, wht_paths
+
+
+    def _reproject_classic_batches(self, batch_files):
+
+        """Reproject saved classic batches to a common grid using reproject_and_coadd."""
+
+        from seestar.enhancement.reproject_utils import (
+            reproject_and_coadd,
+            reproject_interp,
+        )
+
+        channel_arrays_wcs = [[] for _ in range(3)]
+        channel_footprints = [[] for _ in range(3)]
+        wcs_for_grid = []
+        headers_for_grid = []
+
+        for sci_path, wht_paths in batch_files:
+            try:
+                with fits.open(sci_path, memmap=False) as hdul:
+                    data_cxhxw = hdul[0].data.astype(np.float32)
+                    hdr = hdul[0].header
+                batch_wcs = WCS(hdr, naxis=2)
+                h, w = data_cxhxw.shape[-2:]
+                batch_wcs.pixel_shape = (w, h)
+            except Exception:
+                continue
+
+            try:
+                coverage = fits.getdata(wht_paths[0]).astype(np.float32)
+                np.nan_to_num(coverage, copy=False)
+            except Exception:
+                coverage = np.ones((h, w), dtype=np.float32)
+
+            img_hwc = np.moveaxis(data_cxhxw, 0, -1)
+            wcs_for_grid.append(batch_wcs)
+            headers_for_grid.append(hdr)
+            for ch in range(img_hwc.shape[2]):
+                channel_arrays_wcs[ch].append((img_hwc[:, :, ch], batch_wcs))
+                channel_footprints[ch].append(coverage)
+
+        if len(wcs_for_grid) < 2:
+            self.update_progress(
+                f"⚠️ Reprojection ignorée: seulement {len(wcs_for_grid)} WCS valides.",
+                "WARN",
+            )
+            return
+
+        out_wcs, out_shape = self._calculate_final_mosaic_grid(wcs_for_grid, headers_for_grid)
+        if out_wcs is None or out_shape is None:
+            self.update_progress(
+                "⚠️ Reprojection ignorée: échec du calcul de la grille finale.",
+                "WARN",
+            )
+            return
+
+        final_channels = []
+        final_cov = None
+        for ch in range(3):
+            sci, cov = reproject_and_coadd(
+                channel_arrays_wcs[ch],
+                output_projection=out_wcs,
+                shape_out=out_shape,
+                input_weights=channel_footprints[ch],
+                reproject_function=reproject_interp,
+                combine_function="mean",
+                match_background=True,
+            )
+            final_channels.append(sci.astype(np.float32))
+            if final_cov is None:
+                final_cov = cov.astype(np.float32)
+
+        final_img_hwc = np.stack(final_channels, axis=-1)
+        self._save_final_stack(
+            "_classic_reproject",
+            drizzle_final_sci_data=final_img_hwc,
+            drizzle_final_wht_data=final_cov,
+        )
+
+
+
+############################################################################################################################################
+
+
+
+
+
+    def _save_final_stack(self, output_filename_suffix: str = "", stopped_early: bool = False,
+                          drizzle_final_sci_data=None, drizzle_final_wht_data=None,
+                          preserve_linear_output: bool = False):
+        """
+        Calcule l'image finale, applique les post-traitements et sauvegarde.
+        MODIFIED:
+        - self.last_saved_data_for_preview (pour GUI) est maintenant l'image normalisée [0,1] SANS stretch cosmétique du backend.
+        - save_preview_image (pour PNG) est appelé avec apply_stretch=True sur ces données [0,1].
+        - La sauvegarde FITS reste basée sur self.raw_adu_data_for_ui_histogram (si float32) ou les données cosmétiques [0,1] (si uint16).
+        Parameters
+        ----------
+        output_filename_suffix : str, optional
+            Suffixe ajouté au nom du fichier de sortie.
+        stopped_early : bool, optional
+            Indique si le traitement s'est arrêté prématurément.
+        drizzle_final_sci_data : ndarray, optional
+            Données science fournies pour les modes Drizzle/Mosaïque.
+        drizzle_final_wht_data : ndarray, optional
+            Carte de poids correspondante.
+        preserve_linear_output : bool, optional
+            Si ``True``, saute la normalisation par percentiles et conserve la
+            dynamique linéaire de ``final_image_initial_raw``.
+
+        Version: V_SaveFinal_CorrectedDataFlow_1
+        """
+        logger.debug("\n" + "=" * 80)
+        self.update_progress(f"DEBUG QM [_save_final_stack V_SaveFinal_CorrectedDataFlow_1]: Début. Suffixe: '{output_filename_suffix}', Arrêt précoce: {stopped_early}")
+        logger.debug(f"DEBUG QM [_save_final_stack V_SaveFinal_CorrectedDataFlow_1]: Début. Suffixe: '{output_filename_suffix}', Arrêt précoce: {stopped_early}")
+
+        save_as_float32_setting = getattr(self, 'save_final_as_float32', False)
+        preserve_linear_output_setting = getattr(self, 'preserve_linear_output', False)
+        # Retro-compatibilité : certaines versions utilisaient le nom
+        # `preserve_linear_output_flag`. On crée un alias pour éviter
+        # un NameError si d'anciens appels ou du code externe s'y réfèrent.
+        preserve_linear_output_flag = preserve_linear_output_setting
+        self.update_progress(f"  DEBUG QM: Option de sauvegarde FITS effective (self.save_final_as_float32): {save_as_float32_setting}")
+        logger.debug(f"  DEBUG QM: Option de sauvegarde FITS effective (self.save_final_as_float32): {save_as_float32_setting}")
+        logger.debug(f"  DEBUG QM: preserve_linear_output active?: {preserve_linear_output_setting}")
+        
+        is_reproject_mosaic_mode = (output_filename_suffix == "_mosaic_reproject" and 
+                                    drizzle_final_sci_data is not None and 
+                                    drizzle_final_wht_data is not None)
+        is_drizzle_final_mode_with_data = (
+            self.drizzle_active_session and self.drizzle_mode == "Final" and 
+            not self.is_mosaic_run and drizzle_final_sci_data is not None and
+            drizzle_final_wht_data is not None and not is_reproject_mosaic_mode 
+        )
+        is_true_incremental_drizzle_from_objects = (
+            self.drizzle_active_session and self.drizzle_mode == "Incremental" and 
+            not self.is_mosaic_run and drizzle_final_sci_data is None 
+        )
+        is_classic_stacking_mode = not (is_reproject_mosaic_mode or is_drizzle_final_mode_with_data or is_true_incremental_drizzle_from_objects)
+
+        current_operation_mode_log_desc = "Unknown" 
+        current_operation_mode_log_fits = "Unknown" 
+
+        if is_reproject_mosaic_mode: 
+            current_operation_mode_log_desc = "Mosaïque (reproject_and_coadd)"
+            current_operation_mode_log_fits = "Mosaic (reproject_and_coadd)"
+        elif is_true_incremental_drizzle_from_objects: 
+            current_operation_mode_log_desc = "Drizzle Incrémental VRAI (objets Drizzle)"
+            current_operation_mode_log_fits = "True Incremental Drizzle (Drizzle objects)"
+        elif is_drizzle_final_mode_with_data: 
+            current_operation_mode_log_desc = f"Drizzle Standard Final (données lot fournies)"
+            current_operation_mode_log_fits = "Drizzle Standard Final (from batch data)"
+        elif is_classic_stacking_mode : 
+            current_operation_mode_log_desc = "Stacking Classique SUM/W (memmaps)"
+            current_operation_mode_log_fits = "Classic Stacking SUM/W (memmaps)"
+        else: 
+            if not self.drizzle_active_session and not self.is_mosaic_run:
+                 current_operation_mode_log_desc = "Stacking Classique SUM/W (memmaps) - Fallback"
+                 current_operation_mode_log_fits = "Classic Stacking SUM/W (memmaps) - Fallback"
+                 is_classic_stacking_mode = True 
+
+        self.update_progress(f"  DEBUG QM: Mode d'opération détecté pour sauvegarde: {current_operation_mode_log_desc}")
+        logger.debug(f"  DEBUG QM: Mode d'opération détecté pour sauvegarde: {current_operation_mode_log_desc}")
+        logger.debug("=" * 80 + "\n")
+        self.update_progress(f"💾 Préparation sauvegarde finale (Mode: {current_operation_mode_log_desc})...")
+
+        final_image_initial_raw = None    # Données "brutes" après combinaison (ADU ou [0,1] si classique déjà normalisé)
+        final_wht_map_for_postproc = None # Carte de poids 2D pour certains post-traitements
+        background_model_photutils = None # Modèle de fond si Photutils BN est appliqué
+
+        self.raw_adu_data_for_ui_histogram = None # Sera les données ADU-like pour l'histogramme de l'UI
+        # self.last_saved_data_for_preview est celui qui sera envoyé à l'UI pour son affichage
+        # Il doit être normalisé [0,1] MAIS NON STRETCHÉ COSMÉTIQUEMENT par le backend.
+        
+        try:
+            # --- ÉTAPE 1: Obtenir final_image_initial_raw et final_wht_map_for_postproc ---
+            # (La logique pour obtenir ces données reste la même que votre version précédente)
+            # ... (Bloc if/elif/else pour les modes reproject, drizzle, classique) ...
+            # (Je reprends la logique de votre dernier log `taraceback.txt` pour cette partie)
+            if is_reproject_mosaic_mode:
+                self.update_progress("  DEBUG QM [SaveFinalStack] Mode: Mosaïque Reproject")
+                logger.debug("  DEBUG QM [SaveFinalStack] Mode: Mosaïque Reproject")
+                final_image_initial_raw = drizzle_final_sci_data.astype(np.float32) 
+                if drizzle_final_wht_data.ndim == 3:
+                    final_wht_map_for_postproc = np.mean(drizzle_final_wht_data, axis=2).astype(np.float32)
+                else:
+                    final_wht_map_for_postproc = drizzle_final_wht_data.astype(np.float32)
+                final_wht_map_for_postproc = np.maximum(final_wht_map_for_postproc, 0.0) 
+                self._close_memmaps()
+                self.update_progress(f"    DEBUG QM: Mosaic Reproject - final_image_initial_raw - Range: [{np.nanmin(final_image_initial_raw):.4g} - {np.nanmax(final_image_initial_raw):.4g}]")
+                logger.debug(f"    DEBUG QM: Mosaic Reproject - final_image_initial_raw - Range: [{np.nanmin(final_image_initial_raw):.4g} - {np.nanmax(final_image_initial_raw):.4g}]")
+
+            elif is_true_incremental_drizzle_from_objects:
+                self.update_progress("  DEBUG QM [SaveFinalStack] Mode: Drizzle Incrémental VRAI")
+                logger.debug("  DEBUG QM [SaveFinalStack] Mode: Drizzle Incrémental VRAI")
+                if not self.incremental_drizzle_objects or len(self.incremental_drizzle_objects) != 3:
+                    raise ValueError("Objets Drizzle incremental invalides ou manquants.")
+                sci_arrays_hw_list = [d.out_img for d in self.incremental_drizzle_objects]
+                wht_arrays_hw_list = [d.out_wht for d in self.incremental_drizzle_objects]
+
+                if not any(np.any(np.asarray(w, dtype=float) != 0) for w in wht_arrays_hw_list):
+                    self.update_progress(
+                        "❌ Drizzle Incremental: all weight maps are zero. Aborting final stack.",
+                        "ERROR",
+                    )
+                    logger.error("ERROR QM [_save_final_stack]: All drizzle weights are zero.")
+                    self.final_stacked_path = None
+                    return
+
+                avg_img_channels_list = []
+                processed_wht_channels_list_for_mean = []
+                for c in range(3): 
+                    sci_ch_accum_float64 = sci_arrays_hw_list[c].astype(np.float64)
+                    wht_ch_accum_raw_float64 = wht_arrays_hw_list[c].astype(np.float64)
+                    wht_ch_clipped_positive = np.maximum(wht_ch_accum_raw_float64, 0.0)
+                    processed_wht_channels_list_for_mean.append(wht_ch_clipped_positive.astype(np.float32))
+                    wht_ch_for_division = np.maximum(wht_ch_clipped_positive, 1e-9)                     
+                    channel_mean_image_adu = np.zeros_like(sci_ch_accum_float64, dtype=np.float32)
+                    valid_pixels_mask = wht_ch_for_division > 1e-8                     
+                    with np.errstate(divide='ignore', invalid='ignore'):
+                        channel_mean_image_adu[valid_pixels_mask] = sci_ch_accum_float64[valid_pixels_mask] / wht_ch_for_division[valid_pixels_mask]
+                    avg_img_channels_list.append(np.nan_to_num(channel_mean_image_adu, nan=0.0, posinf=0.0, neginf=0.0).astype(np.float32))
+                final_image_initial_raw = np.stack(avg_img_channels_list, axis=-1) 
+                final_wht_map_for_postproc = np.mean(np.stack(processed_wht_channels_list_for_mean, axis=-1), axis=2).astype(np.float32)
+                final_wht_map_for_postproc = np.maximum(final_wht_map_for_postproc, 0.0)
+                self.update_progress(f"    DEBUG QM: Drizzle Incr VRAI - final_image_initial_raw - Range: [{np.nanmin(final_image_initial_raw):.4g} - {np.nanmax(final_image_initial_raw):.4g}]")
+                logger.debug(f"    DEBUG QM: Drizzle Incr VRAI - final_image_initial_raw - Range: [{np.nanmin(final_image_initial_raw):.4g} - {np.nanmax(final_image_initial_raw):.4g}]")
+
+            elif is_drizzle_final_mode_with_data: 
+                self.update_progress("  DEBUG QM [SaveFinalStack] Mode: Drizzle Standard Final (depuis données de lot)")
+                logger.debug("  DEBUG QM [SaveFinalStack] Mode: Drizzle Standard Final (depuis données de lot)")
+                if drizzle_final_sci_data is None or drizzle_final_wht_data is None: raise ValueError("Donnees de lot Drizzle final (sci/wht) manquantes.")
+                sci_data_float64 = drizzle_final_sci_data.astype(np.float64); wht_data_float64 = drizzle_final_wht_data.astype(np.float64) 
+                wht_data_clipped_positive = np.maximum(wht_data_float64, 0.0)
+                final_wht_map_for_postproc = np.mean(wht_data_clipped_positive, axis=2).astype(np.float32) 
+                wht_for_div = np.maximum(wht_data_clipped_positive, 1e-9) 
+                with np.errstate(divide='ignore', invalid='ignore'): final_image_initial_raw = sci_data_float64 / wht_for_div
+                final_image_initial_raw = np.nan_to_num(final_image_initial_raw, nan=0.0, posinf=0.0, neginf=0.0).astype(np.float32)
+                self._close_memmaps()
+                self.update_progress(f"    DEBUG QM: Drizzle Std Final - final_image_initial_raw - Range: [{np.nanmin(final_image_initial_raw):.4g} - {np.nanmax(final_image_initial_raw):.4g}]")
+                logger.debug(f"    DEBUG QM: Drizzle Std Final - final_image_initial_raw - Range: [{np.nanmin(final_image_initial_raw):.4g} - {np.nanmax(final_image_initial_raw):.4g}]")
+            
+            else: # SUM/W Classique
+                self.update_progress("  DEBUG QM [SaveFinalStack] Mode: Stacking Classique SUM/W")
+                logger.debug("  DEBUG QM [SaveFinalStack] Mode: Stacking Classique SUM/W")
+                if self.cumulative_sum_memmap is None or self.cumulative_wht_memmap is None: raise ValueError("Accumulateurs memmap SUM/WHT non disponibles pour stacking classique.")
+                
+                final_sum = np.array(self.cumulative_sum_memmap, dtype=np.float64)
+                self.update_progress(f"    DEBUG QM: Classic Mode - final_sum (HWC, from memmap) - Shape: {final_sum.shape}, Range: [{np.nanmin(final_sum):.4g} - {np.nanmax(final_sum):.4g}]")
+                logger.debug(f"    DEBUG QM: Classic Mode - final_sum (HWC, from memmap) - Shape: {final_sum.shape}, Range: [{np.nanmin(final_sum):.4g} - {np.nanmax(final_sum):.4g}]")
+                
+                final_wht_map_2d_from_memmap = np.array(self.cumulative_wht_memmap, dtype=np.float32) 
+                self.update_progress(f"    DEBUG QM: Classic Mode - final_wht_map_2d_from_memmap (HW) - Shape: {final_wht_map_2d_from_memmap.shape}, Range: [{np.nanmin(final_wht_map_2d_from_memmap):.4g} - {np.nanmax(final_wht_map_2d_from_memmap):.4g}]")
+                logger.debug(f"    DEBUG QM: Classic Mode - final_wht_map_2d_from_memmap (HW) - Shape: {final_wht_map_2d_from_memmap.shape}, Range: [{np.nanmin(final_wht_map_2d_from_memmap):.4g} - {np.nanmax(final_wht_map_2d_from_memmap):.4g}]")
+                
+                self._close_memmaps() 
+                
+                eps = 1e-9
+                final_wht_map_for_postproc = np.maximum(final_wht_map_2d_from_memmap, 0.0)
+                wht_safe = np.maximum(final_wht_map_2d_from_memmap, eps)[..., np.newaxis]
+
+                with np.errstate(divide='ignore', invalid='ignore'):
+                    final_image_initial_raw = final_sum / wht_safe
+                final_image_initial_raw = np.nan_to_num(final_image_initial_raw,
+                                                      nan=0.0, posinf=0.0, neginf=0.0)
+                final_image_initial_raw = final_image_initial_raw.astype(np.float32)
+                self.update_progress(
+                    f"    DEBUG QM: Classic Mode - final_image_initial_raw (HWC, après SUM/WHT et nan_to_num) - Range: [{np.nanmin(final_image_initial_raw):.4g} - {np.nanmax(final_image_initial_raw):.4g}]")
+                logger.debug(
+                    f"    DEBUG QM: Classic Mode - final_image_initial_raw (HWC, après SUM/WHT et nan_to_num) - Range: [{np.nanmin(final_image_initial_raw):.4g} - {np.nanmax(final_image_initial_raw):.4g}]")
+
+        except Exception as e_get_raw:
+            self.processing_error = f"Erreur obtention donnees brutes finales: {e_get_raw}"
+            self.update_progress(f"❌ {self.processing_error}", "ERROR"); traceback.print_exc(limit=2)
+            self.final_stacked_path = None; return
+
+        if final_image_initial_raw is None:
+            self.final_stacked_path = None; self.update_progress("ⓘ Aucun stack final (donnees brutes sont None)."); return
+        
+        # À ce stade, final_image_initial_raw contient les données "ADU-like"
+        self.update_progress(f"  DEBUG QM [SaveFinalStack] final_image_initial_raw (AVANT post-traitements) - Range: [{np.nanmin(final_image_initial_raw):.4g}, {np.nanmax(final_image_initial_raw):.4g}], Shape: {final_image_initial_raw.shape}, Dtype: {final_image_initial_raw.dtype}")
+        logger.debug(f"  DEBUG QM [SaveFinalStack] final_image_initial_raw (AVANT post-traitements) - Range: [{np.nanmin(final_image_initial_raw):.4g}, {np.nanmax(final_image_initial_raw):.4g}], Shape: {final_image_initial_raw.shape}, Dtype: {final_image_initial_raw.dtype}")
+
+
+        final_image_initial_raw = np.clip(final_image_initial_raw, 0.0, None)
+        self.update_progress(
+            f"    DEBUG QM: Après clip >=0 des valeurs négatives, final_image_initial_raw - Range: [{np.nanmin(final_image_initial_raw):.4g}, {np.nanmax(final_image_initial_raw):.4g}]")
+        logger.debug(
+            f"    DEBUG QM: Après clip >=0 des valeurs négatives, final_image_initial_raw - Range: [{np.nanmin(final_image_initial_raw):.4g}, {np.nanmax(final_image_initial_raw):.4g}]")
+
+        # Appliquer le seuil WHT (si activé) aux données "ADU-like"
+        if self.drizzle_wht_threshold > 0 and final_wht_map_for_postproc is not None:
+            self.update_progress(
+                f"  DEBUG QM [SaveFinalStack] Application du seuil WHT ({self.drizzle_wht_threshold}) sur final_wht_map_for_postproc à final_image_initial_raw.")
+            logger.debug(
+                f"  DEBUG QM [SaveFinalStack] Application du seuil WHT ({self.drizzle_wht_threshold}) sur final_wht_map_for_postproc à final_image_initial_raw.")
+            invalid_wht_pixels = final_wht_map_for_postproc < self.drizzle_wht_threshold
+            if final_image_initial_raw.ndim == 3:
+                final_image_initial_raw = np.where(
+                    invalid_wht_pixels[..., np.newaxis], np.nan, final_image_initial_raw
+                )
+            else:
+                final_image_initial_raw = np.where(invalid_wht_pixels, np.nan, final_image_initial_raw)
+
+        # Stocker les données ADU pour histogramme UI uniquement si nécessaire
+        self.raw_adu_data_for_ui_histogram = (
+            np.nan_to_num(final_image_initial_raw, nan=0.0).astype(np.float32).copy()
+        )
+        logger.debug(
+            f"  DEBUG QM [_save_final_stack]: self.raw_adu_data_for_ui_histogram STOCKE (ADU). Range: [{np.min(self.raw_adu_data_for_ui_histogram):.3f}, {np.max(self.raw_adu_data_for_ui_histogram):.3f}]"
+        )
+
+        # --- Normalisation par percentiles pour obtenir final_image_normalized_for_cosmetics (0-1) ---
+        if preserve_linear_output_setting:
+            logger.debug(
+                "  DEBUG QM [_save_final_stack]: preserve_linear_output actif - saut de la normalisation par percentiles."
+            )
+            final_image_normalized_for_cosmetics = np.nan_to_num(
+                final_image_initial_raw, nan=0.0
+            ).astype(np.float32)
+        else:
+            logger.debug(
+                f"  DEBUG QM [_save_final_stack]: Normalisation (0-1) par percentiles de final_image_initial_raw..."
+            )
+            data_for_percentile_norm = np.nan_to_num(final_image_initial_raw, nan=0.0).astype(np.float32)
+            if data_for_percentile_norm.ndim == 3:
+                luminance = (
+                    0.299 * data_for_percentile_norm[..., 0]
+                    + 0.587 * data_for_percentile_norm[..., 1]
+                    + 0.114 * data_for_percentile_norm[..., 2]
+                )
+            else:
+                luminance = data_for_percentile_norm
+            finite_luminance = luminance[np.isfinite(luminance) & (luminance > 1e-9)]
+
+            if finite_luminance.size > 20:
+                bp_val = np.percentile(finite_luminance, 0.1)
+                wp_val = np.percentile(finite_luminance, 99.9)
+                if wp_val <= bp_val + 1e-7:
+                    min_finite, max_finite = np.min(finite_luminance), np.max(finite_luminance)
+                    if max_finite > min_finite + 1e-7:
+                        bp_val, wp_val = min_finite, max_finite
+                    else:
+                        bp_val, wp_val = 0.0, max(1e-7, max_finite)
+                if wp_val <= bp_val:
+                    wp_val = bp_val + 1e-7
+                final_image_normalized_for_cosmetics = (data_for_percentile_norm - bp_val) / (
+                    wp_val - bp_val
+                )
+                logger.debug(
+                    f"  DEBUG QM [_save_final_stack]: Normalisation (0-1) basée sur percentiles. BP={bp_val:.4g}, WP={wp_val:.4g}."
+                )
+            else:
+                max_overall = np.nanmax(data_for_percentile_norm)
+                if max_overall > 1e-9:
+                    final_image_normalized_for_cosmetics = data_for_percentile_norm / max_overall
+                else:
+                    final_image_normalized_for_cosmetics = np.zeros_like(data_for_percentile_norm)
+                logger.debug(
+                    "  DEBUG QM [_save_final_stack]: Normalisation (0-1) par max (peu de données/dynamique pour percentiles)."
+                )
+
+            final_image_normalized_for_cosmetics = np.clip(
+                final_image_normalized_for_cosmetics, 0.0, 1.0
+            )
+
+        final_image_normalized_for_cosmetics = final_image_normalized_for_cosmetics.astype(np.float32)
+        logger.debug(
+            f"    Range après normalisation (0-1): [{np.nanmin(final_image_normalized_for_cosmetics):.3f}, {np.nanmax(final_image_normalized_for_cosmetics):.3f}]"
+        )
+
+        effective_image_count = self.images_in_cumulative_stack
+
+        # data_after_postproc est la version 0-1 qui subira les post-traitements cosmétiques.
+        data_after_postproc = final_image_normalized_for_cosmetics.copy()
+
+        self.update_progress(f"  DEBUG QM [SaveFinalStack] data_after_postproc (AVANT post-traitements) - Range: [{np.nanmin(data_after_postproc):.4f}, {np.nanmax(data_after_postproc):.4f}]")
+        logger.debug(f"  DEBUG QM [SaveFinalStack] data_after_postproc (AVANT post-traitements) - Range: [{np.nanmin(data_after_postproc):.4f}, {np.nanmax(data_after_postproc):.4f}]")
+        
+        # --- Début du Pipeline de Post-Traitement (identique à votre version précédente) ---
+        # ... (BN Globale, Photutils BN, CB, Feathering, Low WHT Mask, SCNR, Crop) ...
+        # (Le code pour appliquer ces post-traitements à data_after_postproc reste ici)
+        # --- Fin du Pipeline de Post-Traitement ---
+        self.update_progress(f"  DEBUG QM [SaveFinalStack] data_after_postproc (APRES post-traitements, si activés) - Range: [{np.nanmin(data_after_postproc):.4f}, {np.nanmax(data_after_postproc):.4f}], Dtype: {data_after_postproc.dtype}")
+        logger.debug(f"  DEBUG QM [SaveFinalStack] data_after_postproc (APRES post-traitements, si activés) - Range: [{np.nanmin(data_after_postproc):.4f}, {np.nanmax(data_after_postproc):.4f}], Dtype: {data_after_postproc.dtype}")
+
+        # Les données post-traitées 0-1 seront utilisées pour l'aperçu UI
+        self.last_saved_data_for_preview = data_after_postproc.copy()
+        logger.debug("DEBUG QM [_save_final_stack]: self.last_saved_data_for_preview = DONNÉES 0-1 POST-TRAITÉES (pour l'aperçu UI).")
+        
+        # --- ÉTAPE 4: Préparation du header FITS final et du nom de fichier ---
+        # (Logique identique)
+        effective_image_count = self.images_in_cumulative_stack if self.images_in_cumulative_stack > 0 else (getattr(self, 'aligned_files_count', 1) if (is_drizzle_final_mode_with_data or is_reproject_mosaic_mode) else 1)
+        final_header = self.current_stack_header.copy() if self.current_stack_header else fits.Header()
+        if is_true_incremental_drizzle_from_objects or is_drizzle_final_mode_with_data or is_reproject_mosaic_mode: 
+            if self.drizzle_output_wcs and not is_reproject_mosaic_mode : final_header.update(self.drizzle_output_wcs.to_header(relax=True))
+            elif is_reproject_mosaic_mode and self.current_stack_header and self.current_stack_header.get('CTYPE1'): pass 
+        final_header['NIMAGES'] = (effective_image_count, 'Effective images/Total Weight for final stack'); final_header['TOTEXP']  = (round(self.total_exposure_seconds, 2), '[s] Approx total exposure')
+        final_header['HISTORY'] = f"Final stack type: {current_operation_mode_log_fits}"
+        if getattr(self, 'output_filename', ""):
+            base_name = self.output_filename.strip()
+            if not base_name.lower().endswith('.fit'):
+                base_name += '.fit'
+            fits_path = os.path.join(self.output_folder, base_name)
+            preview_path = os.path.splitext(fits_path)[0] + '.png'
+        else:
+            base_name = "stack_final"
+            run_type_suffix = output_filename_suffix if output_filename_suffix else "_unknown_mode"
+            if stopped_early: run_type_suffix += "_stopped"
+            elif self.processing_error: run_type_suffix += "_error"
+            fits_path = os.path.join(self.output_folder, f"{base_name}{run_type_suffix}.fit")
+            preview_path  = os.path.splitext(fits_path)[0] + ".png"
+        self.final_stacked_path = fits_path; self.update_progress(f"Chemin FITS final: {os.path.basename(fits_path)}")
+
+        # --- ÉTAPE 5: Préparation des données pour la SAUVEGARDE FITS ---
+        data_for_primary_hdu_save = None
+        if save_as_float32_setting:
+            self.update_progress("   DEBUG QM: Preparation sauvegarde FITS en float32 (brut ADU-like)...") 
+            logger.debug("   DEBUG QM: Preparation sauvegarde FITS en float32 (brut ADU-like)...")
+            data_for_primary_hdu_save = self.raw_adu_data_for_ui_histogram # Utilise les données "ADU-like" (non-normalisées 0-1 cosmétiquement)
+            self.update_progress(f"     DEBUG QM: -> FITS float32: Utilisation self.raw_adu_data_for_ui_histogram. Shape: {data_for_primary_hdu_save.shape}, Range: [{np.min(data_for_primary_hdu_save):.4f}, {np.max(data_for_primary_hdu_save):.4f}]")
+            logger.debug(f"     DEBUG QM: -> FITS float32: Utilisation self.raw_adu_data_for_ui_histogram. Shape: {data_for_primary_hdu_save.shape}, Range: [{np.min(data_for_primary_hdu_save):.4f}, {np.max(data_for_primary_hdu_save):.4f}]")
+            final_header['BITPIX'] = -32 
+            if 'BSCALE' in final_header: del final_header['BSCALE']; 
+            if 'BZERO' in final_header: del final_header['BZERO']
+        else: # Sauvegarde en uint16
+            self.update_progress("   DEBUG QM: Preparation sauvegarde FITS en uint16 (depuis données ADU -> 0-65535)...")
+            logger.debug("   DEBUG QM: Preparation sauvegarde FITS en uint16 (depuis données ADU -> 0-65535)...")
+            raw_data = self.raw_adu_data_for_ui_histogram
+            if np.nanmax(raw_data) <= 1.0 + 1e-5:
+                data_scaled_uint16 = (np.clip(raw_data, 0.0, 1.0) * 65535.0).astype(np.uint16)
+            else:
+                data_scaled_uint16 = np.clip(raw_data, 0.0, 65535.0).astype(np.uint16)
+            data_for_primary_hdu_save = data_scaled_uint16
+            self.update_progress(f"     DEBUG QM: -> FITS uint16: Utilisation données ADU. Shape: {data_for_primary_hdu_save.shape}, Range: [{np.min(data_for_primary_hdu_save)}, {np.max(data_for_primary_hdu_save)}]")
+            logger.debug(f"     DEBUG QM: -> FITS uint16: Utilisation données ADU. Shape: {data_for_primary_hdu_save.shape}, Range: [{np.min(data_for_primary_hdu_save)}, {np.max(data_for_primary_hdu_save)}]")
+            final_header['BITPIX'] = 16 
+        
+        if data_for_primary_hdu_save.ndim == 3 and data_for_primary_hdu_save.shape[2] == 3 : 
+            data_for_primary_hdu_save_cxhxw = np.moveaxis(data_for_primary_hdu_save, -1, 0) 
+        else: 
+            data_for_primary_hdu_save_cxhxw = data_for_primary_hdu_save
+        self.update_progress(f"     DEBUG QM: Données FITS prêtes (Shape HDU: {data_for_primary_hdu_save_cxhxw.shape}, Dtype: {data_for_primary_hdu_save_cxhxw.dtype})")
+        logger.debug(f"     DEBUG QM: Données FITS prêtes (Shape HDU: {data_for_primary_hdu_save_cxhxw.shape}, Dtype: {data_for_primary_hdu_save_cxhxw.dtype})")
+
+        # --- ÉTAPE 6: Sauvegarde FITS effective ---
+        try: 
+            primary_hdu = fits.PrimaryHDU(data=data_for_primary_hdu_save_cxhxw, header=final_header)
+            hdus_list = [primary_hdu]
+            # ... (logique HDU background_model si besoin) ...
+            fits.HDUList(hdus_list).writeto(fits_path, overwrite=True, checksum=True, output_verify='ignore')
+            self.update_progress(f"   ✅ Sauvegarde FITS ({'float32' if save_as_float32_setting else 'uint16'}) terminee.");  
+        except Exception as save_err: 
+            self.update_progress(f"   ❌ Erreur Sauvegarde FITS: {save_err}"); self.final_stacked_path = None
+
+        # --- ÉTAPE 7: Sauvegarde preview PNG ---
+        # Utiliser data_after_postproc (qui est l'image [0,1] après tous les post-traitements)
+        # et laisser save_preview_image appliquer son propre stretch par défaut.
+        if data_after_postproc is not None: 
+            self.update_progress(f"  DEBUG QM (_save_final_stack): Données pour save_preview_image (data_after_postproc) - Range: [{np.nanmin(data_after_postproc):.4f}, {np.nanmax(data_after_postproc):.4f}], Shape: {data_after_postproc.shape}, Dtype: {data_after_postproc.dtype}")
+            logger.debug(f"  DEBUG QM (_save_final_stack): Données pour save_preview_image (data_after_postproc) - Range: [{np.nanmin(data_after_postproc):.4f}, {np.nanmax(data_after_postproc):.4f}], Shape: {data_after_postproc.shape}, Dtype: {data_after_postproc.dtype}")
+            try:
+                save_preview_image(data_after_postproc, preview_path, 
+                                   enhanced_stretch=False) # ou True si vous préférez le stretch "enhanced" pour le PNG
+                self.update_progress("     ✅ Sauvegarde Preview PNG terminee.") 
+            except Exception as prev_err: self.update_progress(f"     ❌ Erreur Sauvegarde Preview PNG: {prev_err}.") 
+        else: self.update_progress("ⓘ Aucune image a sauvegarder pour preview PNG (data_after_postproc est None)."); 
+            
+        self.update_progress(f"DEBUG QM [_save_final_stack V_SaveFinal_CorrectedDataFlow_1]: Fin methode (mode: {current_operation_mode_log_desc}).")
+        logger.debug("\n" + "=" * 80); logger.debug(f"DEBUG QM [_save_final_stack V_SaveFinal_CorrectedDataFlow_1]: Fin methode (mode: {current_operation_mode_log_desc})."); logger.debug("=" * 80 + "\n")
+
+
+
+
+
+
+
+
+#############################################################################################################################################################
+
+
+#Le message de Pylance "is not accessed" concerne uniquement les variables locales closed_sum et closed_wht à l'intérieur 
+# de la méthode _close_memmaps() elle-même. Ces variables sont définies, mais leur valeur n'est jamais lue par le code de cette méthode 
+# après leur assignation. Elles sont donc inutiles et peuvent être supprimées.
+#Mais cela ne remet absolument pas en question :
+#Le fait que la méthode _close_memmaps() est appelée.
+#Le fait que le code à l'intérieur de cette méthode (fermeture et suppression des références self.cumulative_sum_memmap 
+# et self.cumulative_wht_memmap) s'exécute quand la méthode est appelée.
+#L'utilité de cette méthode pour libérer les ressources liées aux fichiers memmap.
+
+    def _close_memmaps(self):
+        """Ferme proprement les objets memmap s'ils existent."""
+        logger.debug("DEBUG QM [_close_memmaps]: Tentative de fermeture des memmaps...")
+        closed_sum = False
+        if hasattr(self, 'cumulative_sum_memmap') and self.cumulative_sum_memmap is not None:
+            try:
+                # La documentation suggère que la suppression de la référence devrait suffire
+                # mais un appel explicite à close() existe sur certaines versions/objets
+                if hasattr(self.cumulative_sum_memmap, '_mmap') and self.cumulative_sum_memmap._mmap is not None:
+                    self.cumulative_sum_memmap._mmap.close()
+                # Supprimer la référence pour permettre la libération des ressources
+                del self.cumulative_sum_memmap
+                self.cumulative_sum_memmap = None
+                closed_sum = True
+                logger.debug("DEBUG QM [_close_memmaps]: Référence memmap SUM supprimée.")
+            except Exception as e_close_sum:
+                logger.debug(f"WARN QM [_close_memmaps]: Erreur fermeture/suppression memmap SUM: {e_close_sum}")
+        
+        closed_wht = False
+        if hasattr(self, 'cumulative_wht_memmap') and self.cumulative_wht_memmap is not None:
+            try:
+                if hasattr(self.cumulative_wht_memmap, '_mmap') and self.cumulative_wht_memmap._mmap is not None:
+                    self.cumulative_wht_memmap._mmap.close()
+                del self.cumulative_wht_memmap
+                self.cumulative_wht_memmap = None
+                closed_wht = True
+                logger.debug("DEBUG QM [_close_memmaps]: Référence memmap WHT supprimée.")
+            except Exception as e_close_wht:
+                logger.debug(f"WARN QM [_close_memmaps]: Erreur fermeture/suppression memmap WHT: {e_close_wht}")
+        
+        # Optionnel: Essayer de supprimer les fichiers .npy si le nettoyage est activé
+        # Cela devrait être fait dans le bloc finally de _worker après l'appel à _save_final_stack
+        # if self.perform_cleanup:
+        #      if self.sum_memmap_path and os.path.exists(self.sum_memmap_path):
+        #          try: os.remove(self.sum_memmap_path); logger.debug("DEBUG: Fichier SUM.npy supprimé.")
+        #          except Exception as e: logger.debug(f"WARN: Erreur suppression SUM.npy: {e}")
+        #      if self.wht_memmap_path and os.path.exists(self.wht_memmap_path):
+        #          try: os.remove(self.wht_memmap_path); logger.debug("DEBUG: Fichier WHT.npy supprimé.")
+        #          except Exception as e: logger.debug(f"WARN: Erreur suppression WHT.npy: {e}")
+
+# --- FIN de _save_final_stack et ajout de _close_memmaps ---
+
+
+
+
+
+
+#########################################################################################################################################
+
+
+
+
+    def _cleanup_batch_temp_files(self, batch_filepaths):
+        """Supprime les fichiers FITS temporaires d'un lot Drizzle incrémental."""
+        if not batch_filepaths:
+            return
+
+        deleted_count = 0
+        self.update_progress(f"   -> Nettoyage {len(batch_filepaths)} fichier(s) temp du lot...")
+        for fpath in batch_filepaths:
+            try:
+                if os.path.isfile(fpath):
+                    os.remove(fpath)
+                    deleted_count += 1
+            except OSError as e:
+                # Log l'erreur mais continue le nettoyage des autres fichiers
+                self.update_progress(f"      ⚠️ Erreur suppression fichier temp {os.path.basename(fpath)}: {e}")
+            except Exception as e_gen:
+                self.update_progress(f"      ⚠️ Erreur inattendue suppression {os.path.basename(fpath)}: {e_gen}")
+
+        if deleted_count > 0:
+            self.update_progress(f"   -> {deleted_count}/{len(batch_filepaths)} fichier(s) temp nettoyé(s).")
+        elif len(batch_filepaths) > 0:
+            self.update_progress(f"   -> Aucun fichier temp du lot n'a pu être nettoyé (déjà supprimés ou erreur).")
+
+
+
+
+
+##########################################################################################################################################
+
+
+
+
+
+
+    def cleanup_unaligned_files(self):
+        """
+        NOTE: Cette méthode ne supprime PLUS le contenu du dossier unaligned_files.
+        Les fichiers non alignés sont intentionnellement conservés pour l'utilisateur.
+        Le dossier lui-même est créé s'il n'existe pas, mais son contenu n'est pas purgé ici.
+        """
+        if self.unaligned_folder: # Vérifier si le chemin est défini
+            if not os.path.isdir(self.unaligned_folder):
+                try:
+                    os.makedirs(self.unaligned_folder, exist_ok=True)
+                    # Optionnel: loguer la création si elle a lieu ici
+                    # self.update_progress(f"ⓘ Dossier pour fichiers non alignés créé: {self.unaligned_folder}")
+                except OSError as e:
+                    self.update_progress(f"⚠️ Erreur création dossier pour non-alignés '{self.unaligned_folder}': {e}")
+            # else:
+                # Optionnel: loguer que le dossier existe déjà
+                # self.update_progress(f"ⓘ Dossier pour fichiers non alignés existe déjà: {self.unaligned_folder}")
+            
+            # Log explicite que les fichiers ne sont PAS supprimés par cette fonction
+            logger.debug(f"DEBUG QM [cleanup_unaligned_files]: Contenu de '{self.unaligned_folder}' CONSERVÉ (pas de suppression automatique).")
+            # self.update_progress(f"ⓘ Fichiers dans '{os.path.basename(self.unaligned_folder)}' conservés pour analyse.") # Optionnel pour l'UI
+        else:
+            logger.debug(f"DEBUG QM [cleanup_unaligned_files]: self.unaligned_folder non défini, aucune action de nettoyage/création.")
+
+
+
+
+
+################################################################################################################################################
+
+
+
+    def cleanup_temp_reference(self):
+        if self.output_folder is None: # <--- AJOUTER CETTE VÉRIFICATION
+            logger.debug("WARN QM [cleanup_temp_reference]: self.output_folder non défini, nettoyage référence annulé.")
+            return
+        try:
+            aligner_temp_folder = os.path.join(self.output_folder, "temp_processing")
+            if os.path.isdir(aligner_temp_folder):
+                ref_fit = os.path.join(aligner_temp_folder, "reference_image.fit")
+                ref_png = os.path.join(aligner_temp_folder, "reference_image.png")
+                deleted_ref = 0
+                if os.path.exists(ref_fit):
+                    try:
+                        os.remove(ref_fit)
+                        deleted_ref += 1
+                    except Exception:
+                        pass
+                if os.path.exists(ref_png):
+                    try:
+                        os.remove(ref_png)
+                        deleted_ref += 1
+                    except Exception:
+                        pass
+                if deleted_ref > 0:
+                    self.update_progress(f"🧹 Fichier(s) référence temporaire(s) supprimé(s).")
+                try:
+                    os.rmdir(aligner_temp_folder)
+                except OSError:
+                    pass
+        except Exception as e:
+            self.update_progress(f"⚠️ Erreur nettoyage référence temp: {e}")
+
+
+################################################################################################################################################
+
+    def add_folder(self, folder_path):
+        if not self.processing_active: self.update_progress("ⓘ Impossible d'ajouter un dossier, traitement non actif."); return False
+        abs_path = os.path.abspath(folder_path)
+        if not os.path.isdir(abs_path): self.update_progress(f"❌ Dossier non trouvé: {folder_path}"); return False
+        output_abs = os.path.abspath(self.output_folder) if self.output_folder else None
+        if output_abs:
+             norm_abs_path = os.path.normcase(abs_path); norm_output_path = os.path.normcase(output_abs)
+             if norm_abs_path == norm_output_path or norm_abs_path.startswith(norm_output_path + os.sep): self.update_progress(f"⚠️ Impossible d'ajouter le dossier de sortie: {os.path.basename(folder_path)}"); return False
+        with self.folders_lock:
+            current_abs = os.path.abspath(self.current_folder) if self.current_folder else None
+            existing_abs = [os.path.abspath(p) for p in self.additional_folders]
+            if (current_abs and abs_path == current_abs) or abs_path in existing_abs: self.update_progress(f"ⓘ Dossier déjà en cours ou ajouté: {os.path.basename(folder_path)}"); return False
+            self.additional_folders.append(abs_path); folder_count = len(self.additional_folders)
+        self.update_progress(f"✅ Dossier ajouté à la file d'attente : {os.path.basename(folder_path)}")
+        self.update_progress(f"folder_count_update:{folder_count}")
+        return True
+
+
+
+################################################################################################################################################
+
+
+
+
+    def _add_files_to_queue(self, folder_path):
+        count_added = 0
+        try:
+            abs_folder_path = os.path.abspath(folder_path)
+            # ---> AJOUTER CETTE LIGNE <---
+            logger.debug(f"DEBUG [_add_files_to_queue]: Scanning absolute path: '{abs_folder_path}'")
+            # ------------------------------
+            self.update_progress(f"🔍 Scan du dossier: {os.path.basename(folder_path)}...")
+            files_in_folder = sorted(os.listdir(abs_folder_path))
+            # ---> AJOUTER CETTE LIGNE <---
+            logger.debug(f"DEBUG [_add_files_to_queue]: os.listdir found: {files_in_folder}")
+            # ------------------------------
+            new_files_found_in_folder = []
+            for fname in files_in_folder:
+                # ---> AJOUTER CETTE LIGNE (optionnel mais peut aider) <---
+                logger.debug(f"DEBUG [_add_files_to_queue]: Checking file: '{fname}'")
+                # ---------------------------------------------------------
+                if self.stop_processing: self.update_progress("⛔ Scan interrompu."); break
+                if fname.lower().endswith(('.fit', '.fits')):
+                    fpath = os.path.join(abs_folder_path, fname)
+                    abs_fpath = os.path.abspath(fpath)
+                    if abs_fpath not in self.processed_files:
+                        # ---> AJOUTER CETTE LIGNE <---
+                        logger.debug(f"DEBUG [_add_files_to_queue]: ADDING to queue and processed_files: '{fpath}'")
+                        # ------------------------------
+                        self.queue.put(fpath)
+                        self.processed_files.add(abs_fpath)
+                        count_added += 1
+            if count_added > 0: self.files_in_queue += count_added; self._recalculate_total_batches()
+            return count_added
+        except FileNotFoundError: self.update_progress(f"❌ Erreur scan: Dossier introuvable {os.path.basename(folder_path)}"); return 0
+        except PermissionError: self.update_progress(f"❌ Erreur scan: Permission refusée {os.path.basename(folder_path)}"); return 0
+        except Exception as e: self.update_progress(f"❌ Erreur scan dossier {os.path.basename(folder_path)}: {e}"); return 0
+
+################################################################################################################################################
+
+
+
+
+# --- DANS LA CLASSE SeestarQueuedStacker DANS seestar/queuep/queue_manager.py ---
+
+    def start_processing(self, input_dir, output_dir, reference_path_ui=None,
+                         output_filename="",
+                         initial_additional_folders=None,
+                         stacking_mode="kappa-sigma", kappa=2.5,
+                         batch_size=10, correct_hot_pixels=True, hot_pixel_threshold=3.0,
+                         neighborhood_size=5, bayer_pattern="GRBG", perform_cleanup=True,
+                         use_weighting=False, 
+                         weight_by_snr=True, 
+                         weight_by_stars=True,
+                         snr_exp=1.0, 
+                         stars_exp=0.5, 
+                         min_w=0.1,
+                         use_drizzle=False, drizzle_scale=2.0, drizzle_wht_threshold=0.7,
+                         drizzle_mode="Final", drizzle_kernel="square", drizzle_pixfrac=1.0,
+                         apply_chroma_correction=True,
+                         apply_final_scnr=False, final_scnr_target_channel='green',
+                         final_scnr_amount=0.8, final_scnr_preserve_luminosity=True,
+                         bn_grid_size_str="16x16", bn_perc_low=5, bn_perc_high=30,
+                         bn_std_factor=1.0, bn_min_gain=0.2, bn_max_gain=7.0,
+                         cb_border_size=25, cb_blur_radius=8,
+                         cb_min_b_factor=0.4, cb_max_b_factor=1.5,
+                         final_edge_crop_percent=2.0,
+                         apply_photutils_bn=False,
+                         photutils_bn_box_size=128,
+                         photutils_bn_filter_size=5,
+                         photutils_bn_sigma_clip=3.0,
+                         photutils_bn_exclude_percentile=98.0,
+                         apply_feathering=False,
+                         feather_blur_px=256,
+                         apply_low_wht_mask=False, 
+                         low_wht_percentile=5,    
+                         low_wht_soften_px=128,   
+                         is_mosaic_run=False, api_key=None, 
+                         mosaic_settings=None,
+                         use_local_solver_priority=False, # DEPRECATED - ignoré, mais gardé pour compatibilité signature
+                         astap_path="",
+                         astap_data_dir="",
+                         local_ansvr_path="",
+                         astap_search_radius=3.0,
+
+                         astap_downsample=1,
+                         astap_sensitivity=100,
+
+                         local_solver_preference="none",
+                         save_as_float32=False,
+                         preserve_linear_output=False,
+                         reproject_between_batches=False
+                         ):
+        logger.debug(f"!!!!!!!!!! VALEUR BRUTE ARGUMENT astap_search_radius REÇU : {astap_search_radius} !!!!!!!!!!")
+        logger.debug(f"!!!!!!!!!! VALEUR BRUTE ARGUMENT save_as_float32 REÇU : {save_as_float32} !!!!!!!!!!") # DEBUG
+                         
+        """
+        Démarre le thread de traitement principal avec la configuration spécifiée.
+        MODIFIED: Ajout arguments save_as_float32 et reproject_between_batches.
+        Version: V_StartProcessing_SaveDtypeOption_1
+        """
+
+        logger.debug("DEBUG QM (start_processing V_StartProcessing_SaveDtypeOption_1): Début tentative démarrage...") # Version Log
+        
+        logger.debug("  --- BACKEND ARGS REÇUS (depuis GUI/SettingsManager) ---")
+        logger.debug(f"    input_dir='{input_dir}', output_dir='{output_dir}'")
+        logger.debug(f"    is_mosaic_run (arg de func): {is_mosaic_run}")
+        logger.debug(f"    use_drizzle (global arg de func): {use_drizzle}")
+
+        logger.debug(f"    drizzle_mode (global arg de func): {drizzle_mode}")
+        logger.debug(f"    mosaic_settings (dict brut): {mosaic_settings}")
+        logger.debug(f"    save_as_float32 (arg de func): {save_as_float32}") # Log du nouvel argument
+        logger.debug(f"    reproject_between_batches (arg de func): {reproject_between_batches}")
+        logger.debug(f"    output_filename (arg de func): {output_filename}")
+        logger.debug("  --- FIN BACKEND ARGS REÇUS ---")
+
+
+        if self.processing_active:
+            self.update_progress("⚠️ Tentative de démarrer un traitement déjà en cours.")
+            return False
+
+        self.stop_processing = False 
+        if hasattr(self, 'aligner') and self.aligner is not None:
+            self.aligner.stop_processing = False
+        else: 
+            self.update_progress("❌ Erreur interne critique: Aligner principal non initialisé. Démarrage annulé.")
+            logger.debug("ERREUR QM (start_processing): self.aligner non initialisé.")
+            return False
+        
+        self.current_folder = os.path.abspath(input_dir) if input_dir else None
+        self.output_folder = os.path.abspath(output_dir) if output_dir else None
+        
+
+        # =========================================================================================
+        # === ÉTAPE 1 : CONFIGURATION DES PARAMÈTRES DE SESSION SUR L'INSTANCE (AVANT TOUT LE RESTE) ===
+        # =========================================================================================
+        logger.debug("DEBUG QM (start_processing): Étape 1 - Configuration des paramètres de session sur l'instance...")
+          
+        if not self.current_folder or not os.path.isdir(self.current_folder):
+            self.update_progress(f"❌ Dossier d'entrée principal '{input_dir}' invalide ou non défini.", "ERROR")
+            return False
+        if not self.output_folder: 
+            self.update_progress(f"❌ Dossier de sortie '{output_dir}' non défini.", "ERROR")
+            return False
+        try:
+            os.makedirs(self.output_folder, exist_ok=True) 
+        except OSError as e_mkdir:
+            self.update_progress(f"❌ Erreur création dossier de sortie '{self.output_folder}': {e_mkdir}", "ERROR")
+            return False
+        logger.debug(f"    [Paths] Input: '{self.current_folder}', Output: '{self.output_folder}'")
+
+        self.output_filename = str(output_filename).strip()
+        
+        self.local_solver_preference = str(local_solver_preference) 
+        self.astap_path = str(astap_path)
+        self.astap_data_dir = str(astap_data_dir)
+        self.astap_search_radius = float(astap_search_radius)
+        self.astap_downsample = int(astap_downsample)
+        self.astap_sensitivity = int(astap_sensitivity)
+        self.local_ansvr_path = str(local_ansvr_path)
+        
+        logger.debug(f"    [Solver Settings sur self via start_processing args] Pref: '{self.local_solver_preference}'")
+        logger.debug(f"    [Solver Settings sur self via start_processing args] ASTAP Path: '{self.astap_path}'")
+        logger.debug(f"    [Solver Settings sur self via start_processing args] ASTAP Data Dir: '{self.astap_data_dir}'")
+        logger.debug(f"    [Solver Settings sur self via start_processing args] ASTAP Search Radius: {self.astap_search_radius}")
+        logger.debug(f"    [Solver Settings sur self via start_processing args] ASTAP Downsample: {self.astap_downsample}")
+        logger.debug(f"    [Solver Settings sur self via start_processing args] ASTAP Sensitivity: {self.astap_sensitivity}")
+        logger.debug(f"    [Solver Settings sur self via start_processing args] Ansvr Path: '{self.local_ansvr_path}'")
+        
+        try:
+            self.astap_search_radius_config = float(astap_search_radius)
+        except (ValueError, TypeError):
+            logger.debug(f"  WARN QM (start_processing): Valeur astap_search_radius ('{astap_search_radius}') invalide. Utilisation de 5.0° par défaut.")
+            self.astap_search_radius_config = 5.0 
+        
+        # self.use_local_solver_priority (attribut de self) n'est plus utilisé, la variable locale de la fonction l'est.
+        # logger.debug(f"    [Solver Settings sur self] Priorité Locale: {self.use_local_solver_priority}") 
+        logger.debug(f"    [Solver Settings sur self] ASTAP Exe: '{self.astap_path}'")
+        logger.debug(f"    [Solver Settings sur self] ASTAP Data: '{self.astap_data_dir}'")
+        logger.debug(f"    [Solver Settings sur self] Ansvr Local: '{self.local_ansvr_path}'")
+        logger.debug(f"    [Solver Settings sur self] ASTAP Search Radius Config: {self.astap_search_radius_config}°")
+
+        self.is_mosaic_run = is_mosaic_run                     
+        self.drizzle_active_session = use_drizzle or self.is_mosaic_run   
+        self.drizzle_mode = str(drizzle_mode) 
+        
+        self.api_key = api_key if isinstance(api_key, str) else ""
+        if getattr(self, 'reference_pixel_scale_arcsec', None) is None:
+            self.reference_pixel_scale_arcsec = None 
+        
+        self.stacking_mode = str(stacking_mode); self.kappa = float(kappa)
+        self.correct_hot_pixels = bool(correct_hot_pixels); self.hot_pixel_threshold = float(hot_pixel_threshold)
+        self.neighborhood_size = int(neighborhood_size); self.bayer_pattern = str(bayer_pattern) if bayer_pattern else "GRBG"
+        self.perform_cleanup = bool(perform_cleanup)
+        self.use_quality_weighting = bool(use_weighting); self.weight_by_snr = bool(weight_by_snr)
+        self.weight_by_stars = bool(weight_by_stars); self.snr_exponent = float(snr_exp)
+        self.stars_exponent = float(stars_exp); self.min_weight = float(max(0.01, min(1.0, min_w)))
+        
+        self.drizzle_scale = float(drizzle_scale) if drizzle_scale else 2.0 
+        self.drizzle_wht_threshold = float(drizzle_wht_threshold) 
+
+        self.apply_chroma_correction = bool(apply_chroma_correction); self.apply_final_scnr = bool(apply_final_scnr)
+        self.final_scnr_target_channel = str(final_scnr_target_channel).lower(); self.final_scnr_amount = float(final_scnr_amount)
+        self.final_scnr_preserve_luminosity = bool(final_scnr_preserve_luminosity)
+        self.bn_grid_size_str = str(bn_grid_size_str); self.bn_perc_low = int(bn_perc_low); self.bn_perc_high = int(bn_perc_high)
+        self.bn_std_factor = float(bn_std_factor); self.bn_min_gain = float(bn_min_gain); self.bn_max_gain = float(bn_max_gain)
+        self.cb_border_size = int(cb_border_size); self.cb_blur_radius = int(cb_blur_radius)
+        self.cb_min_b_factor = float(cb_min_b_factor); self.cb_max_b_factor = float(cb_max_b_factor)
+        self.final_edge_crop_percent_decimal = float(final_edge_crop_percent) / 100.0
+        self.apply_photutils_bn = bool(apply_photutils_bn); self.photutils_bn_box_size = int(photutils_bn_box_size)
+        self.photutils_bn_filter_size = int(photutils_bn_filter_size); self.photutils_bn_sigma_clip = float(photutils_bn_sigma_clip)
+        self.photutils_bn_exclude_percentile = float(photutils_bn_exclude_percentile)
+        self.apply_feathering = bool(apply_feathering); self.feather_blur_px = int(feather_blur_px)
+        self.apply_low_wht_mask = bool(apply_low_wht_mask); self.low_wht_percentile = int(low_wht_percentile); self.low_wht_soften_px = int(low_wht_soften_px)
+
+        # --- NOUVEAU : Assignation du paramètre de sauvegarde à l'attribut de l'instance ---
+
+        self.save_final_as_float32 = bool(save_as_float32)
+        logger.debug(f"    [OutputFormat] self.save_final_as_float32 (attribut d'instance) mis à : {self.save_final_as_float32} (depuis argument {save_as_float32})")
+        self.preserve_linear_output = bool(preserve_linear_output)
+        logger.debug(
+            f"    [OutputFormat] self.preserve_linear_output (attribut d'instance) mis à : {self.preserve_linear_output} (depuis argument {preserve_linear_output})"
+        )
+        self.reproject_between_batches = bool(reproject_between_batches)
+
+
+        # --- FIN NOUVEAU ---
+
+        self.mosaic_settings_dict = mosaic_settings if isinstance(mosaic_settings, dict) else {}
+        if self.is_mosaic_run:
+            logger.debug(f"DEBUG QM (start_processing): Application des paramètres de Mosaïque depuis mosaic_settings_dict: {self.mosaic_settings_dict}")
+            self.mosaic_alignment_mode = self.mosaic_settings_dict.get('alignment_mode', "local_fast_fallback")
+            self.fa_orb_features = int(self.mosaic_settings_dict.get('fastalign_orb_features', 5000))
+            self.fa_min_abs_matches = int(self.mosaic_settings_dict.get('fastalign_min_abs_matches', 10))
+            self.fa_min_ransac_raw = int(self.mosaic_settings_dict.get('fastalign_min_ransac', 4)) 
+            self.fa_ransac_thresh = float(self.mosaic_settings_dict.get('fastalign_ransac_thresh', 3.0))
+            self.fa_daofind_fwhm = float(self.mosaic_settings_dict.get('fastalign_dao_fwhm', 3.5))
+            self.fa_daofind_thr_sig = float(self.mosaic_settings_dict.get('fastalign_dao_thr_sig', 4.0))
+            self.fa_max_stars_descr = int(self.mosaic_settings_dict.get('fastalign_dao_max_stars', 750))
+            self.use_wcs_fallback_for_mosaic = (self.mosaic_alignment_mode == "local_fast_fallback")
+            self.mosaic_drizzle_kernel = str(self.mosaic_settings_dict.get('kernel', "square"))
+            self.mosaic_drizzle_pixfrac = float(self.mosaic_settings_dict.get('pixfrac', 1.0))
+            self.mosaic_drizzle_fillval = str(self.mosaic_settings_dict.get('fillval', "0.0"))
+            self.drizzle_fillval = self.mosaic_drizzle_fillval  # override global drizzle fill value
+            self.mosaic_drizzle_wht_threshold = float(self.mosaic_settings_dict.get('wht_threshold', 0.01))
+            # Surcharge du facteur d'échelle global pour la mosaïque
+            self.drizzle_scale = float(self.mosaic_settings_dict.get('mosaic_scale_factor', self.drizzle_scale)) 
+            logger.debug(f"  -> Mode Mosaïque ACTIF. Align Mode: '{self.mosaic_alignment_mode}', Fallback WCS: {self.use_wcs_fallback_for_mosaic}")
+            logger.debug(f"     Mosaic Drizzle: Kernel='{self.mosaic_drizzle_kernel}', Pixfrac={self.mosaic_drizzle_pixfrac:.2f}, Scale(global)={self.drizzle_scale}x")
+        
+        if self.drizzle_active_session and not self.is_mosaic_run:
+            self.drizzle_kernel = str(drizzle_kernel)      
+            self.drizzle_pixfrac = float(drizzle_pixfrac)  
+            logger.debug(f"   -> Drizzle ACTIF (Standard). Mode: '{self.drizzle_mode}', Scale: {self.drizzle_scale:.1f}, Kernel: {self.drizzle_kernel}, Pixfrac: {self.drizzle_pixfrac:.2f}, WHT Thresh: {self.drizzle_wht_threshold:.3f}")
+        
+        requested_batch_size = batch_size 
+        if requested_batch_size <= 0:
+            sample_img_path_for_bsize = None
+            if input_dir and os.path.isdir(input_dir): 
+                fits_files_bsize = [f for f in os.listdir(input_dir) if f.lower().endswith(('.fit', '.fits'))]
+                sample_img_path_for_bsize = os.path.join(input_dir, fits_files_bsize[0]) if fits_files_bsize else None
+            try: 
+                estimated_size = estimate_batch_size(sample_image_path=sample_img_path_for_bsize)
+                self.batch_size = max(3, estimated_size) 
+                self.update_progress(f"✅ Taille lot auto estimée et appliquée: {self.batch_size}", None)
+            except Exception as est_err: 
+                self.update_progress(f"⚠️ Erreur estimation taille lot: {est_err}. Utilisation défaut (10).", None)
+                self.batch_size = 10
+        else: 
+            self.batch_size = max(3, int(requested_batch_size)) 
+        self.update_progress(f"ⓘ Taille de lot effective pour le traitement : {self.batch_size}")
+        logger.debug("DEBUG QM (start_processing): Fin Étape 1 - Configuration des paramètres de session.")
+        
+
+
+        # --- ÉTAPE 2 : PRÉPARATION DE L'IMAGE DE RÉFÉRENCE (shape ET WCS global si nécessaire) ---
+        # ... (le reste de la méthode est inchangé) ...
+        logger.debug("DEBUG QM (start_processing): Étape 2 - Préparation référence (shape ET WCS global si Drizzle/Mosaïque)...")
+        reference_image_data_for_shape_determination = None 
+        reference_header_for_shape_determination = None     
+        ref_shape_hwc = None 
+        
+        try:
+            potential_folders_for_shape = []
+            if self.current_folder and os.path.isdir(self.current_folder): 
+                potential_folders_for_shape.append(self.current_folder)
+            if initial_additional_folders: 
+                for add_f in initial_additional_folders:
+                    abs_add_f = os.path.abspath(str(add_f)) 
+                    if abs_add_f and os.path.isdir(abs_add_f) and abs_add_f not in potential_folders_for_shape:
+                        potential_folders_for_shape.append(abs_add_f)
+            if not potential_folders_for_shape: 
+                raise RuntimeError("Aucun dossier d'entrée valide pour trouver une image de référence.")
+            
+            current_folder_to_scan_for_shape = None
+            files_in_folder_for_shape = []
+            for folder_path_iter in potential_folders_for_shape:
+                try:
+                    temp_files = sorted([f for f in os.listdir(folder_path_iter) if f.lower().endswith(('.fit', '.fits'))])
+                    if temp_files: 
+                        files_in_folder_for_shape = temp_files
+                        current_folder_to_scan_for_shape = folder_path_iter
+                        break 
+                except Exception as e_listdir:
+                    self.update_progress(f"Avertissement: Erreur lecture dossier '{folder_path_iter}' pour réf: {e_listdir}", "WARN")
+            if not current_folder_to_scan_for_shape or not files_in_folder_for_shape:
+                raise RuntimeError("Aucun fichier FITS trouvé dans les dossiers pour servir de référence.")
+
+            self.aligner.correct_hot_pixels = self.correct_hot_pixels
+            self.aligner.hot_pixel_threshold = self.hot_pixel_threshold
+            self.aligner.neighborhood_size = self.neighborhood_size
+            self.aligner.bayer_pattern = self.bayer_pattern
+            self.aligner.reference_image_path = reference_path_ui or None 
+
+            reference_image_data_for_shape_determination, reference_header_for_shape_determination = \
+                self.aligner._get_reference_image(
+                    current_folder_to_scan_for_shape, 
+                    files_in_folder_for_shape,
+                    self.output_folder 
+                )
+
+
+            if reference_image_data_for_shape_determination is None or reference_header_for_shape_determination is None:
+                raise RuntimeError("Échec obtention de l'image de référence par self.aligner._get_reference_image.")
+            
+            ref_shape_initial = reference_image_data_for_shape_determination.shape
+            if len(ref_shape_initial) == 2: 
+                ref_shape_hwc = (ref_shape_initial[0], ref_shape_initial[1], 3)
+            elif len(ref_shape_initial) == 3 and ref_shape_initial[2] == 3:
+                ref_shape_hwc = ref_shape_initial
+            else:
+                raise RuntimeError(f"Shape de l'image de référence ({ref_shape_initial}) non supportée.")
+            
+            self.reference_header_for_wcs = reference_header_for_shape_determination.copy() 
+            logger.debug(f"DEBUG QM (start_processing): Shape de référence HWC déterminée: {ref_shape_hwc}")
+
+            ref_temp_processing_dir = os.path.join(self.output_folder, "temp_processing")
+            reference_image_path_for_solving = os.path.join(ref_temp_processing_dir, "reference_image.fit")
+
+            self.reference_wcs_object = None 
+            
+            if self.drizzle_active_session or self.is_mosaic_run or self.reproject_between_batches:
+                logger.debug("DEBUG QM (start_processing): Plate-solving de la référence principale requis...")
+                
+                if not os.path.exists(reference_image_path_for_solving):
+                    raise RuntimeError(f"Fichier de référence '{reference_image_path_for_solving}' non trouvé pour le solving.")
+
+                if self.astrometry_solver is None: 
+                    self.update_progress("❌ ERREUR CRITIQUE: AstrometrySolver non initialisé.", "ERROR")
+                    return False 
+
+                solver_settings_for_ref = {
+                    "local_solver_preference": self.local_solver_preference,
+                    "api_key": self.api_key,
+                    "astap_path": self.astap_path,
+                    "astap_data_dir": self.astap_data_dir,
+                    "astap_search_radius": self.astap_search_radius,
+                    "astap_downsample": self.astap_downsample,
+                    "astap_sensitivity": self.astap_sensitivity,
+                    "local_ansvr_path": self.local_ansvr_path,
+                    "scale_est_arcsec_per_pix": self.reference_pixel_scale_arcsec, 
+                    "scale_tolerance_percent": 20, 
+                    "ansvr_timeout_sec": getattr(self, 'ansvr_timeout_sec', 120), 
+                    "astap_timeout_sec": getattr(self, 'astap_timeout_sec', 120),
+                    "astrometry_net_timeout_sec": getattr(self, 'astrometry_net_timeout_sec', 300)
+                }
+                
+                self.update_progress("   [StartProcRefSolve] Tentative résolution astrométrique pour référence globale...")
+                self.reference_wcs_object = self.astrometry_solver.solve(
+                    image_path=reference_image_path_for_solving, 
+                    fits_header=self.reference_header_for_wcs, 
+                    settings=solver_settings_for_ref,
+                    update_header_with_solution=True 
+                )
+                
+                if self.reference_wcs_object and self.reference_wcs_object.is_celestial:
+                    self.update_progress("   [StartProcRefSolve] Référence globale plate-solvée avec succès.")
+                    if self.reference_wcs_object.pixel_shape is None:
+                         nx_ref_hdr = self.reference_header_for_wcs.get('NAXIS1', ref_shape_hwc[1])
+                         ny_ref_hdr = self.reference_header_for_wcs.get('NAXIS2', ref_shape_hwc[0])
+                         self.reference_wcs_object.pixel_shape = (int(nx_ref_hdr), int(ny_ref_hdr))
+                         logger.debug(f"    [StartProcRefSolve] pixel_shape ajouté/vérifié sur WCS réf: {self.reference_wcs_object.pixel_shape}")
+
+                    try:
+                        scales_deg_per_pix = proj_plane_pixel_scales(self.reference_wcs_object)
+                        avg_scale_deg_per_pix = np.mean(np.abs(scales_deg_per_pix))
+                        
+                        if avg_scale_deg_per_pix > 1e-9: 
+                            self.reference_pixel_scale_arcsec = avg_scale_deg_per_pix * 3600.0
+                            self.update_progress(f"   [StartProcRefSolve] Échelle image de référence estimée à: {self.reference_pixel_scale_arcsec:.2f} arcsec/pix.", "INFO")
+                            logger.debug(f"DEBUG QM: self.reference_pixel_scale_arcsec mis à jour à {self.reference_pixel_scale_arcsec:.3f} depuis le WCS de référence.")
+                        else:
+                            self.update_progress("   [StartProcRefSolve] Avertissement: Échelle calculée depuis WCS de référence trop faible ou invalide.", "WARN")
+                    except Exception as e_scale_extract:
+                        self.update_progress(f"   [StartProcRefSolve] Avertissement: Impossible d'extraire l'échelle du WCS de référence: {e_scale_extract}", "WARN")
+                                         
+                else: 
+                    self.update_progress("   [StartProcRefSolve] ÉCHEC plate-solving réf. globale. Tentative WCS approximatif...", "WARN")
+                    _cwfh_func_startup = None
+                    try: from ..enhancement.drizzle_integration import _create_wcs_from_header as _cwfh_s; _cwfh_func_startup = _cwfh_s
+                    except ImportError: self.update_progress("     -> Import _create_wcs_from_header échoué pour fallback.", "ERROR")
+                    
+                    if _cwfh_func_startup: 
+                        self.reference_wcs_object = _cwfh_func_startup(self.reference_header_for_wcs) 
+                    
+                    if self.reference_wcs_object and self.reference_wcs_object.is_celestial:
+                        nx_ref_hdr = self.reference_header_for_wcs.get('NAXIS1', ref_shape_hwc[1])
+                        ny_ref_hdr = self.reference_header_for_wcs.get('NAXIS2', ref_shape_hwc[0])
+                        self.reference_wcs_object.pixel_shape = (int(nx_ref_hdr), int(ny_ref_hdr))
+                        self.update_progress("   [StartProcRefSolve] WCS approximatif pour référence globale créé.")
+                    else: 
+                        self.update_progress("❌ ERREUR CRITIQUE: Impossible d'obtenir un WCS pour la référence globale. Drizzle/Mosaïque ne peut continuer.", "ERROR")
+                        return False 
+            else:
+                logger.debug(
+                    "DEBUG QM (start_processing): Plate-solving de la référence globale ignoré (mode Stacking Classique sans reprojection)."
+                )
+                self.reference_wcs_object = None
+            
+            if reference_image_data_for_shape_determination is not None:
+                del reference_image_data_for_shape_determination
+            gc.collect() 
+            logger.debug("DEBUG QM (start_processing): Fin Étape 2 - Préparation référence et WCS global.")
+
+        except Exception as e_ref_prep: 
+            self.update_progress(f"❌ Erreur préparation référence/WCS: {e_ref_prep}", "ERROR")
+            logger.debug(f"ERREUR QM (start_processing): Échec préparation référence/WCS : {e_ref_prep}"); traceback.print_exc(limit=2)
+            return False
+        
+        logger.debug(f"DEBUG QM (start_processing): AVANT APPEL initialize():")
+        logger.debug(f"  -> self.is_mosaic_run: {self.is_mosaic_run}")
+        logger.debug(f"  -> self.drizzle_active_session: {self.drizzle_active_session}")
+        logger.debug(f"  -> self.drizzle_mode: {self.drizzle_mode}")
+        logger.debug(f"  -> self.reference_wcs_object IS None: {self.reference_wcs_object is None}")
+        if self.reference_wcs_object and hasattr(self.reference_wcs_object, 'is_celestial') and self.reference_wcs_object.is_celestial: 
+            logger.debug(f"     WCS Ref CTYPE: {self.reference_wcs_object.wcs.ctype if hasattr(self.reference_wcs_object, 'wcs') else 'N/A'}, PixelShape: {self.reference_wcs_object.pixel_shape}")
+        else:
+            logger.debug(f"     WCS Ref non disponible ou non céleste.")
+
+        logger.debug(f"DEBUG QM (start_processing): Étape 3 - Appel à self.initialize() avec output_dir='{output_dir}', shape_ref_HWC={ref_shape_hwc}...")
+        if not self.initialize(output_dir, ref_shape_hwc): 
+            self.processing_active = False 
+            logger.debug("ERREUR QM (start_processing): Échec de self.initialize().")
+            return False
+        logger.debug("DEBUG QM (start_processing): self.initialize() terminé avec succès.")
+
+        logger.debug("DEBUG QM (start_processing): Étape 4 - Remplissage de la file d'attente...")
+        initial_folders_to_add_count = 0
+        with self.folders_lock:
+            self.additional_folders = [] 
+            if initial_additional_folders and isinstance(initial_additional_folders, list): 
+                for folder_iter in initial_additional_folders:
+                    abs_folder = os.path.abspath(str(folder_iter)) 
+                    if os.path.isdir(abs_folder) and abs_folder not in self.additional_folders:
+                        self.additional_folders.append(abs_folder); initial_folders_to_add_count += 1
+        if initial_folders_to_add_count > 0: 
+            self.update_progress(f"ⓘ {initial_folders_to_add_count} dossier(s) pré-ajouté(s) en attente.")
+        self.update_progress(f"folder_count_update:{len(self.additional_folders)}") 
+
+        initial_files_added = self._add_files_to_queue(self.current_folder) 
+        if initial_files_added > 0: 
+            self._recalculate_total_batches()
+            self.update_progress(f"📋 {initial_files_added} fichiers initiaux ajoutés. Total lots estimé: {self.total_batches_estimated if self.total_batches_estimated > 0 else '?'}")
+        elif not self.additional_folders: 
+            self.update_progress("⚠️ Aucun fichier initial trouvé dans le dossier principal et aucun dossier supplémentaire en attente.")
+        
+        self.aligner.reference_image_path = reference_path_ui or None 
+
+        logger.debug("DEBUG QM (start_processing V_StartProcessing_SaveDtypeOption_1): Démarrage du thread worker...") # Version Log
+        self.processing_thread = threading.Thread(target=self._worker, name="StackerWorker")
+        self.processing_thread.daemon = True 
+        self.processing_thread.start()
+        self.processing_active = True 
+        
+        self.update_progress("🚀 Thread de traitement démarré.")
+        logger.debug("DEBUG QM (start_processing V_StartProcessing_SaveDtypeOption_1): Fin.") # Version Log
+        return True
+
+
+
+###############################################################################################################################################
+
+
+
+
+
+
+    def _save_drizzle_input_temp(self, aligned_data, header):
+        """
+        Sauvegarde une image alignée (HxWx3 float32) dans le dossier temp Drizzle,
+        en transposant en CxHxW et en INJECTANT l'OBJET WCS DE RÉFÉRENCE stocké
+        dans le header sauvegardé.
+
+        Args:
+            aligned_data (np.ndarray): Données alignées (HxWx3 float32, 0-1).
+            header (fits.Header): Header FITS ORIGINAL (pour métadonnées non-WCS).
+
+        Returns:
+            str or None: Chemin complet du fichier sauvegardé, ou None en cas d'erreur.
+        """
+        # Vérifications initiales
+        if self.drizzle_temp_dir is None: self.update_progress("❌ Erreur interne: Dossier temp Drizzle non défini."); return None
+        os.makedirs(self.drizzle_temp_dir, exist_ok=True)
+        if aligned_data.ndim != 3 or aligned_data.shape[2] != 3: self.update_progress(f"❌ Erreur interne: _save_drizzle_input_temp attend HxWx3, reçu {aligned_data.shape}"); return None
+        # --- VÉRIFIER SI L'OBJET WCS DE RÉFÉRENCE EST DISPONIBLE ---
+        if self.reference_wcs_object is None:
+             self.update_progress("❌ Erreur interne: Objet WCS de référence non disponible pour sauvegarde temp.")
+             return None
+        # --- FIN VÉRIFICATION ---
+
+        try:
+            temp_filename = f"aligned_input_{self.aligned_files_count:05d}.fits"
+            temp_filepath = os.path.join(self.drizzle_temp_dir, temp_filename)
+
+            # --- Préparer les données : Transposer HxWxC -> CxHxW ---
+            data_to_save = np.moveaxis(aligned_data, -1, 0).astype(np.float32)
+
+            # --- Préparer le header ---
+            header_to_save = header.copy() if header else fits.Header()
+
+            # --- EFFACER l'ancien WCS potentiellement invalide ---
+            keys_to_remove = ['PC1_1', 'PC1_2', 'PC2_1', 'PC2_2', 'CD1_1', 'CD1_2', 'CD2_1', 'CD2_2',
+                              'CRPIX1', 'CRPIX2', 'CRVAL1', 'CRVAL2', 'CTYPE1', 'CTYPE2', 'CUNIT1', 'CUNIT2',
+                              'CDELT1', 'CDELT2', 'CROTA2']
+            for key in keys_to_remove:
+                if key in header_to_save:
+                    del header_to_save[key]
+
+            # --- INJECTER le WCS de l'OBJET WCS de référence ---
+            ref_wcs_header = self.reference_wcs_object.to_header(relax=True)
+            header_to_save.update(ref_wcs_header)
+
+            # --- Mettre à jour NAXIS pour CxHxW ---
+            header_to_save['NAXIS'] = 3
+            header_to_save['NAXIS1'] = aligned_data.shape[1] # Width
+            header_to_save['NAXIS2'] = aligned_data.shape[0] # Height
+            header_to_save['NAXIS3'] = 3                   # Channels
+            if 'CTYPE3' not in header_to_save: header_to_save['CTYPE3'] = 'CHANNEL'
+
+            # --- Sauvegarde ---
+            hdu = fits.PrimaryHDU(data=data_to_save, header=header_to_save)
+            hdul = fits.HDUList([hdu])
+            hdul.writeto(temp_filepath, overwrite=True, checksum=False, output_verify='ignore')
+            hdul.close()
+
+            # logger.debug(f"   -> Temp Drizzle sauvegardé ({os.path.basename(temp_filepath)}) avec WCS Ref Obj.") # DEBUG
+            return temp_filepath
+
+        except Exception as e:
+            temp_filename_for_error = f"aligned_input_{self.aligned_files_count:05d}.fits"
+            self.update_progress(f"❌ Erreur sauvegarde fichier temp Drizzle {temp_filename_for_error}: {e}")
+            traceback.print_exc(limit=2)
+            return None
+
+
+
+
+
+
+################################################################################################################################################
+
+
+    def _list_drizzle_temp_files(self):
+        """
+        Retourne la liste triée des chemins complets des fichiers FITS
+        présents dans le dossier temporaire Drizzle.
+        """
+        # Vérifier si le dossier est défini et existe
+        if self.drizzle_temp_dir is None or not os.path.isdir(self.drizzle_temp_dir):
+            self.update_progress("⚠️ Dossier temp Drizzle non trouvé pour listage.")
+            return [] # Retourner liste vide
+
+        try:
+            # Lister les fichiers correspondant au pattern attendu
+            files = [
+                os.path.join(self.drizzle_temp_dir, f)
+                for f in os.listdir(self.drizzle_temp_dir)
+                if f.lower().endswith('.fits') and f.startswith('aligned_input_')
+            ]
+            # Trier la liste pour un ordre cohérent
+            files.sort()
+            return files
+
+        except Exception as e:
+            # Gérer les erreurs de listage (permissions, etc.)
+            self.update_progress(f"❌ Erreur listage fichiers temp Drizzle: {e}")
+            return [] # Retourner liste vide en cas d'erreur
+
+###################################################################################################################################################
+
+
+    def _cleanup_drizzle_temp_files(self):
+        """Supprime le dossier temporaire Drizzle et tout son contenu."""
+        if self.drizzle_temp_dir is None: # self.drizzle_temp_dir dépend de self.output_folder
+            if self.output_folder is None:
+                logger.debug("WARN QM [_cleanup_drizzle_temp_files]: self.output_folder non défini, nettoyage Drizzle temp annulé.")
+                return
+        else:
+            self.drizzle_temp_dir = os.path.join(self.output_folder, "drizzle_temp_inputs")
+        # Vérifier si le dossier est défini et existe
+        if self.drizzle_temp_dir and os.path.isdir(self.drizzle_temp_dir):
+            try:
+                # Utiliser shutil.rmtree pour supprimer le dossier et son contenu
+                shutil.rmtree(self.drizzle_temp_dir)
+                self.update_progress(f"🧹 Dossier temporaire Drizzle supprimé: {os.path.basename(self.drizzle_temp_dir)}")
+            except Exception as e:
+                # Log l'erreur si la suppression échoue
+                self.update_progress(f"⚠️ Erreur suppression dossier temp Drizzle ({os.path.basename(self.drizzle_temp_dir)}): {e}")
+        # else: # Log optionnel si le dossier n'existait pas
+            # self.update_progress("ⓘ Dossier temp Drizzle non trouvé pour nettoyage (normal si Drizzle inactif ou déjà nettoyé).")     
+
+
+################################################################################################################################################
+
+
+    def stop(self):
+        if not self.processing_active: return
+        self.update_progress("⛔ Arrêt demandé..."); self.stop_processing = True; self.aligner.stop_processing = True
+
+
+################################################################################################################################################
+
+
+    def is_running(self):
+        """Vérifie si le thread de traitement est actif et en cours d'exécution."""
+        # Vérifier si l'attribut processing_active existe et est True
+        is_processing_flag_active = getattr(self, 'processing_active', False)
+        
+        # Vérifier si l'attribut processing_thread existe
+        thread_exists = hasattr(self, 'processing_thread')
+        
+        # Si les deux existent, vérifier si le thread est non None et vivant
+        is_thread_alive_and_valid = False
+        if thread_exists:
+            thread_obj = getattr(self, 'processing_thread', None)
+            if thread_obj is not None and thread_obj.is_alive():
+                is_thread_alive_and_valid = True
+        
+        # logger.debug(f"DEBUG QM [is_running]: processing_active={is_processing_flag_active}, thread_exists={thread_exists}, thread_alive={is_thread_alive_and_valid}") # Debug
+        return is_processing_flag_active and thread_exists and is_thread_alive_and_valid
+
+
+
+######################################################################################################################################################
+
+
+
+    def _process_and_save_drizzle_batch(self, batch_temp_filepaths_list, output_wcs_target, output_shape_target_hw, batch_num):
+        """
+        Traite un lot de fichiers FITS temporaires (contenant des images alignées et leur WCS de référence)
+        en utilisant Drizzle et sauvegarde les fichiers science (CxHxW) et poids (HxW x3)
+        intermédiaires pour ce lot.
+        MODIFIED CRITICAL: Force ALL input data to be in [0, 65535] ADU range BEFORE Drizzle.add_image.
+        Robustify weight_map handling.
+        Version: V_ProcessAndSaveDrizzleBatch_DrizzleInputFix_5_ForceADUAllChannels
+        """
+        num_files_in_batch = len(batch_temp_filepaths_list)
+        self.update_progress(f"💧 Traitement Drizzle du lot #{batch_num} ({num_files_in_batch} images)...")
+        batch_start_time = time.time()
+        logger.debug(f"DEBUG QM [_process_and_save_drizzle_batch V_ProcessAndSaveDrizzleBatch_DrizzleInputFix_5_ForceADUAllChannels]: Lot #{batch_num} avec {num_files_in_batch} images.")
+        logger.debug(f"  -> WCS de sortie cible fourni: {'Oui' if output_wcs_target else 'Non'}, Shape de sortie cible: {output_shape_target_hw}")
+
+        if not batch_temp_filepaths_list:
+            self.update_progress(f"   - Warning: Lot Drizzle #{batch_num} vide.")
+            return None, []
+        if output_wcs_target is None or output_shape_target_hw is None:
+            self.update_progress(f"   - ERREUR: WCS ou Shape de sortie manquant pour lot Drizzle #{batch_num}. Traitement annulé.", "ERROR")
+            logger.debug(f"ERREUR QM [_process_and_save_drizzle_batch V_ProcessAndSaveDrizzleBatch_DrizzleInputFix_5_ForceADUAllChannels]: output_wcs_target ou output_shape_target_hw est None.")
+            return None, []
+        if not isinstance(output_wcs_target, WCS) or not output_wcs_target.is_celestial:
+            self.update_progress(f"   - ERREUR: output_wcs_target invalide pour lot Drizzle #{batch_num}.", "ERROR")
+            return None, []
+        if not isinstance(output_shape_target_hw, tuple) or len(output_shape_target_hw) != 2 or \
+           not all(isinstance(dim, int) and dim > 0 for dim in output_shape_target_hw):
+            self.update_progress(f"   - ERREUR: output_shape_target_hw invalide pour lot Drizzle #{batch_num}.", "ERROR")
+            return None, []
+
+        num_output_channels = 3; channel_names = ['R', 'G', 'B']
+        drizzlers_batch = []; output_images_batch = []; output_weights_batch = []
+        try:
+            logger.debug(f"DEBUG QM [_process_and_save_drizzle_batch V_ProcessAndSaveDrizzleBatch_DrizzleInputFix_5_ForceADUAllChannels]: Initialisation Drizzle pour lot #{batch_num}. Shape Sortie CIBLE: {output_shape_target_hw}.")
+            for _ in range(num_output_channels):
+                output_images_batch.append(np.zeros(output_shape_target_hw, dtype=np.float32))
+                output_weights_batch.append(np.zeros(output_shape_target_hw, dtype=np.float32))
+            for i in range(num_output_channels):
+                driz_ch = Drizzle(out_img=output_images_batch[i], out_wht=output_weights_batch[i],
+                                  out_shape=output_shape_target_hw, kernel=self.drizzle_kernel, fillval="0.0")
+                drizzlers_batch.append(driz_ch)
+            self.update_progress(f"   - Objets Drizzle initialisés pour lot #{batch_num}.")
+        except Exception as init_err:
+            self.update_progress(f"   - ERREUR: Échec init Drizzle pour lot #{batch_num}: {init_err}", "ERROR")
+            logger.debug(f"ERREUR QM [_process_and_save_drizzle_batch V_ProcessAndSaveDrizzleBatch_DrizzleInputFix_5_ForceADUAllChannels]: Échec init Drizzle: {init_err}"); traceback.print_exc(limit=1)
+            return None, []
+
+        processed_in_batch_count = 0
+        for i_file, temp_fits_filepath_item in enumerate(batch_temp_filepaths_list): 
+            if self.stop_processing: break
+            current_filename_for_log = os.path.basename(temp_fits_filepath_item)
+            logger.debug(f"DEBUG QM [P&SDB_Loop]: Lot #{batch_num}, Fichier {i_file+1}/{num_files_in_batch}: '{current_filename_for_log}'")
+
+            input_data_HxWxC_orig = None; wcs_input_from_file_header = None
+            input_file_header_content = None; pixmap_for_this_file = None
+            file_successfully_added_to_drizzle = False
+            try:
+                with fits.open(temp_fits_filepath_item, memmap=False) as hdul:
+                    if not hdul or len(hdul) == 0 or hdul[0].data is None: raise IOError(f"FITS temp invalide/vide: {temp_fits_filepath_item}")
+                    data_cxhxw = hdul[0].data.astype(np.float32)
+                    if data_cxhxw.ndim!=3 or data_cxhxw.shape[0]!=num_output_channels: raise ValueError(f"Shape FITS temp {data_cxhxw.shape} != CxHxW")
+                    input_data_HxWxC_orig = np.moveaxis(data_cxhxw, 0, -1) 
+                    input_file_header_content = hdul[0].header 
+                    with warnings.catch_warnings(): warnings.simplefilter("ignore"); wcs_input_from_file_header = WCS(input_file_header_content, naxis=2)
+                    if not wcs_input_from_file_header.is_celestial: raise ValueError(f"WCS non céleste dans FITS temp")
+                
+                current_input_shape_hw = input_data_HxWxC_orig.shape[:2]
+                y_in_coords, x_in_coords = np.indices(current_input_shape_hw)
+                sky_coords_ra_deg, sky_coords_dec_deg = wcs_input_from_file_header.all_pix2world(x_in_coords.ravel(),y_in_coords.ravel(),0)
+                x_output_pixels_flat, y_output_pixels_flat = output_wcs_target.all_world2pix(sky_coords_ra_deg,sky_coords_dec_deg,0)
+                pixmap_for_this_file = np.dstack((x_output_pixels_flat.reshape(current_input_shape_hw), y_output_pixels_flat.reshape(current_input_shape_hw))).astype(np.float32)
+                
+                if pixmap_for_this_file is not None:
+                    logger.debug(f"      DEBUG PIXMAP (P&SDB) Fichier {i_file+1}: Shape={pixmap_for_this_file.shape}")
+                    if np.isnan(pixmap_for_this_file).any(): logger.debug(f"      WARN PIXMAP (P&SDB) Fichier {i_file+1}: CONTIENT DES NaN !")
+                    if np.isinf(pixmap_for_this_file).any(): logger.debug(f"      WARN PIXMAP (P&SDB) Fichier {i_file+1}: CONTIENT DES INF !")
+            except Exception as load_map_err:
+                self.update_progress(f"      -> ERREUR P&SDB chargement/pixmap '{current_filename_for_log}': {load_map_err}", "WARN")
+                logger.debug(f"ERREUR QM [P&SDB_Loop]: Échec chargement/pixmap '{current_filename_for_log}': {load_map_err}"); traceback.print_exc(limit=1)
+                continue
+
+            if pixmap_for_this_file is not None:
+                try:
+                    base_exptime = 1.0 
+                    if input_file_header_content and 'EXPTIME' in input_file_header_content:
+                        try: base_exptime = max(1e-6, float(input_file_header_content['EXPTIME']))
+                        except (ValueError, TypeError): pass
+                    
+                    # --- CRITICAL FIX 1: Force ALL input data to [0, 65535] ADU range BEFORE Drizzle.add_image ---
+                    input_data_HxWxC_adu_scaled = input_data_HxWxC_orig.copy()
+                    
+                    current_max_for_batch_adu = np.nanmax(input_data_HxWxC_adu_scaled)
+                    if current_max_for_batch_adu <= 1.0 + 1e-5 and current_max_for_batch_adu > 0:
+                        input_data_HxWxC_adu_scaled = input_data_HxWxC_adu_scaled * 65535.0
+                        logger.debug(f"      DEBUG: File {i_file+1} FORCED rescaled from [0,1] to [0,65535] for Drizzle input. Range: [{np.min(input_data_HxWxC_adu_scaled):.4g}, {np.max(input_data_HxWxC_adu_scaled):.4g}]")
+                    else:
+                        logger.debug(f"      DEBUG: File {i_file+1} kept original range for Drizzle input: [{np.min(input_data_HxWxC_adu_scaled):.4g}, {np.max(input_data_HxWxC_adu_scaled):.4g}]")
+                    
+                    # Clip negative values and handle NaNs/Infs
+                    input_data_HxWxC_cleaned = np.nan_to_num(np.clip(input_data_HxWxC_adu_scaled, 0.0, None), nan=0.0, posinf=0.0, neginf=0.0)
+                    # --- END CRITICAL FIX 1 ---
+
+                    # --- CRITICAL FIX 2: Robustify weight_map ---
+                    # For _process_and_save_drizzle_batch, the original pixel mask is not readily available from temp file.
+                    # So we use a uniform weight map here. This should be improved if possible by saving/loading the mask.
+                    effective_weight_map = np.ones(current_input_shape_hw, dtype=np.float32)
+                    logger.debug(f"      DEBUG: File {i_file+1}, uniform weight_map used for Drizzle.add_image. Range: [{np.min(effective_weight_map):.3f}, {np.max(effective_weight_map):.3f}]")
+                    # --- END CRITICAL FIX 2 ---
+
+                    for ch_index in range(num_output_channels):
+                        channel_data_2d_clean = input_data_HxWxC_cleaned[..., ch_index]
+                        
+                        drizzlers_batch[ch_index].add_image(data=channel_data_2d_clean, pixmap=pixmap_for_this_file, exptime=base_exptime,
+                                                            pixfrac=self.drizzle_pixfrac, in_units='counts', weight_map=effective_weight_map)
+                    file_successfully_added_to_drizzle = True
+                except Exception as drizzle_add_err:
+                    self.update_progress(f"      -> ERREUR P&SDB add_image pour '{current_filename_for_log}': {drizzle_add_err}", "WARN")
+                    logger.debug(f"ERREUR QM [P&SDB_Loop]: Échec add_image '{current_filename_for_log}': {drizzle_add_err}"); traceback.print_exc(limit=1)
+            
+            if file_successfully_added_to_drizzle:
+                processed_in_batch_count += 1
+                logger.debug(f"  [P&SDB_Loop]: Fichier '{current_filename_for_log}' AJOUTÉ. processed_in_batch_count = {processed_in_batch_count}")
+            else:
+                logger.debug(f"  [P&SDB_Loop]: Fichier '{current_filename_for_log}' NON ajouté (erreur pixmap ou add_image).")
+            
+            del input_data_HxWxC_orig, input_data_HxWxC_adu_scaled, input_data_HxWxC_cleaned, wcs_input_from_file_header, input_file_header_content, pixmap_for_this_file
+            gc.collect()
+        logger.debug(f"DEBUG QM [P&SDB_Loop]: Fin boucle pour lot #{batch_num}. Total processed_in_batch_count = {processed_in_batch_count}")
+        
+        if processed_in_batch_count == 0:
+            self.update_progress(f"   - Erreur: Aucun fichier du lot Drizzle #{batch_num} n'a pu être traité (processed_in_batch_count est 0).", "ERROR")
+            del drizzlers_batch, output_images_batch, output_weights_batch; gc.collect()
+            return None, []
+
+        batch_output_dir = self.drizzle_batch_output_dir; os.makedirs(batch_output_dir, exist_ok=True)
+        base_out_filename = f"batch_{batch_num:04d}_s{self.drizzle_scale:.1f}p{self.drizzle_pixfrac:.1f}{self.drizzle_kernel}"
+        out_filepath_sci = os.path.join(batch_output_dir, f"{base_out_filename}_sci.fits"); out_filepaths_wht = []
+        
+        logger.debug(f"DEBUG QM [P&SDB_Save]: Début sauvegarde pour lot #{batch_num}. SCI path: {out_filepath_sci}")
+        try:
+            final_sci_data_batch_hwc = np.stack(output_images_batch, axis=-1).astype(np.float32)
+            final_sci_data_to_save = np.moveaxis(final_sci_data_batch_hwc, -1, 0).astype(np.float32)
+            logger.debug(f"  [P&SDB_Save]: Données SCI prêtes pour écriture. Shape CxHxW: {final_sci_data_to_save.shape}")
+            final_header_sci = output_wcs_target.to_header(relax=True) 
+            final_header_sci['NINPUTS'] = (processed_in_batch_count, f'Valid input images for Drizzle batch {batch_num}')
+            final_header_sci['ISCALE'] = (self.drizzle_scale, 'Drizzle scale factor'); final_header_sci['PIXFRAC'] = (self.drizzle_pixfrac, 'Drizzle pixfrac')
+            final_header_sci['KERNEL'] = (self.drizzle_kernel, 'Drizzle kernel'); final_header_sci['HISTORY'] = f'Drizzle Batch {batch_num}'
+            final_header_sci['BUNIT'] = 'Counts/s'; final_header_sci['NAXIS'] = 3
+            final_header_sci['NAXIS1'] = final_sci_data_to_save.shape[2]; final_header_sci['NAXIS2'] = final_sci_data_to_save.shape[1]
+            final_header_sci['NAXIS3'] = final_sci_data_to_save.shape[0]; final_header_sci['CTYPE3'] = 'CHANNEL'
+            try: final_header_sci['CHNAME1'] = 'R'; final_header_sci['CHNAME2'] = 'G'; final_header_sci['CHNAME3'] = 'B'
+            except Exception: pass
+            logger.debug(f"  [P&SDB_Save]: Header SCI prêt. Tentative d'écriture...")
+            fits.writeto(out_filepath_sci, final_sci_data_to_save, final_header_sci, overwrite=True, checksum=False, output_verify='ignore')
+            self.update_progress(f"      -> Science lot #{batch_num} sauvegardé: {os.path.basename(out_filepath_sci)}")
+            logger.debug(f"DEBUG QM [P&SDB_Save]: Fichier SCI lot #{batch_num} sauvegardé: {out_filepath_sci}")
+            del final_sci_data_batch_hwc, final_sci_data_to_save; gc.collect()
+        except Exception as e_save_sci:
+            self.update_progress(f"   - ERREUR sauvegarde science lot #{batch_num}: {e_save_sci}", "ERROR")
+            logger.debug(f"ERREUR QM [P&SDB_Save]: Échec sauvegarde SCI: {e_save_sci}"); traceback.print_exc(limit=1)
+            del drizzlers_batch, output_images_batch, output_weights_batch; gc.collect()
+            return None, []
+
+        for i_ch_save in range(num_output_channels):
+            ch_name = channel_names[i_ch_save]
+            out_filepath_wht_ch = os.path.join(batch_output_dir, f"{base_out_filename}_wht_{ch_name}.fits")
+            out_filepaths_wht.append(out_filepath_wht_ch)
+            try:
+                logger.debug(f"  [P&SDB_Save]: Préparation WHT pour canal {ch_name} lot #{batch_num}. Path: {out_filepath_wht_ch}")
+                wht_data_to_save_ch = output_weights_batch[i_ch_save].astype(np.float32)
+                wht_header_ch = output_wcs_target.to_header(relax=True) 
+                for key_clean in ['NAXIS3','CTYPE3','CRPIX3','CRVAL3','CDELT3','CUNIT3','PC3_1','PC3_2','PC3_3','PC1_3','PC2_3','CHNAME1','CHNAME2','CHNAME3']:
+                    if key_clean in wht_header_ch: del wht_header_ch[key_clean]
+                wht_header_ch['NAXIS'] = 2; wht_header_ch['NAXIS1'] = wht_data_to_save_ch.shape[1]
+                wht_header_ch['NAXIS2'] = wht_data_to_save_ch.shape[0]
+                wht_header_ch['HISTORY'] = f'Drizzle Weights ({ch_name}) Batch {batch_num}'; wht_header_ch['NINPUTS'] = processed_in_batch_count
+                wht_header_ch['BUNIT'] = 'Weight'
+                logger.debug(f"    [P&SDB_Save]: Header WHT {ch_name} prêt. Tentative d'écriture...")
+                fits.writeto(out_filepath_wht_ch, wht_data_to_save_ch, wht_header_ch, overwrite=True, checksum=False, output_verify='ignore')
+                logger.debug(f"  [P&SDB_Save]: Fichier WHT lot ({ch_name}) #{batch_num} sauvegardé.")
+            except Exception as e_save_wht:
+                self.update_progress(f"   - ERREUR sauvegarde poids {ch_name} lot #{batch_num}: {e_save_wht}", "ERROR")
+                logger.debug(f"ERREUR QM [P&SDB_Save]: Échec sauvegarde WHT {ch_name}: {e_save_wht}"); traceback.print_exc(limit=1)
+                if os.path.exists(out_filepath_sci):
+                    try: os.remove(out_filepath_sci)
+                    except Exception: pass
+                for wht_f_clean in out_filepaths_wht:
+                    if os.path.exists(wht_f_clean):
+                        try: os.remove(wht_f_clean)
+                        except Exception: pass
+                del drizzlers_batch, output_images_batch, output_weights_batch; gc.collect()
+                return None, []
+
+        self.update_progress(f"   -> Sauvegarde lot Drizzle #{batch_num} terminée ({time.time() - batch_start_time:.2f}s).")
+        del drizzlers_batch, output_images_batch, output_weights_batch; gc.collect()
+        return out_filepath_sci, out_filepaths_wht
+
+
+
+######################################################################################################################################################
+