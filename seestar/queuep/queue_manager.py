--- conflicted
+++ resolved
@@ -24,10 +24,8 @@
 import threading              # Essentiel pour la classe (Lock)
 import time
 import traceback
-<<<<<<< HEAD
-=======
-import threadpoolctl
->>>>>>> a16a2d04
+
+
 import sys
 import asyncio
 import concurrent.futures
@@ -279,7 +277,7 @@
         ]:
             os.environ[var] = str(nthreads)
         try:
-<<<<<<< HEAD
+
             from threadpoolctl import threadpool_limits
         except Exception:
             threadpool_limits = None
@@ -288,11 +286,7 @@
                 threadpool_limits(nthreads)
             except Exception:
                 pass
-=======
-            threadpoolctl.threadpool_limits(nthreads)
-        except Exception:
-            pass
->>>>>>> a16a2d04
+
         if "mkl" in sys.modules:
             try:
                 sys.modules["mkl"].set_num_threads(nthreads)
@@ -308,7 +302,7 @@
 
     def _process_batch_parallel(self, filepaths: list[str]):
         start = time.monotonic()
-<<<<<<< HEAD
+
         with concurrent.futures.ThreadPoolExecutor(
             max_workers=self.num_threads
         ) as ex:
@@ -316,12 +310,7 @@
         duration = time.monotonic() - start
         msg = f"Processed {len(filepaths)} images in {duration:.2f} s"
         self.update_progress(msg)
-=======
-        with concurrent.futures.ThreadPoolExecutor(max_workers=self.num_threads) as ex:
-            results = list(ex.map(self._process_file, filepaths))
-        duration = time.monotonic() - start
-        self.update_progress(f"Processed {len(filepaths)} images in {duration:.2f} s")
->>>>>>> a16a2d04
+
         if duration / max(len(filepaths), 1) > 0.01 and self.batch_size > 1:
             self.batch_size = max(1, self.batch_size // 2)
             self.update_progress(f"Batch size reduced to {self.batch_size}")
@@ -340,7 +329,7 @@
 
         def _run(files):
             async def _prefetch_async():
-<<<<<<< HEAD
+
                 tasks = [asyncio.to_thread(_read_one, fp) for fp in files]
                 await asyncio.gather(*tasks)
             asyncio.run(_prefetch_async())
@@ -350,12 +339,7 @@
             args=(list(file_paths),),
             daemon=True,
         ).start()
-=======
-                await asyncio.gather(*(asyncio.to_thread(_read_one, fp) for fp in files))
-            asyncio.run(_prefetch_async())
-
-        threading.Thread(target=_run, args=(list(file_paths),), daemon=True).start()
->>>>>>> a16a2d04
+
 
 
 
