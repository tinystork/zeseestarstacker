--- conflicted
+++ resolved
@@ -1,348 +1,185 @@
-<<<<<<< HEAD
-# --- START OF FILE seestar/localization/en.py ---
-"""
-English translation file for Seestar Stacker.
-"""
-
-EN_TRANSLATIONS = {
-    # Main interface & Common
-    'title': "Seestar Stacker",
-    'error': "Error", 'warning': "Warning", 'info': "Information", 'quit': "Quit",
-    'browse': "Browse", # Generic key
-    'browse_input_button': "Browse...", # Unique key for button
-    'browse_output_button': "Browse...", # Unique key for button
-    'browse_ref_button': "Browse...", # Unique key for button
-
-    # --- Control Tabs ---
-    'tab_stacking': "Stacking",
-    'tab_preview': "Preview",
-
-    # --- Stacking Tab ---
-    'Folders': "Folders",
-    'input_folder': "Input:",
-    'output_folder': "Output:",
-    'reference_image': "Reference (Opt.):",
-    'options': "Stacking Options",
-    'stacking_method': "Method:",
-    'kappa_value': "Kappa:",
-    'batch_size': "Batch Size:",
-    'batch_size_auto': "(0=auto)", # Gardé même si 0 n'est plus auto pour compatibilité affichage
-    'hot_pixels_correction': 'Hot Pixel Correction',
-    'perform_hot_pixels_correction': 'Correct hot pixels',
-    'hot_pixel_threshold': 'Threshold:',
-    'neighborhood_size': 'Neighborhood:',
-    'post_proc_opts_frame_label': "Post-Processing Options",
-    'cleanup_temp_check_label': "Cleanup temporary files after processing",
-    'quality_weighting_frame': "Quality Weighting",
-    'enable_weighting_check': "Enable weighting",
-    'weighting_metrics_label': "Metrics:",
-    'weight_snr_check': "SNR",
-    'weight_stars_check': "Star Count",
-    'snr_exponent_label': "SNR Exp.:",
-    'stars_exponent_label': "Stars Exp.:",
-    'min_weight_label': "Min Weight:",
-
-    # --- Preview Tab ---
-    'white_balance': "White Balance (Preview)",
-    'wb_r': "R Gain:",
-    'wb_g': "G Gain:",
-    'wb_b': "B Gain:",
-    'auto_wb': "Auto WB",
-    'reset_wb': "Reset WB",
-    'stretch_options': "Stretch (Preview)",
-    'stretch_method': "Method:",
-    'stretch_bp': "Black:",
-    'stretch_wp': "White:",
-    'stretch_gamma': "Gamma:",
-    'auto_stretch': "Auto Stretch",
-    'reset_stretch': "Reset Stretch",
-    'image_adjustments': "Image Adjustments",
-    'brightness': "Brightness:",
-    'contrast': "Contrast:",
-    'saturation': "Saturation:",
-    'reset_bcs': "Reset Adjust.",
-
-    # --- Progress Area ---
-    'progress': "Progress",
-    'estimated_time': "ETA:",
-    'elapsed_time': "Elapsed:",
-    'Remaining:': "Remaining:", # Key for static label
-    'Additional:': "Additional:", # Key for static label
-    'aligned_files_label': "Aligned:", # Static label text (placeholder)
-    'aligned_files_label_format': "Aligned: {count}", # Format string for display
-    'global_eta_label': "Global ETA:", # Global ETA label
-
-    # --- Preview Area (Right Panel) ---
-    'preview': "Preview",
-    'histogram': "Histogram",
-
-    # --- Control Buttons ---
-    'start': "Start",
-    'stop': "Stop",
-    'add_folder_button': "Add Folder",
-    # NOUVEAU: Clés pour les nouveaux boutons (utiliser le nom de variable comme référence)
-    'copy_log_button_text': "Copy",
-    'open_output_button_text': "Open Output",
-    'show_folders_button_text': "View Inputs",
-    'Select Input Folder': "Select Input Folder",
-
-    'input_folders_title': "Input Folder List",
-    'no_input_folder_set': "No input folder has been selected yet.",
-
-    # --- Dialog Titles ---
-    'Select Input Folder': "Select Input Folder",
-    'Select Output Folder': "Select Output Folder",
-    'Select Reference Image (Optional)': "Select Reference Image (Optional)",
-    'Select Additional Images Folder': "Select Folder with Additional Images",
-
-    # --- Status Messages & Errors ---
-    'select_folders': "Please select input and output folders.",
-    'input_folder_invalid': "Invalid input folder",
-    'output_folder_invalid': "Invalid output folder/cannot create",
-    'Output folder created': "Output folder created",
-    'no_fits_found': "No .fit/.fits files found in input folder. Start anyway?",
-    'Error reading input folder': "Error reading input folder",
-    'stacking_start': "⚙️ Starting processing...",
-    'stacking_stopping': "⚠️ Stopping...",
-    'stacking_finished': "🏁 Processing Finished",
-    'stacking_error_msg': "Processing Error:",
-    'stacking_complete_msg': "Processing complete! Final stack:",
-    'stop_requested': "⚠️ Stop requested, finishing current step...",
-    'processing_stopped': "🛑 Processing stopped by user.",
-    'no_stacks_created': "⚠️ No stacks were created.",
-    'Failed to start processing.': "Failed to start processing.",
-    'image_info_waiting': "Image info: waiting...",
-    'no_files_waiting': "No files waiting",
-    'no_additional_folders': "None",
-    '1 additional folder': "1 add. folder",
-    '{count} additional folders': "{count} add. folders",
-    'Start processing to add folders': "Processing must be started to add additional folders.", # Reste pertinent pour l'ajout pendant le process
-    'Processing not active or finished.': 'Processing not active or finished.',
-    'Folder not found': "Folder not found",
-    'Input folder cannot be added': "The main input folder cannot be added.",
-    'Output folder cannot be added': "The output folder cannot be added.",
-    'Cannot add subfolder of output folder': "Cannot add a subfolder of the output folder.",
-    'Folder already added': "This folder is already in the list.",
-    'Folder contains no FITS': "Folder contains no FITS files.",
-    'Error reading folder': "Error reading folder",
-    'Folder added': "Folder added",
-    'Folder not added (already present, empty, or error)': "Folder not added (already present, empty, or error)",
-    'quit_while_processing': "Processing is active. Quit anyway?",
-    'Error during debayering': "Error during debayering",
-    'Invalid or missing BAYERPAT': "Invalid or missing BAYERPAT",
-    'Treating as grayscale': "Treating as grayscale",
-    'Error loading preview image': "Error loading preview image",
-    'Error loading preview (invalid format?)': "Error loading preview (invalid format?)",
-    'Error loading final stack preview': "Error loading final stack preview",
-    'Error loading final preview': "Error loading final preview",
-    'No Image Data': "No Image Data",
-    'Preview Error': "Preview Error",
-    'Preview Processing Error': "Preview Processing Error",
-    'Welcome!': "Welcome!",
-    'Select input/output folders.': "Select input/output folders.",
-    'Auto WB requires a color image preview.': "Auto WB requires a color image preview.",
-    'Error during Auto WB': 'Error during Auto WB',
-    'Auto Stretch requires an image preview.': "Auto Stretch requires an image preview.",
-    'Error during Auto Stretch': 'Error during Auto Stretch',
-    'Total Exp (s)': "Total Exp (s)",
-    'processing_report_title': "Processing Summary",
-    'report_images_stacked': "Images Stacked:",
-    'report_total_exposure': "Total Exposure:",
-    'report_total_time': "Total Processing Time:",
-    'report_seconds': "seconds",
-    'report_minutes': "minutes",
-    'report_hours': "hours",
-    'eta_calculating': "Calculating...",
-    # --- Weighting Info Display ---
-    'Weighting': 'Weighting', # Key for label 'WGHT_ON' in header
-    'W. Metrics': 'W. Metrics', # Key for label 'WGHT_MET' in header
-    'weighting_enabled': "Enabled", # Value for WGHT_ON=True
-    'weighting_disabled': "Disabled", # Value for WGHT_ON=False
-}
-=======
-# --- START OF FILE seestar/localization/en.py ---
-"""
-English translation file for Seestar Stacker.
-"""
-
-EN_TRANSLATIONS = {
-    # Main interface & Common
-    'title': "Seestar Stacker",
-    'error': "Error", 'warning': "Warning", 'info': "Information", 'quit': "Quit",
-    'browse': "Browse", # Generic key
-    'browse_input_button': "Browse...", # Unique key for button
-    'browse_output_button': "Browse...", # Unique key for button
-    'browse_ref_button': "Browse...", # Unique key for button
-    'drizzle_options_frame_label': "Drizzle Options",
-    'drizzle_activate_check': "Enable Drizzle (experimental, slow)",
-    'drizzle_scale_label': "Scale Factor:",
-    'drizzle_radio_2x_label': "x2",
-    'drizzle_radio_3x_label': "x3",
-    'drizzle_radio_4x_label': "x4",
-    # --- NOUVELLES CLÉS POUR LE MODE DRIZZLE ---
-    'drizzle_mode_label': "Drizzle Mode:",
-    'drizzle_radio_final': "Standard (Final)",
-    'drizzle_radio_incremental': "Incremental (Disk Saving)",
-    # --- FIN NOUVELLES CLÉS ---
-
-    # --- Control Tabs ---
-    'tab_stacking': "Stacking",
-    'tab_preview': "Preview",
-
-    # --- Stacking Tab ---
-    'Folders': "Folders",
-    'input_folder': "Input:",
-    'output_folder': "Output:",
-    'reference_image': "Reference (Opt.):",
-    'options': "Stacking Options",
-    'stacking_method': "Method:",
-    'kappa_value': "Kappa:",
-    'batch_size': "Batch Size:",
-    'batch_size_auto': "(0=auto)", # Gardé même si 0 n'est plus auto pour compatibilité affichage
-    'hot_pixels_correction': 'Hot Pixel Correction',
-    'perform_hot_pixels_correction': 'Correct hot pixels',
-    'hot_pixel_threshold': 'Threshold:',
-    'neighborhood_size': 'Neighborhood:',
-    'post_proc_opts_frame_label': "Post-Processing Options",
-    'cleanup_temp_check_label': "Cleanup temporary files after processing",
-    'quality_weighting_frame': "Quality Weighting",
-    'enable_weighting_check': "Enable weighting",
-    'weighting_metrics_label': "Metrics:",
-    'weight_snr_check': "SNR",
-    'weight_stars_check': "Star Count",
-    'snr_exponent_label': "SNR Exp.:",
-    'stars_exponent_label': "Stars Exp.:",
-    'min_weight_label': "Min Weight:",
-
-    # --- Preview Tab ---
-    'white_balance': "White Balance (Preview)",
-    'wb_r': "R Gain:",
-    'wb_g': "G Gain:",
-    'wb_b': "B Gain:",
-    'auto_wb': "Auto WB",
-    'reset_wb': "Reset WB",
-    'stretch_options': "Stretch (Preview)",
-    'stretch_method': "Method:",
-    'stretch_bp': "Black:",
-    'stretch_wp': "White:",
-    'stretch_gamma': "Gamma:",
-    'auto_stretch': "Auto Stretch",
-    'reset_stretch': "Reset Stretch",
-    'image_adjustments': "Image Adjustments",
-    'brightness': "Brightness:",
-    'contrast': "Contrast:",
-    'saturation': "Saturation:",
-    'reset_bcs': "Reset Adjust.",
-
-    # --- Progress Area ---
-    'progress': "Progress",
-    'estimated_time': "ETA:",
-    'elapsed_time': "Elapsed:",
-    'Remaining:': "Remaining:", # Key for static label
-    'Additional:': "Additional:", # Key for static label
-    'aligned_files_label': "Aligned:", # Static label text (placeholder)
-    'aligned_files_label_format': "Aligned: {count}", # Format string for display
-    'global_eta_label': "Global ETA:", # Global ETA label
-
-    # --- Preview Area (Right Panel) ---
-    'preview': "Preview",
-    'histogram': "Histogram",
-
-    # --- Control Buttons ---
-    'start': "Start",
-    'stop': "Stop",
-    'add_folder_button': "Add Folder",
-    # NOUVEAU: Clés pour les nouveaux boutons (utiliser le nom de variable comme référence)
-    'copy_log_button_text': "Copy",
-    'open_output_button_text': "Open Output",
-    'show_folders_button_text': "View Inputs",
-    'Select Input Folder': "Select Input Folder",
-
-    'input_folders_title': "Input Folder List",
-    'no_input_folder_set': "No input folder has been selected yet.",
-
-    # --- Dialog Titles ---
-    'Select Input Folder': "Select Input Folder",
-    'Select Output Folder': "Select Output Folder",
-    'Select Reference Image (Optional)': "Select Reference Image (Optional)",
-    'Select Additional Images Folder': "Select Folder with Additional Images",
-
-    # --- Status Messages & Errors ---
-    'select_folders': "Please select input and output folders.",
-    'input_folder_invalid': "Invalid input folder",
-    'output_folder_invalid': "Invalid output folder/cannot create",
-    'Output folder created': "Output folder created",
-    'no_fits_found': "No .fit/.fits files found in input folder. Start anyway?",
-    'Error reading input folder': "Error reading input folder",
-    'stacking_start': "⚙️ Starting processing...",
-    'stacking_stopping': "⚠️ Stopping...",
-    'stacking_finished': "🏁 Processing Finished",
-    'stacking_error_msg': "Processing Error:",
-    'stacking_complete_msg': "Processing complete! Final stack:",
-    'stop_requested': "⚠️ Stop requested, finishing current step...",
-    'processing_stopped': "🛑 Processing stopped by user.",
-    'no_stacks_created': "⚠️ No stacks were created.",
-    'Failed to start processing.': "Failed to start processing.",
-    'image_info_waiting': "Image info: waiting...",
-    'no_files_waiting': "No files waiting",
-    'no_additional_folders': "None",
-    '1 additional folder': "1 add. folder",
-    '{count} additional folders': "{count} add. folders",
-    'Start processing to add folders': "Processing must be started to add additional folders.", # Reste pertinent pour l'ajout pendant le process
-    'Processing not active or finished.': 'Processing not active or finished.',
-    'Folder not found': "Folder not found",
-    'Input folder cannot be added': "The main input folder cannot be added.",
-    'Output folder cannot be added': "The output folder cannot be added.",
-    'Cannot add subfolder of output folder': "Cannot add a subfolder of the output folder.",
-    'Folder already added': "This folder is already in the list.",
-    'Folder contains no FITS': "Folder contains no FITS files.",
-    'Error reading folder': "Error reading folder",
-    'Folder added': "Folder added",
-    'Folder not added (already present, empty, or error)': "Folder not added (already present, empty, or error)",
-    'quit_while_processing': "Processing is active. Quit anyway?",
-    'Error during debayering': "Error during debayering",
-    'Invalid or missing BAYERPAT': "Invalid or missing BAYERPAT",
-    'Treating as grayscale': "Treating as grayscale",
-    'Error loading preview image': "Error loading preview image",
-    'Error loading preview (invalid format?)': "Error loading preview (invalid format?)",
-    'Error loading final stack preview': "Error loading final stack preview",
-    'Error loading final preview': "Error loading final preview",
-    'No Image Data': "No Image Data",
-    'Preview Error': "Preview Error",
-    'Preview Processing Error': "Preview Processing Error",
-    'Welcome!': "Welcome!",
-    'Select input/output folders.': "Select input/output folders.",
-    'Auto WB requires a color image preview.': "Auto WB requires a color image preview.",
-    'Error during Auto WB': 'Error during Auto WB',
-    'Auto Stretch requires an image preview.': "Auto Stretch requires an image preview.",
-    'Error during Auto Stretch': 'Error during Auto Stretch',
-    'Total Exp (s)': "Total Exp (s)",
-    'processing_report_title': "Processing Summary",
-    'report_images_stacked': "Images Stacked:",
-    'report_total_exposure': "Total Exposure:",
-    'report_total_time': "Total Processing Time:",
-    'report_seconds': "seconds",
-    'report_minutes': "minutes",
-    'report_hours': "hours",
-    'eta_calculating': "Calculating...",
-    # --- Weighting Info Display ---
-    'Weighting': 'Weighting', # Key for label 'WGHT_ON' in header
-    'W. Metrics': 'W. Metrics', # Key for label 'WGHT_MET' in header
-    'weighting_enabled': "Enabled", # Value for WGHT_ON=True
-    'weighting_disabled': "Disabled", # Value for WGHT_ON=False
-    'drizzle_wht_threshold_label': "WHT Threshold%:",
-    'drizzle_kernel_label': "Kernel:",
-    'drizzle_pixfrac_label': "Pixfrac:",
-    'drizzle_warning_title': "Drizzle Warning",
-    'drizzle_warning_text': (
-    "Drizzle processing is enabled.\n\n",
-    "- This is experimental and may be slow.\n",
-    "- It will create temporary files that can consume significant disk space (potentially similar to the input image size).\n",
-    "- The live preview will show a standard stack; Drizzle will be applied at the very end.\n\n",
-    "Continue with Drizzle?"
-    ),
-    # --- End New Texts ---
-
-}
->>>>>>> acae1359
+# --- START OF FILE seestar/localization/en.py ---
+"""
+English translation file for Seestar Stacker.
+"""
+
+EN_TRANSLATIONS = {
+    # Main interface & Common
+    'title': "Seestar Stacker",
+    'error': "Error", 'warning': "Warning", 'info': "Information", 'quit': "Quit",
+    'browse': "Browse", # Generic key
+    'browse_input_button': "Browse...", # Unique key for button
+    'browse_output_button': "Browse...", # Unique key for button
+    'browse_ref_button': "Browse...", # Unique key for button
+    'drizzle_options_frame_label': "Drizzle Options",
+    'drizzle_activate_check': "Enable Drizzle (experimental, slow)",
+    'drizzle_scale_label': "Scale Factor:",
+    'drizzle_radio_2x_label': "x2",
+    'drizzle_radio_3x_label': "x3",
+    'drizzle_radio_4x_label': "x4",
+    # --- NOUVELLES CLÉS POUR LE MODE DRIZZLE ---
+    'drizzle_mode_label': "Drizzle Mode:",
+    'drizzle_radio_final': "Standard (Final)",
+    'drizzle_radio_incremental': "Incremental (Disk Saving)",
+    # --- FIN NOUVELLES CLÉS ---
+
+    # --- Control Tabs ---
+    'tab_stacking': "Stacking",
+    'tab_preview': "Preview",
+
+    # --- Stacking Tab ---
+    'Folders': "Folders",
+    'input_folder': "Input:",
+    'output_folder': "Output:",
+    'reference_image': "Reference (Opt.):",
+    'options': "Stacking Options",
+    'stacking_method': "Method:",
+    'kappa_value': "Kappa:",
+    'batch_size': "Batch Size:",
+    'batch_size_auto': "(0=auto)", # Gardé même si 0 n'est plus auto pour compatibilité affichage
+    'hot_pixels_correction': 'Hot Pixel Correction',
+    'perform_hot_pixels_correction': 'Correct hot pixels',
+    'hot_pixel_threshold': 'Threshold:',
+    'neighborhood_size': 'Neighborhood:',
+    'post_proc_opts_frame_label': "Post-Processing Options",
+    'cleanup_temp_check_label': "Cleanup temporary files after processing",
+    'quality_weighting_frame': "Quality Weighting",
+    'enable_weighting_check': "Enable weighting",
+    'weighting_metrics_label': "Metrics:",
+    'weight_snr_check': "SNR",
+    'weight_stars_check': "Star Count",
+    'snr_exponent_label': "SNR Exp.:",
+    'stars_exponent_label': "Stars Exp.:",
+    'min_weight_label': "Min Weight:",
+
+    # --- Preview Tab ---
+    'white_balance': "White Balance (Preview)",
+    'wb_r': "R Gain:",
+    'wb_g': "G Gain:",
+    'wb_b': "B Gain:",
+    'auto_wb': "Auto WB",
+    'reset_wb': "Reset WB",
+    'stretch_options': "Stretch (Preview)",
+    'stretch_method': "Method:",
+    'stretch_bp': "Black:",
+    'stretch_wp': "White:",
+    'stretch_gamma': "Gamma:",
+    'auto_stretch': "Auto Stretch",
+    'reset_stretch': "Reset Stretch",
+    'image_adjustments': "Image Adjustments",
+    'brightness': "Brightness:",
+    'contrast': "Contrast:",
+    'saturation': "Saturation:",
+    'reset_bcs': "Reset Adjust.",
+
+    # --- Progress Area ---
+    'progress': "Progress",
+    'estimated_time': "ETA:",
+    'elapsed_time': "Elapsed:",
+    'Remaining:': "Remaining:", # Key for static label
+    'Additional:': "Additional:", # Key for static label
+    'aligned_files_label': "Aligned:", # Static label text (placeholder)
+    'aligned_files_label_format': "Aligned: {count}", # Format string for display
+    'global_eta_label': "Global ETA:", # Global ETA label
+
+    # --- Preview Area (Right Panel) ---
+    'preview': "Preview",
+    'histogram': "Histogram",
+
+    # --- Control Buttons ---
+    'start': "Start",
+    'stop': "Stop",
+    'add_folder_button': "Add Folder",
+    # NOUVEAU: Clés pour les nouveaux boutons (utiliser le nom de variable comme référence)
+    'copy_log_button_text': "Copy",
+    'open_output_button_text': "Open Output",
+    'show_folders_button_text': "View Inputs",
+    'Select Input Folder': "Select Input Folder",
+
+    'input_folders_title': "Input Folder List",
+    'no_input_folder_set': "No input folder has been selected yet.",
+
+    # --- Dialog Titles ---
+    'Select Input Folder': "Select Input Folder",
+    'Select Output Folder': "Select Output Folder",
+    'Select Reference Image (Optional)': "Select Reference Image (Optional)",
+    'Select Additional Images Folder': "Select Folder with Additional Images",
+
+    # --- Status Messages & Errors ---
+    'select_folders': "Please select input and output folders.",
+    'input_folder_invalid': "Invalid input folder",
+    'output_folder_invalid': "Invalid output folder/cannot create",
+    'Output folder created': "Output folder created",
+    'no_fits_found': "No .fit/.fits files found in input folder. Start anyway?",
+    'Error reading input folder': "Error reading input folder",
+    'stacking_start': "⚙️ Starting processing...",
+    'stacking_stopping': "⚠️ Stopping...",
+    'stacking_finished': "🏁 Processing Finished",
+    'stacking_error_msg': "Processing Error:",
+    'stacking_complete_msg': "Processing complete! Final stack:",
+    'stop_requested': "⚠️ Stop requested, finishing current step...",
+    'processing_stopped': "🛑 Processing stopped by user.",
+    'no_stacks_created': "⚠️ No stacks were created.",
+    'Failed to start processing.': "Failed to start processing.",
+    'image_info_waiting': "Image info: waiting...",
+    'no_files_waiting': "No files waiting",
+    'no_additional_folders': "None",
+    '1 additional folder': "1 add. folder",
+    '{count} additional folders': "{count} add. folders",
+    'Start processing to add folders': "Processing must be started to add additional folders.", # Reste pertinent pour l'ajout pendant le process
+    'Processing not active or finished.': 'Processing not active or finished.',
+    'Folder not found': "Folder not found",
+    'Input folder cannot be added': "The main input folder cannot be added.",
+    'Output folder cannot be added': "The output folder cannot be added.",
+    'Cannot add subfolder of output folder': "Cannot add a subfolder of the output folder.",
+    'Folder already added': "This folder is already in the list.",
+    'Folder contains no FITS': "Folder contains no FITS files.",
+    'Error reading folder': "Error reading folder",
+    'Folder added': "Folder added",
+    'Folder not added (already present, empty, or error)': "Folder not added (already present, empty, or error)",
+    'quit_while_processing': "Processing is active. Quit anyway?",
+    'Error during debayering': "Error during debayering",
+    'Invalid or missing BAYERPAT': "Invalid or missing BAYERPAT",
+    'Treating as grayscale': "Treating as grayscale",
+    'Error loading preview image': "Error loading preview image",
+    'Error loading preview (invalid format?)': "Error loading preview (invalid format?)",
+    'Error loading final stack preview': "Error loading final stack preview",
+    'Error loading final preview': "Error loading final preview",
+    'No Image Data': "No Image Data",
+    'Preview Error': "Preview Error",
+    'Preview Processing Error': "Preview Processing Error",
+    'Welcome!': "Welcome!",
+    'Select input/output folders.': "Select input/output folders.",
+    'Auto WB requires a color image preview.': "Auto WB requires a color image preview.",
+    'Error during Auto WB': 'Error during Auto WB',
+    'Auto Stretch requires an image preview.': "Auto Stretch requires an image preview.",
+    'Error during Auto Stretch': 'Error during Auto Stretch',
+    'Total Exp (s)': "Total Exp (s)",
+    'processing_report_title': "Processing Summary",
+    'report_images_stacked': "Images Stacked:",
+    'report_total_exposure': "Total Exposure:",
+    'report_total_time': "Total Processing Time:",
+    'report_seconds': "seconds",
+    'report_minutes': "minutes",
+    'report_hours': "hours",
+    'eta_calculating': "Calculating...",
+    # --- Weighting Info Display ---
+    'Weighting': 'Weighting', # Key for label 'WGHT_ON' in header
+    'W. Metrics': 'W. Metrics', # Key for label 'WGHT_MET' in header
+    'weighting_enabled': "Enabled", # Value for WGHT_ON=True
+    'weighting_disabled': "Disabled", # Value for WGHT_ON=False
+    'drizzle_wht_threshold_label': "WHT Threshold%:",
+    'drizzle_kernel_label': "Kernel:",
+    'drizzle_pixfrac_label': "Pixfrac:",
+    'drizzle_warning_title': "Drizzle Warning",
+    'drizzle_warning_text': (
+    "Drizzle processing is enabled.\n\n",
+    "- This is experimental and may be slow.\n",
+    "- It will create temporary files that can consume significant disk space (potentially similar to the input image size).\n",
+    "- The live preview will show a standard stack; Drizzle will be applied at the very end.\n\n",
+    "Continue with Drizzle?"
+    ),
+    # --- End New Texts ---
+
+}
 # --- END OF FILE seestar/localization/en.py ---