<<<<<<< HEAD
# --- START OF FILE seestar/localization/fr.py ---
"""
Fichier de traductions françaises pour Seestar Stacker.
"""

FR_TRANSLATIONS = {
    # Interface principale & Commun
    'title': "Seestar Stacker",
    'error': "Erreur", 'warning': "Avertissement", 'info': "Information", 'quit': "Quitter",
    'browse': "Parcourir", # Générique
    'browse_input_button': "Parcourir...", # Unique
    'browse_output_button': "Parcourir...", # Unique
    'browse_ref_button': "Parcourir...", # Unique

    # --- Onglets Contrôles ---
    'tab_stacking': "Empilement",
    'tab_preview': "Aperçu",

    # --- Onglet Empilement ---
    'Folders': "Dossiers",
    'input_folder': "Entrée :",
    'output_folder': "Sortie :",
    'reference_image': "Référence (Opt.) :",
    'options': "Options d'Empilement",
    'stacking_method': "Méthode :",
    'kappa_value': "Kappa :",
    'batch_size': "Taille Lot :",
    'batch_size_auto': "(0=auto)", # Gardé pour affichage
    'hot_pixels_correction': 'Correction Pixels Chauds',
    'perform_hot_pixels_correction': 'Corriger pixels chauds',
    'hot_pixel_threshold': 'Seuil :',
    'neighborhood_size': 'Voisinage :',
    'post_proc_opts_frame_label': "Options Post-Traitement",
    'cleanup_temp_check_label': "Nettoyer fichiers temporaires après traitement",
    'quality_weighting_frame': "Pondération par Qualité",
    'enable_weighting_check': "Activer la pondération",
    'weighting_metrics_label': "Métriques:",
    'weight_snr_check': "SNR",
    'weight_stars_check': "Nb Étoiles",
    'snr_exponent_label': "Exp. SNR:",
    'stars_exponent_label': "Exp. Étoiles:",
    'min_weight_label': "Poids Min:",

    # --- Onglet Aperçu ---
    'white_balance': "Balance des Blancs (Aperçu)",
    'wb_r': "Gain R :",
    'wb_g': "Gain V :",
    'wb_b': "Gain B :",
    'auto_wb': "Auto BdB",
    'reset_wb': "Réinit. BdB",
    'stretch_options': "Étir. Histogramme (Aperçu)",
    'stretch_method': "Méthode :",
    'stretch_bp': "Noir :",
    'stretch_wp': "Blanc :",
    'stretch_gamma': "Gamma :",
    'auto_stretch': "Auto Étir.",
    'reset_stretch': "Réinit. Étir.",
    'image_adjustments': "Réglages Image",
    'brightness': "Luminosité :",
    'contrast': "Contraste :",
    'saturation': "Saturation :",
    'reset_bcs': "Réinit. Réglages",

    # --- Zone Progression ---
    'progress': "Progression",
    'estimated_time': "ETA:",
    'elapsed_time': "Écoulé :",
    'Remaining:': "Restant :", # Clé pour label statique
    'Additional:': "Additionnels :", # Clé pour label statique
    'aligned_files_label': "Alignés :", # Texte statique
    'aligned_files_label_format': "Alignés : {count}", # Format d'affichage
    'global_eta_label': "ETA Global :",

    # --- Zone Aperçu (Panneau Droit) ---
    'preview': "Aperçu",
    'histogram': "Histogramme",

    # --- Boutons de Contrôle ---
    'start': "Démarrer",
    'stop': "Arrêter",
    'add_folder_button': "Ajouter Dossier",
    # NOUVEAU: Clés pour les nouveaux boutons
    'copy_log_button_text': "Copier",
    'open_output_button_text': "Ouvrir Sortie",
    'show_folders_button_text': "Voir Entrées",

    # --- Titres Dialogues ---
    'Select Input Folder': "Sélectionner Dossier d'Entrée",
    'Select Output Folder': "Sélectionner Dossier de Sortie",
    'Select Reference Image (Optional)': "Sélectionner Image Référence (Optionnel)",
    'Select Additional Images Folder': "Sélectionner Dossier Images Additionnelles",
    'input_folders_title': "Liste Dossiers d'Entrée",
    'no_input_folder_set': "Aucun dossier d'entrée n'a été sélectionné.",
    
    # --- Messages & Statuts ---
    'select_folders': "Veuillez sélectionner les dossiers d'entrée et de sortie.",
    'input_folder_invalid': "Dossier d'entrée invalide",
    'output_folder_invalid': "Dossier de sortie invalide/impossible à créer",
    'Output folder created': "Dossier de sortie créé",
    'no_fits_found': "Aucun fichier .fit/.fits trouvé dans le dossier d'entrée. Démarrer quand même ?",
    'Error reading input folder': "Erreur lecture dossier entrée",
    'stacking_start': "⚙️ Début du traitement...",
    'stacking_stopping': "⚠️ Arrêt en cours...",
    'stacking_finished': "🏁 Traitement Terminé",
    'stacking_error_msg': "Erreur de Traitement :",
    'stacking_complete_msg': "Traitement terminé ! Stack final :",
    'stop_requested': "⚠️ Arrêt demandé, fin de l'étape en cours...",
    'processing_stopped': "🛑 Traitement arrêté par l'utilisateur.",
    'no_stacks_created': "⚠️ Aucun stack n'a été créé.",
    'Failed to start processing.': "Échec du démarrage du traitement.",
    'image_info_waiting': "Info image : en attente...",
    'no_files_waiting': "Aucun fichier en attente",
    'no_additional_folders': "Aucun",
    '1 additional folder': "1 dossier add.",
    '{count} additional folders': "{count} dossiers add.",
    'Start processing to add folders': "Le traitement doit être démarré pour ajouter des dossiers.", # Reste pertinent
    'Processing not active or finished.': 'Traitement inactif ou terminé.',
    'Folder not found': "Dossier non trouvé",
    'Input folder cannot be added': "Le dossier d'entrée principal ne peut pas être ajouté.",
    'Output folder cannot be added': "Le dossier de sortie ne peut pas être ajouté.",
    'Cannot add subfolder of output folder': "Impossible d'ajouter un sous-dossier du dossier de sortie.",
    'Folder already added': "Ce dossier est déjà dans la liste.",
    'Folder contains no FITS': "Le dossier ne contient aucun fichier FITS.",
    'Error reading folder': "Erreur lecture dossier",
    'Folder added': "Dossier ajouté",
    'Folder not added (already present, empty, or error)': "Dossier non ajouté (déjà présent, vide, ou erreur)",
    'quit_while_processing': "Traitement en cours. Quitter quand même ?",
    'Error during debayering': "Erreur pendant debayering",
    'Invalid or missing BAYERPAT': "BAYERPAT invalide ou manquant",
    'Treating as grayscale': "Traitement comme niveaux de gris",
    'Error loading preview image': "Erreur chargement image aperçu",
    'Error loading preview (invalid format?)': "Erreur chargement aperçu (format invalide?)",
    'Error loading final stack preview': "Erreur chargement aperçu stack final",
    'Error loading final preview': "Erreur chargement aperçu final",
    'No Image Data': "Aucune Donnée Image",
    'Preview Error': "Erreur Aperçu",
    'Preview Processing Error': "Erreur Traitement Aperçu",
    'Welcome!': "Bienvenue !",
    'Select input/output folders.': "Sélectionnez les dossiers d'entrée/sortie.",
    'Auto WB requires a color image preview.': "L'Auto BdB requiert un aperçu d'image couleur.",
    'Error during Auto WB': 'Erreur pendant Auto BdB',
    'Auto Stretch requires an image preview.': "L'Auto Étirement requiert un aperçu d'image.",
    'Error during Auto Stretch': 'Erreur pendant Auto Étirement',
    'Total Exp (s)': "Expo Totale (s)",
    'processing_report_title': "Résumé du Traitement",
    'report_images_stacked': "Images Empilées :",
    'report_total_exposure': "Temps Pose Total :",
    'report_total_time': "Temps Traitement Total :",
    'report_seconds': "secondes",
    'report_minutes': "minutes",
    'report_hours': "heures",
    'eta_calculating': "Calcul...",
    # --- Weighting Info Display ---
    'Weighting': 'Pondération', # Clé pour label 'WGHT_ON'
    'W. Metrics': 'Métr. Poids', # Clé pour label 'WGHT_MET'
    'weighting_enabled': "Activée", # Valeur pour WGHT_ON=True
    'weighting_disabled': "Désactivée", # Valeur pour WGHT_ON=False
}
=======
# --- START OF FILE seestar/localization/fr.py ---
"""
Fichier de traductions françaises pour Seestar Stacker.
"""

FR_TRANSLATIONS = {
    # Interface principale & Commun
    'title': "Seestar Stacker",
    'error': "Erreur", 'warning': "Avertissement", 'info': "Information", 'quit': "Quitter",
    'browse': "Parcourir", # Générique
    'browse_input_button': "Parcourir...", # Unique
    'browse_output_button': "Parcourir...", # Unique
    'browse_ref_button': "Parcourir...", # Unique
    'drizzle_options_frame_label': "Options Drizzle",
    'drizzle_activate_check': "Activer Drizzle (expérimental, lent)",
    'drizzle_scale_label': "Facteur Échelle :",
    'drizzle_radio_2x_label': "x2",
    'drizzle_radio_3x_label': "x3",
    'drizzle_radio_4x_label': "x4",
    'drizzle_mode_label': "Mode Drizzle :",
    'drizzle_radio_final': "Standard (Final)",
    'drizzle_radio_incremental': "Incrémental (Éco. Disque)",
    'drizzle_kernel_label': "Noyau :",
    'drizzle_pixfrac_label': "Pixfrac :",
    
    # --- Onglets Contrôles ---
    'tab_stacking': "Empilement",
    'tab_preview': "Aperçu",

    # --- Onglet Empilement ---
    'Folders': "Dossiers",
    'input_folder': "Entrée :",
    'output_folder': "Sortie :",
    'reference_image': "Référence (Opt.) :",
    'options': "Options d'Empilement",
    'stacking_method': "Méthode :",
    'kappa_value': "Kappa :",
    'batch_size': "Taille Lot :",
    'batch_size_auto': "(0=auto)", # Gardé pour affichage
    'hot_pixels_correction': 'Correction Pixels Chauds',
    'perform_hot_pixels_correction': 'Corriger pixels chauds',
    'hot_pixel_threshold': 'Seuil :',
    'neighborhood_size': 'Voisinage :',
    'post_proc_opts_frame_label': "Options Post-Traitement",
    'cleanup_temp_check_label': "Nettoyer fichiers temporaires après traitement",
    'quality_weighting_frame': "Pondération par Qualité",
    'enable_weighting_check': "Activer la pondération",
    'weighting_metrics_label': "Métriques:",
    'weight_snr_check': "SNR",
    'weight_stars_check': "Nb Étoiles",
    'snr_exponent_label': "Exp. SNR:",
    'stars_exponent_label': "Exp. Étoiles:",
    'min_weight_label': "Poids Min:",

    # --- Onglet Aperçu ---
    'white_balance': "Balance des Blancs (Aperçu)",
    'wb_r': "Gain R :",
    'wb_g': "Gain V :",
    'wb_b': "Gain B :",
    'auto_wb': "Auto BdB",
    'reset_wb': "Réinit. BdB",
    'stretch_options': "Étir. Histogramme (Aperçu)",
    'stretch_method': "Méthode :",
    'stretch_bp': "Noir :",
    'stretch_wp': "Blanc :",
    'stretch_gamma': "Gamma :",
    'auto_stretch': "Auto Étir.",
    'reset_stretch': "Réinit. Étir.",
    'image_adjustments': "Réglages Image",
    'brightness': "Luminosité :",
    'contrast': "Contraste :",
    'saturation': "Saturation :",
    'reset_bcs': "Réinit. Réglages",

    # --- Zone Progression ---
    'progress': "Progression",
    'estimated_time': "ETA:",
    'elapsed_time': "Écoulé :",
    'Remaining:': "Restant :", # Clé pour label statique
    'Additional:': "Additionnels :", # Clé pour label statique
    'aligned_files_label': "Alignés :", # Texte statique
    'aligned_files_label_format': "Alignés : {count}", # Format d'affichage
    'global_eta_label': "ETA Global :",

    # --- Zone Aperçu (Panneau Droit) ---
    'preview': "Aperçu",
    'histogram': "Histogramme",

    # --- Boutons de Contrôle ---
    'start': "Démarrer",
    'stop': "Arrêter",
    'add_folder_button': "Ajouter Dossier",
    # NOUVEAU: Clés pour les nouveaux boutons
    'copy_log_button_text': "Copier",
    'open_output_button_text': "Ouvrir Sortie",
    'show_folders_button_text': "Voir Entrées",

    # --- Titres Dialogues ---
    'Select Input Folder': "Sélectionner Dossier d'Entrée",
    'Select Output Folder': "Sélectionner Dossier de Sortie",
    'Select Reference Image (Optional)': "Sélectionner Image Référence (Optionnel)",
    'Select Additional Images Folder': "Sélectionner Dossier Images Additionnelles",
    'input_folders_title': "Liste Dossiers d'Entrée",
    'no_input_folder_set': "Aucun dossier d'entrée n'a été sélectionné.",
    
    # --- Messages & Statuts ---
    'select_folders': "Veuillez sélectionner les dossiers d'entrée et de sortie.",
    'input_folder_invalid': "Dossier d'entrée invalide",
    'output_folder_invalid': "Dossier de sortie invalide/impossible à créer",
    'Output folder created': "Dossier de sortie créé",
    'no_fits_found': "Aucun fichier .fit/.fits trouvé dans le dossier d'entrée. Démarrer quand même ?",
    'Error reading input folder': "Erreur lecture dossier entrée",
    'stacking_start': "⚙️ Début du traitement...",
    'stacking_stopping': "⚠️ Arrêt en cours...",
    'stacking_finished': "🏁 Traitement Terminé",
    'stacking_error_msg': "Erreur de Traitement :",
    'stacking_complete_msg': "Traitement terminé ! Stack final :",
    'stop_requested': "⚠️ Arrêt demandé, fin de l'étape en cours...",
    'processing_stopped': "🛑 Traitement arrêté par l'utilisateur.",
    'no_stacks_created': "⚠️ Aucun stack n'a été créé.",
    'Failed to start processing.': "Échec du démarrage du traitement.",
    'image_info_waiting': "Info image : en attente...",
    'no_files_waiting': "Aucun fichier en attente",
    'no_additional_folders': "Aucun",
    '1 additional folder': "1 dossier add.",
    '{count} additional folders': "{count} dossiers add.",
    'Start processing to add folders': "Le traitement doit être démarré pour ajouter des dossiers.", # Reste pertinent
    'Processing not active or finished.': 'Traitement inactif ou terminé.',
    'Folder not found': "Dossier non trouvé",
    'Input folder cannot be added': "Le dossier d'entrée principal ne peut pas être ajouté.",
    'Output folder cannot be added': "Le dossier de sortie ne peut pas être ajouté.",
    'Cannot add subfolder of output folder': "Impossible d'ajouter un sous-dossier du dossier de sortie.",
    'Folder already added': "Ce dossier est déjà dans la liste.",
    'Folder contains no FITS': "Le dossier ne contient aucun fichier FITS.",
    'Error reading folder': "Erreur lecture dossier",
    'Folder added': "Dossier ajouté",
    'Folder not added (already present, empty, or error)': "Dossier non ajouté (déjà présent, vide, ou erreur)",
    'quit_while_processing': "Traitement en cours. Quitter quand même ?",
    'Error during debayering': "Erreur pendant debayering",
    'Invalid or missing BAYERPAT': "BAYERPAT invalide ou manquant",
    'Treating as grayscale': "Traitement comme niveaux de gris",
    'Error loading preview image': "Erreur chargement image aperçu",
    'Error loading preview (invalid format?)': "Erreur chargement aperçu (format invalide?)",
    'Error loading final stack preview': "Erreur chargement aperçu stack final",
    'Error loading final preview': "Erreur chargement aperçu final",
    'No Image Data': "Aucune Donnée Image",
    'Preview Error': "Erreur Aperçu",
    'Preview Processing Error': "Erreur Traitement Aperçu",
    'Welcome!': "Bienvenue !",
    'Select input/output folders.': "Sélectionnez les dossiers d'entrée/sortie.",
    'Auto WB requires a color image preview.': "L'Auto BdB requiert un aperçu d'image couleur.",
    'Error during Auto WB': 'Erreur pendant Auto BdB',
    'Auto Stretch requires an image preview.': "L'Auto Étirement requiert un aperçu d'image.",
    'Error during Auto Stretch': 'Erreur pendant Auto Étirement',
    'Total Exp (s)': "Expo Totale (s)",
    'processing_report_title': "Résumé du Traitement",
    'report_images_stacked': "Images Empilées :",
    'report_total_exposure': "Temps Pose Total :",
    'report_total_time': "Temps Traitement Total :",
    'report_seconds': "secondes",
    'report_minutes': "minutes",
    'report_hours': "heures",
    'eta_calculating': "Calcul...",
    # --- Weighting Info Display ---
    'Weighting': 'Pondération', # Clé pour label 'WGHT_ON'
    'W. Metrics': 'Métr. Poids', # Clé pour label 'WGHT_MET'
    'weighting_enabled': "Activée", # Valeur pour WGHT_ON=True
    'weighting_disabled': "Désactivée", # Valeur pour WGHT_ON=False
    'drizzle_wht_threshold_label': "Seuil WHT%:",

    # --- NOUVEAU : Textes pour Avertissement Drizzle ---
    'drizzle_warning_title': "Avertissement Drizzle",
    'drizzle_warning_text': (
        "Le traitement Drizzle est activé.\n\n"
        "- Il est expérimental et peut être lent.\n"
        "- Il créera des fichiers temporaires pouvant occuper beaucoup d'espace disque (potentiellement autant que les images d'entrée).\n",
        "- L'aperçu en direct montrera un stack classique ; le Drizzle sera appliqué à la toute fin.\n\n",
        "Continuer avec Drizzle ?"
    ),
    # --- Fin Nouveaux Textes ---


}
>>>>>>> acae1359
# --- END OF FILE seestar/localization/fr.py ---<|MERGE_RESOLUTION|>--- conflicted
+++ resolved
@@ -1,345 +1,184 @@
-<<<<<<< HEAD
-# --- START OF FILE seestar/localization/fr.py ---
-"""
-Fichier de traductions françaises pour Seestar Stacker.
-"""
-
-FR_TRANSLATIONS = {
-    # Interface principale & Commun
-    'title': "Seestar Stacker",
-    'error': "Erreur", 'warning': "Avertissement", 'info': "Information", 'quit': "Quitter",
-    'browse': "Parcourir", # Générique
-    'browse_input_button': "Parcourir...", # Unique
-    'browse_output_button': "Parcourir...", # Unique
-    'browse_ref_button': "Parcourir...", # Unique
-
-    # --- Onglets Contrôles ---
-    'tab_stacking': "Empilement",
-    'tab_preview': "Aperçu",
-
-    # --- Onglet Empilement ---
-    'Folders': "Dossiers",
-    'input_folder': "Entrée :",
-    'output_folder': "Sortie :",
-    'reference_image': "Référence (Opt.) :",
-    'options': "Options d'Empilement",
-    'stacking_method': "Méthode :",
-    'kappa_value': "Kappa :",
-    'batch_size': "Taille Lot :",
-    'batch_size_auto': "(0=auto)", # Gardé pour affichage
-    'hot_pixels_correction': 'Correction Pixels Chauds',
-    'perform_hot_pixels_correction': 'Corriger pixels chauds',
-    'hot_pixel_threshold': 'Seuil :',
-    'neighborhood_size': 'Voisinage :',
-    'post_proc_opts_frame_label': "Options Post-Traitement",
-    'cleanup_temp_check_label': "Nettoyer fichiers temporaires après traitement",
-    'quality_weighting_frame': "Pondération par Qualité",
-    'enable_weighting_check': "Activer la pondération",
-    'weighting_metrics_label': "Métriques:",
-    'weight_snr_check': "SNR",
-    'weight_stars_check': "Nb Étoiles",
-    'snr_exponent_label': "Exp. SNR:",
-    'stars_exponent_label': "Exp. Étoiles:",
-    'min_weight_label': "Poids Min:",
-
-    # --- Onglet Aperçu ---
-    'white_balance': "Balance des Blancs (Aperçu)",
-    'wb_r': "Gain R :",
-    'wb_g': "Gain V :",
-    'wb_b': "Gain B :",
-    'auto_wb': "Auto BdB",
-    'reset_wb': "Réinit. BdB",
-    'stretch_options': "Étir. Histogramme (Aperçu)",
-    'stretch_method': "Méthode :",
-    'stretch_bp': "Noir :",
-    'stretch_wp': "Blanc :",
-    'stretch_gamma': "Gamma :",
-    'auto_stretch': "Auto Étir.",
-    'reset_stretch': "Réinit. Étir.",
-    'image_adjustments': "Réglages Image",
-    'brightness': "Luminosité :",
-    'contrast': "Contraste :",
-    'saturation': "Saturation :",
-    'reset_bcs': "Réinit. Réglages",
-
-    # --- Zone Progression ---
-    'progress': "Progression",
-    'estimated_time': "ETA:",
-    'elapsed_time': "Écoulé :",
-    'Remaining:': "Restant :", # Clé pour label statique
-    'Additional:': "Additionnels :", # Clé pour label statique
-    'aligned_files_label': "Alignés :", # Texte statique
-    'aligned_files_label_format': "Alignés : {count}", # Format d'affichage
-    'global_eta_label': "ETA Global :",
-
-    # --- Zone Aperçu (Panneau Droit) ---
-    'preview': "Aperçu",
-    'histogram': "Histogramme",
-
-    # --- Boutons de Contrôle ---
-    'start': "Démarrer",
-    'stop': "Arrêter",
-    'add_folder_button': "Ajouter Dossier",
-    # NOUVEAU: Clés pour les nouveaux boutons
-    'copy_log_button_text': "Copier",
-    'open_output_button_text': "Ouvrir Sortie",
-    'show_folders_button_text': "Voir Entrées",
-
-    # --- Titres Dialogues ---
-    'Select Input Folder': "Sélectionner Dossier d'Entrée",
-    'Select Output Folder': "Sélectionner Dossier de Sortie",
-    'Select Reference Image (Optional)': "Sélectionner Image Référence (Optionnel)",
-    'Select Additional Images Folder': "Sélectionner Dossier Images Additionnelles",
-    'input_folders_title': "Liste Dossiers d'Entrée",
-    'no_input_folder_set': "Aucun dossier d'entrée n'a été sélectionné.",
-    
-    # --- Messages & Statuts ---
-    'select_folders': "Veuillez sélectionner les dossiers d'entrée et de sortie.",
-    'input_folder_invalid': "Dossier d'entrée invalide",
-    'output_folder_invalid': "Dossier de sortie invalide/impossible à créer",
-    'Output folder created': "Dossier de sortie créé",
-    'no_fits_found': "Aucun fichier .fit/.fits trouvé dans le dossier d'entrée. Démarrer quand même ?",
-    'Error reading input folder': "Erreur lecture dossier entrée",
-    'stacking_start': "⚙️ Début du traitement...",
-    'stacking_stopping': "⚠️ Arrêt en cours...",
-    'stacking_finished': "🏁 Traitement Terminé",
-    'stacking_error_msg': "Erreur de Traitement :",
-    'stacking_complete_msg': "Traitement terminé ! Stack final :",
-    'stop_requested': "⚠️ Arrêt demandé, fin de l'étape en cours...",
-    'processing_stopped': "🛑 Traitement arrêté par l'utilisateur.",
-    'no_stacks_created': "⚠️ Aucun stack n'a été créé.",
-    'Failed to start processing.': "Échec du démarrage du traitement.",
-    'image_info_waiting': "Info image : en attente...",
-    'no_files_waiting': "Aucun fichier en attente",
-    'no_additional_folders': "Aucun",
-    '1 additional folder': "1 dossier add.",
-    '{count} additional folders': "{count} dossiers add.",
-    'Start processing to add folders': "Le traitement doit être démarré pour ajouter des dossiers.", # Reste pertinent
-    'Processing not active or finished.': 'Traitement inactif ou terminé.',
-    'Folder not found': "Dossier non trouvé",
-    'Input folder cannot be added': "Le dossier d'entrée principal ne peut pas être ajouté.",
-    'Output folder cannot be added': "Le dossier de sortie ne peut pas être ajouté.",
-    'Cannot add subfolder of output folder': "Impossible d'ajouter un sous-dossier du dossier de sortie.",
-    'Folder already added': "Ce dossier est déjà dans la liste.",
-    'Folder contains no FITS': "Le dossier ne contient aucun fichier FITS.",
-    'Error reading folder': "Erreur lecture dossier",
-    'Folder added': "Dossier ajouté",
-    'Folder not added (already present, empty, or error)': "Dossier non ajouté (déjà présent, vide, ou erreur)",
-    'quit_while_processing': "Traitement en cours. Quitter quand même ?",
-    'Error during debayering': "Erreur pendant debayering",
-    'Invalid or missing BAYERPAT': "BAYERPAT invalide ou manquant",
-    'Treating as grayscale': "Traitement comme niveaux de gris",
-    'Error loading preview image': "Erreur chargement image aperçu",
-    'Error loading preview (invalid format?)': "Erreur chargement aperçu (format invalide?)",
-    'Error loading final stack preview': "Erreur chargement aperçu stack final",
-    'Error loading final preview': "Erreur chargement aperçu final",
-    'No Image Data': "Aucune Donnée Image",
-    'Preview Error': "Erreur Aperçu",
-    'Preview Processing Error': "Erreur Traitement Aperçu",
-    'Welcome!': "Bienvenue !",
-    'Select input/output folders.': "Sélectionnez les dossiers d'entrée/sortie.",
-    'Auto WB requires a color image preview.': "L'Auto BdB requiert un aperçu d'image couleur.",
-    'Error during Auto WB': 'Erreur pendant Auto BdB',
-    'Auto Stretch requires an image preview.': "L'Auto Étirement requiert un aperçu d'image.",
-    'Error during Auto Stretch': 'Erreur pendant Auto Étirement',
-    'Total Exp (s)': "Expo Totale (s)",
-    'processing_report_title': "Résumé du Traitement",
-    'report_images_stacked': "Images Empilées :",
-    'report_total_exposure': "Temps Pose Total :",
-    'report_total_time': "Temps Traitement Total :",
-    'report_seconds': "secondes",
-    'report_minutes': "minutes",
-    'report_hours': "heures",
-    'eta_calculating': "Calcul...",
-    # --- Weighting Info Display ---
-    'Weighting': 'Pondération', # Clé pour label 'WGHT_ON'
-    'W. Metrics': 'Métr. Poids', # Clé pour label 'WGHT_MET'
-    'weighting_enabled': "Activée", # Valeur pour WGHT_ON=True
-    'weighting_disabled': "Désactivée", # Valeur pour WGHT_ON=False
-}
-=======
-# --- START OF FILE seestar/localization/fr.py ---
-"""
-Fichier de traductions françaises pour Seestar Stacker.
-"""
-
-FR_TRANSLATIONS = {
-    # Interface principale & Commun
-    'title': "Seestar Stacker",
-    'error': "Erreur", 'warning': "Avertissement", 'info': "Information", 'quit': "Quitter",
-    'browse': "Parcourir", # Générique
-    'browse_input_button': "Parcourir...", # Unique
-    'browse_output_button': "Parcourir...", # Unique
-    'browse_ref_button': "Parcourir...", # Unique
-    'drizzle_options_frame_label': "Options Drizzle",
-    'drizzle_activate_check': "Activer Drizzle (expérimental, lent)",
-    'drizzle_scale_label': "Facteur Échelle :",
-    'drizzle_radio_2x_label': "x2",
-    'drizzle_radio_3x_label': "x3",
-    'drizzle_radio_4x_label': "x4",
-    'drizzle_mode_label': "Mode Drizzle :",
-    'drizzle_radio_final': "Standard (Final)",
-    'drizzle_radio_incremental': "Incrémental (Éco. Disque)",
-    'drizzle_kernel_label': "Noyau :",
-    'drizzle_pixfrac_label': "Pixfrac :",
-    
-    # --- Onglets Contrôles ---
-    'tab_stacking': "Empilement",
-    'tab_preview': "Aperçu",
-
-    # --- Onglet Empilement ---
-    'Folders': "Dossiers",
-    'input_folder': "Entrée :",
-    'output_folder': "Sortie :",
-    'reference_image': "Référence (Opt.) :",
-    'options': "Options d'Empilement",
-    'stacking_method': "Méthode :",
-    'kappa_value': "Kappa :",
-    'batch_size': "Taille Lot :",
-    'batch_size_auto': "(0=auto)", # Gardé pour affichage
-    'hot_pixels_correction': 'Correction Pixels Chauds',
-    'perform_hot_pixels_correction': 'Corriger pixels chauds',
-    'hot_pixel_threshold': 'Seuil :',
-    'neighborhood_size': 'Voisinage :',
-    'post_proc_opts_frame_label': "Options Post-Traitement",
-    'cleanup_temp_check_label': "Nettoyer fichiers temporaires après traitement",
-    'quality_weighting_frame': "Pondération par Qualité",
-    'enable_weighting_check': "Activer la pondération",
-    'weighting_metrics_label': "Métriques:",
-    'weight_snr_check': "SNR",
-    'weight_stars_check': "Nb Étoiles",
-    'snr_exponent_label': "Exp. SNR:",
-    'stars_exponent_label': "Exp. Étoiles:",
-    'min_weight_label': "Poids Min:",
-
-    # --- Onglet Aperçu ---
-    'white_balance': "Balance des Blancs (Aperçu)",
-    'wb_r': "Gain R :",
-    'wb_g': "Gain V :",
-    'wb_b': "Gain B :",
-    'auto_wb': "Auto BdB",
-    'reset_wb': "Réinit. BdB",
-    'stretch_options': "Étir. Histogramme (Aperçu)",
-    'stretch_method': "Méthode :",
-    'stretch_bp': "Noir :",
-    'stretch_wp': "Blanc :",
-    'stretch_gamma': "Gamma :",
-    'auto_stretch': "Auto Étir.",
-    'reset_stretch': "Réinit. Étir.",
-    'image_adjustments': "Réglages Image",
-    'brightness': "Luminosité :",
-    'contrast': "Contraste :",
-    'saturation': "Saturation :",
-    'reset_bcs': "Réinit. Réglages",
-
-    # --- Zone Progression ---
-    'progress': "Progression",
-    'estimated_time': "ETA:",
-    'elapsed_time': "Écoulé :",
-    'Remaining:': "Restant :", # Clé pour label statique
-    'Additional:': "Additionnels :", # Clé pour label statique
-    'aligned_files_label': "Alignés :", # Texte statique
-    'aligned_files_label_format': "Alignés : {count}", # Format d'affichage
-    'global_eta_label': "ETA Global :",
-
-    # --- Zone Aperçu (Panneau Droit) ---
-    'preview': "Aperçu",
-    'histogram': "Histogramme",
-
-    # --- Boutons de Contrôle ---
-    'start': "Démarrer",
-    'stop': "Arrêter",
-    'add_folder_button': "Ajouter Dossier",
-    # NOUVEAU: Clés pour les nouveaux boutons
-    'copy_log_button_text': "Copier",
-    'open_output_button_text': "Ouvrir Sortie",
-    'show_folders_button_text': "Voir Entrées",
-
-    # --- Titres Dialogues ---
-    'Select Input Folder': "Sélectionner Dossier d'Entrée",
-    'Select Output Folder': "Sélectionner Dossier de Sortie",
-    'Select Reference Image (Optional)': "Sélectionner Image Référence (Optionnel)",
-    'Select Additional Images Folder': "Sélectionner Dossier Images Additionnelles",
-    'input_folders_title': "Liste Dossiers d'Entrée",
-    'no_input_folder_set': "Aucun dossier d'entrée n'a été sélectionné.",
-    
-    # --- Messages & Statuts ---
-    'select_folders': "Veuillez sélectionner les dossiers d'entrée et de sortie.",
-    'input_folder_invalid': "Dossier d'entrée invalide",
-    'output_folder_invalid': "Dossier de sortie invalide/impossible à créer",
-    'Output folder created': "Dossier de sortie créé",
-    'no_fits_found': "Aucun fichier .fit/.fits trouvé dans le dossier d'entrée. Démarrer quand même ?",
-    'Error reading input folder': "Erreur lecture dossier entrée",
-    'stacking_start': "⚙️ Début du traitement...",
-    'stacking_stopping': "⚠️ Arrêt en cours...",
-    'stacking_finished': "🏁 Traitement Terminé",
-    'stacking_error_msg': "Erreur de Traitement :",
-    'stacking_complete_msg': "Traitement terminé ! Stack final :",
-    'stop_requested': "⚠️ Arrêt demandé, fin de l'étape en cours...",
-    'processing_stopped': "🛑 Traitement arrêté par l'utilisateur.",
-    'no_stacks_created': "⚠️ Aucun stack n'a été créé.",
-    'Failed to start processing.': "Échec du démarrage du traitement.",
-    'image_info_waiting': "Info image : en attente...",
-    'no_files_waiting': "Aucun fichier en attente",
-    'no_additional_folders': "Aucun",
-    '1 additional folder': "1 dossier add.",
-    '{count} additional folders': "{count} dossiers add.",
-    'Start processing to add folders': "Le traitement doit être démarré pour ajouter des dossiers.", # Reste pertinent
-    'Processing not active or finished.': 'Traitement inactif ou terminé.',
-    'Folder not found': "Dossier non trouvé",
-    'Input folder cannot be added': "Le dossier d'entrée principal ne peut pas être ajouté.",
-    'Output folder cannot be added': "Le dossier de sortie ne peut pas être ajouté.",
-    'Cannot add subfolder of output folder': "Impossible d'ajouter un sous-dossier du dossier de sortie.",
-    'Folder already added': "Ce dossier est déjà dans la liste.",
-    'Folder contains no FITS': "Le dossier ne contient aucun fichier FITS.",
-    'Error reading folder': "Erreur lecture dossier",
-    'Folder added': "Dossier ajouté",
-    'Folder not added (already present, empty, or error)': "Dossier non ajouté (déjà présent, vide, ou erreur)",
-    'quit_while_processing': "Traitement en cours. Quitter quand même ?",
-    'Error during debayering': "Erreur pendant debayering",
-    'Invalid or missing BAYERPAT': "BAYERPAT invalide ou manquant",
-    'Treating as grayscale': "Traitement comme niveaux de gris",
-    'Error loading preview image': "Erreur chargement image aperçu",
-    'Error loading preview (invalid format?)': "Erreur chargement aperçu (format invalide?)",
-    'Error loading final stack preview': "Erreur chargement aperçu stack final",
-    'Error loading final preview': "Erreur chargement aperçu final",
-    'No Image Data': "Aucune Donnée Image",
-    'Preview Error': "Erreur Aperçu",
-    'Preview Processing Error': "Erreur Traitement Aperçu",
-    'Welcome!': "Bienvenue !",
-    'Select input/output folders.': "Sélectionnez les dossiers d'entrée/sortie.",
-    'Auto WB requires a color image preview.': "L'Auto BdB requiert un aperçu d'image couleur.",
-    'Error during Auto WB': 'Erreur pendant Auto BdB',
-    'Auto Stretch requires an image preview.': "L'Auto Étirement requiert un aperçu d'image.",
-    'Error during Auto Stretch': 'Erreur pendant Auto Étirement',
-    'Total Exp (s)': "Expo Totale (s)",
-    'processing_report_title': "Résumé du Traitement",
-    'report_images_stacked': "Images Empilées :",
-    'report_total_exposure': "Temps Pose Total :",
-    'report_total_time': "Temps Traitement Total :",
-    'report_seconds': "secondes",
-    'report_minutes': "minutes",
-    'report_hours': "heures",
-    'eta_calculating': "Calcul...",
-    # --- Weighting Info Display ---
-    'Weighting': 'Pondération', # Clé pour label 'WGHT_ON'
-    'W. Metrics': 'Métr. Poids', # Clé pour label 'WGHT_MET'
-    'weighting_enabled': "Activée", # Valeur pour WGHT_ON=True
-    'weighting_disabled': "Désactivée", # Valeur pour WGHT_ON=False
-    'drizzle_wht_threshold_label': "Seuil WHT%:",
-
-    # --- NOUVEAU : Textes pour Avertissement Drizzle ---
-    'drizzle_warning_title': "Avertissement Drizzle",
-    'drizzle_warning_text': (
-        "Le traitement Drizzle est activé.\n\n"
-        "- Il est expérimental et peut être lent.\n"
-        "- Il créera des fichiers temporaires pouvant occuper beaucoup d'espace disque (potentiellement autant que les images d'entrée).\n",
-        "- L'aperçu en direct montrera un stack classique ; le Drizzle sera appliqué à la toute fin.\n\n",
-        "Continuer avec Drizzle ?"
-    ),
-    # --- Fin Nouveaux Textes ---
-
-
-}
->>>>>>> acae1359
+# --- START OF FILE seestar/localization/fr.py ---
+"""
+Fichier de traductions françaises pour Seestar Stacker.
+"""
+
+FR_TRANSLATIONS = {
+    # Interface principale & Commun
+    'title': "Seestar Stacker",
+    'error': "Erreur", 'warning': "Avertissement", 'info': "Information", 'quit': "Quitter",
+    'browse': "Parcourir", # Générique
+    'browse_input_button': "Parcourir...", # Unique
+    'browse_output_button': "Parcourir...", # Unique
+    'browse_ref_button': "Parcourir...", # Unique
+    'drizzle_options_frame_label': "Options Drizzle",
+    'drizzle_activate_check': "Activer Drizzle (expérimental, lent)",
+    'drizzle_scale_label': "Facteur Échelle :",
+    'drizzle_radio_2x_label': "x2",
+    'drizzle_radio_3x_label': "x3",
+    'drizzle_radio_4x_label': "x4",
+    'drizzle_mode_label': "Mode Drizzle :",
+    'drizzle_radio_final': "Standard (Final)",
+    'drizzle_radio_incremental': "Incrémental (Éco. Disque)",
+    'drizzle_kernel_label': "Noyau :",
+    'drizzle_pixfrac_label': "Pixfrac :",
+    
+    # --- Onglets Contrôles ---
+    'tab_stacking': "Empilement",
+    'tab_preview': "Aperçu",
+
+    # --- Onglet Empilement ---
+    'Folders': "Dossiers",
+    'input_folder': "Entrée :",
+    'output_folder': "Sortie :",
+    'reference_image': "Référence (Opt.) :",
+    'options': "Options d'Empilement",
+    'stacking_method': "Méthode :",
+    'kappa_value': "Kappa :",
+    'batch_size': "Taille Lot :",
+    'batch_size_auto': "(0=auto)", # Gardé pour affichage
+    'hot_pixels_correction': 'Correction Pixels Chauds',
+    'perform_hot_pixels_correction': 'Corriger pixels chauds',
+    'hot_pixel_threshold': 'Seuil :',
+    'neighborhood_size': 'Voisinage :',
+    'post_proc_opts_frame_label': "Options Post-Traitement",
+    'cleanup_temp_check_label': "Nettoyer fichiers temporaires après traitement",
+    'quality_weighting_frame': "Pondération par Qualité",
+    'enable_weighting_check': "Activer la pondération",
+    'weighting_metrics_label': "Métriques:",
+    'weight_snr_check': "SNR",
+    'weight_stars_check': "Nb Étoiles",
+    'snr_exponent_label': "Exp. SNR:",
+    'stars_exponent_label': "Exp. Étoiles:",
+    'min_weight_label': "Poids Min:",
+
+    # --- Onglet Aperçu ---
+    'white_balance': "Balance des Blancs (Aperçu)",
+    'wb_r': "Gain R :",
+    'wb_g': "Gain V :",
+    'wb_b': "Gain B :",
+    'auto_wb': "Auto BdB",
+    'reset_wb': "Réinit. BdB",
+    'stretch_options': "Étir. Histogramme (Aperçu)",
+    'stretch_method': "Méthode :",
+    'stretch_bp': "Noir :",
+    'stretch_wp': "Blanc :",
+    'stretch_gamma': "Gamma :",
+    'auto_stretch': "Auto Étir.",
+    'reset_stretch': "Réinit. Étir.",
+    'image_adjustments': "Réglages Image",
+    'brightness': "Luminosité :",
+    'contrast': "Contraste :",
+    'saturation': "Saturation :",
+    'reset_bcs': "Réinit. Réglages",
+
+    # --- Zone Progression ---
+    'progress': "Progression",
+    'estimated_time': "ETA:",
+    'elapsed_time': "Écoulé :",
+    'Remaining:': "Restant :", # Clé pour label statique
+    'Additional:': "Additionnels :", # Clé pour label statique
+    'aligned_files_label': "Alignés :", # Texte statique
+    'aligned_files_label_format': "Alignés : {count}", # Format d'affichage
+    'global_eta_label': "ETA Global :",
+
+    # --- Zone Aperçu (Panneau Droit) ---
+    'preview': "Aperçu",
+    'histogram': "Histogramme",
+
+    # --- Boutons de Contrôle ---
+    'start': "Démarrer",
+    'stop': "Arrêter",
+    'add_folder_button': "Ajouter Dossier",
+    # NOUVEAU: Clés pour les nouveaux boutons
+    'copy_log_button_text': "Copier",
+    'open_output_button_text': "Ouvrir Sortie",
+    'show_folders_button_text': "Voir Entrées",
+
+    # --- Titres Dialogues ---
+    'Select Input Folder': "Sélectionner Dossier d'Entrée",
+    'Select Output Folder': "Sélectionner Dossier de Sortie",
+    'Select Reference Image (Optional)': "Sélectionner Image Référence (Optionnel)",
+    'Select Additional Images Folder': "Sélectionner Dossier Images Additionnelles",
+    'input_folders_title': "Liste Dossiers d'Entrée",
+    'no_input_folder_set': "Aucun dossier d'entrée n'a été sélectionné.",
+    
+    # --- Messages & Statuts ---
+    'select_folders': "Veuillez sélectionner les dossiers d'entrée et de sortie.",
+    'input_folder_invalid': "Dossier d'entrée invalide",
+    'output_folder_invalid': "Dossier de sortie invalide/impossible à créer",
+    'Output folder created': "Dossier de sortie créé",
+    'no_fits_found': "Aucun fichier .fit/.fits trouvé dans le dossier d'entrée. Démarrer quand même ?",
+    'Error reading input folder': "Erreur lecture dossier entrée",
+    'stacking_start': "⚙️ Début du traitement...",
+    'stacking_stopping': "⚠️ Arrêt en cours...",
+    'stacking_finished': "🏁 Traitement Terminé",
+    'stacking_error_msg': "Erreur de Traitement :",
+    'stacking_complete_msg': "Traitement terminé ! Stack final :",
+    'stop_requested': "⚠️ Arrêt demandé, fin de l'étape en cours...",
+    'processing_stopped': "🛑 Traitement arrêté par l'utilisateur.",
+    'no_stacks_created': "⚠️ Aucun stack n'a été créé.",
+    'Failed to start processing.': "Échec du démarrage du traitement.",
+    'image_info_waiting': "Info image : en attente...",
+    'no_files_waiting': "Aucun fichier en attente",
+    'no_additional_folders': "Aucun",
+    '1 additional folder': "1 dossier add.",
+    '{count} additional folders': "{count} dossiers add.",
+    'Start processing to add folders': "Le traitement doit être démarré pour ajouter des dossiers.", # Reste pertinent
+    'Processing not active or finished.': 'Traitement inactif ou terminé.',
+    'Folder not found': "Dossier non trouvé",
+    'Input folder cannot be added': "Le dossier d'entrée principal ne peut pas être ajouté.",
+    'Output folder cannot be added': "Le dossier de sortie ne peut pas être ajouté.",
+    'Cannot add subfolder of output folder': "Impossible d'ajouter un sous-dossier du dossier de sortie.",
+    'Folder already added': "Ce dossier est déjà dans la liste.",
+    'Folder contains no FITS': "Le dossier ne contient aucun fichier FITS.",
+    'Error reading folder': "Erreur lecture dossier",
+    'Folder added': "Dossier ajouté",
+    'Folder not added (already present, empty, or error)': "Dossier non ajouté (déjà présent, vide, ou erreur)",
+    'quit_while_processing': "Traitement en cours. Quitter quand même ?",
+    'Error during debayering': "Erreur pendant debayering",
+    'Invalid or missing BAYERPAT': "BAYERPAT invalide ou manquant",
+    'Treating as grayscale': "Traitement comme niveaux de gris",
+    'Error loading preview image': "Erreur chargement image aperçu",
+    'Error loading preview (invalid format?)': "Erreur chargement aperçu (format invalide?)",
+    'Error loading final stack preview': "Erreur chargement aperçu stack final",
+    'Error loading final preview': "Erreur chargement aperçu final",
+    'No Image Data': "Aucune Donnée Image",
+    'Preview Error': "Erreur Aperçu",
+    'Preview Processing Error': "Erreur Traitement Aperçu",
+    'Welcome!': "Bienvenue !",
+    'Select input/output folders.': "Sélectionnez les dossiers d'entrée/sortie.",
+    'Auto WB requires a color image preview.': "L'Auto BdB requiert un aperçu d'image couleur.",
+    'Error during Auto WB': 'Erreur pendant Auto BdB',
+    'Auto Stretch requires an image preview.': "L'Auto Étirement requiert un aperçu d'image.",
+    'Error during Auto Stretch': 'Erreur pendant Auto Étirement',
+    'Total Exp (s)': "Expo Totale (s)",
+    'processing_report_title': "Résumé du Traitement",
+    'report_images_stacked': "Images Empilées :",
+    'report_total_exposure': "Temps Pose Total :",
+    'report_total_time': "Temps Traitement Total :",
+    'report_seconds': "secondes",
+    'report_minutes': "minutes",
+    'report_hours': "heures",
+    'eta_calculating': "Calcul...",
+    # --- Weighting Info Display ---
+    'Weighting': 'Pondération', # Clé pour label 'WGHT_ON'
+    'W. Metrics': 'Métr. Poids', # Clé pour label 'WGHT_MET'
+    'weighting_enabled': "Activée", # Valeur pour WGHT_ON=True
+    'weighting_disabled': "Désactivée", # Valeur pour WGHT_ON=False
+    'drizzle_wht_threshold_label': "Seuil WHT%:",
+
+    # --- NOUVEAU : Textes pour Avertissement Drizzle ---
+    'drizzle_warning_title': "Avertissement Drizzle",
+    'drizzle_warning_text': (
+        "Le traitement Drizzle est activé.\n\n"
+        "- Il est expérimental et peut être lent.\n"
+        "- Il créera des fichiers temporaires pouvant occuper beaucoup d'espace disque (potentiellement autant que les images d'entrée).\n",
+        "- L'aperçu en direct montrera un stack classique ; le Drizzle sera appliqué à la toute fin.\n\n",
+        "Continuer avec Drizzle ?"
+    ),
+    # --- Fin Nouveaux Textes ---
+
+
+}
 # --- END OF FILE seestar/localization/fr.py ---