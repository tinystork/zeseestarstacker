"""
Module pour gérer l'interaction avec les solveurs astrométriques,
y compris Astrometry.net (web service), ASTAP (local), et ansvr (Astrometry.net local).
"""
import os
import numpy as np
import warnings
import time
import tempfile
import traceback
import subprocess  # Pour appeler les solveurs locaux
import shutil  # Pour trouver les exécutables
import gc
import logging
from zemosaic import zemosaic_config

logger = logging.getLogger(__name__)
if not logger.hasHandlers():
    logger.addHandler(logging.NullHandler())

# Default search radius in degrees used by ASTAP when no value is provided
# through solver settings. Loaded from ``zemosaic_config`` so tests and
# documentation stay in sync with application defaults.
ASTAP_DEFAULT_SEARCH_RADIUS = zemosaic_config.get_astap_default_search_radius()
# --- Dépendances Astropy/Astroquery (comme avant) ---
_ASTROQUERY_AVAILABLE = False
_ASTROPY_AVAILABLE = False
AstrometryNet = None

try:
    from astroquery.astrometry_net import AstrometryNet as ActualAstrometryNet
    AstrometryNet = ActualAstrometryNet
    _ASTROQUERY_AVAILABLE = True
    # print("DEBUG [AstrometrySolverModule]: astroquery.astrometry_net importé.") # Moins verbeux
except ImportError:
    logger.warning(
        "AstrometrySolver: astroquery non installée. Plate-solving web Astrometry.net désactivé.")

try:
    from astropy.io import fits
    from astropy.wcs import WCS, FITSFixedWarning
    from astropy.utils.exceptions import AstropyWarning
    _ASTROPY_AVAILABLE = True
    warnings.filterwarnings('ignore', category=FITSFixedWarning)
    warnings.filterwarnings('ignore', category=AstropyWarning) # Pour d'autres avertissements astropy
    # print("DEBUG [AstrometrySolverModule]: astropy.io.fits et astropy.wcs importés.")
except ImportError:
    logger.error(
        "ERREUR CRITIQUE [AstrometrySolverModule]: Astropy non installée. Le module ne peut fonctionner.")




def _estimate_scale_from_fits_for_cfg(fits_path, default_pixsize_um=2.4, default_focal_mm=250.0, solver_instance=None):
    """
    Estime l’échelle en arcsec/pixel à partir du header FITS.
    Utilise des valeurs par défaut si XPIXSZ ou FOCALLEN sont absents.
    Le paramètre solver_instance est optionnel et permet de loguer via self._log si fourni.
    """
    pixel_size_um = default_pixsize_um
    focal_length_mm = default_focal_mm
    source_of_pixsize = "default (func)" # Source par défaut si pas de header ou clé
    source_of_focal = "default (func)"   # Source par défaut

    def _default_log(msg, level="INFO"):
        level_upper = str(level).upper()
        lvl = {
            "DEBUG": logging.DEBUG,
            "INFO": logging.INFO,
            "WARN": logging.WARNING,
            "ERROR": logging.ERROR,
        }.get(level_upper, logging.INFO)
        logger.log(lvl, msg)

    log_func = _default_log
    if solver_instance and hasattr(solver_instance, '_log') and callable(solver_instance._log):
        log_func = solver_instance._log


    log_func(f"CFG ScaleEst: Tentative lecture FITS '{os.path.basename(fits_path)}' pour échelle.", "DEBUG")
    try:
        # Utiliser memmap=False pour éviter de garder le fichier ouvert inutilement,
        # surtout si cette fonction est appelée dans une boucle ou un contexte sensible.
        with fits.open(fits_path, memmap=False) as hdul:
            if hdul and len(hdul) > 0 and hdul[0].header: # Vérifier que le HDU et le header existent
                hdr = hdul[0].header
                # Chercher XPIXSZ (taille pixel en X)
                if 'XPIXSZ' in hdr:
                    try:
                        val = float(hdr['XPIXSZ'])
                        if val > 1e-3: # Accepter seulement si > 0.001 micron (valeur raisonnable)
                            pixel_size_um = val
                            source_of_pixsize = "header (XPIXSZ)"
                        else:
                            log_func(f"CFG ScaleEst: Valeur XPIXSZ ('{hdr['XPIXSZ']}') <= 0.001µm, fallback sur défaut.", "WARN")
                    except (ValueError, TypeError):
                        log_func(f"CFG ScaleEst: Valeur XPIXSZ ('{hdr['XPIXSZ']}') invalide dans header, fallback sur défaut.", "WARN")
                elif 'PIXSIZE1' in hdr: # Clé alternative commune
                    try:
                        val = float(hdr['PIXSIZE1'])
                        if val > 1e-3:
                            pixel_size_um = val
                            source_of_pixsize = "header (PIXSIZE1)"
                        else:
                            log_func(f"CFG ScaleEst: Valeur PIXSIZE1 ('{hdr['PIXSIZE1']}') <= 0.001µm, fallback sur défaut.", "WARN")
                    except (ValueError, TypeError):
                        log_func(f"CFG ScaleEst: Valeur PIXSIZE1 ('{hdr['PIXSIZE1']}') invalide, fallback sur défaut.", "WARN")
                else:
                    log_func(f"CFG ScaleEst: Clés XPIXSZ/PIXSIZE1 non trouvées pour '{os.path.basename(fits_path)}'. Utilisation défaut {default_pixsize_um}µm.", "DEBUG")


                # Chercher FOCALLEN (longueur focale)
                if 'FOCALLEN' in hdr:
                    try:
                        val = float(hdr['FOCALLEN'])
                        if val > 1.0: # Accepter seulement si > 1 mm (valeur raisonnable)
                            focal_length_mm = val
                            source_of_focal = "header (FOCALLEN)"
                        else:
                            log_func(f"CFG ScaleEst: Valeur FOCALLEN ('{hdr['FOCALLEN']}') <= 1mm, fallback sur défaut.", "WARN")
                    except (ValueError, TypeError):
                        log_func(f"CFG ScaleEst: Valeur FOCALLEN ('{hdr['FOCALLEN']}') invalide dans header, fallback sur défaut.", "WARN")
                else:
                    log_func(f"CFG ScaleEst: Clé FOCALLEN non trouvée pour '{os.path.basename(fits_path)}'. Utilisation défaut {default_focal_mm}mm.", "DEBUG")
            else:
                log_func(f"CFG ScaleEst: Header FITS non trouvé ou invalide dans '{os.path.basename(fits_path)}'. Utilisation des défauts pour échelle.", "WARN")
    except FileNotFoundError:
        log_func(f"CFG ScaleEst: Fichier FITS '{os.path.basename(fits_path)}' non trouvé pour estimation échelle. Utilisation des défauts.", "ERROR")
    except Exception as e:
        log_func(f"CFG ScaleEst: Erreur lecture FITS '{os.path.basename(fits_path)}' pour échelle: {e}. Utilisation des défauts.", "ERROR")
        # traceback.print_exc(limit=1) # Décommenter pour debug plus profond si besoin

    # Sécurité pour éviter division par zéro ou focale absurde
    if focal_length_mm <= 1e-3: # Si la focale est toujours invalide après lecture/fallback
        log_func(f"CFG ScaleEst: Focale finale ({focal_length_mm}mm de {source_of_focal}) invalide ou trop petite, "
                 f"forçage à la valeur par défaut de la fonction ({default_focal_mm}mm).", "WARN")
        focal_length_mm = default_focal_mm # Utiliser le défaut de la fonction en dernier recours

    # Formule: scale_arcsec_per_pix = (pixel_size_microns / focal_length_mm) * 206.265
    scale_arcsec_per_pix = (pixel_size_um / focal_length_mm) * 206.265

    log_func(f"CFG ScaleEst: Échelle finale estimée: {scale_arcsec_per_pix:.3f} arcsec/pix "
             f"(PixSz: {pixel_size_um:.2f}µm [{source_of_pixsize}], "
             f"Focale: {focal_length_mm:.1f}mm [{source_of_focal}])", "INFO") # INFO est plus visible
    return scale_arcsec_per_pix





def _generate_astrometry_cfg_auto(fits_file_for_scale_estimation,
                                 index_directory_path,
                                 output_cfg_path=None,
                                 solver_instance=None):
    """
    Génère un fichier .cfg pour solve-field qui LISTE EXPLICITEMENT les fichiers d'index
    trouvés dans le répertoire d'index fourni.
    """
    def _default_log(msg, level="INFO"):
        level_upper = str(level).upper()
        lvl = {
            "DEBUG": logging.DEBUG,
            "INFO": logging.INFO,
            "WARN": logging.WARNING,
            "ERROR": logging.ERROR,
        }.get(level_upper, logging.INFO)
        logger.log(lvl, msg)

    log_func = _default_log
    if solver_instance and hasattr(solver_instance, '_log') and callable(solver_instance._log):
        log_func = solver_instance._log

    log_func(f"CFG AutoGen (List Indexes V1): Début pour index_dir '{index_directory_path}'", "INFO")

    if not os.path.isdir(index_directory_path):
        log_func(f"CFG AutoGen: ERREUR - Répertoire d'index '{index_directory_path}' non trouvé.", "ERROR")
        return None

    # --- Lister les fichiers d'index ---
    abs_index_dir = os.path.abspath(index_directory_path)
    # Utiliser glob pour trouver les fichiers d'index. Le pattern peut être ajusté.
    # On s'attend à des noms comme index-4207.fits, index-4207-00.fits, etc.
    index_files_pattern = os.path.join(abs_index_dir, "index-*.fits")
    found_index_files = glob.glob(index_files_pattern)

    if not found_index_files:
        log_func(f"CFG AutoGen: ERREUR - Aucun fichier d'index (pattern '{index_files_pattern}') trouvé dans '{abs_index_dir}'.", "ERROR")
        log_func(f"  Vérifiez que le répertoire contient des fichiers comme 'index-4207.fits', etc.", "ERROR")
        return None
    
    log_func(f"CFG AutoGen: {len(found_index_files)} fichier(s) d'index trouvé(s) dans '{abs_index_dir}'.", "DEBUG")

    # --- Détermination du chemin de sortie du .cfg (inchangée) ---
    if output_cfg_path is None:
        # ... (logique pour app_specific_cfg_dir et fallback vers temp) ...
        cfg_dir_base = os.path.expanduser("~"); app_specific_cfg_dir = os.path.join(cfg_dir_base, ".config", "zeseestarstacker_solver")
        try: os.makedirs(app_specific_cfg_dir, exist_ok=True); output_cfg_path = os.path.join(app_specific_cfg_dir, "auto_generated_astrometry.cfg")
        except OSError:
            try: temp_dir_for_cfg = tempfile.mkdtemp(prefix="zss_cfg_"); output_cfg_path = os.path.join(temp_dir_for_cfg, "auto_generated_astrometry.cfg")
            except Exception: log_func(f"CFG AutoGen: ERREUR CRITIQUE - Impossible de déterminer chemin .cfg", "ERROR"); return None
    else: # ... (logique si output_cfg_path est fourni) ...
        try: output_cfg_dir_parent = os.path.dirname(output_cfg_path); os.makedirs(output_cfg_dir_parent, exist_ok=True)
        except OSError: log_func(f"CFG AutoGen: ERREUR création dir parent pour .cfg custom", "ERROR")


    # --- Contenu du .cfg avec liste explicite des index ---
    content_lines = [
        f"# Astrometry.cfg auto-generated by ZeSeestarStacker (Explicit Index List V1)",
        f"# Timestamp: {time.strftime('%Y-%m-%d %H:%M:%S')}",
        f"# Based on image (for context): {os.path.basename(fits_file_for_scale_estimation)}",
        f"# Index directory scanned: {abs_index_dir}",
        "",
        "# Explicitly list index files found:",
    ]
    for index_file_path in sorted(found_index_files): # Trier pour un ordre constant
        content_lines.append(f"index {index_file_path}")
    
    content_lines.extend([
        "",
        "# Path to your Astrometry.net index files (gardé pour info, mais les 'index' ci-dessus sont prioritaires)",
        f"add_path {abs_index_dir}",
        "",
        "inparallel",
        
        ""
    ])

    try:
        with open(output_cfg_path, "w") as f:
            for line in content_lines:
                f.write(line + "\n")
        log_func(f"CFG AutoGen: Fichier (Explicit Index List) '{output_cfg_path}' généré. {len(found_index_files)} index listés.", "INFO")
        return output_cfg_path
    except IOError as e_write:
        log_func(f"CFG AutoGen: ERREUR CRITIQUE - Échec écriture fichier .cfg (Explicit Index List) '{output_cfg_path}': {e_write}", "ERROR")
        return None







class AstrometrySolver:
    """
    Classe pour orchestrer la résolution astrométrique en utilisant différents solveurs.
    """
    def __init__(self, progress_callback=None, verbose=None):
        """
        Initialise le solveur.
        Args:
            progress_callback (callable, optional): Callback pour les messages de progression.
        """
        self.progress_callback = progress_callback
        if verbose is None:
            _v_env = os.getenv("SEESTAR_VERBOSE", "")
            verbose = str(_v_env).lower() in ("1", "true", "yes")
        self.verbose = verbose
        self.logger = logger
        if not _ASTROPY_AVAILABLE:
            self._log("ERREUR CRITIQUE: Astropy n'est pas disponible. AstrometrySolver ne peut fonctionner.", "ERROR")
            raise ImportError("Astropy est requis pour AstrometrySolver.")
        # Valeurs par défaut GLOBALES pour l'estimation d'échelle si FITS incomplet
        # Ces valeurs seront écrasées par celles des 'settings' dans la méthode solve() si fournies.
        self.default_pixel_size_um_for_cfg = 2.4  # Valeur Seestar S50 par défaut
        self.default_focal_length_mm_for_cfg = 250.0 # Valeur Seestar S50 par défaut
        self._settings_dict_from_solve = {} # Initialiser aussi pour ansvr_search_radius_deg

    def _extract_scale_arcsec(self, wcs_obj):
        """Return pixel scale in arcsec/pixel from a WCS object."""
        if wcs_obj and hasattr(wcs_obj, "pixel_scale_matrix"):
            try:
                return float(np.sqrt(np.abs(np.linalg.det(wcs_obj.pixel_scale_matrix))) * 3600.0)
            except Exception:
                return float("nan")
        return float("nan")




    def _log(self, message, level="INFO"):
        prefix_map = {
            "INFO": "   [AstrometrySolver]",
            "WARN": "   ⚠️ [AstrometrySolver WARN]",
            "ERROR": "   ❌ [AstrometrySolver ERROR]",
            "DEBUG": "      [AstrometrySolver DEBUG]"
        }
        level_upper = str(level).upper()
        if level_upper == "DEBUG" and not self.verbose:
            return

        prefix = prefix_map.get(level_upper, prefix_map["INFO"])
        full_msg = f"{prefix} {message}"

        if self.progress_callback and callable(self.progress_callback):
            try:
                self.progress_callback(full_msg, None)
            except Exception:
                self.logger.log(logging.ERROR, "Progress callback failed for log message")

        log_level = {
            "DEBUG": logging.DEBUG,
            "INFO": logging.INFO,
            "WARN": logging.WARNING,
            "ERROR": logging.ERROR,
        }.get(level_upper, logging.INFO)
        self.logger.log(log_level, full_msg)


    def solve(self, image_path, fits_header, settings, update_header_with_solution=True):
        """
        Tente de résoudre le WCS d'une image en utilisant la stratégie configurée.

        Args:
            image_path (str): Chemin vers le fichier image à résoudre.
            fits_header (fits.Header): Header FITS de l'image.
            settings (dict): Dictionnaire contenant la configuration des solveurs.
                             Clés attendues: 'local_solver_preference' (str: "none", "astap", "ansvr"),
                                           'astap_path' (str), 'astap_data_dir' (str), 'astap_search_radius' (float),
                                           'local_ansvr_path' (str), 'api_key' (str),
                                           'scale_est_arcsec_per_pix' (float, optional),
                                           'scale_tolerance_percent' (float, optional),
                                           'ansvr_timeout_sec' (int), 'astap_timeout_sec' (int),
                                           'astrometry_net_timeout_sec' (int),
                                           'use_radec_hints' (bool).
            update_header_with_solution (bool): Si True, met à jour `fits_header` avec la solution.

        Returns:
            astropy.wcs.WCS or None: Objet WCS si succès, None si échec.
        """
        self._log(f"Début résolution pour: {os.path.basename(image_path)} (Utilisation de 'local_solver_preference')", "INFO")
        wcs_solution = None

        
        self._settings_dict_from_solve = settings.copy() # triche :-) Stocker une copie pour accès interne 
        # --- Récupération des paramètres depuis le dictionnaire settings ---
        solver_preference = settings.get('local_solver_preference', "none") 
        api_key = settings.get('api_key', None)
        scale_est = settings.get('scale_est_arcsec_per_pix', None)
        scale_tol = settings.get('scale_tolerance_percent', 20)
        
        astap_exe = settings.get('astap_path', "")
        astap_data = settings.get('astap_data_dir', None)
        # Lire la valeur du rayon pour ASTAP depuis le dictionnaire settings
        astap_search_radius_from_settings = settings.get(
            'astap_search_radius', ASTAP_DEFAULT_SEARCH_RADIUS
        )  # Valeur par défaut si non trouvée
        astap_downsample_val = settings.get('astap_downsample', 2)
        astap_sensitivity_val = settings.get('astap_sensitivity', 100)
        astap_timeout = settings.get('astap_timeout_sec', 120)
        use_radec_hints = settings.get('use_radec_hints', False)

        ansvr_config_path = settings.get('local_ansvr_path', "")
        ansvr_timeout = settings.get('ansvr_timeout_sec', 120)
        
        anet_web_timeout = settings.get('astrometry_net_timeout_sec', 300)

        self._log(
            f"ASTAP search radius from settings: {astap_search_radius_from_settings} (type: {type(astap_search_radius_from_settings)})",
            "DEBUG",
        )
        self._log(
            f"Settings received by solve(): {settings}",
            "DEBUG",
        )

        # Logs existants pour confirmer les valeurs utilisées
        self._log(f"Solver preference: '{solver_preference}'", "DEBUG")
        self._log(
            f"ASTAP Exe: '{astap_exe}', Data: '{astap_data}', Radius (sera passé à _try_solve_astap): {astap_search_radius_from_settings}, Timeout: {astap_timeout}",
            "DEBUG",
        )
        self._log(
            f"Use RA/DEC hints: {use_radec_hints}",
            "DEBUG",
        )
        self._log(
            f"Ansvr Path/Config: '{ansvr_config_path}', Timeout: {ansvr_timeout}",
            "DEBUG",
        )
        self._log(
            f"API Key Web: {'Présente' if api_key else 'Absente'}, Timeout Web: {anet_web_timeout}",
            "DEBUG",
        )
        self._log(
            f"Scale Est (pour Web/Ansvr): {scale_est}, Scale Tol: {scale_tol}",
            "DEBUG",
        )

        local_solver_attempted_and_failed = False

        if solver_preference == "astap":
            if astap_exe and os.path.isfile(astap_exe):
                self._log("Priorité au solveur local: ASTAP.", "INFO")
                t0 = time.time()
                wcs_solution = self._try_solve_astap(
                    image_path,
                    fits_header,
                    astap_exe,
                    astap_data,
                    astap_search_radius_from_settings,  # Utiliser la valeur lue
                    scale_est,
                    scale_tol,
                    astap_timeout,
                    update_header_with_solution,
                    astap_downsample_val,
                    astap_sensitivity_val,
                    use_radec_hints,
                )
                if wcs_solution:
                    dt = time.time() - t0
                    scale = self._extract_scale_arcsec(wcs_solution)
                    self._log(
                        f"🔭 [Solver] ASTAP OK  –  scale {scale:.2f}\"/px  RMS 0.00″  (elapsed {dt:.1f}s)",
                        "INFO",
                    )
                    return wcs_solution
                else:
                    local_solver_attempted_and_failed = True 
                    self._log("ASTAP a échoué ou n'a pas trouvé de solution.", "WARN")
            else:
                self._log(f"ASTAP sélectionné mais chemin exécutable '{astap_exe}' invalide ou non fourni. ASTAP ignoré.", "WARN")
                local_solver_attempted_and_failed = True 

        elif solver_preference == "ansvr":
            if ansvr_config_path: 
                self._log("Priorité au solveur local: Astrometry.net Local (solve-field).", "INFO")
                self._log(
                    f"Preparing _try_solve_local_ansvr for {os.path.basename(image_path)}",
                    "DEBUG",
                )
                t0 = time.time()
                wcs_solution = self._try_solve_local_ansvr(
                    image_path,
                    fits_header,
                    ansvr_config_path,
                    scale_est,
                    scale_tol,
                    ansvr_timeout,
                    update_header_with_solution,
                )
                self._log(
                    f"Return from _try_solve_local_ansvr for {os.path.basename(image_path)}. Solution: {'Oui' if wcs_solution else 'Non'}",
                    'DEBUG',
                )
                if wcs_solution:
                    dt = time.time() - t0
                    scale = self._extract_scale_arcsec(wcs_solution)
                    self._log(
                        f"🔭 [Solver] ansvr OK  –  scale {scale:.2f}\"/px  RMS 0.00″  (elapsed {dt:.1f}s)",
                        "INFO",
                    )
                    return wcs_solution
                else:
                    local_solver_attempted_and_failed = True
                    self._log("Astrometry.net Local (solve-field) a échoué ou n'a pas trouvé de solution.", "WARN")
            else:
                self._log("Astrometry.net Local sélectionné mais chemin/config non fourni. Ignoré.", "WARN")
                local_solver_attempted_and_failed = True

        if solver_preference == "none" or local_solver_attempted_and_failed:
            if api_key:
                if local_solver_attempted_and_failed:
                    self._log("Solveur local préféré a échoué. Tentative avec Astrometry.net (web service) en fallback...", "INFO")
                else: 
                    self._log("Aucun solveur local préféré. Tentative avec Astrometry.net (web service)...", "INFO")
                
                t0 = time.time()
                wcs_solution = self._solve_astrometry_net_web(
                    image_path_for_solver=image_path,
                    fits_header_original=fits_header,
                    api_key=api_key,
                    scale_est_arcsec_per_pix=scale_est,
                    scale_tolerance_percent=scale_tol,
                    timeout_sec=anet_web_timeout,
                    update_header_with_solution=update_header_with_solution,
                )
                if wcs_solution:
                    dt = time.time() - t0
                    scale = self._extract_scale_arcsec(wcs_solution)
                    self._log(
                        f"🔭 [Solver] Astrometry.net-API OK  –  scale {scale:.2f}\"/px  RMS 0.00″  (elapsed {dt:.1f}s)",
                        "INFO",
                    )
                    return wcs_solution
                else:
                    self._log("Astrometry.net (web service) a échoué ou n'a pas trouvé de solution.", "WARN")
            else:
                if solver_preference == "none":
                    self._log("Aucun solveur local sélectionné et clé API pour Astrometry.net (web) non fournie.", "INFO")
                elif local_solver_attempted_and_failed:
                     self._log("Solveur local a échoué et clé API pour Astrometry.net (web) non fournie. Fallback web impossible.", "INFO")

        if not wcs_solution:
            self._log(f"Aucune solution astrométrique trouvée pour {os.path.basename(image_path)} après toutes les tentatives configurées.", "WARN")
        
        return None







# --- DANS LA CLASSE AstrometrySolver DANS seestar/alignment/astrometry_solver.py ---

    def _try_solve_local_ansvr(self, image_path, fits_header,
                               ansvr_user_provided_path,
                               scale_est_arcsec_per_pix,
                               scale_tolerance_percent,
                               timeout_sec,
                               update_header_with_solution):

        # --- Section 0: Log d'entrée et validation initiale de image_path ---
        base_img_name_for_log = os.path.basename(image_path) if image_path and isinstance(image_path, str) else "INVALID_IMAGE_PATH"
        entry_msg = f"Entering _try_solve_local_ansvr for {base_img_name_for_log}"
        self._log(entry_msg, "DEBUG")
        self._log(f"LocalAnsvr: Tentative résolution pour '{base_img_name_for_log}'.", "INFO")
        self._log(f"  LocalAnsvr: image_path brut reçu: '{image_path}' (type: {type(image_path)})", "DEBUG")
        self._log(f"  LocalAnsvr: ansvr_user_provided_path: '{ansvr_user_provided_path}'", "DEBUG")

        if not image_path or not os.path.isfile(image_path):
            self._log(f"LocalAnsvr: Fichier image source '{image_path}' invalide ou non trouvé. Échec.", "ERROR")
            return None
        norm_image_path_original = os.path.normpath(image_path)
        self._log(f"LocalAnsvr: Image à traiter (originale directe): '{norm_image_path_original}'.", "DEBUG")
        
        temp_dir_ansvr_solve = None; wcs_object = None
        solve_field_exe_final_path = None; config_file_to_use_for_cmd = None
        user_provided_cfg_file = None 
        
        # On utilise directement le chemin original pour solve-field
        path_to_pass_to_solve_field = norm_image_path_original
        self._log(f"LocalAnsvr: Utilisation du fichier FITS original direct pour solve-field: '{path_to_pass_to_solve_field}'", "INFO")

        try:
            temp_dir_ansvr_solve = tempfile.mkdtemp(prefix="ansvr_solve_")
            self._log(f"LocalAnsvr: Répertoire temp principal: {temp_dir_ansvr_solve}", "DEBUG")

            # --- BLOC DE CRÉATION DE COPIE FITS "PROPRE" EST MAINTENANT COMMENTÉ/SUPPRIMÉ ---
            # temp_fits_name = "cleaned_input_for_test_original_" + base_img_name_for_log
            # temp_fits_for_solving_path = os.path.join(temp_dir_ansvr_solve, temp_fits_name)
            # try:
            #     # ... (code de copie) ...
            # except Exception as e_copy_fits:
            #     self._log(f"LocalAnsvr: WARN - Erreur création copie FITS 'propre': {e_copy_fits}. Utilisation original.", "WARN")
            # --- FIN BLOC COMMENTÉ/SUPPRIMÉ ---

            # --- Section 1: Déterminer exécutable et .cfg ---
            self._log(f"LocalAnsvr: Section 1 - Interprétation ansvr_user_provided_path ('{ansvr_user_provided_path}').", "DEBUG")
            if ansvr_user_provided_path and isinstance(ansvr_user_provided_path, str) and ansvr_user_provided_path.strip():
                abs_user_path = os.path.abspath(os.path.normpath(ansvr_user_provided_path.strip()))
                if os.path.exists(abs_user_path):
                    if os.path.isfile(abs_user_path):
                        if abs_user_path.lower().endswith(".cfg"):
                            user_provided_cfg_file = abs_user_path; config_file_to_use_for_cmd = user_provided_cfg_file
                            solve_field_exe_final_path = shutil.which("solve-field")
                        else: solve_field_exe_final_path = abs_user_path
                    elif os.path.isdir(abs_user_path):
                        generated_cfg_path = _generate_astrometry_cfg_auto( # Utilise la version "Minimal V3"
                            fits_file_for_scale_estimation=path_to_pass_to_solve_field, # Pour les commentaires du .cfg
                            index_directory_path=abs_user_path, output_cfg_path=None, solver_instance=self
                        )
                        if generated_cfg_path and os.path.isfile(generated_cfg_path):
                            config_file_to_use_for_cmd = generated_cfg_path
                            solve_field_exe_final_path = shutil.which("solve-field")
                        else: self._log(f"LocalAnsvr: ERREUR - Échec génération .cfg auto pour '{abs_user_path}'.", "ERROR"); raise RuntimeError("CFG Auto Gen Failed")
                else: solve_field_exe_final_path = shutil.which("solve-field")
            else: solve_field_exe_final_path = shutil.which("solve-field")

            if not solve_field_exe_final_path or not os.path.isfile(solve_field_exe_final_path) or not os.access(solve_field_exe_final_path, os.X_OK):
                self._log(f"LocalAnsvr: ERREUR - Exécutable ('{solve_field_exe_final_path}') non valide.", "ERROR"); raise RuntimeError("Solve-field Exe Invalid")
            self._log(f"LocalAnsvr: Exe: '{solve_field_exe_final_path}'. Cfg: '{config_file_to_use_for_cmd if config_file_to_use_for_cmd else 'Aucun spécifique'}'.", "DEBUG")

            # --- Section 2: Exécution de solve-field ---
            output_base_name = "sfs_direct_" + os.path.splitext(os.path.basename(path_to_pass_to_solve_field))[0] # Nom de base pour les sorties
            output_fits_path = os.path.join(temp_dir_ansvr_solve, output_base_name + ".new")

            cmd = [
                solve_field_exe_final_path, "--no-plots", "--overwrite", "--no-verify", "--guess-scale",
                # "--downsample", "2", # Temporairement enlevé pour isoler l'effet du fichier original
                "--dir", temp_dir_ansvr_solve, "--new-fits", output_fits_path,
                "--corr", os.path.join(temp_dir_ansvr_solve, output_base_name + ".corr"),
                "--match", os.path.join(temp_dir_ansvr_solve, output_base_name + ".match"),
                "--rdls", os.path.join(temp_dir_ansvr_solve, output_base_name + ".rdls"),
                "--axy", os.path.join(temp_dir_ansvr_solve, output_base_name + ".axy"),
                "--crpix-center", "--parity", "neg", "-v"
            ]

            if config_file_to_use_for_cmd: cmd.extend(["--config", config_file_to_use_for_cmd])
            
            # Les options d'échelle manuelles ne sont PAS ajoutées car on utilise --guess-scale
            # if scale_est_arcsec_per_pix is not None and scale_est_arcsec_per_pix > 0:
            #    ... (bloc commenté)

            if fits_header:
                add_rd_cmd = True
                if config_file_to_use_for_cmd and user_provided_cfg_file and self._cfg_contains_radec(config_file_to_use_for_cmd): add_rd_cmd = False
                if add_rd_cmd:
                    ra_h=fits_header.get('RA',fits_header.get('CRVAL1')); dec_h=fits_header.get('DEC',fits_header.get('CRVAL2'))
                    if isinstance(ra_h,(int,float)) and isinstance(dec_h,(int,float)):
                        rad_s=getattr(self,'_settings_dict_from_solve',{}).get('ansvr_search_radius_deg',15.0)
                        cmd.extend(["--ra",str(ra_h),"--dec",str(dec_h),"--radius",str(max(0.1,rad_s))])
            
            cmd.append(path_to_pass_to_solve_field) # C'est maintenant norm_image_path_original
            self._log(f"LocalAnsvr (SANS COPIE FITS): Commande: {' '.join(cmd)}", "INFO")
            self._log(f"LocalAnsvr: Exécution solve-field pour '{base_img_name_for_log}' (timeout={timeout_sec}s)...", "INFO")

            result = subprocess.run(cmd, capture_output=True, text=True, timeout=timeout_sec, check=False, cwd=None)
            
            self._log(f"LocalAnsvr: Code retour solve-field: {result.returncode}", "DEBUG")
            if result.stdout and result.returncode != 0: self._log(f"LocalAnsvr stdout (échec):\n{result.stdout[:1000]}", "DEBUG")
            if result.stderr: self._log(f"LocalAnsvr stderr:\n{result.stderr[:1000]}", "DEBUG")

            if result.returncode == 0:
                if os.path.exists(output_fits_path) and os.path.getsize(output_fits_path) > 0:
                    self._log(f"LocalAnsvr: Résolution RÉUSSIE pour '{base_img_name_for_log}'. Fichier solution: '{os.path.basename(output_fits_path)}'.", "INFO")
                    try:
                        with fits.open(output_fits_path,memmap=False) as h_sol: solved_header=h_sol[0].header
                        with warnings.catch_warnings(): warnings.simplefilter("ignore",FITSFixedWarning); wcs_object=WCS(solved_header,naxis=2)
                        if wcs_object and wcs_object.is_celestial:
                            nx=solved_header.get('NAXIS1',fits_header.get('NAXIS1') if fits_header else None) 
                            ny=solved_header.get('NAXIS2',fits_header.get('NAXIS2') if fits_header else None)
                            if nx and ny: wcs_object.pixel_shape=(int(nx),int(ny)) 
                            if update_header_with_solution and fits_header is not None: self._update_fits_header_with_wcs(fits_header,wcs_object,solver_name="LocalAnsvr_GuessDirect") # Nom du solveur mis à jour
                        else: self._log(f"LocalAnsvr: ERREUR - WCS non céleste depuis '{os.path.basename(output_fits_path)}'.", "ERROR"); wcs_object=None
                    except Exception as e_p: self._log(f"LocalAnsvr: ERREUR parsing FITS solution '{os.path.basename(output_fits_path)}': {e_p}","ERROR"); wcs_object=None
                else: self._log(f"LocalAnsvr: ERREUR - solve-field code 0 mais FITS solution '{os.path.basename(output_fits_path)}' manquant/vide.", "ERROR"); wcs_object=None
            else: self._log(f"LocalAnsvr: WARN - solve-field a échoué pour '{base_img_name_for_log}' (code: {result.returncode}).", "WARN"); wcs_object=None
        except RuntimeError as rte_internal: self._log(f"LocalAnsvr: ERREUR (Runtime) interne: {rte_internal}", "ERROR"); wcs_object=None
        except subprocess.TimeoutExpired: self._log(f"LocalAnsvr: ERREUR - Timeout ({timeout_sec}s) pour '{base_img_name_for_log}'.", "ERROR"); wcs_object=None
        except FileNotFoundError: self._log(f"LocalAnsvr: ERREUR - Exécutable '{solve_field_exe_final_path}' non trouvé par subprocess.", "ERROR"); wcs_object=None
        except Exception as e: self._log(f"LocalAnsvr: ERREUR inattendue: {e}", "ERROR"); traceback.print_exc(limit=1); wcs_object=None
        finally:
            if temp_dir_ansvr_solve and os.path.isdir(temp_dir_ansvr_solve):
                try: shutil.rmtree(temp_dir_ansvr_solve, ignore_errors=True); self._log(f"LocalAnsvr: Répertoire temp '{temp_dir_ansvr_solve}' supprimé.", "DEBUG")
                except Exception as e_cl: self._log(f"LocalAnsvr: WARN - Erreur nettoyage dir temp '{temp_dir_ansvr_solve}': {e_cl}", "WARN")
            self._log(f"LocalAnsvr: Fin traitement pour '{base_img_name_for_log}'.", "DEBUG")

        self._log(f"LocalAnsvr: Fin résolution pour {base_img_name_for_log}. Solution trouvée: {'Oui' if wcs_object else 'Non'}", "INFO")
        return wcs_object

    # ... (le reste de la classe AstrometrySolver)







    # --- AJOUT D'UNE MÉTHODE HELPER POUR VÉRIFIER LE CONTENU DU .CFG ---
    def _cfg_contains_radec(self, cfg_path):
        """Vérifie si un fichier .cfg semble contenir des options RA/DEC."""
        if not cfg_path or not os.path.isfile(cfg_path):
            return False
        try:
            with open(cfg_path, 'r') as f_cfg:
                for line in f_cfg:
                    line_low = line.strip().lower()
                    if line_low.startswith("ra ") or line_low.startswith("dec ") or line_low.startswith("radius "):
                        return True
        except Exception:
            return False # Prudence
        return False

    def _derive_pixel_scale_from_header(self, header):
        """Return pixel scale (arcsec/pix) derived from FITS header if possible."""
        if not header:
            self._log("Pixel scale derivation: header None", "DEBUG")
            return None

        pixel_um = None
        focal_mm = None

        for key in ("XPIXSZ", "PIXSIZE1"):
            if key in header:
                try:
                    val = float(header[key])
                    if val > 0:
                        pixel_um = val
                        break
                except Exception:
                    pass

        if "FOCALLEN" in header:
            try:
                val = float(header["FOCALLEN"])
                if val > 0:
                    focal_mm = val
            except Exception:
                pass

        if pixel_um and focal_mm:
            scale = (pixel_um / focal_mm) * 206.265
            self._log(
                f"Pixel scale derived from header: {scale:.3f} arcsec/pix (pix={pixel_um}µm, focal={focal_mm}mm)",
                "DEBUG",
            )
            return scale

        self._log("Pixel scale derivation failed due to missing keywords", "DEBUG")
        return None

    # ... (méthodes _try_solve_astap, _solve_astrometry_net_web, _parse_wcs_file_content, _update_fits_header_with_wcs existantes) ...
    # Note: la méthode _try_solve_astap est celle que tu as déjà modifiée pour le nettoyage.

# --- END OF FILE seestar/alignment/astrometry_solver.py ---



# --- DANS LA CLASSE AstrometrySolver DANS seestar/alignment/astrometry_solver.py ---

    def _try_solve_astap(
        self,
        image_path,
        fits_header,
        astap_exe_path,
        astap_data_dir,
        astap_search_radius_deg,
        scale_est_arcsec_per_pix_from_solver_UNUSED,
        scale_tolerance_percent_UNUSED,
        timeout_sec,
        update_header_with_solution,
        astap_downsample=2,
        astap_sensitivity=100,
        use_radec_hints=False,
    ):
        self._log(f"Entering _try_solve_astap for {os.path.basename(image_path)}", "DEBUG")
        self._log(f"ASTAP: Début résolution pour {os.path.basename(image_path)}", "INFO")

        image_dir = os.path.dirname(image_path)
        base_image_name_no_ext = os.path.splitext(os.path.basename(image_path))[0]

        # --- NOMS DES FICHIERS ATTENDUS ---
        expected_wcs_file = os.path.join(image_dir, base_image_name_no_ext + ".wcs")
        expected_ini_file = os.path.join(image_dir, base_image_name_no_ext + ".ini")
        # Le fichier .log généré par l'option -log d'ASTAP aura le même nom de base que l'image
        astap_log_file_generated = os.path.join(image_dir, base_image_name_no_ext + ".log")

        files_to_cleanup = [expected_wcs_file, expected_ini_file, astap_log_file_generated]

        # --- NETTOYAGE PRÉ-EXÉCUTION ---
        self._log(f"ASTAP: Nettoyage pré-exécution des fichiers temporaires potentiels...", "DEBUG")
        for f_to_clean_pre in files_to_cleanup:
            if os.path.exists(f_to_clean_pre):
                try:
                    os.remove(f_to_clean_pre)
                    self._log(f"ASTAP: Ancien fichier '{os.path.basename(f_to_clean_pre)}' supprimé avant exécution.", "DEBUG")
                except Exception as e_del_pre:
                    self._log(f"ASTAP: Avertissement - Échec suppression pré-exécution de '{os.path.basename(f_to_clean_pre)}': {e_del_pre}", "WARN")
        # --- FIN NETTOYAGE PRÉ-EXÉCUTION ---

        cmd = [astap_exe_path, "-f", image_path, "-log"] # Option -log pour générer le .log
        if astap_data_dir and os.path.isdir(astap_data_dir):
            cmd.extend(["-d", astap_data_dir])

        # Options de résolution (z, sens)
        cmd.extend(["-z", str(astap_downsample)])  # Downsample configurable
        cmd.extend(["-sens", str(astap_sensitivity)])  # Détection configurable

        # Gestion du rayon de recherche
        # astap_search_radius_deg est la valeur float reçue de settings
        if astap_search_radius_deg is not None and astap_search_radius_deg > 0:
            # ASTAP attend un rayon en degrés, ce que nous avons.
            # Si RA/DEC sont aussi fournis, ce rayon est centré.
            # Si pas de RA/DEC, ASTAP utilise ce rayon autour du centre de l'image (s'il ne trouve pas avec -fov 0).
            # L'option -fov 0 demande à ASTAP d'estimer lui-même le champ.
            # On peut soit utiliser -fov 0 (et laisser ASTAP décider), soit passer -r si on a une bonne estimation.
            # Pour l'instant, on passe -r si fourni, sinon on laisse ASTAP gérer.
            # Le comportement exact de -r sans -ra -dec est à confirmer via les logs ASTAP.
            # Le log d'ASTAP devrait indiquer "Search an area of X degrees around image center"
            radius_str = f"{float(astap_search_radius_deg):.2f}"
            cmd.extend(["-r", radius_str])
            self._log(f"ASTAP: Utilisation rayon de recherche: {radius_str}°", "DEBUG")
        else:
            # Si astap_search_radius_deg est 0 ou non fourni, ASTAP utilisera -fov 0
            # ce qui est généralement recommandé pour une recherche "aveugle".
            cmd.extend(["-fov", "0"])
            self._log(f"ASTAP: Utilisation -fov 0 (recherche automatique du champ).", "DEBUG")

        # Provide RA/DEC hints if enabled and present in the FITS header
        ra_hint = None
        dec_hint = None
        if use_radec_hints and fits_header:
            ra_hint = fits_header.get('RA', fits_header.get('CRVAL1'))
            dec_hint = fits_header.get('DEC', fits_header.get('CRVAL2'))
        hints_status_msg = "désactivés"
        if use_radec_hints and isinstance(ra_hint, (int, float)) and isinstance(dec_hint, (int, float)):
            cmd.extend(["-ra", str(ra_hint), "-dec", str(dec_hint)])
            self._log(
                f"ASTAP: Hints RA={ra_hint} DEC={dec_hint} ajoutés à la commande.",
                "DEBUG",
            )
            hints_status_msg = f"utilisés -> RA={ra_hint} DEC={dec_hint}"
        elif use_radec_hints:
            hints_status_msg = "activés mais valeurs manquantes ou invalides"
        self._log(f"ASTAP: RA/DEC hints avant exécution: {hints_status_msg}", "DEBUG")

        # Determine pixel scale from header if possible
        pxscale = self._derive_pixel_scale_from_header(fits_header)
        if isinstance(pxscale, (int, float)) and 0.1 <= pxscale <= 50.0:
            cmd.extend(["-pxscale", f"{pxscale:.3f}"])
            self._log(f"ASTAP: Option -pxscale {pxscale:.3f} utilisée.", "DEBUG")
        else:
            if "-fov" not in cmd:
                cmd.extend(["-fov", "0"])
                self._log("ASTAP: Option -fov 0 ajoutée (échelle inconnue).", "DEBUG")
            else:
                self._log("ASTAP: Échelle inconnue mais -fov déjà spécifié.", "DEBUG")

        self._log(f"ASTAP: Commande finale: {' '.join(cmd)}", "DEBUG")
        wcs_object = None

        try:
            result = subprocess.run(cmd, capture_output=True, text=True, timeout=timeout_sec, check=False, cwd=image_dir)
            self._log(f"ASTAP: Code de retour: {result.returncode}", "DEBUG")
            if result.stdout: self._log(f"ASTAP stdout (premiers 500 caractères):\n{result.stdout[:500]}", "DEBUG")
            if result.stderr: self._log(f"ASTAP stderr (premiers 500 caractères):\n{result.stderr[:500]}", "DEBUG")

            if result.returncode == 0:
                if os.path.exists(expected_wcs_file) and os.path.getsize(expected_wcs_file) > 0:
                    self._log(f"ASTAP: Résolution réussie. Fichier '{expected_wcs_file}' trouvé.", "INFO")
                    img_shape_hw_for_wcs = None
                    try:
                        with fits.open(image_path, memmap=False) as hdul_img_shape:
                            img_data_shape = hdul_img_shape[0].shape
                            if len(img_data_shape) >= 2: img_shape_hw_for_wcs = img_data_shape[-2:] # Prendre (H, W)
                            else: raise ValueError(f"Shape image inattendue: {img_data_shape}")
                    except Exception as e_shape:
                        self._log(f"ASTAP: Erreur lecture shape image ('{image_path}') pour WCS parsing: {e_shape}. Utilisation fallback header.", "WARN")
                        h_fallback = fits_header.get('NAXIS2', 1000) if fits_header else 1000
                        w_fallback = fits_header.get('NAXIS1', 1000) if fits_header else 1000
                        img_shape_hw_for_wcs = (int(h_fallback), int(w_fallback))

                    wcs_object = self._parse_wcs_file_content(expected_wcs_file, img_shape_hw_for_wcs)

                    if wcs_object and wcs_object.is_celestial:
                        self._log("ASTAP: Objet WCS créé avec succès.", "INFO")
                        if update_header_with_solution and fits_header is not None:
                            self._update_fits_header_with_wcs(fits_header, wcs_object, solver_name="ASTAP")
                    else:
                        self._log("ASTAP: Échec création objet WCS ou WCS non céleste.", "ERROR")
                        wcs_object = None
                else:
                    self._log("ASTAP: Code retour 0 mais .wcs manquant/vide. Échec.", "ERROR")
                    wcs_object = None
            else:
                log_msg_echec = f"ASTAP: Résolution échouée (code {result.returncode}"
                if not os.path.exists(expected_wcs_file): log_msg_echec += ", fichier .wcs NON trouvé"
                elif os.path.exists(expected_wcs_file) and os.path.getsize(expected_wcs_file) == 0: log_msg_echec += ", fichier .wcs vide"
                else: log_msg_echec += ", .wcs trouvé mais autre problème possible"

                if os.path.exists(astap_log_file_generated):
                    try:
                        with open(astap_log_file_generated, "r", errors='ignore') as f_log_astap:
                            astap_log_content = f_log_astap.read(1000) # Lire un extrait
                        log_msg_echec += f". Extrait ASTAP Log: ...{astap_log_content[-400:]}" # Afficher la fin
                    except Exception as e_log_read:
                        log_msg_echec += f". (Erreur lecture log ASTAP: {e_log_read})"
                log_msg_echec += ")."
                self._log(log_msg_echec, "WARN")
                wcs_object = None

        except subprocess.TimeoutExpired:
            self._log(f"ASTAP: Timeout ({timeout_sec}s) expiré.", "ERROR")
            wcs_object = None
        except FileNotFoundError:
            self._log(f"ASTAP: Exécutable '{astap_exe_path}' non trouvé.", "ERROR")
            wcs_object = None
        except Exception as e:
            self._log(f"ASTAP: Erreur inattendue: {e}", "ERROR")
            traceback.print_exc(limit=1)
            wcs_object = None
        finally:
            # --- NETTOYAGE POST-EXÉCUTION ---
            self._log(f"ASTAP: Nettoyage post-exécution des fichiers temporaires...", "DEBUG")
            for f_to_clean_post in files_to_cleanup:
                if os.path.exists(f_to_clean_post):
                    try:
                        os.remove(f_to_clean_post)
                        self._log(f"ASTAP: Fichier '{os.path.basename(f_to_clean_post)}' nettoyé.", "DEBUG")
                    except Exception as e_del_post:
                        self._log(f"ASTAP: Avertissement - Échec nettoyage de '{os.path.basename(f_to_clean_post)}': {e_del_post}", "WARN")
            # --- FIN NETTOYAGE POST-EXÉCUTION ---

        return wcs_object






    def _solve_astrometry_net_web(self, image_path_for_solver, fits_header_original, api_key,
                                  scale_est_arcsec_per_pix, scale_tolerance_percent, timeout_sec,
                                  update_header_with_solution):
        """
        Méthode interne pour gérer la résolution via le service web Astrometry.net.
        Basée sur la fonction globale solve_image_wcs précédente.
        Prend un CHEMIN de fichier FITS, le charge, le prépare et le soumet.
        """
        self._log(f"Entering _solve_astrometry_net_web for {os.path.basename(image_path_for_solver)}", "DEBUG")
        self._log(f"WebANET: Début tentative solving pour {os.path.basename(image_path_for_solver)}", "DEBUG")

        if not _ASTROQUERY_AVAILABLE or not _ASTROPY_AVAILABLE:
            self._log("Dépendances manquantes (astroquery ou astropy) pour Astrometry.net web.", "ERROR")
            return None
        if not os.path.isfile(image_path_for_solver):
            self._log(f"Fichier image source '{image_path_for_solver}' non trouvé pour Astrometry.net web.", "ERROR")
            return None
        if not api_key:
            self._log("Clé API Astrometry.net manquante pour service web.", "ERROR")
            return None

        ast = AstrometryNet()
        ast.api_key = api_key
        # --- CONFIGURER LE TIMEOUT SUR L'INSTANCE ASTROMETRYNET ---
        original_timeout_astroquery = None # Pour restaurer
        if timeout_sec is not None and timeout_sec > 0:
            try:
                if hasattr(ast, 'TIMEOUT'): 
                    original_timeout_astroquery = ast.TIMEOUT
                    ast.TIMEOUT = timeout_sec 
                    self._log(f"WebANET: Timeout configuré à {timeout_sec}s pour l'instance AstrometryNet (via ast.TIMEOUT).", "DEBUG")
                # Si AstrometryNet.TIMEOUT est une variable de classe, on ne la modifie pas globalement ici.
                # On se fie à ce que l'instance ast.TIMEOUT soit prioritaire si elle existe.
            except Exception as e_timeout:
                self._log(f"WebANET: Erreur lors de la configuration du timeout: {e_timeout}", "WARN")
        # --- ---
        
        temp_prepared_fits_path = None
        wcs_solution_header_text = None 

        try:
            # --- Charger et préparer l'image pour la soumission ---
            try:
                with fits.open(image_path_for_solver, memmap=False) as hdul_solve:
                    img_data_np = hdul_solve[0].data 
            except Exception as e_load:
                self._log(f"WebANET: Erreur chargement FITS '{image_path_for_solver}': {e_load}", "ERROR")
                return None

            if img_data_np is None:
                self._log("WebANET: Données image None après chargement.", "ERROR")
                return None
            
            data_to_solve = None
            if not np.all(np.isfinite(img_data_np)):
                img_data_np = np.nan_to_num(img_data_np)

            if img_data_np.ndim == 3 and img_data_np.shape[0] == 3: 
                img_data_np_hwc = np.moveaxis(img_data_np, 0, -1)
                lum_coeffs = np.array([0.299,0.587,0.114],dtype=np.float32).reshape(1,1,3)
                luminance_img = np.sum(img_data_np_hwc * lum_coeffs, axis=2).astype(np.float32)
                data_to_solve = luminance_img
            elif img_data_np.ndim == 2: 
                data_to_solve = img_data_np.astype(np.float32)
            else:
                self._log(f"WebANET: Shape d'image non supportée ({img_data_np.shape}).", "ERROR")
                return None

            min_v, max_v = np.min(data_to_solve), np.max(data_to_solve)
            data_norm_float = (data_to_solve - min_v) / (max_v - min_v) if max_v > min_v else np.zeros_like(data_to_solve)
            data_uint16 = (np.clip(data_norm_float, 0.0, 1.0) * 65535.0).astype(np.uint16)
            
            header_temp_for_submission = fits.Header() 
            header_temp_for_submission['SIMPLE'] = True; header_temp_for_submission['BITPIX'] = 16
            header_temp_for_submission['NAXIS'] = 2
            header_temp_for_submission['NAXIS1'] = data_uint16.shape[1]
            header_temp_for_submission['NAXIS2'] = data_uint16.shape[0]
            for key in ['OBJECT', 'DATE-OBS', 'EXPTIME', 'FILTER', 'INSTRUME', 'TELESCOP']:
                 if fits_header_original and key in fits_header_original:
                     header_temp_for_submission[key] = fits_header_original[key]

            with tempfile.NamedTemporaryFile(suffix=".fits", delete=False, mode="wb") as temp_f:
                temp_prepared_fits_path = temp_f.name
            fits.writeto(temp_prepared_fits_path, data_uint16, header=header_temp_for_submission, overwrite=True, output_verify='silentfix')
            self._log(f"WebANET: Fichier temporaire uint16 créé: {os.path.basename(temp_prepared_fits_path)}", "DEBUG")
            del data_to_solve, data_norm_float, data_uint16, img_data_np
            gc.collect()
            
            solve_args = {'allow_commercial_use':'n',
                            'allow_modifications':'n',
                            'publicly_visible':'n',
                           }
            # Le paramètre 'timeout' pour solve_from_image est géré par ast.TIMEOUT.
            # Il n'est pas un argument direct de la méthode solve_from_image.

            if scale_est_arcsec_per_pix is not None and scale_est_arcsec_per_pix > 0:
                 try:
                     scale_est_val = float(scale_est_arcsec_per_pix); tolerance_val = float(scale_tolerance_percent)
                     scale_lower = scale_est_val*(1.0-tolerance_val/100.0); scale_upper = scale_est_val*(1.0+tolerance_val/100.0)
                     solve_args['scale_units'] = 'arcsecperpix'; solve_args['scale_lower'] = scale_lower
                     solve_args['scale_upper'] = scale_upper
                     self._log(f"WebANET: Solving avec échelle: [{scale_lower:.2f} - {scale_upper:.2f}] arcsec/pix", "DEBUG")
                 except (ValueError, TypeError): self._log("WebANET: Erreur config échelle, ignorée.", "WARN")
            else: self._log("WebANET: Solving sans estimation d'échelle.", "DEBUG")

            self._log("WebANET: Soumission du job...", "INFO")
            try:
                wcs_solution_header_text = ast.solve_from_image(temp_prepared_fits_path, **solve_args)
                if wcs_solution_header_text: self._log("WebANET: Solving RÉUSSI (header solution reçu).", "INFO")
                else: self._log("WebANET: Solving ÉCHOUÉ (pas de header solution).", "WARN")
            except Exception as solve_err: # Inclut potentiellement TimeoutError d'astroquery
                if "Timeout" in str(solve_err) or "timeout" in str(solve_err).lower():
                    self._log(f"WebANET: Timeout ({timeout_sec}s) lors du solving: {solve_err}", "ERROR")
                else:
                    self._log(f"WebANET: ERREUR pendant solving: {type(solve_err).__name__} - {solve_err}", "ERROR")
                traceback.print_exc(limit=1)
                wcs_solution_header_text = None

        except Exception as prep_err:
            self._log(f"WebANET: ERREUR préparation image pour soumission: {prep_err}", "ERROR")
            traceback.print_exc(limit=1)
            wcs_solution_header_text = None
        finally:
            if temp_prepared_fits_path and os.path.exists(temp_prepared_fits_path):
                try: os.remove(temp_prepared_fits_path); self._log("WebANET: Fichier temporaire supprimé.", "DEBUG")
                except Exception: pass

            if original_timeout_astroquery is not None and hasattr(ast, 'TIMEOUT'):
                try:
                    ast.TIMEOUT = original_timeout_astroquery
                    self._log(f"WebANET: Timeout AstrometryNet restauré à sa valeur originale ({original_timeout_astroquery}).", "DEBUG")
                except Exception as e_restore_timeout:
                    self._log(f"WebANET: Erreur restauration timeout: {e_restore_timeout}", "WARN")
        
        if not wcs_solution_header_text: return None

        solved_wcs_object = None
        try:
            if isinstance(wcs_solution_header_text, fits.Header):
                with warnings.catch_warnings():
                    warnings.simplefilter("ignore", FITSFixedWarning)
                    solved_wcs_object = WCS(wcs_solution_header_text)
                
                if solved_wcs_object and solved_wcs_object.is_celestial:
                    self._log("WebANET: Objet WCS créé avec succès.", "DEBUG")
                    nx_sol = wcs_solution_header_text.get('IMAGEW', fits_header_original.get('NAXIS1') if fits_header_original else None)
                    ny_sol = wcs_solution_header_text.get('IMAGEH', fits_header_original.get('NAXIS2') if fits_header_original else None)
                    if nx_sol and ny_sol: solved_wcs_object.pixel_shape = (int(nx_sol), int(ny_sol))
                    
                    if update_header_with_solution and fits_header_original is not None:
                        self._update_fits_header_with_wcs(fits_header_original, solved_wcs_object, solver_name="Astrometry.net")
                else:
                    self._log("WebANET: WCS de solution non céleste ou invalide.", "ERROR")
                    solved_wcs_object = None
            else:
                self._log("WebANET: Solution retournée n'est pas un objet Header Astropy.", "ERROR")
                solved_wcs_object = None
        except Exception as wcs_conv_err:
            self._log(f"WebANET: ERREUR conversion header solution en WCS: {wcs_conv_err}", "ERROR")
            solved_wcs_object = None
        
        return solved_wcs_object

    def _parse_wcs_file_content(self, wcs_file_path, image_shape_hw):
        """
        Lit un fichier .wcs (généré par ASTAP par exemple) et crée un objet astropy.wcs.WCS.
        Un fichier .wcs typique d'ASTAP contient des mots-clés FITS.
        """
        self._log(f"Parsing fichier WCS: {os.path.basename(wcs_file_path)} pour image shape {image_shape_hw}", "DEBUG")
        if not os.path.exists(wcs_file_path) or os.path.getsize(wcs_file_path) == 0:
            self._log(f"Fichier WCS '{wcs_file_path}' non trouvé ou vide.", "ERROR")
            return None
        try:
            # Lire le contenu du fichier .wcs
            # Utiliser errors='replace' pour éviter les erreurs d'encodage qui
            # pourraient être présentes dans certains fichiers ASTAP
            with open(wcs_file_path, 'r', errors='replace') as f:
                wcs_text_content = f.read()
            
            # Créer un header FITS à partir de ce texte
            # S'assurer que les fins de ligne sont gérées (Unix vs Windows)
            wcs_header_from_text = fits.Header.fromstring(wcs_text_content.replace('\r\n', '\n').replace('\r', '\n'), sep='\n')
            
            # Créer l'objet WCS
            with warnings.catch_warnings():
                warnings.simplefilter("ignore", FITSFixedWarning)
                wcs_obj = WCS(wcs_header_from_text, naxis=2, relax=True)  # relax=True pour accepter les mots-clés non standards
            
            if wcs_obj and wcs_obj.is_celestial:
                # Important: définir la taille de l'image à laquelle ce WCS s'applique
                # wcs_obj.pixel_shape attend (nx, ny) soit (largeur, hauteur)
                wcs_obj.pixel_shape = (image_shape_hw[1], image_shape_hw[0])
                # Certains solveurs peuvent mettre NAXIS1/2 dans le .wcs, d'autres non.
                # On s'assure que _naxis est aussi mis à jour si possible
                try:
                    wcs_obj._naxis1 = image_shape_hw[1]
                    wcs_obj._naxis2 = image_shape_hw[0]
                except AttributeError:
                    pass # Pas grave si ces attributs privés ne sont pas là
                self._log("Objet WCS parsé avec succès depuis le fichier.", "DEBUG")
                return wcs_obj
            else:
                self._log("Échec création objet WCS valide ou céleste depuis fichier.", "ERROR")
                return None
        except Exception as e:
            self._log(f"Erreur lors du parsing du fichier WCS '{wcs_file_path}': {e}", "ERROR")
            traceback.print_exc(limit=1)
            return None

def _update_fits_header_with_wcs(self, fits_header, wcs_object, solver_name="UnknownSolver"):
        """
        Met à jour un header FITS existant avec les informations d'un objet WCS.
        """
        if not fits_header or not wcs_object or not wcs_object.is_celestial:
            self._log("Mise à jour header annulée: header ou WCS invalide.", "WARN")
            return

        self._log(f"Mise à jour du header FITS avec la solution WCS de {solver_name}...", "DEBUG")
        try:
            # Effacer les anciennes clés WCS pour éviter les conflits, si elles existent.
            # C'est important car `fits_header.update(wcs_object.to_header())` peut ne pas
            # supprimer les anciennes clés si elles ne sont pas dans le nouveau header WCS.
            wcs_keys_to_remove = wcs_object.to_header(relax=True).keys() # Obtenir toutes les clés que WCS pourrait écrire
            # Ajouter d'autres clés WCS communes au cas où
            common_wcs_keys = ['PC1_1', 'PC1_2', 'PC2_1', 'PC2_2', 'CD1_1', 'CD1_2', 'CD2_1', 'CD2_2',
                               'CRPIX1', 'CRPIX2', 'CRVAL1', 'CRVAL2', 'CTYPE1', 'CTYPE2', 
                               'CUNIT1', 'CUNIT2', 'CDELT1', 'CDELT2', 'CROTA2', 'EQUINOX', 'RADESYS',
                               'PV1_0', 'PV1_1', 'PV1_2', 'PV2_0', 'PV2_1', 'PV2_2'] # etc.
            for key_to_del in list(set(list(wcs_keys_to_remove) + common_wcs_keys)):
                if key_to_del in fits_header:
                    try:
                        del fits_header[key_to_del]
                    except KeyError: 
                        pass
            
            # Mettre à jour le header avec le nouveau WCS
            fits_header.update(wcs_object.to_header(relax=True)) 

            # Ajouter des informations sur la solution
            fits_header[f'{solver_name.upper()}_SOLVED'] = (True, f'{solver_name} solution found')
            if wcs_object.pixel_scale_matrix is not None:
                try:
                    pixscale_deg = np.sqrt(np.abs(np.linalg.det(wcs_object.pixel_scale_matrix)))
                    fits_header[f'{solver_name.upper()}_SCALE_ASEC'] = (
                        pixscale_deg * 3600.0, f'[arcsec/pix] Field scale from {solver_name}'
                    )
                except Exception: pass
            self._log("Header FITS mis à jour avec succès.", "DEBUG")
        except Exception as e_hdr_update:
            self._log(f"Erreur lors de la mise à jour du header FITS avec WCS: {e_hdr_update}", "ERROR")
            traceback.print_exc(limit=1)


def solve_image_wcs(image_path, fits_header, settings, update_header_with_solution=True):
    """Convenience wrapper for :class:`AstrometrySolver`.

<<<<<<< HEAD
=======
    This function simply constructs an :class:`AstrometrySolver` object and
    invokes its :meth:`~AstrometrySolver.solve` method with the provided
    arguments. The return value of ``AstrometrySolver.solve`` is propagated
    back to the caller.

>>>>>>> f67e9562
    Parameters
    ----------
    image_path : str
        Path to the FITS image to solve.
    fits_header : astropy.io.fits.Header
        FITS header associated with the image (may be ``None``).
    settings : dict
        Dictionary of solver settings taken from :class:`SettingsManager`.
    update_header_with_solution : bool, optional
        If ``True`` the provided ``fits_header`` is updated with the solved WCS.

    Returns
    -------
    astropy.wcs.WCS or None
        The solved WCS object, or ``None`` if solving failed.
    """
    try:
        solver = AstrometrySolver()
        return solver.solve(image_path, fits_header, settings, update_header_with_solution)
    except Exception:
        return None


# --- END OF FILE seestar/alignment/astrometry_solver.py ---<|MERGE_RESOLUTION|>--- conflicted
+++ resolved
@@ -1146,14 +1146,8 @@
 def solve_image_wcs(image_path, fits_header, settings, update_header_with_solution=True):
     """Convenience wrapper for :class:`AstrometrySolver`.
 
-<<<<<<< HEAD
-=======
-    This function simply constructs an :class:`AstrometrySolver` object and
-    invokes its :meth:`~AstrometrySolver.solve` method with the provided
-    arguments. The return value of ``AstrometrySolver.solve`` is propagated
-    back to the caller.
-
->>>>>>> f67e9562
+
+
     Parameters
     ----------
     image_path : str
