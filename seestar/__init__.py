--- conflicted
+++ resolved
@@ -1,122 +1,60 @@
-<<<<<<< HEAD
-# --- START OF FILE seestar/__init__.py ---
-"""
-Seestar: Un outil d'empilement et de traitement d'images astronomiques.
-
-Seestar est conçu pour aligner et empiler des images astronomiques afin
-d'améliorer le rapport signal-bruit des observations astrophotographiques.
-"""
-
-__version__ = "1.2.0" # Version incrémentée - Intégration Preview avancée
-__author__ = "Seestar Team"
-
-# Core functionalities (unchanged from your original structure)
-from seestar.core import (
-    SeestarAligner,
-    load_and_validate_fits,
-    debayer_image,
-    detect_and_correct_hot_pixels,
-    save_fits_image,
-    save_preview_image,
-    estimate_batch_size,
-    apply_denoise # Keep apply_denoise function available even if GUI option removed
-)
-
-# Tools (updated imports based on the new stretch.py)
-from seestar.tools import (
-    StretchPresets, # Changed from Stretch class
-    ColorCorrection, # Added
-    apply_auto_stretch, # Added helper
-    apply_auto_white_balance, # Added helper
-    apply_enhanced_stretch, # Kept this name, assuming it's useful elsewhere
-    save_fits_as_png # Kept
-)
-
-# GUI (expose the main class)
-from seestar.gui import SeestarStackerGUI
-
-__all__ = [
-    # Core
-    'SeestarAligner',
-    'load_and_validate_fits',
-    'debayer_image',
-    'detect_and_correct_hot_pixels',
-    'save_fits_image',
-    'save_preview_image',
-    'estimate_batch_size',
-    'apply_denoise',
-    # Tools
-    'StretchPresets',
-    'ColorCorrection',
-    'apply_auto_stretch',
-    'apply_auto_white_balance',
-    'apply_enhanced_stretch',
-    'save_fits_as_png',
-    # GUI
-    'SeestarStackerGUI',
-    # Package Info
-    '__version__',
-    '__author__'
-]
-=======
-# --- START OF FILE seestar/__init__.py ---
-"""
-Seestar: Un outil d'empilement et de traitement d'images astronomiques.
-
-Seestar est conçu pour aligner et empiler des images astronomiques afin
-d'améliorer le rapport signal-bruit des observations astrophotographiques.
-"""
-
-__version__ = "1.2.0" # Version incrémentée - Intégration Preview avancée
-__author__ = "Seestar Team"
-
-# Core functionalities (unchanged from your original structure)
-from seestar.core import (
-    SeestarAligner,
-    load_and_validate_fits,
-    debayer_image,
-    detect_and_correct_hot_pixels,
-    save_fits_image,
-    save_preview_image,
-    estimate_batch_size,
-    apply_denoise # Keep apply_denoise function available even if GUI option removed
-)
-
-# Tools (updated imports based on the new stretch.py)
-from seestar.tools import (
-    StretchPresets, # Changed from Stretch class
-    ColorCorrection, # Added
-    apply_auto_stretch, # Added helper
-    apply_auto_white_balance, # Added helper
-    apply_enhanced_stretch, # Kept this name, assuming it's useful elsewhere
-    save_fits_as_png # Kept
-)
-
-# GUI (expose the main class)
-from seestar.gui import SeestarStackerGUI
-
-__all__ = [
-    # Core
-    'SeestarAligner',
-    'load_and_validate_fits',
-    'debayer_image',
-    'detect_and_correct_hot_pixels',
-    'save_fits_image',
-    'save_preview_image',
-    'estimate_batch_size',
-    'apply_denoise',
-    # Tools
-    'StretchPresets',
-    'ColorCorrection',
-    'apply_auto_stretch',
-    'apply_auto_white_balance',
-    'apply_enhanced_stretch',
-    'save_fits_as_png',
-    # GUI
-    'SeestarStackerGUI',
-    # Package Info
-    '__version__',
-    '__author__'
-]
->>>>>>> acae1359
+# --- START OF FILE seestar/__init__.py ---
+"""
+Seestar: Un outil d'empilement et de traitement d'images astronomiques.
+
+Seestar est conçu pour aligner et empiler des images astronomiques afin
+d'améliorer le rapport signal-bruit des observations astrophotographiques.
+"""
+
+__version__ = "1.2.0" # Version incrémentée - Intégration Preview avancée
+__author__ = "Seestar Team"
+
+# Core functionalities (unchanged from your original structure)
+from seestar.core import (
+    SeestarAligner,
+    load_and_validate_fits,
+    debayer_image,
+    detect_and_correct_hot_pixels,
+    save_fits_image,
+    save_preview_image,
+    estimate_batch_size,
+    apply_denoise # Keep apply_denoise function available even if GUI option removed
+)
+
+# Tools (updated imports based on the new stretch.py)
+from seestar.tools import (
+    StretchPresets, # Changed from Stretch class
+    ColorCorrection, # Added
+    apply_auto_stretch, # Added helper
+    apply_auto_white_balance, # Added helper
+    apply_enhanced_stretch, # Kept this name, assuming it's useful elsewhere
+    save_fits_as_png # Kept
+)
+
+# GUI (expose the main class)
+from seestar.gui import SeestarStackerGUI
+
+__all__ = [
+    # Core
+    'SeestarAligner',
+    'load_and_validate_fits',
+    'debayer_image',
+    'detect_and_correct_hot_pixels',
+    'save_fits_image',
+    'save_preview_image',
+    'estimate_batch_size',
+    'apply_denoise',
+    # Tools
+    'StretchPresets',
+    'ColorCorrection',
+    'apply_auto_stretch',
+    'apply_auto_white_balance',
+    'apply_enhanced_stretch',
+    'save_fits_as_png',
+    # GUI
+    'SeestarStackerGUI',
+    # Package Info
+    '__version__',
+    '__author__'
+]
 # --- END OF FILE seestar/__init__.py ---